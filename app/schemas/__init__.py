from __future__ import annotations

import re
from typing import Any, Literal, Optional

from pydantic import BaseModel, EmailStr, Field, HttpUrl, constr

try:  # pragma: no cover - available on Pydantic v2
    from pydantic import ConfigDict  # type: ignore
except ImportError:  # pragma: no cover - Pydantic v1
    ConfigDict = None  # type: ignore[assignment]

try:  # pragma: no cover - prefer v2 validators when available
    from pydantic import field_validator  # type: ignore
except ImportError:  # pragma: no cover - Pydantic v1 fallback
    from pydantic import validator as field_validator  # type: ignore

try:  # pragma: no cover - only defined on Pydantic v2
    from pydantic import model_validator  # type: ignore
except ImportError:  # pragma: no cover - use root_validator on v1
    model_validator = None  # type: ignore
    from pydantic import root_validator  # type: ignore
else:  # pragma: no cover - v2 runtime keeps attribute for completeness
    root_validator = None  # type: ignore


class _CompatModel(BaseModel):
    """Base model that ignores unknown fields across Pydantic versions."""

    if ConfigDict is not None:  # pragma: no cover - executed on Pydantic v2
        model_config = ConfigDict(extra="ignore")
    else:  # pragma: no cover - executed on Pydantic v1

        class Config:  # type: ignore[override]
            extra = "ignore"


DATA_URL_RX = re.compile(r"^data:image/[^;]+;base64,", re.IGNORECASE)


def _reject_data_uri(value: str | None) -> str | None:
    if value and DATA_URL_RX.match(value.strip()):
        raise ValueError("Base64 images are not allowed. Upload to R2 first.")
    return value


class ImageRef(_CompatModel):
    """Reference to an image stored in R2/GCS via URL or key."""

    url: HttpUrl | None = Field(
        None,
        description="Publicly accessible URL pointing to the stored image.",
    )
    key: str | None = Field(
        None,
        description="Object storage key referencing the stored image.",
    )

    @field_validator("url", "key", mode="before")
    @classmethod
    def _reject_inline_data(cls, value: Any) -> Any:
        if isinstance(value, str) and DATA_URL_RX.match(value.strip()):
            raise ValueError("base64 data-url is not allowed; upload to R2/GCS first")
        return value

    if model_validator is not None:  # pragma: no cover - executed on Pydantic v2

        @model_validator(mode="after")
        @classmethod
        def _ensure_reference(cls, value: "ImageRef") -> "ImageRef":
            if not (value.url or value.key):
                raise ValueError("one of url/key is required")
            return value

    else:  # pragma: no cover - executed on Pydantic v1

        @root_validator(pre=False)  # type: ignore[misc]
        def _ensure_reference(cls, values: dict[str, Any]) -> dict[str, Any]:
            if not (values.get("url") or values.get("key")):
                raise ValueError("one of url/key is required")
            return values


class StoredImage(_CompatModel):
    """Metadata returned after writing an image to object storage."""

    key: str = Field(..., description="Object storage key for the stored image.")
    url: HttpUrl = Field(..., description="Public URL that can be used to access the image.")
    content_type: str = Field("image/png", description="Stored MIME type.")
    width: int | None = Field(None, ge=0, description="Width in pixels, when known.")
    height: int | None = Field(None, ge=0, description="Height in pixels, when known.")


class PosterGalleryItem(_CompatModel):
    """Represents a single gallery thumbnail and its optional metadata."""

    caption: constr(strip_whitespace=True, min_length=1) | None = Field(
        None,
        description="Optional caption describing the series thumbnail.",
    )
    asset: Optional[str] = Field(
        None,
        description="Reference to an uploaded gallery image (key or URL).",
    )
    key: Optional[str] = Field(
        None,
        description="Object storage key pointing to the uploaded gallery asset.",
    )
    mode: Literal["upload", "prompt"] = Field(
        "upload",
        description="Whether the gallery item was uploaded or generated from a prompt.",
    )
    prompt: Optional[str] = Field(
        None,
        description="Optional text prompt when the gallery item is AI generated.",
    )

    @field_validator("asset", mode="before")
    @classmethod
    def _validate_asset(cls, value: str | None) -> str | None:
        return _reject_data_uri(value)


class PosterInput(_CompatModel):
    """Data structure describing all poster inputs for the workflow."""

    brand_name: constr(strip_whitespace=True, min_length=1)
    agent_name: constr(strip_whitespace=True, min_length=1)
    scenario_image: constr(strip_whitespace=True, min_length=1)
    product_name: constr(strip_whitespace=True, min_length=1)

    template_id: constr(strip_whitespace=True, min_length=1) = Field(
        "template_dual",
        description="Identifier of the locked layout template to use when rendering.",
    )

    features: list[constr(strip_whitespace=True, min_length=1)] = Field(
        ...,
        min_length=3,
        max_length=4,
    )

    title: constr(strip_whitespace=True, min_length=1)
    series_description: constr(strip_whitespace=True, min_length=1)
    subtitle: constr(strip_whitespace=True, min_length=1)

    brand_logo: Optional[str] = Field(
        None,
        description="Optional reference to the brand logo stored in R2.",
    )
    brand_logo_key: Optional[str] = Field(
        None,
        description="Optional Cloudflare R2 key for the uploaded brand logo.",
    )
    scenario_asset: Optional[str] = Field(
        None,
        description="Optional reference to the scenario image stored in R2.",
    )
    product_asset: Optional[str] = Field(
        None,
        description="Optional reference to the product render stored in R2.",
    )
    scenario_key: Optional[str] = Field(
        None,
        description="Optional Cloudflare R2 key for the uploaded scenario image.",
    )
    product_key: Optional[str] = Field(
        None,
        description="Optional Cloudflare R2 key for the uploaded product render.",
    )

    gallery_items: list[PosterGalleryItem] = Field(
        default_factory=list,
        max_length=4,
        description="Bottom gallery entries paired with captions for the series strip.",
    )
    gallery_label: Optional[str] = Field(
        None,
        description="Optional descriptive label for the gallery strip.",
    )
    gallery_limit: Optional[int] = Field(
        None,
        ge=0,
        le=6,
        description="Maximum number of gallery entries permitted by the template.",
    )
    gallery_allows_prompt: Optional[bool] = Field(
        None,
        description="Whether the template allows prompt-based gallery generation.",
    )
    gallery_allows_upload: Optional[bool] = Field(
        None,
        description="Whether the template allows uploading gallery assets.",
    )

    size: Optional[str] = Field(
        None,
        description="Optional image size hint (e.g. 1024x1024) forwarded to Imagen3.",
    )
    width: Optional[int] = Field(
        None,
        gt=0,
        description="Explicit width in pixels for Imagen3 requests.",
    )
    height: Optional[int] = Field(
        None,
        gt=0,
        description="Explicit height in pixels for Imagen3 requests.",
    )
    aspect_ratio: Optional[str] = Field(
        None,
        description="Optional aspect ratio string forwarded to Imagen3.",
    )
    negative_prompt: Optional[str] = Field(
        None,
        description="Optional negative prompt to steer Imagen3 generations.",
    )
    guidance: Optional[float] = Field(
        None,
        ge=0.0,
        description="Optional Imagen3 guidance scale value.",
    )
    base_image_b64: Optional[str] = Field(
        None,
        description="Base image (base64) used when performing Imagen3 edits.",
    )
    mask_b64: Optional[str] = Field(
        None,
        description="Mask image (base64) where white regions will be edited by Imagen3.",
    )
    region_rect: Optional[dict[str, int]] = Field(
        None,
        description="Rectangular edit region for Imagen3 inpainting (keys: x,y,width,height).",
    )

    scenario_mode: Literal["upload", "prompt"] = Field(
        "upload",
        description="How the scenario asset should be sourced (upload or prompt).",
    )
    scenario_prompt: Optional[str] = Field(
        None,
        description="Prompt text used when generating the scenario asset via AI.",
    )
    product_mode: Literal["upload", "prompt"] = Field(
        "upload",
        description="How the product asset should be sourced (upload or prompt).",
    )
    product_prompt: Optional[str] = Field(
        None,
        description="Prompt text used when generating the product asset via AI.",
    )

    @field_validator("brand_logo", "scenario_asset", "product_asset", mode="before")
    @classmethod
    def _validate_inline_assets(cls, value: str | None) -> str | None:
        return _reject_data_uri(value)


class PosterImage(_CompatModel):
    """Represents the generated poster asset returned to the client."""

    filename: str = Field(..., description="Suggested filename for the poster image")
    media_type: str = Field(
        "image/png", description="MIME type of the generated poster image"
    )
    key: Optional[str] = Field(
        None,
        description="Object storage key for the generated poster image (when stored).",
    )
    data_url: Optional[str] = Field(
        None,
        description="Embedded data URL (base64) fallback when object storage is unavailable",
    )
    url: Optional[str] = Field(
        None, description="Public or signed URL pointing to the generated poster asset"
    )
    width: int = Field(..., gt=0)
    height: int = Field(..., gt=0)

# ------------------------------------------------------------------------------
# Prompt 归一化工具
# ------------------------------------------------------------------------------

Aspect = Literal["1:1", "4:5", "4:3"]

PROMPT_SLOT_DEFAULT_ASPECT: dict[str, Aspect] = {
    "scenario": "1:1",
    "product": "4:5",
    "gallery": "4:3",
}


def _normalise_aspect(value: Any, slot: str) -> Aspect:
    if isinstance(value, str):
        candidate = value.strip()
        if candidate in {"1:1", "4:5", "4:3"}:
            return candidate  # type: ignore[return-value]
    return PROMPT_SLOT_DEFAULT_ASPECT[slot]


def _strip_optional_text(value: Any) -> Optional[str]:
    if value is None:
        return None
    text = str(value).strip()
    return text or None


def _strip_required_text(value: Any) -> str:
    if value is None:
        return ""
    return str(value).strip()


def _normalise_prompt_slot_payload(value: Any) -> dict[str, Any]:
    """Convert loose payloads into a PromptSlotConfig-compatible dict."""

    if value is None:
        return {}

    if isinstance(value, str):
        return {"prompt": value}

    if hasattr(value, "model_dump"):
        try:
            return value.model_dump(exclude_none=False)  # type: ignore[attr-defined]
        except TypeError:  # pragma: no cover - defensive
            return value.model_dump()  # type: ignore[attr-defined]

    if hasattr(value, "dict"):
        return value.dict(exclude_none=False)  # type: ignore[attr-defined]

    if isinstance(value, dict):
        data = dict(value)
    else:
        return {"prompt": str(value)}

    if "positive" in data and "prompt" not in data:
        data["prompt"] = data.pop("positive")
    if "text" in data and "prompt" not in data:
        data["prompt"] = data.pop("text")
    if "negative" in data and "negative_prompt" not in data:
        data["negative_prompt"] = data.pop("negative")
    if "aspect_ratio" in data and "aspect" not in data:
        data["aspect"] = data.pop("aspect_ratio")

    return data


class PromptSlotConfig(_CompatModel):
    """Normalised configuration for a single prompt slot."""

    preset: Optional[str] = None
    prompt: str = ""
    negative_prompt: str = ""
    aspect: str = ""

    if model_validator is not None:  # pragma: no cover - executed on Pydantic v2

        @model_validator(mode="before")
        @classmethod
        def _coerce_input(cls, value: Any) -> Any:
            return _normalise_prompt_slot_payload(value)

    else:  # pragma: no cover - executed on Pydantic v1

        @root_validator(pre=True)  # type: ignore[misc]
        def _coerce_input(cls, values: Any) -> Any:
            return _normalise_prompt_slot_payload(values)

    @field_validator("preset", mode="before")
    @classmethod
    def _clean_preset(cls, value: Any) -> Optional[str]:
        return _strip_optional_text(value)

    @field_validator("prompt", "negative_prompt", mode="before")
    @classmethod
    def _clean_prompt_text(cls, value: Any) -> str:
        return _strip_required_text(value)

    @field_validator("aspect", mode="before")
    @classmethod
    def _clean_aspect(cls, value: Any) -> str:
        if value is None:
            return ""
        return str(value).strip()


def _clone_prompt_slot(slot: PromptSlotConfig, **updates: Any) -> PromptSlotConfig:
    if hasattr(slot, "model_dump"):
        data = slot.model_dump(exclude_none=False)
    else:  # pragma: no cover - legacy Pydantic v1
        data = slot.dict(exclude_none=False)
    data.update(updates)
    if hasattr(PromptSlotConfig, "model_validate"):
        return PromptSlotConfig.model_validate(data)
    return PromptSlotConfig.parse_obj(data)  # type: ignore[no-any-return]


# 默认工厂：依据不同槽位给到不同默认画幅
def _default_scenario_slot() -> PromptSlotConfig:
    return _clone_prompt_slot(PromptSlotConfig(), aspect=PROMPT_SLOT_DEFAULT_ASPECT["scenario"])


def _default_product_slot() -> PromptSlotConfig:
    return _clone_prompt_slot(PromptSlotConfig(), aspect=PROMPT_SLOT_DEFAULT_ASPECT["product"])


def _default_gallery_slot() -> PromptSlotConfig:
    return _clone_prompt_slot(PromptSlotConfig(), aspect=PROMPT_SLOT_DEFAULT_ASPECT["gallery"])


# 通用的 slot 归一化函数（支持 str / dict / PromptSlotConfig）
def _coerce_prompt_slot(value: Any, slot_name: str) -> PromptSlotConfig:
    if isinstance(value, PromptSlotConfig):
        slot = value
    else:
        payload = _normalise_prompt_slot_payload(value)
        if hasattr(PromptSlotConfig, "model_validate"):
            slot = PromptSlotConfig.model_validate(payload)
        else:
            slot = PromptSlotConfig.parse_obj(payload)  # type: ignore[assignment]

    desired_aspect = _normalise_aspect(slot.aspect, slot_name)
    if slot.aspect != desired_aspect:
        slot = _clone_prompt_slot(slot, aspect=desired_aspect)
    if slot.preset == "":
        slot = _clone_prompt_slot(slot, preset=None)
    return slot


class PromptBundle(_CompatModel):
    scenario: PromptSlotConfig = Field(default_factory=_default_scenario_slot)
    product: PromptSlotConfig = Field(default_factory=_default_product_slot)
    gallery: PromptSlotConfig = Field(default_factory=_default_gallery_slot)

    # 入参归一化：允许 str/dict/PromptSlotConfig
    @field_validator("scenario", mode="before")
    @classmethod
    def _coerce_scenario(cls, v: Any) -> PromptSlotConfig:
        return _coerce_prompt_slot(v, "scenario")

    @field_validator("product", mode="before")
    @classmethod
    def _coerce_product(cls, v: Any) -> PromptSlotConfig:
        return _coerce_prompt_slot(v, "product")

    @field_validator("gallery", mode="before")
    @classmethod
    def _coerce_gallery(cls, v: Any) -> PromptSlotConfig:
        return _coerce_prompt_slot(v, "gallery")

# ------------------------------------------------------------------------------
# 直传 / 预签名
# ------------------------------------------------------------------------------

class R2PresignPutRequest(_CompatModel):
    folder: str = Field(
        default="uploads",
        description="Logical directory such as scenario / product / gallery",
    )
    filename: str = Field(..., description="Original filename supplied by the browser")
    content_type: str = Field(..., description="Detected MIME type of the upload")
    size: Optional[int] = Field(
        None,
        ge=0,
        description="Optional byte size reported by the browser for validation",
    )

class R2PresignPutResponse(_CompatModel):
    key: str
    put_url: str
    get_url: Optional[str] = Field(
        None,
        description="HTTP(S) URL that can be used to read the object after upload.",
    )
    r2_url: Optional[str] = Field(
        None,
        description="r2:// (or s3://) reference pointing at the stored object.",
    )
    public_url: Optional[str] = Field(
        None,
        description="Deprecated alias for get_url kept for backward compatibility.",
    )
    headers: dict[str, str] = Field(
        default_factory=dict,
        description="Headers that must be supplied when issuing the presigned PUT request.",
    )

    if model_validator is not None:  # pragma: no cover - executed on Pydantic v2

        @model_validator(mode="after")
        @classmethod
        def _sync_urls(cls, value: "R2PresignPutResponse") -> "R2PresignPutResponse":
            if value.get_url and not value.public_url:
                value.public_url = value.get_url
            if value.public_url and not value.get_url:
                value.get_url = value.public_url
            return value

    else:  # pragma: no cover - executed on Pydantic v1

        @root_validator(pre=False)  # type: ignore[misc]
        def _sync_urls(cls, values: dict[str, Any]) -> dict[str, Any]:
            get_url = values.get("get_url") or values.get("public_url")
            if get_url:
                values["get_url"] = get_url
                values["public_url"] = get_url
            return values

# ------------------------------------------------------------------------------
# 模板海报上传
# ------------------------------------------------------------------------------


class TemplatePosterUploadRequest(_CompatModel):
    slot: Literal["variant_a", "variant_b"] = Field(
        ..., description="Target slot for the uploaded template poster variant.",
    )
    key: constr(strip_whitespace=True, min_length=1) = Field(
        ..., description="Object storage key returned by /api/r2/presign-put.",
    )
    filename: constr(strip_whitespace=True, min_length=1)
    content_type: constr(strip_whitespace=True, min_length=1)
<<<<<<< HEAD
    width: int | None = Field(
        None,
        ge=0,
        description="Optional width hint (pixels) for template poster validation.",
    )
    height: int | None = Field(
        None,
        ge=0,
        description="Optional height hint (pixels) for template poster validation.",
    )
=======
>>>>>>> c07656b1
    size: int | None = Field(
        None,
        ge=0,
        description="Optional payload size hint (bytes) when using object storage.",
    )
    key: Optional[constr(strip_whitespace=True, min_length=1)] = Field(
        None,
        description="Cloudflare R2 object key referencing the uploaded template image.",
    )
    data: Optional[constr(strip_whitespace=True, min_length=1)] = Field(
        None,
        description="Deprecated: inline base64 payload; prefer uploading to R2 and sending a key.",
    )

    @field_validator("key")
    @classmethod
    def _reject_data_url_key(cls, value: str | None) -> str | None:
        return _reject_data_uri(value)

class TemplatePosterEntry(_CompatModel):
    slot: Literal["variant_a", "variant_b"]
    poster: PosterImage

class TemplatePosterCollection(_CompatModel):
    posters: list[TemplatePosterEntry] = Field(default_factory=list)


# ------------------------------------------------------------------------------
# 版式布局（相对坐标模板）
# ------------------------------------------------------------------------------


class TemplateSlot(_CompatModel):
    key: constr(strip_whitespace=True, min_length=1) = Field(
        ..., description="语义槽位名，如 logo/brand_name/scenario/product/gallery1",
    )
    kind: Literal["image", "text"] = "image"
    x: float = Field(..., ge=0.0, le=1.0, description="左上角 X，相对于父容器宽度的比例")
    y: float = Field(..., ge=0.0, le=1.0, description="左上角 Y，相对于父容器高度的比例")
    w: float = Field(..., ge=0.0, le=1.0, description="宽度比例")
    h: float = Field(..., ge=0.0, le=1.0, description="高度比例")
    align: Literal["left", "center", "right"] = "left"
    valign: Literal["top", "middle", "bottom"] = "middle"
    font_scale: float | None = Field(
        None,
        ge=0.0,
        le=1.0,
        description="对 text 槽位生效：相对于画布高度的字号比例，例如 0.035",
    )


class TemplateLayout(_CompatModel):
    layout_key: constr(strip_whitespace=True, min_length=1)
    canvas_width: int = Field(1024, gt=0)
    canvas_height: int = Field(1024, gt=0)
    slots: list[TemplateSlot] = Field(default_factory=list)

# ------------------------------------------------------------------------------
# 生成请求 / 响应
# ------------------------------------------------------------------------------

class GeneratePosterRequest(_CompatModel):
    poster: PosterInput

    render_mode: Literal["locked", "hybrid", "free"] = "locked"

    variants: int = Field(1, ge=1, le=3, description="Number of variants to generate (1–3).")

    seed: Optional[int] = Field(
        None,
        ge=0,
        description="Optional seed value used when invoking the image backend.",
    )

    lock_seed: bool = Field(False, description="Whether the provided seed should be respected across runs.")

    aspect_closeness: float | None = Field(
        None,
        ge=0.0,
        le=1.0,
        description="Optional hint (0-1) that nudges Imagen3 to preserve requested aspect ratios.",
    )

    # 新字段（结构化 prompts）
    prompt_bundle: PromptBundle = Field(
        default_factory=PromptBundle,
        description="Structured prompt overrides for each template slot.",
    )

    # 兼容旧字段名 "prompts" -> prompt_bundle
    if model_validator is not None:  # Pydantic v2
        @model_validator(mode="before")
        @classmethod
        def _prompts_alias(cls, data: Any) -> Any:
            if isinstance(data, dict) and "prompt_bundle" not in data and "prompts" in data:
                data = dict(data)
                data["prompt_bundle"] = data.pop("prompts")
            return data
    else:  # Pydantic v1
        @root_validator(pre=True)  # type: ignore[misc]
        def _prompts_alias(cls, values: dict[str, Any]) -> dict[str, Any]:
            if "prompt_bundle" not in values and "prompts" in values:
                values = dict(values)
                values["prompt_bundle"] = values.pop("prompts")
            return values


class GeneratePosterResponse(_CompatModel):
    """Aggregated response after preparing all marketing assets."""

    layout_preview: str

    # 详细字段（保持向后兼容）
    prompt: str
    email_body: str
    poster_image: PosterImage

    poster_url: Optional[str] = Field(
        None,
        description="Primary poster URL stored in R2/GCS for downstream consumers.",
    )
    poster_key: Optional[str] = Field(
        None,
        description="Storage key associated with the primary poster URL.",
    )

    prompt_details: dict[str, str] | None = Field(
        None,
        description="Per-slot prompt summary returned by the backend.",
    )

    # 结构化返回（可选）
    prompt_bundle: PromptBundle | None = Field(
        None,
        description=(
            "Optional combined prompt bundle for inspector display. When provided "
            "it mirrors the PromptBundle schema."
        ),
    )

    # 兼容最初的 images 列表（例如直接返回图片 URL）
    images: list[str] = Field(
        default_factory=list,
        description="Optional list of image URLs (legacy/simple mode).",
    )

    # 变体集合
    variants: list[PosterImage] = Field(
        default_factory=list,
        description="Optional collection of variant posters for A/B comparison.",
    )

    results: list[StoredImage] = Field(
        default_factory=list,
        description="Normalised storage metadata for generated posters (key/url).",
    )

    # 可选评分
    scores: dict[str, float] | None = Field(
        None,
        description="Optional quality metrics calculated for the generated poster.",
    )

    # 随机种子与锁定标志
    seed: Optional[int] = Field(None, description="Seed echoed back from the backend.")
    lock_seed: Optional[bool] = Field(None, description="Whether the backend honoured the locked seed request.")

    # Vertex 追踪
    vertex_trace_ids: list[str] | None = Field(
        None,
        description="Trace identifiers recorded during Vertex image generation attempts.",
    )
    fallback_used: Optional[bool] = Field(
        None,
        description="Indicates whether the backend fell back to non-Vertex image generation.",
    )

    @field_validator("prompt_bundle", mode="before")
    @classmethod
    def _coerce_prompt_bundle(cls, v: PromptBundle | dict[str, Any] | None) -> PromptBundle | None:
        if v is None or isinstance(v, PromptBundle):
            return v
        if isinstance(v, dict):
            if hasattr(PromptBundle, "model_validate"):
                return PromptBundle.model_validate(v)  # v2
            if hasattr(PromptBundle, "parse_obj"):
                return PromptBundle.parse_obj(v)  # v1
            return PromptBundle(**v)
        raise TypeError("prompt_bundle must be a PromptBundle, dictionary, or None")

# ------------------------------------------------------------------------------
# 邮件
# ------------------------------------------------------------------------------

class SendEmailRequest(_CompatModel):
    """Payload expected when requesting the backend to send an email."""

    recipient: EmailStr
    subject: constr(strip_whitespace=True, min_length=1)
    body: constr(strip_whitespace=True, min_length=1)
    attachment: Optional[PosterImage] = Field(
        None,
        description="Optional poster attachment. When omitted the email will be sent without attachments.",
    )

class SendEmailResponse(_CompatModel):
    status: Literal["sent", "skipped"]
    detail: str

# ------------------------------------------------------------------------------
# 前向引用修复（v1 与 v2）
# ------------------------------------------------------------------------------

if hasattr(GeneratePosterResponse, "model_rebuild"):  # v2
    GeneratePosterResponse.model_rebuild()
    GeneratePosterRequest.model_rebuild()
else:  # v1
    GeneratePosterResponse.update_forward_refs()
    GeneratePosterRequest.update_forward_refs()<|MERGE_RESOLUTION|>--- conflicted
+++ resolved
@@ -521,7 +521,6 @@
     )
     filename: constr(strip_whitespace=True, min_length=1)
     content_type: constr(strip_whitespace=True, min_length=1)
-<<<<<<< HEAD
     width: int | None = Field(
         None,
         ge=0,
@@ -532,8 +531,6 @@
         ge=0,
         description="Optional height hint (pixels) for template poster validation.",
     )
-=======
->>>>>>> c07656b1
     size: int | None = Field(
         None,
         ge=0,
