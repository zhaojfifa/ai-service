--- conflicted
+++ resolved
@@ -8,18 +8,6 @@
 """
 from __future__ import annotations
 
-<<<<<<< HEAD
-from app.services.r2_client import (
-    get_bytes,
-    get_client,
-    make_key,
-    presign_get_url,
-    presign_put,
-    presign_put_url,
-    public_url_for,
-    put_bytes,
-)
-=======
 import datetime as _dt
 import os
 import re
@@ -198,7 +186,6 @@
     logging.getLogger(__name__).info("R2 uploaded ok: bucket=%s key=%s url=%s", bucket, key, public)
     return public
 
->>>>>>> 06191122
 
 __all__ = [
     "get_bytes",
