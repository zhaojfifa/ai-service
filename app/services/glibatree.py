--- conflicted
+++ resolved
@@ -19,12 +19,8 @@
 
 from app.config import GlibatreeConfig, get_settings
 from app.schemas import PosterGalleryItem, PosterImage, PosterInput
-<<<<<<< HEAD
 from app.services.vertex_imagen import _aspect_from_dims, _select_dimension_kwargs
 from app.services.vertex_imagen3 import VertexImagen3
-=======
-from app.services.vertex_imagen import VertexImagen3
->>>>>>> 9e17f292
 from app.services.s3_client import get_bytes, put_bytes
 from app.services.template_variants import generation_overrides
 
@@ -79,7 +75,6 @@
     lock_seed: bool = False
     trace_ids: list[str] = field(default_factory=list)
     fallback_used: bool = False
-<<<<<<< HEAD
 
 
 def _template_dimensions(
@@ -220,99 +215,6 @@
         telemetry.update({"status": "invalid_image", "error": str(exc)})
         raise RuntimeError(f"Vertex Imagen3 returned invalid image: {exc}") from exc
 
-=======
-
-
-def _template_dimensions(
-    template: TemplateResources, locked_frame: Image.Image
-) -> tuple[int, int]:
-    size_spec = template.spec.get("size", {})
-    width = int(size_spec.get("width") or locked_frame.width)
-    height = int(size_spec.get("height") or locked_frame.height)
-    return max(width, 64), max(height, 64)
-
-
-def _generate_poster_with_vertex(
-    client: VertexImagen3,
-    poster: PosterInput,
-    prompt: str,
-    locked_frame: Image.Image,
-    template: TemplateResources,
-    *,
-    prompt_details: dict[str, str] | None = None,
-) -> tuple[PosterImage, dict[str, Any]]:
-    width_default, height_default = _template_dimensions(template, locked_frame)
-
-    requested_size = getattr(poster, "size", None)
-    width = int(getattr(poster, "width", None) or width_default)
-    height = int(getattr(poster, "height", None) or height_default)
-    width = max(width, 64)
-    height = max(height, 64)
-    size_arg = requested_size or f"{width}x{height}"
-
-    negative_prompt = getattr(poster, "negative_prompt", None)
-    if not negative_prompt and prompt_details:
-        negative_prompt = prompt_details.get("negative_prompt")
-
-    guidance = getattr(poster, "guidance", None)
-    aspect_ratio = getattr(poster, "aspect_ratio", None)
-
-    request_trace = uuid.uuid4().hex[:8]
-    telemetry: dict[str, Any] = {
-        "request_trace": request_trace,
-        "mode": "generate",
-        "size": f"{width}x{height}",
-        "template": template.id,
-    }
-
-    start = time.time()
-    try:
-        payload = client.generate_bytes(
-            prompt=prompt,
-            size=size_arg,
-            width=width,
-            height=height,
-            negative_prompt=negative_prompt,
-            aspect_ratio=aspect_ratio,
-            guidance=guidance,
-            return_trace=True,
-        )
-        if isinstance(payload, tuple):
-            image_bytes, vertex_trace = payload
-        else:  # pragma: no cover - defensive fallback
-            image_bytes, vertex_trace = payload, None
-    except Exception as exc:
-        elapsed = (time.time() - start) * 1000
-        telemetry.update(
-            {
-                "status": "error",
-                "elapsed_ms": round(elapsed, 2),
-                "vertex_trace": None,
-                "error": str(exc),
-            }
-        )
-        logger.exception(
-            "Vertex Imagen3 generation failed",
-            extra={"request_trace": request_trace},
-        )
-        raise
-
-    elapsed = (time.time() - start) * 1000
-    telemetry.update(
-        {
-            "status": "ok",
-            "elapsed_ms": round(elapsed, 2),
-            "vertex_trace": vertex_trace,
-        }
-    )
-
-    try:
-        generated = Image.open(BytesIO(image_bytes)).convert("RGBA")
-    except UnidentifiedImageError as exc:
-        telemetry.update({"status": "invalid_image", "error": str(exc)})
-        raise RuntimeError(f"Vertex Imagen3 returned invalid image: {exc}") from exc
-
->>>>>>> 9e17f292
     if template.mask_background:
         mask_alpha = template.mask_background.split()[3]
         generated.paste(locked_frame, mask=mask_alpha)
@@ -699,10 +601,6 @@
     variant_images: list[PosterImage] = []
     vertex_traces: list[str] = []
     fallback_used = vertex_imagen_client is None
-<<<<<<< HEAD
-=======
-    vertex_telemetry: dict[str, Any] | None = None
->>>>>>> 9e17f292
 
     if vertex_imagen_client is not None:
         try:
@@ -714,7 +612,6 @@
                 template,
                 prompt_details=prompt_details,
             )
-<<<<<<< HEAD
             trace_value = telemetry.get("vertex_trace") or telemetry.get("request_trace")
             if trace_value:
                 vertex_traces.append(str(trace_value))
@@ -736,12 +633,6 @@
                 locked_frame,
                 template,
             )
-=======
-            vertex_telemetry = telemetry
-            trace_value = telemetry.get("vertex_trace") or telemetry.get("request_trace")
-            if trace_value:
-                vertex_traces.append(str(trace_value))
->>>>>>> 9e17f292
         except Exception:
             fallback_used = True
             logger.exception(
@@ -817,21 +708,6 @@
         lock_seed=bool(lock_seed),
         trace_ids=vertex_traces,
         fallback_used=fallback_used,
-<<<<<<< HEAD
-=======
-    )
-
-    logger.info(
-        "generate_poster completed",
-        extra={
-            "request_trace": request_trace,
-            "fallback_used": fallback_used,
-            "vertex_trace": vertex_traces[0] if vertex_traces else None,
-            "poster_filename": primary.filename if primary else None,
-            "vertex_elapsed_ms": (vertex_telemetry or {}).get("elapsed_ms"),
-            "vertex_bytes": (vertex_telemetry or {}).get("bytes"),
-        },
->>>>>>> 9e17f292
     )
 
     return result
