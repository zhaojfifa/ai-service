--- conflicted
+++ resolved
@@ -5,17 +5,9 @@
 import json
 import logging
 import os
-<<<<<<< HEAD
-import re
-import time
-import uuid
-from dataclasses import dataclass, field
-from datetime import datetime
-=======
 from contextlib import ExitStack
 from dataclasses import dataclass
 from datetime import UTC, datetime
->>>>>>> 06191122
 from functools import lru_cache
 from io import BytesIO
 from pathlib import Path
@@ -29,19 +21,11 @@
 from pydantic import ValidationError
 
 from app.config import GlibatreeConfig, get_settings
-<<<<<<< HEAD
-from app.schemas import PosterGalleryItem, PosterImage, PosterInput, StoredImage
-from app.schemas.poster import PosterPayload
-from app.templates.layouts import load_layout
-from app.services.vertex_imagen import _aspect_from_dims, _select_dimension_kwargs
-from app.services.vertex_imagen3 import VertexImagen3
-from app.services.s3_client import get_bytes, make_key, public_url_for, put_bytes
-=======
 from app.schemas import PosterGalleryItem, PosterImage, PosterInput
 from app.services.s3_client import get_bytes, put_bytes
->>>>>>> 06191122
 from app.services.template_variants import generation_overrides
 
+_ALLOWED_OPENAI_KWARGS = {"api_key", "base_url", "timeout", "max_retries", "http_client"}
 logger = logging.getLogger(__name__)
 
 vertex_imagen_client: VertexImagen3 | None = None
@@ -1078,34 +1062,16 @@
     variants: int = 1,
     seed: int | None = None,
     lock_seed: bool = False,
-<<<<<<< HEAD
-    trace_id: str | None = None,
-    aspect_closeness: float | None = None,
-) -> PosterGenerationResult:
-    """Generate a poster image using locked templates with an OpenAI edit fallback."""
-    _assert_assets_use_ref_only(poster)
-
-=======
     primary_image_bytes: bytes | None = None,
     primary_image_filename: str | None = None,
 ) -> PosterGenerationResult:
     """Generate a poster image using locked templates with an OpenAI edit fallback."""
->>>>>>> 06191122
     desired_variants = max(1, variants)
     override_posters = generation_overrides(desired_variants)
     override_primary = override_posters[0] if override_posters else None
     override_variants = override_posters[1:] if len(override_posters) > 1 else []
     used_override_primary = False
 
-<<<<<<< HEAD
-    provider_label = (
-        vertex_imagen_client.__class__.__name__
-        if vertex_imagen_client is not None
-        else "LocalTemplateRenderer"
-    )
-
-=======
->>>>>>> 06191122
     template = _load_template_resources(poster.template_id)
     layout_spec = None
     try:
@@ -1125,31 +1091,6 @@
     settings = get_settings()
     primary: PosterImage | None = None
     variant_images: list[PosterImage] = []
-<<<<<<< HEAD
-    vertex_traces: list[str] = []
-    fallback_used = vertex_imagen_client is None
-
-    logger.info(
-        "[vertex] generate_poster start",
-        extra={
-            "trace": trace_id,
-            "template": template.id,
-            "scenario_mode": getattr(poster, "scenario_mode", None),
-            "product_mode": getattr(poster, "product_mode", None),
-            "variants": variants,
-            "seed": seed,
-            "lock_seed": lock_seed,
-            "provider": provider_label,
-            "prompt_preview": prompt[:280],
-            "neg_prompt_preview": (prompt_details or {}).get("negative_prompt")
-            or (prompt_details or {}).get("negative"),
-            "prompt_details": (prompt_details or {}).get("scenario"),
-            "asset_summary": _poster_asset_summary(poster),
-        },
-    )
-
-    if vertex_imagen_client is not None:
-=======
 
     if primary_image_bytes:
         try:
@@ -1162,66 +1103,24 @@
             logger.exception("Failed to compose provider image; continuing with legacy pipeline")
 
     if primary is None and settings.glibatree.is_configured:
->>>>>>> 06191122
         try:
-            primary, telemetry = _generate_poster_with_vertex(
-                vertex_imagen_client,
-                poster,
-                prompt,
-                locked_frame,
-                template,
-                prompt_details=prompt_details,
-                trace_id=trace_id,
-            )
-            trace_value = telemetry.get("vertex_trace") or telemetry.get("request_trace")
-            if trace_value:
-                vertex_traces.append(str(trace_value))
-            provider_label = getattr(vertex_imagen_client, "__class__", VertexImagen3).__name__
-        except Exception:
-            fallback_used = True
-            logger.exception(
-                "Vertex Imagen3 generation failed; falling back",
-                extra={"trace": trace_id},
-            )
-
-    http_payload: dict[str, Any] | None = None
-    if settings.glibatree.is_configured and settings.glibatree.api_url:
-        http_payload = _generate_payload(
-            poster,
-            prompt,
-            preview,
-            prompt_bundle=prompt_bundle,
-            prompt_details=prompt_details,
-            render_mode=render_mode,
-            variants=variants,
-            seed=seed,
-            lock_seed=lock_seed,
-            trace_id=trace_id,
-            aspect_closeness=aspect_closeness,
-        )
-
-    if (
-        primary is None
-        and settings.glibatree.is_configured
-        and settings.glibatree.api_url
-    ):
-        fallback_used = True
-        try:
-            logger.debug(
-                "Requesting Glibatree asset via HTTP endpoint %s",
-                settings.glibatree.api_url,
-                extra={"trace": trace_id},
-            )
-            primary = _request_glibatree_http(
-                settings.glibatree.api_url or "",
-                settings.glibatree.api_key or "",
-                prompt,
-                locked_frame,
-                template,
-                payload=http_payload,
-                trace_id=trace_id,
-            )
-            provider_label = "GlibatreeHTTP"
+            if settings.glibatree.use_openai_client:
+                logger.debug("Requesting Glibatree asset via OpenAI edit pipeline")
+                primary = _request_glibatree_openai_edit(
+                    settings.glibatree, prompt, locked_frame, template
+                )
+            else:
+                logger.debug(
+                    "Requesting Glibatree asset via HTTP endpoint %s",
+                    settings.glibatree.api_url,
+                )
+                primary = _request_glibatree_http(
+                    settings.glibatree.api_url or "",
+                    settings.glibatree.api_key or "",
+                    prompt,
+                    locked_frame,
+                    template,
+                )
         except Exception:
             logger.exception(
                 "Glibatree request failed, falling back to mock poster",
@@ -1229,26 +1128,6 @@
             )
 
     if primary is None:
-<<<<<<< HEAD
-        fallback_used = True
-        if override_primary is not None:
-            logger.debug(
-                "Using uploaded template poster override for primary result",
-                extra={"trace": trace_id},
-            )
-            primary = override_primary
-            variant_images = list(override_variants)
-            used_override_primary = True
-            provider_label = "TemplateOverride"
-        else:
-            logger.debug(
-                "Falling back to local template renderer",
-                extra={"trace": trace_id},
-            )
-            mock_frame = _render_template_frame(poster, template, fill_background=True)
-            primary = _poster_image_from_pillow(mock_frame, f"{template.id}_mock.png")
-            provider_label = "LocalTemplateRenderer"
-=======
         if override_primary is not None:
             logger.debug("Using uploaded template poster override for primary result")
             primary = override_primary
@@ -1258,7 +1137,6 @@
             logger.debug("Falling back to local template renderer")
             mock_frame = _render_template_frame(poster, template, fill_background=True)
             primary = _poster_image_from_pillow(mock_frame, f"{template.id}_mock.png")
->>>>>>> 06191122
 
     # 生成变体（仅重命名，不重复上传）
     if not used_override_primary and desired_variants > 1:
@@ -1275,23 +1153,7 @@
     if not used_override_primary and override_variants:
         variant_images.extend(override_variants)
 
-<<<<<<< HEAD
-    scenario_asset = _stored_image_from_ref(
-        getattr(poster, "scenario_key", None) or getattr(poster, "scenario_asset", None)
-    )
-    product_asset = _stored_image_from_ref(
-        getattr(poster, "product_key", None) or getattr(poster, "product_asset", None)
-    )
-    gallery_assets: list[StoredImage] = []
-    for item in getattr(poster, "gallery_items", []) or []:
-        asset = _stored_image_from_ref(getattr(item, "key", None) or getattr(item, "asset", None))
-        if asset:
-            gallery_assets.append(asset)
-
-    result = PosterGenerationResult(
-=======
     return PosterGenerationResult(
->>>>>>> 06191122
         poster=primary,
         prompt_details=prompt_details or {},
         variants=variant_images,
@@ -1431,8 +1293,6 @@
     )
 
 
-<<<<<<< HEAD
-=======
 def _request_glibatree_openai_edit(
     config: GlibatreeConfig,
     prompt: str,
@@ -1526,7 +1386,6 @@
     safe_name = filename or f"{template.id}_openai.png"
     return _poster_image_from_pillow(generated, safe_name)
 
->>>>>>> 06191122
 def _compose_and_upload_from_b64(template: TemplateResources, locked_frame: Image.Image, b64_data: str) -> PosterImage:
     decoded = base64.b64decode(b64_data)
     try:
@@ -1579,15 +1438,6 @@
 def _load_image_from_key(key: str | None) -> Image.Image | None:
     if not key:
         return None
-<<<<<<< HEAD
-    if key.startswith("r2://"):
-        key = key[5:]
-    try:
-        payload = get_bytes(key)
-    except Exception as exc:
-        logger.warning("Unable to download object %s from R2: %s", key, exc)
-        return None
-=======
 
     payload: bytes | None = None
 
@@ -1605,7 +1455,6 @@
         except Exception as exc:
             logger.warning("Unable to download object %s from R2: %s", key, exc)
             return None
->>>>>>> 06191122
 
     try:
         return Image.open(BytesIO(payload)).convert("RGBA")
@@ -1614,44 +1463,6 @@
         return None
 
 
-<<<<<<< HEAD
-def _load_image_from_url(url: str) -> Image.Image | None:
-    try:
-        response = requests.get(url, timeout=30)
-        response.raise_for_status()
-    except Exception as exc:
-        logger.warning("Failed to download asset %s: %s", url, exc)
-        return None
-
-    try:
-        return Image.open(BytesIO(response.content)).convert("RGBA")
-    except Exception as exc:
-        logger.warning("Downloaded asset %s is not a valid image: %s", url, exc)
-        return None
-
-
-def _load_image_asset(source: str | None, key: str | None) -> Image.Image | None:
-    image = _load_image_from_key(key)
-    if image is not None:
-        return image
-
-    if not source:
-        return None
-
-    if not isinstance(source, str):
-        return None
-
-    token = source.strip()
-    if token.startswith("r2://"):
-        return _load_image_from_key(token)
-    if token.lower().startswith("data:image"):
-        logger.warning("Ignoring inline data URL asset; upload to R2 first")
-        return None
-    if token.lower().startswith("http://") or token.lower().startswith("https://"):
-        return _load_image_from_url(token)
-
-    return None
-=======
 def _load_image_asset(data_url: Any, key: str | None) -> Image.Image | None:
     asset_key = key
     asset_data = data_url
@@ -1667,7 +1478,6 @@
     if image is not None:
         return image
     return _load_image_from_data_url(asset_data if isinstance(asset_data, str) else None)
->>>>>>> 06191122
 
 
 try:
@@ -1756,11 +1566,7 @@
         media_type="image/png",
         data_url=data_url,
         url=url,
-<<<<<<< HEAD
-        key=key_value,
-=======
         storage_key=key,
->>>>>>> 06191122
         width=output.width,
         height=output.height,
     )
@@ -1902,11 +1708,7 @@
         if index >= gallery_limit:
             break
 
-<<<<<<< HEAD
-        desired_mode = _normalise_gallery_mode(item.mode)
-=======
         desired_mode = getattr(item, "mode", "upload")
->>>>>>> 06191122
         updates_for_item: dict[str, Any] = {}
         if not gallery_allows_upload:
             desired_mode = "prompt"
