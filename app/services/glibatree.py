from __future__ import annotations

import base64
import hashlib
import json
import logging
import os
import re
import time
import uuid
from dataclasses import dataclass, field
from datetime import datetime
from functools import lru_cache
from io import BytesIO
from pathlib import Path
from typing import Any, Optional, Tuple

import requests
from PIL import Image, ImageDraw, ImageFont, ImageOps, UnidentifiedImageError

from fastapi import HTTPException, status
from fastapi.encoders import jsonable_encoder
from pydantic import ValidationError

from app.config import GlibatreeConfig, get_settings
from app.schemas import PosterGalleryItem, PosterImage, PosterInput
from app.schemas.poster import PosterPayload
from app.templates.layouts import load_layout
from app.services.vertex_imagen import _aspect_from_dims, _select_dimension_kwargs
from app.services.vertex_imagen3 import VertexImagen3
from app.services.s3_client import get_bytes, make_key, public_url_for, put_bytes
from app.services.template_variants import generation_overrides

logger = logging.getLogger(__name__)

vertex_imagen_client: VertexImagen3 | None = None


def configure_vertex_imagen(client: VertexImagen3 | None) -> None:
    """Configure the shared Vertex Imagen3 client used for poster generation."""

    global vertex_imagen_client
    vertex_imagen_client = client

OPENAI_IMAGE_SIZE = "1024x1024"
ASSET_IMAGE_SIZE = os.getenv("OPENAI_ASSET_SIZE", OPENAI_IMAGE_SIZE)
GALLERY_IMAGE_SIZE = os.getenv("OPENAI_GALLERY_SIZE", "512x512")
TEMPLATE_ROOT = Path(__file__).resolve().parents[2] / "frontend" / "templates"
DEFAULT_TEMPLATE_ID = "template_dual"

BRAND_RED = (239, 76, 84)
INK_BLACK = (31, 41, 51)
SILVER = (244, 245, 247)
GUIDE_GREY = (203, 210, 217)

_ALLOWED_REF_PREFIXES = ("r2://", "s3://", "gs://", "https://", "http://")
_BARE_KEY_PATTERN = re.compile(r"^[0-9A-Za-z._/-]+$")


def r2_public_url_from_ref(ref: str) -> str:
    """Resolve a storage reference into a publicly accessible URL."""

    if not ref:
        raise ValueError("empty storage reference")

    value = ref.strip()
    if value.startswith(("http://", "https://")):
        return value

    if value.startswith(("r2://", "s3://")):
        _, path = value.split("://", 1)
        if "/" not in path:
            raise ValueError(f"invalid storage reference: {value}")
        _, key = path.split("/", 1)
        url = public_url_for(key)
        return url or value

    if value.startswith("gs://"):
        # Vertex output written to GCS can be served directly or proxied.
        return value

    raise ValueError(f"unsupported storage reference: {value}")


def upload_bytes_to_r2_return_ref(
    data: bytes,
    *,
    key: str | None = None,
    ext: str = ".png",
    content_type: str = "image/png",
) -> tuple[str, str]:
    """Persist ``data`` to R2/S3 and return (r2://bucket/key, public_url)."""

    if not isinstance(data, (bytes, bytearray)):
        raise TypeError("image payload must be bytes")

    bucket = (os.getenv("R2_BUCKET") or os.getenv("S3_BUCKET") or "").strip()
    if not bucket:
        raise RuntimeError("R2/S3 bucket is not configured")

    if key:
        storage_key = key.lstrip("/")
    else:
        filename = f"{uuid.uuid4().hex}{ext if ext.startswith('.') else f'.{ext}'}"
        storage_key = make_key("posters", filename)

    url = put_bytes(storage_key, bytes(data), content_type=content_type)
    if not url:
        raise RuntimeError(f"Failed to upload object {storage_key}")

    return f"r2://{bucket}/{storage_key}", url


def _default_asset_bucket() -> str | None:
    return (
        os.getenv("POSTER_ASSET_BUCKET")
        or os.getenv("R2_BUCKET")
        or os.getenv("S3_BUCKET")
    )


def _default_asset_scheme(bucket: str | None) -> str | None:
    scheme = os.getenv("POSTER_ASSET_SCHEME") or os.getenv("ASSET_SCHEME")
    if scheme:
        return scheme.rstrip(":/")

    r2_bucket = os.getenv("R2_BUCKET")
    s3_bucket = os.getenv("S3_BUCKET")
    if bucket and bucket == r2_bucket:
        return "r2"
    if bucket and bucket == s3_bucket:
        return "s3"

    if r2_bucket:
        return "r2"
    if s3_bucket:
        return "s3"
    return None


def _public_base_override() -> str | None:
    base = (
        os.getenv("POSTER_ASSET_PUBLIC_BASE")
        or os.getenv("ASSETS_PUBLIC_BASE")
        or os.getenv("R2_PUBLIC_BASE")
        or os.getenv("S3_PUBLIC_BASE")
    )
    if base:
        return base.rstrip("/")
    return None


def coerce_asset_ref_to_url(
    value: str | None, *, key: str | None = None
) -> tuple[str | None, str | None]:
    """Normalise loose asset references into allowed URL formats."""

    candidate = (value or "").strip()
    key_candidate = key.strip() if isinstance(key, str) else ""

    if not candidate and key_candidate:
        candidate = key_candidate

    if not candidate:
        return None, key_candidate or None

    if candidate.lower().startswith("data:"):
        raise ValueError("base64 not allowed – upload to R2/GCS and pass key/url")

    if candidate.startswith(_ALLOWED_REF_PREFIXES):
        return candidate, key_candidate.lstrip("/") or None

    fallback_key = key_candidate or candidate
    fallback_key = fallback_key.lstrip("/")
    if fallback_key and _BARE_KEY_PATTERN.match(fallback_key):
        bucket = _default_asset_bucket()
        scheme = _default_asset_scheme(bucket)
        public_base = _public_base_override()
        if bucket and scheme:
            return f"{scheme}://{bucket}/{fallback_key}", fallback_key
        if public_base:
            return f"{public_base}/{fallback_key}", fallback_key

    raise ValueError("invalid url; expected r2://, s3://, gs:// or http(s)")


def _normalise_asset_reference(label: str, value: Any) -> Any:
    """Coerce loose asset references into URL/Key pairs when possible."""

    if value is None:
        return None

    if hasattr(value, "model_dump"):
        normalised = value.model_dump(exclude_none=False)
    elif hasattr(value, "dict"):
        normalised = value.dict(exclude_none=False)
    elif isinstance(value, dict):
        normalised = dict(value)
    elif isinstance(value, str):
        normalised = {"url": value}
    else:
        return value

    raw_url = normalised.get("url")
    if isinstance(raw_url, str):
        candidate = raw_url.strip()
        normalised["url"] = candidate

    key_candidate = normalised.get("key")
    if isinstance(key_candidate, str):
        cleaned_key = key_candidate.strip().lstrip("/")
    else:
        cleaned_key = None
    if cleaned_key:
        normalised["key"] = cleaned_key
    elif "key" in normalised:
        normalised["key"] = None

    try:
        url_value, derived_key = coerce_asset_ref_to_url(
            normalised.get("url"), key=cleaned_key
        )
    except ValueError as exc:
        logger.debug(
            "poster.asset.invalid_ref",
            extra={"field": label, "value": normalised.get("url"), "error": str(exc)},
        )
        raise
    normalised["url"] = url_value
    if derived_key and not cleaned_key:
        normalised["key"] = derived_key

    return normalised


def _key_field_for_asset(field: str) -> str | None:
    overrides = {
        "brand_logo": "brand_logo_key",
        "scenario_image": "scenario_key",
        "product_image": "product_key",
    }
    return overrides.get(field)


def _apply_asset_reference(target: Any, field: str, value: Any) -> None:
    """Propagate normalised asset references back to the original payload."""

    if isinstance(target, dict):
        target[field] = value
        if isinstance(value, dict):
            key_field = _key_field_for_asset(field)
            if key_field:
                target[key_field] = value.get("key") or target.get(key_field)
        return

    if isinstance(value, dict):
        url_value = value.get("url")
    else:
        url_value = value

    if isinstance(url_value, str) and url_value:
        try:
            setattr(target, field, url_value)
        except Exception:  # pragma: no cover - defensive
            pass

    if isinstance(value, dict):
        key_value = value.get("key")
        key_field = _key_field_for_asset(field)
        if key_field and key_value and hasattr(target, key_field):
            try:
                setattr(target, key_field, key_value)
            except Exception:  # pragma: no cover - defensive
                pass


def _copy_model(instance, **update):
    """Compatibility helper for cloning Pydantic v1/v2 models with updates."""
    if hasattr(instance, "model_copy"):
        return instance.model_copy(update=update, deep=True)  # type: ignore[attr-defined]
    data = instance.dict()
    data.update(update)
    return type(instance)(**data)


@dataclass
class TemplateResources:
    id: str
    spec: dict[str, Any]
    template: Image.Image
    mask_background: Image.Image
    mask_scene: Image.Image | None


@dataclass
class PosterGenerationResult:
    poster: PosterImage
    prompt_details: dict[str, str]
    variants: list[PosterImage]
    scores: dict[str, float] | None = None
    seed: int | None = None
    lock_seed: bool = False
    trace_ids: list[str] = field(default_factory=list)
    fallback_used: bool = False
    provider: str | None = None


def _template_dimensions(
    template: TemplateResources, locked_frame: Image.Image
) -> tuple[int, int]:
    size_spec = template.spec.get("size", {})
    width = int(size_spec.get("width") or locked_frame.width)
    height = int(size_spec.get("height") or locked_frame.height)
    return max(width, 64), max(height, 64)


def _default_mask_b64(template: TemplateResources) -> str | None:
    mask = template.mask_background
    if not mask:
        return None

    alpha = mask.split()[3]
    inverted = ImageOps.invert(alpha)
    buffer = BytesIO()
    inverted.convert("L").save(buffer, format="PNG")
    return base64.b64encode(buffer.getvalue()).decode("ascii")


def _shorten_asset_value(value: str) -> str:
    text = value.strip()
    if len(text) <= 64:
        return text
    return f"{text[:32]}…{text[-16:]}"


def _poster_asset_summary(poster: PosterInput | dict[str, Any]) -> dict[str, Any]:
    keys: list[str] = []
    urls: list[str] = []

    def _record(candidate: str | None) -> None:
        if not candidate:
            return
        trimmed = candidate.strip()
        if not trimmed:
            return
        if trimmed.lower().startswith("http"):
            urls.append(_shorten_asset_value(trimmed))
        else:
            keys.append(_shorten_asset_value(trimmed))

    _record(getattr(poster, "brand_logo_key", None))
    _record(getattr(poster, "brand_logo", None))
    _record(getattr(poster, "scenario_asset", None))
    _record(getattr(poster, "product_asset", None))
    _record(getattr(poster, "scenario_key", None))
    _record(getattr(poster, "product_key", None))

    for item in getattr(poster, "gallery_items", []) or []:
        if isinstance(item, PosterGalleryItem):
            _record(getattr(item, "key", None))
            _record(getattr(item, "asset", None))
        elif isinstance(item, dict):
            _record(str(item.get("key")) if item.get("key") else None)
            _record(str(item.get("asset")) if item.get("asset") else None)

    return {
        "keys": keys[:8],
        "urls": urls[:3],
        "count": len(keys) + len(urls),
    }


def _assert_assets_use_ref_only(poster: PosterInput | dict[str, Any]) -> None:
    """Ensure poster assets reference stored objects rather than base64 blobs."""

    if hasattr(poster, "model_dump"):
        try:
            payload = poster.model_dump(exclude_none=False)
        except TypeError:  # pragma: no cover - defensive
            payload = poster.model_dump()
    elif hasattr(poster, "dict"):
        payload = poster.dict(exclude_none=False)
    elif isinstance(poster, dict):
        payload = dict(poster)
    else:  # pragma: no cover - extremely rare
        payload = {
            key: getattr(poster, key)
            for key in dir(poster)
            if not key.startswith("__") and not callable(getattr(poster, key))
        }

    gallery = payload.get("gallery_items") or payload.get("gallery") or []
    normalised_gallery: list[Any] = []
    for entry in gallery:
        if hasattr(entry, "model_dump"):
            normalised_gallery.append(entry.model_dump(exclude_none=False))
        elif hasattr(entry, "dict"):
            normalised_gallery.append(entry.dict(exclude_none=False))
        else:
            normalised_gallery.append(entry)
    if normalised_gallery:
        payload["gallery_items"] = normalised_gallery

    for field in ("scenario_image", "brand_logo"):
        if field in payload:
            try:
                normalised_value = _normalise_asset_reference(field, payload.get(field))
            except ValueError as exc:
                message = str(exc)
                detail = (
                    "请求体过大或包含 base64 图片，请先上传素材到 R2，仅传输 key/url"
                    if "base64" in message.lower()
                    else f"{message}; field={field}"
                )
                raise HTTPException(
                    status_code=status.HTTP_422_UNPROCESSABLE_ENTITY,
                    detail=detail,
                ) from exc
            payload[field] = normalised_value
            _apply_asset_reference(poster, field, normalised_value)

    try:
        if hasattr(PosterPayload, "model_validate"):
            PosterPayload.model_validate(payload)
        elif hasattr(PosterPayload, "parse_obj"):
            PosterPayload.parse_obj(payload)
        else:  # pragma: no cover - ultra legacy
            PosterPayload(**payload)
    except ValidationError as exc:
        issues = []
        for error in exc.errors():
            location = ".".join(str(item) for item in error.get("loc", ()))
            message = error.get("msg") or error.get("type") or "invalid"
            issues.append(f"{location}:{message}")
        logger.warning(
            "poster.asset.invalid",
            extra={"issues": issues, "template": payload.get("template_id")},
        )
        detail = "请求体过大或包含 base64 图片，请先上传素材到 R2，仅传输 key/url"
        if issues:
            detail = f"{detail}; bad={','.join(issues)}"
        raise HTTPException(
            status_code=status.HTTP_422_UNPROCESSABLE_ENTITY,
            detail=detail,
        ) from exc


def _generate_poster_with_vertex(
    client: VertexImagen3,
    poster: PosterInput,
    prompt: str,
    locked_frame: Image.Image,
    template: TemplateResources,
    *,
    prompt_details: dict[str, str] | None = None,
    trace_id: str | None = None,
) -> tuple[PosterImage, dict[str, Any]]:
    width_default, height_default = _template_dimensions(template, locked_frame)

    requested_size = getattr(poster, "size", None)
    width = int(getattr(poster, "width", None) or width_default)
    height = int(getattr(poster, "height", None) or height_default)
    width = max(width, 64)
    height = max(height, 64)
    size_arg = requested_size or f"{width}x{height}"

    negative_prompt = getattr(poster, "negative_prompt", None)
    if not negative_prompt and prompt_details:
        negative_prompt = prompt_details.get("negative_prompt")

    guidance = getattr(poster, "guidance", None)
    aspect_ratio = getattr(poster, "aspect_ratio", None)

    base_image_b64 = getattr(poster, "base_image_b64", None)
    mask_b64 = getattr(poster, "mask_b64", None)
    region_rect = getattr(poster, "region_rect", None)

    should_edit = bool(base_image_b64 or mask_b64 or region_rect)
    request_trace = trace_id or uuid.uuid4().hex[:8]
    telemetry: dict[str, Any] = {
        "request_trace": request_trace,
        "mode": "edit" if should_edit else "generate",
        "size": f"{width}x{height}",
        "template": template.id,
    }

    params = getattr(
        client,
        "_edit_params" if should_edit else "_generate_params",
        None,
    )
    ratio_hint = aspect_ratio or _aspect_from_dims(width, height)
    if isinstance(params, set):
        _, size_mode = _select_dimension_kwargs(params, width, height, ratio_hint)
        telemetry["size_mode"] = size_mode

    vertex_trace: str | None = None
    start = time.time()
    try:
        if should_edit:
            base_bytes = (
                base64.b64decode(base_image_b64)
                if base_image_b64
                else _image_to_png_bytes(locked_frame)
            )
            mask_arg = mask_b64 or _default_mask_b64(template)
            payload = client.edit_bytes(
                base_image_bytes=base_bytes,
                prompt=prompt,
                mask_b64=mask_arg,
                region_rect=region_rect,
                size=size_arg,
                width=width,
                height=height,
                negative_prompt=negative_prompt,
                guidance=guidance,
                return_trace=True,
            )
        else:
            payload = client.generate_bytes(
                prompt=prompt,
                size=size_arg,
                width=width,
                height=height,
                negative_prompt=negative_prompt,
                aspect_ratio=aspect_ratio,
                guidance=guidance,
                return_trace=True,
            )
        if isinstance(payload, tuple):
            image_bytes, vertex_trace = payload
        else:  # pragma: no cover - defensive fallback
            image_bytes, vertex_trace = payload, None
    except Exception as exc:
        elapsed = (time.time() - start) * 1000
        telemetry.update(
            {
                "status": "error",
                "elapsed_ms": round(elapsed, 2),
                "vertex_trace": vertex_trace,
                "error": str(exc),
            }
        )
        logger.exception(
            "Vertex Imagen3 %s failed",
            telemetry["mode"],
            extra={"request_trace": request_trace, "vertex_trace": vertex_trace},
        )
        raise

    elapsed = (time.time() - start) * 1000
    telemetry.update(
        {
            "status": "ok",
            "elapsed_ms": round(elapsed, 2),
            "vertex_trace": vertex_trace,
        }
    )

    try:
        generated = Image.open(BytesIO(image_bytes)).convert("RGBA")
    except UnidentifiedImageError as exc:
        telemetry.update({"status": "invalid_image", "error": str(exc)})
        raise RuntimeError(f"Vertex Imagen3 returned invalid image: {exc}") from exc

    if template.mask_background:
        mask_alpha = template.mask_background.split()[3]
        generated.paste(locked_frame, mask=mask_alpha)
    else:
        generated.alpha_composite(locked_frame)

    safe_name = f"{template.id}_vertex.png"
    telemetry["bytes"] = len(image_bytes)
    logger.info(
        "Vertex Imagen3 poster generated",
        extra={
            "request_trace": request_trace,
            "vertex_trace": vertex_trace,
            "mode": telemetry["mode"],
            "size": telemetry["size"],
            "bytes": telemetry["bytes"],
        },
    )
    return _poster_image_from_pillow(generated, safe_name), telemetry



@lru_cache(maxsize=8)
def _load_template_resources(template_id: str) -> TemplateResources:
    """Load template spec, locked frame and masks for the given template id."""
    candidate = TEMPLATE_ROOT / f"{template_id}_spec.json"
    if not candidate.exists():
        logger.warning("Template %s not found, falling back to %s", template_id, DEFAULT_TEMPLATE_ID)
        candidate = TEMPLATE_ROOT / f"{DEFAULT_TEMPLATE_ID}_spec.json"
        template_id = DEFAULT_TEMPLATE_ID

    with candidate.open("r", encoding="utf-8") as handle:
        spec: dict[str, Any] = json.load(handle)

    assets = spec.get("assets", {})
    template_asset = assets.get("template", "")
    mask_bg_asset = assets.get("mask_background", "")
    mask_scene_asset = assets.get("mask_scene", "")

    template_image = _load_template_asset(template_asset)
    mask_background = _load_template_asset(mask_bg_asset)
    mask_scene = _load_template_asset(mask_scene_asset, required=False)

    return TemplateResources(
        id=template_id,
        spec=spec,
        template=template_image,
        mask_background=mask_background,
        mask_scene=mask_scene,
    )


def _load_template_asset(asset_name: str, *, required: bool = True) -> Image.Image | None:
    """Load a template asset from PNG or its Base64-encoded fallback."""
    if not asset_name:
        if required:
            raise FileNotFoundError("Template asset name is empty")
        return None

    png_path = TEMPLATE_ROOT / asset_name
    if png_path.exists():
        return Image.open(png_path).convert("RGBA")

    b64_path = png_path.with_suffix(".b64")
    if b64_path.exists():
        try:
            decoded = base64.b64decode(b64_path.read_text(encoding="utf-8"))
            return Image.open(BytesIO(decoded)).convert("RGBA")
        except (UnidentifiedImageError, ValueError) as exc:
            raise RuntimeError(f"Unable to decode template asset {b64_path.name}") from exc

    if required:
        raise FileNotFoundError(f"Template asset missing: {png_path}")

    return None


def _load_font(size: int, *, weight: str = "regular") -> ImageFont.ImageFont:
    """Attempt to load a sans-serif font while gracefully falling back to default."""
    font_candidates = [
        "SourceSansPro-Semibold.ttf" if weight != "regular" else "SourceSansPro-Regular.ttf",
        "NotoSansCJKsc-Bold.otf" if weight != "regular" else "NotoSansCJKsc-Regular.otf",
        "Arial.ttf" if weight == "regular" else "Arial Bold.ttf",
        "PingFang.ttc",
        "Microsoft YaHei.ttf",
    ]
    for candidate in font_candidates:
        try:
            return ImageFont.truetype(candidate, size=size)
        except Exception:
            continue
    return ImageFont.load_default()


def _draw_wrapped_text(
    draw: ImageDraw.ImageDraw,
    text: str,
    box: Tuple[int, int, int, int],
    font: ImageFont.ImageFont,
    fill: Tuple[int, int, int],
    *,
    line_spacing: int = 6,
    align: str = "left",
) -> None:
    """Render multiline text constrained within the provided box."""
    left, top, width, height = box
    right = left + width
    bottom = top + height
    y = top
    max_width = max(width, 10)

    for paragraph in filter(None, [segment.strip() for segment in text.splitlines()]):
        words = paragraph.split(" ")
        line = ""
        for word in words:
            candidate = f"{line} {word}".strip()
            if draw.textlength(candidate, font=font) <= max_width:
                line = candidate
            else:
                if line:
                    _draw_line(draw, line, font, fill, left, right, y, align)
                    y += font.size + line_spacing
                    if y > bottom:
                        return
                line = word
        if line:
            _draw_line(draw, line, font, fill, left, right, y, align)
            y += font.size + line_spacing
            if y > bottom:
                return


def _draw_line(
    draw: ImageDraw.ImageDraw,
    text: str,
    font: ImageFont.ImageFont,
    fill: Tuple[int, int, int],
    left: int,
    right: int,
    y: int,
    align: str,
) -> None:
    width = draw.textlength(text, font=font)
    if align == "center":
        x = left + (right - left - width) / 2
    elif align == "right":
        x = right - width
    else:
        x = left
    draw.text((int(x), int(y)), text, font=font, fill=fill)


def _slot_to_box(slot: dict[str, Any]) -> Tuple[int, int, int, int]:
    return (
        int(slot.get("x", 0)),
        int(slot.get("y", 0)),
        int(slot.get("width", 0)),
        int(slot.get("height", 0)),
    )


def _render_template_frame(
    poster: PosterInput,
    template: TemplateResources,
    *,
    fill_background: bool = False,
) -> Image.Image:
    """Render the locked template frame with all deterministic elements applied."""
    spec = template.spec
    size = spec.get("size", {})
    width = int(size.get("width", template.template.width))
    height = int(size.get("height", template.template.height))

    background_color = (*SILVER, 255) if fill_background else (244, 245, 247, 255)
    canvas = Image.new("RGBA", (width, height), background_color)
    canvas.alpha_composite(template.template.copy())

    draw = ImageDraw.Draw(canvas)

    scale = max(0.6, min(1.4, width / 1080))

    def _scaled_font(base: int, *, weight: str = "regular") -> ImageFont.ImageFont:
        size = max(12, int(round(base * scale)))
        return _load_font(size, weight=weight)

    font_title = _scaled_font(64, weight="bold")
    font_subtitle = _scaled_font(40, weight="bold")
    font_brand = _scaled_font(36, weight="semibold")
    font_agent = _scaled_font(30, weight="semibold")
    font_body = _scaled_font(28)
    font_feature = _scaled_font(26)
    font_caption = _scaled_font(22)

    slots = spec.get("slots", {})

    # Brand logo
    logo_slot = slots.get("logo")
    if logo_slot:
        left, top, width_box, height_box = _slot_to_box(logo_slot)
        logo_box = (left, top, left + width_box, top + height_box)
        logo_image = _load_image_asset(
            poster.brand_logo, getattr(poster, "brand_logo_key", None)
        )
        if logo_image:
            _paste_image(canvas, logo_image, logo_box, mode="contain")
        else:
            draw.rectangle(logo_box, outline=GUIDE_GREY, width=2)
            _draw_wrapped_text(
                draw,
                poster.brand_name,
                (left + 8, top + 4, width_box - 16, height_box - 8),
                font_body,
                INK_BLACK,
            )

    # Brand and agent text
    brand_slot = slots.get("brand_name")
    if brand_slot:
        left, top, width_box, height_box = _slot_to_box(brand_slot)
        _draw_wrapped_text(
            draw,
            poster.brand_name,
            (left, top, width_box, height_box),
            font_brand,
            INK_BLACK,
        )

    agent_slot = slots.get("agent_name")
    if agent_slot:
        left, top, width_box, height_box = _slot_to_box(agent_slot)
        _draw_wrapped_text(
            draw,
            poster.agent_name.upper(),
            (left, top, width_box, height_box),
            font_agent,
            INK_BLACK,
            align="right",
        )

    # Scenario image
    scenario_slot = slots.get("scenario")
    if scenario_slot:
        left, top, width_box, height_box = _slot_to_box(scenario_slot)
        scenario_box = (left, top, left + width_box, top + height_box)
        scenario_image = _load_image_asset(
            poster.scenario_asset, getattr(poster, "scenario_key", None)
        )
        if scenario_image:
            _paste_image(canvas, scenario_image, scenario_box, mode="cover")
        else:
            draw.rectangle(scenario_box, outline=GUIDE_GREY, width=2)
            _draw_wrapped_text(
                draw,
                poster.scenario_image,
                (left + 16, top + 16, width_box - 32, height_box - 32),
                font_feature,
                INK_BLACK,
            )

    # Product render
    product_slot = slots.get("product")
    if product_slot:
        left, top, width_box, height_box = _slot_to_box(product_slot)
        product_box = (left, top, left + width_box, top + height_box)
        product_image = _load_image_asset(
            poster.product_asset, getattr(poster, "product_key", None)
        )
        if product_image:
            _paste_image(canvas, product_image, product_box, mode="contain")
        else:
            draw.rectangle(product_box, outline=GUIDE_GREY, width=3)
            _draw_wrapped_text(
                draw,
                poster.product_name,
                (left + 24, top + 24, width_box - 48, height_box - 48),
                font_body,
                INK_BLACK,
                align="center",
            )

    # Title and subtitle
    title_slot = slots.get("title")
    if title_slot:
        left, top, width_box, height_box = _slot_to_box(title_slot)
        _draw_wrapped_text(
            draw,
            poster.title,
            (left, top, width_box, height_box),
            font_title,
            BRAND_RED,
            align="center",
        )

    subtitle_slot = slots.get("subtitle")
    if subtitle_slot:
        left, top, width_box, height_box = _slot_to_box(subtitle_slot)
        _draw_wrapped_text(
            draw,
            poster.subtitle,
            (left, top, width_box, height_box),
            font_subtitle,
            BRAND_RED,
            align="right",
        )

    # Feature callouts
    callouts = spec.get("feature_callouts", [])
    for index, callout in enumerate(callouts):
        if index >= len(poster.features):
            break
        label_slot = callout.get("label_box", {})
        left, top, width_box, height_box = _slot_to_box(label_slot)
        feature_text = f"{index + 1}. {poster.features[index]}"
        _draw_wrapped_text(
            draw,
            feature_text,
            (left, top, width_box, height_box),
            font_feature,
            INK_BLACK,
        )

    # Gallery thumbnails
    gallery = spec.get("gallery", {})
    gallery_items = gallery.get("items", [])
    for index, slot in enumerate(gallery_items):
        if index >= len(poster.gallery_items):
            break
        entry = poster.gallery_items[index]
        left, top, width_box, height_box = _slot_to_box(slot)
        box = (left, top, left + width_box, top + height_box)
        asset_image = _load_image_asset(entry.asset, getattr(entry, "key", None))
        if asset_image:
            grayscale = ImageOps.grayscale(asset_image).convert("RGBA")
            _paste_image(canvas, grayscale, box, mode="cover")
        if entry.caption:
            _draw_wrapped_text(
                draw,
                entry.caption,
                (left + 8, top + height_box - 42, width_box - 16, 40),
                font_caption,
                INK_BLACK,
            )

    # Series description (placed within strip if defined)
    strip_slot = gallery.get("strip")
    if strip_slot:
        left, top, width_box, height_box = _slot_to_box(strip_slot)
        _draw_wrapped_text(
            draw,
            poster.series_description,
            (left + 8, top + height_box - 40, width_box - 16, 40),
            font_caption,
            INK_BLACK,
        )

    return canvas


def generate_poster_asset(
    poster: PosterInput,
    prompt: str,
    preview: str,
    *,
    prompt_bundle: dict[str, Any] | None = None,
    prompt_details: dict[str, str] | None = None,
    render_mode: str = "locked",
    variants: int = 1,
    seed: int | None = None,
    lock_seed: bool = False,
    trace_id: str | None = None,
    aspect_closeness: float | None = None,
) -> PosterGenerationResult:
    """Generate a poster image using locked templates with an OpenAI edit fallback."""
    _assert_assets_use_ref_only(poster)

    desired_variants = max(1, variants)
    override_posters = generation_overrides(desired_variants)
    override_primary = override_posters[0] if override_posters else None
    override_variants = override_posters[1:] if len(override_posters) > 1 else []
    used_override_primary = False

    provider_label = (
        vertex_imagen_client.__class__.__name__
        if vertex_imagen_client is not None
        else "LocalTemplateRenderer"
    )

    template = _load_template_resources(poster.template_id)
    layout_spec = None
    try:
        layout_spec = load_layout(poster.template_id or DEFAULT_TEMPLATE_ID)
    except Exception:  # pragma: no cover - optional debug aid
        logger.warning("[vertex] failed to load layout spec", exc_info=True)
    else:
        logger.info(
            "[vertex] loaded layout spec",
<<<<<<< HEAD
            extra={
                "template_id": poster.template_id or DEFAULT_TEMPLATE_ID,
                "slots": len(layout_spec.slots) if hasattr(layout_spec, "slots") else None,
            },
=======
            extra={"template_id": poster.template_id or DEFAULT_TEMPLATE_ID, "slots": len(layout_spec or {})},
>>>>>>> c07656b1
        )
    locked_frame = _render_template_frame(poster, template, fill_background=False)

    settings = get_settings()
    primary: PosterImage | None = None
    variant_images: list[PosterImage] = []
    vertex_traces: list[str] = []
    fallback_used = vertex_imagen_client is None

    logger.info(
        "[vertex] generate_poster start",
        extra={
            "trace": trace_id,
            "template": template.id,
            "scenario_mode": getattr(poster, "scenario_mode", None),
            "product_mode": getattr(poster, "product_mode", None),
            "variants": variants,
            "seed": seed,
            "lock_seed": lock_seed,
            "provider": provider_label,
            "prompt_preview": prompt[:280],
            "neg_prompt_preview": (prompt_details or {}).get("negative_prompt")
            or (prompt_details or {}).get("negative"),
            "prompt_details": (prompt_details or {}).get("scenario"),
            "asset_summary": _poster_asset_summary(poster),
        },
    )

    if vertex_imagen_client is not None:
        try:
            primary, telemetry = _generate_poster_with_vertex(
                vertex_imagen_client,
                poster,
                prompt,
                locked_frame,
                template,
                prompt_details=prompt_details,
                trace_id=trace_id,
            )
            trace_value = telemetry.get("vertex_trace") or telemetry.get("request_trace")
            if trace_value:
                vertex_traces.append(str(trace_value))
            provider_label = getattr(vertex_imagen_client, "__class__", VertexImagen3).__name__
        except Exception:
            fallback_used = True
            logger.exception(
                "Vertex Imagen3 generation failed; falling back",
                extra={"trace": trace_id},
            )

    http_payload: dict[str, Any] | None = None
    if settings.glibatree.is_configured and settings.glibatree.api_url:
        http_payload = _generate_payload(
            poster,
            prompt,
            preview,
            prompt_bundle=prompt_bundle,
            prompt_details=prompt_details,
            render_mode=render_mode,
            variants=variants,
            seed=seed,
            lock_seed=lock_seed,
            trace_id=trace_id,
            aspect_closeness=aspect_closeness,
        )

    if (
        primary is None
        and settings.glibatree.is_configured
        and settings.glibatree.api_url
    ):
        fallback_used = True
        try:
            logger.debug(
                "Requesting Glibatree asset via HTTP endpoint %s",
                settings.glibatree.api_url,
                extra={"trace": trace_id},
            )
            primary = _request_glibatree_http(
                settings.glibatree.api_url or "",
                settings.glibatree.api_key or "",
                prompt,
                locked_frame,
                template,
                payload=http_payload,
                trace_id=trace_id,
            )
            provider_label = "GlibatreeHTTP"
        except Exception:
            logger.exception(
                "Glibatree request failed, falling back to mock poster",
                extra={"trace": trace_id},
            )

    if primary is None:
        fallback_used = True
        if override_primary is not None:
            logger.debug(
                "Using uploaded template poster override for primary result",
                extra={"trace": trace_id},
            )
            primary = override_primary
            variant_images = list(override_variants)
            used_override_primary = True
            provider_label = "TemplateOverride"
        else:
            logger.debug(
                "Falling back to local template renderer",
                extra={"trace": trace_id},
            )
            mock_frame = _render_template_frame(poster, template, fill_background=True)
            primary = _poster_image_from_pillow(mock_frame, f"{template.id}_mock.png")
            provider_label = "LocalTemplateRenderer"

    # 生成变体（仅重命名，不重复上传）
    if not used_override_primary and desired_variants > 1:
        for index in range(1, desired_variants):
            suffix = f"_v{index + 1}"
            filename = primary.filename
            if "." in filename:
                stem, ext = filename.rsplit(".", 1)
                filename = f"{stem}{suffix}.{ext}"
            else:
                filename = f"{filename}{suffix}"
            variant_images.append(_copy_model(primary, filename=filename))

    if not used_override_primary and override_variants:
        variant_images.extend(override_variants)

    result = PosterGenerationResult(
        poster=primary,
        prompt_details=prompt_details or {},
        variants=variant_images,
        scores=None,
        seed=seed if lock_seed else None,
        lock_seed=bool(lock_seed),
        trace_ids=vertex_traces,
        fallback_used=fallback_used,
        provider=provider_label,
    )

    logger.info(
        "[vertex] generate_poster done",
        extra={
            "trace": trace_id,
            "template": template.id,
            "provider": provider_label,
            "fallback_used": fallback_used,
            "poster_filename": getattr(primary, "filename", None),
            "variants": len(variant_images),
            "vertex_traces": vertex_traces,
        },
    )

    return result


def _generate_payload(
    poster: PosterInput,
    prompt: str,
    preview: str,
    *,
    prompt_bundle: dict[str, Any] | None = None,
    prompt_details: dict[str, str] | None = None,
    render_mode: str = "locked",
    variants: int = 1,
    seed: int | None = None,
    lock_seed: bool = False,
    trace_id: str | None = None,
    aspect_closeness: float | None = None,
) -> dict[str, Any]:
    """Serialise poster inputs into a JSON-safe payload for HTTP fallbacks."""

    if hasattr(poster, "model_dump"):
        poster_payload = poster.model_dump(exclude_none=True)
    elif hasattr(poster, "dict"):
        poster_payload = poster.dict(exclude_none=True)
    else:  # pragma: no cover - defensive fallback for legacy objects
        poster_payload = {
            key: getattr(poster, key)
            for key in dir(poster)
            if not key.startswith("__") and not callable(getattr(poster, key))
        }

    payload: dict[str, Any] = {
        "poster": poster_payload,
        "prompt": prompt,
        "preview": preview,
        "prompt_bundle": prompt_bundle or {},
        "prompt_details": prompt_details or {},
        "render_mode": render_mode,
        "variants": variants,
        "seed": seed,
        "lock_seed": lock_seed,
        "trace_id": trace_id,
    }
    if aspect_closeness is not None:
        payload["aspect_closeness"] = aspect_closeness

    return jsonable_encoder(payload, exclude_none=True)


def _request_glibatree_http(
    api_url: str,
    api_key: str,
    prompt: str,
    locked_frame: Image.Image,
    template: TemplateResources,
    *,
    payload: dict[str, Any] | None = None,
    trace_id: str | None = None,
) -> PosterImage:
    """Call the remote Glibatree API and transform the result into PosterImage."""
    body: dict[str, Any] = payload or {}
    if "prompt" not in body:
        body = dict(body)
        body["prompt"] = prompt

    safe_body = jsonable_encoder(body, exclude_none=True)
    logger.debug(
        "poster.asset.glibatree.payload",
        extra={"trace": trace_id, "payload_keys": sorted(safe_body.keys())},
    )

    response = requests.post(
        api_url,
        headers={"Authorization": f"Bearer {api_key}"},
        json=safe_body,
        timeout=60,
    )
    try:
        response.raise_for_status()
    except requests.HTTPError as exc:
        detail = exc.response.text if exc.response is not None else str(exc)
        raise RuntimeError(f"Glibatree API 请求失败：{detail}") from exc

    payload: dict[str, Any] = response.json()

    if "data_url" in payload:
        data_url = payload["data_url"]
    elif "image_base64" in payload:
        data_url = f"data:image/png;base64,{payload['image_base64']}"
    else:
        raise ValueError("Unexpected Glibatree response format")

    width = int(payload.get("width", 1024))
    height = int(payload.get("height", 1024))
    filename = payload.get("filename", "poster.png")
    media_type = payload.get("media_type", "image/png")

    image = _load_image_from_data_url(data_url)
    if image:
        composed = image.convert("RGBA")
        mask_alpha = template.mask_background.split()[3]
        composed.paste(locked_frame, mask=mask_alpha)
        return _poster_image_from_pillow(composed, filename)

    return PosterImage(
        filename=filename,
        media_type=media_type,
        data_url=data_url,
        width=width,
        height=height,
    )


def _compose_and_upload_from_b64(template: TemplateResources, locked_frame: Image.Image, b64_data: str) -> PosterImage:
    decoded = base64.b64decode(b64_data)
    try:
        generated = Image.open(BytesIO(decoded)).convert("RGBA")
    except UnidentifiedImageError:
        # 解码失败：回传 data_url 以便前端仍可预览
        w, h = _parse_size(OPENAI_IMAGE_SIZE)
        size = template.spec.get("size", {})
        w = int(size.get("width") or w)
        h = int(size.get("height") or h)
        data_url = f"data:image/png;base64,{b64_data}"
        return PosterImage(filename="poster.png", media_type="image/png",
                           data_url=data_url, width=w, height=h)

    # 叠加锁定 UI
    mask_alpha = template.mask_background.split()[3]
    generated.paste(locked_frame, mask=mask_alpha)
    return _poster_image_from_pillow(generated, "poster.png")



def _load_image_from_data_url(data_url: str | None) -> Image.Image | None:
    """Decode a base64 data URL into a Pillow image, returning ``None`` on error."""
    if not data_url:
        return None
    if "," not in data_url:
        logger.warning("Data URL missing comma separator: %s", data_url[:32])
        return None

    header, encoded = data_url.split(",", 1)
    if not header.startswith("data:") or ";base64" not in header:
        logger.warning("Unsupported data URL header: %s", header)
        return None

    try:
        binary = base64.b64decode(encoded)
    except (base64.binascii.Error, ValueError) as exc:
        logger.warning("Failed to decode data URL: %s", exc)
        return None

    try:
        image = Image.open(BytesIO(binary))
    except Exception as exc:
        logger.warning("Decoded image is invalid: %s", exc)
        return None

    return image.convert("RGBA")


def _load_image_from_key(key: str | None) -> Image.Image | None:
    if not key:
        return None
    if key.startswith("r2://"):
        key = key[5:]
    try:
        payload = get_bytes(key)
    except Exception as exc:
        logger.warning("Unable to download object %s from R2: %s", key, exc)
        return None

    try:
        return Image.open(BytesIO(payload)).convert("RGBA")
    except Exception as exc:
        logger.warning("Downloaded asset %s is not a valid image: %s", key, exc)
        return None


def _load_image_from_url(url: str) -> Image.Image | None:
    try:
        response = requests.get(url, timeout=30)
        response.raise_for_status()
    except Exception as exc:
        logger.warning("Failed to download asset %s: %s", url, exc)
        return None

    try:
        return Image.open(BytesIO(response.content)).convert("RGBA")
    except Exception as exc:
        logger.warning("Downloaded asset %s is not a valid image: %s", url, exc)
        return None


def _load_image_asset(source: str | None, key: str | None) -> Image.Image | None:
    image = _load_image_from_key(key)
    if image is not None:
        return image

    if not source:
        return None

    if not isinstance(source, str):
        return None

    token = source.strip()
    if token.startswith("r2://"):
        return _load_image_from_key(token)
    if token.lower().startswith("data:image"):
        logger.warning("Ignoring inline data URL asset; upload to R2 first")
        return None
    if token.lower().startswith("http://") or token.lower().startswith("https://"):
        return _load_image_from_url(token)

    return None


try:
    RESAMPLE_LANCZOS = Image.Resampling.LANCZOS  # type: ignore[attr-defined]
except AttributeError:
    RESAMPLE_LANCZOS = Image.LANCZOS


def _paste_image(
    canvas: Image.Image,
    asset: Image.Image,
    box: Tuple[int, int, int, int],
    *,
    mode: str = "contain",
) -> None:
    """Paste ``asset`` into ``box`` on ``canvas`` while preserving aspect ratio."""
    left, top, right, bottom = box
    target_size = (max(right - left, 1), max(bottom - top, 1))

    if mode == "cover":
        resized = ImageOps.fit(asset, target_size, RESAMPLE_LANCZOS)
    else:
        resized = asset.copy()
        resized.thumbnail(target_size, RESAMPLE_LANCZOS)

    offset_x = left + (target_size[0] - resized.width) // 2
    offset_y = top + (target_size[1] - resized.height) // 2
    converted = resized.convert("RGBA")
    mask = converted.split()[3] if "A" in converted.getbands() else None
    canvas.paste(converted, (offset_x, offset_y), mask)


def _image_to_png_bytes(image: Image.Image) -> bytes:
    buffer = BytesIO()
    image.save(buffer, format="PNG")
    return buffer.getvalue()


def _poster_image_from_pillow(image: Image.Image, filename: str) -> PosterImage:
    """将 Pillow 图片上传到 R2；失败时回退 base64，并统一记录 key/url 以便排查。"""
    if image.mode != "RGBA":
        image = image.convert("RGBA")

    background = Image.new("RGBA", image.size, (*SILVER, 255))
    background.alpha_composite(image)
    output = background.convert("RGB")

    buffer = BytesIO()
    output.save(buffer, format="PNG")
    image_bytes = buffer.getvalue()

    safe_filename = filename or "poster.png"
    slug = safe_filename.replace(" ", "_").replace("/", "_")
    timestamp = datetime.utcnow().strftime("%Y%m%d-%H%M%S")
    digest = hashlib.sha1(image_bytes).hexdigest()[:10]
    storage_key = f"posters/{timestamp}-{digest}-{slug}"

    storage_ref: str | None = None
    url: str | None = None
    try:
        storage_ref, url = upload_bytes_to_r2_return_ref(
            image_bytes,
            key=storage_key,
            content_type="image/png",
        )
        logger.info("R2 upload ok key=%s url=%s", storage_key, url)
    except Exception as exc:  # pragma: no cover - storage fallback
        logger.warning(
            "R2 upload failed; will return data_url instead", extra={"key": storage_key, "error": str(exc)}
        )

    data_url: str | None = None
    if not url:
        encoded = base64.b64encode(image_bytes).decode("ascii")
        data_url = f"data:image/png;base64,{encoded}"

    key_value: str | None = None
    if storage_ref and "://" in storage_ref:
        _, path = storage_ref.split("://", 1)
        key_value = path.split("/", 1)[1] if "/" in path else storage_key
    elif url:
        key_value = storage_key

    return PosterImage(
        filename=safe_filename,
        media_type="image/png",
        data_url=data_url,
        url=url,
        key=key_value,
        width=output.width,
        height=output.height,
    )


def _parse_size(size_str: str) -> tuple[int, int]:
    """Parse '1024x1024' into (1024, 1024) with safe fallback."""
    try:
        w, h = str(size_str).lower().split("x", 1)
        return int(w), int(h)
    except Exception:
        return 1024, 1024


def _generate_image_from_openai(config: GlibatreeConfig, prompt: str, size: str) -> str:
    """使用 Vertex Imagen3 生成 PNG data URL（兼容旧签名）。"""

    del config  # 保留兼容签名

    if vertex_imagen_client is None:
        raise RuntimeError("Vertex Imagen3 未配置，无法生成图像。")

    width, height = _parse_size(size)

    try:
        image_bytes = vertex_imagen_client.generate_bytes(
            prompt=prompt,
            size=size,
            width=width,
            height=height,
        )
    except Exception as exc:  # pragma: no cover - 网络或配置异常
        raise RuntimeError(f"vertex imagen generate error: {exc}") from exc

    try:
        image = Image.open(BytesIO(image_bytes)).convert("RGBA")
    except Exception as exc:  # pragma: no cover - 非法图像
        raise RuntimeError(f"invalid image payload: {exc}") from exc

    buffer = BytesIO()
    image.save(buffer, format="PNG")
    encoded = base64.b64encode(buffer.getvalue()).decode("ascii")
    return f"data:image/png;base64,{encoded}"


def _enforce_template_materials(
    poster: PosterInput, template: TemplateResources
) -> tuple[PosterInput, dict[str, Any]]:
    """Ensure poster inputs respect the selected template's material constraints."""
    materials = template.spec.get("materials", {})

    def _interpret_flag(raw_value: Any, default: bool) -> bool:
        if raw_value is None:
            return default
        if isinstance(raw_value, bool):
            return raw_value
        if isinstance(raw_value, (int, float)):
            return bool(raw_value)
        if isinstance(raw_value, str):
            candidate = raw_value.strip().lower()
            if not candidate:
                return default
            if candidate in {"1", "true", "yes", "y", "on"}:
                return True
            if candidate in {"0", "false", "no", "n", "off"}:
                return False
            return default
        return bool(raw_value)

    def _resolve_material(material: dict[str, Any]) -> tuple[str, bool, bool]:
        material_type = (material.get("type") or "image").lower()
        allows_upload = _interpret_flag(
            material.get("allowsUpload"),
            material_type != "text",
        )
        if material_type == "text":
            allows_upload = False

        allows_prompt = _interpret_flag(material.get("allowsPrompt"), True)
        if not allows_upload:
            allows_prompt = True

        return material_type, allows_prompt, allows_upload

    scenario_material = materials.get("scenario", {})
    scenario_type, scenario_allows_prompt, scenario_allows_upload = _resolve_material(
        scenario_material
    )

    product_material = materials.get("product", {})
    product_type, product_allows_prompt, product_allows_upload = _resolve_material(
        product_material
    )

    gallery_material = materials.get("gallery", {})
    gallery_type, gallery_allows_prompt, gallery_allows_upload = _resolve_material(
        gallery_material
    )

    gallery_spec = template.spec.get("gallery", {})
    gallery_slot_count = len(gallery_spec.get("items", []) or [])
    gallery_limit_raw = gallery_material.get("count")
    try:
        gallery_limit_from_material = int(gallery_limit_raw) if gallery_limit_raw is not None else None
    except (TypeError, ValueError):
        gallery_limit_from_material = None

    gallery_limit = gallery_limit_from_material or gallery_slot_count or len(poster.gallery_items)

    updates: dict[str, Any] = {}

    desired_scenario_mode = poster.scenario_mode
    if not scenario_allows_upload:
        desired_scenario_mode = "prompt"
    elif desired_scenario_mode == "prompt" and not scenario_allows_prompt:
        desired_scenario_mode = "upload"
    if desired_scenario_mode != poster.scenario_mode:
        logger.info("Template %s enforces scenario mode %s.", template.id, desired_scenario_mode)
        updates["scenario_mode"] = desired_scenario_mode
    if not scenario_allows_upload and (poster.scenario_asset or poster.scenario_key):
        updates["scenario_asset"] = None
        updates["scenario_key"] = None

    desired_product_mode = poster.product_mode
    if not product_allows_upload:
        desired_product_mode = "prompt"
    elif desired_product_mode == "prompt" and not product_allows_prompt:
        desired_product_mode = "upload"
    if desired_product_mode != poster.product_mode:
        logger.info("Template %s enforces product mode %s.", template.id, desired_product_mode)
        updates["product_mode"] = desired_product_mode
    if not product_allows_upload and (poster.product_asset or poster.product_key):
        updates["product_asset"] = None
        updates["product_key"] = None

    sanitised_gallery: list[PosterGalleryItem] = []
    gallery_changed = False
    for index, item in enumerate(poster.gallery_items):
        if index >= gallery_limit:
            gallery_changed = True
            break

        desired_mode = item.mode
        updates_for_item: dict[str, Any] = {}
        if not gallery_allows_upload:
            desired_mode = "prompt"
            if item.asset is not None or item.key is not None:
                updates_for_item["asset"] = None
                updates_for_item["key"] = None
        elif desired_mode == "prompt" and not gallery_allows_prompt:
            desired_mode = "upload"

        if desired_mode != item.mode:
            updates_for_item["mode"] = desired_mode

        sanitised_item = item if not updates_for_item else _copy_model(item, **updates_for_item)
        sanitised_gallery.append(sanitised_item)
        if sanitised_item is not item:
            gallery_changed = True

    if len(poster.gallery_items) != len(sanitised_gallery):
        gallery_changed = True

    if gallery_changed:
        updates["gallery_items"] = sanitised_gallery

    if updates:
        poster = _copy_model(poster, **updates)

    material_flags = {
        "scenario": {
            "allows_prompt": scenario_allows_prompt,
            "allows_upload": scenario_allows_upload,
            "type": scenario_type,
        },
        "product": {
            "allows_prompt": product_allows_prompt,
            "allows_upload": product_allows_upload,
            "type": product_type,
        },
        "gallery": {
            "allows_prompt": gallery_allows_prompt,
            "allows_upload": gallery_allows_upload,
            "type": gallery_type,
            "count": gallery_limit,
        },
    }

    return poster, material_flags


def prepare_poster_assets(poster: PosterInput) -> PosterInput:
    """Resolve AI-generated assets for scenario, product, and gallery slots."""
    template = _load_template_resources(poster.template_id)
    poster, material_flags = _enforce_template_materials(poster, template)

    settings = get_settings()
    config = settings.glibatree

    if not config.use_openai_client or not (config.api_key and config.api_url):
        return poster

    updates: dict[str, Any] = {}

    scenario_allows_prompt = material_flags["scenario"].get("allows_prompt", False)
    if (
        scenario_allows_prompt
        and poster.scenario_mode == "prompt"
        and not poster.scenario_asset
        and not poster.scenario_key
    ):
        prompt_text = poster.scenario_prompt or poster.scenario_image
        if prompt_text:
            try:
                scenario_asset = _generate_image_from_openai(config, prompt_text, ASSET_IMAGE_SIZE)
                updates["scenario_asset"] = scenario_asset
            except Exception:
                logger.exception("Failed to generate scenario asset from prompt: %s", prompt_text)

    product_allows_prompt = material_flags["product"].get("allows_prompt", False)
    if (
        product_allows_prompt
        and poster.product_mode == "prompt"
        and not poster.product_asset
        and not poster.product_key
    ):
        prompt_text = poster.product_prompt or poster.product_name
        if prompt_text:
            try:
                product_asset = _generate_image_from_openai(config, prompt_text, ASSET_IMAGE_SIZE)
                updates["product_asset"] = product_asset
            except Exception:
                logger.exception("Failed to generate product asset from prompt: %s", prompt_text)

    gallery_flags = material_flags["gallery"]
    gallery_allows_prompt = gallery_flags.get("allows_prompt", False)
    gallery_limit = gallery_flags.get("count") or len(poster.gallery_items)

    gallery_updates: list[PosterGalleryItem] = []
    gallery_changed = False
    for index, item in enumerate(poster.gallery_items):
        if index >= gallery_limit:
            break
        if (
            gallery_allows_prompt
            and item.mode == "prompt"
            and not item.asset
            and not item.key
            and item.prompt
        ):
            try:
                asset_url = _generate_image_from_openai(config, item.prompt, GALLERY_IMAGE_SIZE)
                gallery_updates.append(_copy_model(item, asset=asset_url))
                gallery_changed = True
            except Exception:
                logger.exception("Failed to generate gallery asset from prompt: %s", item.prompt)
                gallery_updates.append(item)
        else:
            gallery_updates.append(item)

    if gallery_changed:
        updates["gallery_items"] = gallery_updates

    if updates:
        return _copy_model(poster, **updates)
    return poster<|MERGE_RESOLUTION|>--- conflicted
+++ resolved
@@ -959,14 +959,10 @@
     else:
         logger.info(
             "[vertex] loaded layout spec",
-<<<<<<< HEAD
             extra={
                 "template_id": poster.template_id or DEFAULT_TEMPLATE_ID,
                 "slots": len(layout_spec.slots) if hasattr(layout_spec, "slots") else None,
             },
-=======
-            extra={"template_id": poster.template_id or DEFAULT_TEMPLATE_ID, "slots": len(layout_spec or {})},
->>>>>>> c07656b1
         )
     locked_frame = _render_template_frame(poster, template, fill_background=False)
 
