--- conflicted
+++ resolved
@@ -419,15 +419,12 @@
     if normalised_gallery:
         payload["gallery_items"] = normalised_gallery
 
-<<<<<<< HEAD
     for field in ("scenario_image", "brand_logo"):
         if field in payload:
             normalised_value = _normalise_asset_reference(field, payload.get(field))
             payload[field] = normalised_value
             _apply_asset_reference(poster, field, normalised_value)
 
-=======
->>>>>>> 3bb683da
     try:
         if hasattr(PosterPayload, "model_validate"):
             PosterPayload.model_validate(payload)
