--- conflicted
+++ resolved
@@ -236,11 +236,7 @@
         "[poster-upload] Start processing",
         extra={
             "slot": slot,
-<<<<<<< HEAD
-            "filename": filename,
-=======
             "poster_filename": filename,
->>>>>>> 60e6649d
             "content_type": content_type,
             "payload_length": len(data or ""),
         },
