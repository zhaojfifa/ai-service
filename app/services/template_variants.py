"""Helpers for managing uploaded template poster variants used for A/B testing."""

from __future__ import annotations

import base64
import json
import logging
import os
import re
from dataclasses import dataclass
from io import BytesIO
from pathlib import Path
from typing import Any, Iterable, List, Optional

from PIL import Image, ImageFile, UnidentifiedImageError

from app.schemas import PosterImage
from app.services.s3_client import get_bytes, public_url_for

logger = logging.getLogger(__name__)

# 允许 Pillow 在读取部分截断的 JPEG/WebP 时继续解析，避免无谓报错
ImageFile.LOAD_TRUNCATED_IMAGES = True

DEFAULT_ALLOWED_MIME = {"image/png", "image/jpeg", "image/jpg", "image/webp"}
DEFAULT_SLOTS = ("variant_a", "variant_b")


class TemplatePosterError(ValueError):
    """通用模板上传异常，允许附带结构化 detail 供 HTTPException 使用。"""

    def __init__(self, message: str, *, detail: dict[str, Any] | None = None) -> None:
        super().__init__(message)
        self.detail = detail


class TemplatePosterInvalidImage(TemplatePosterError):
    """无法解析图片内容时抛出的异常。"""

    def __init__(self, reason: str, *, hint: str | None = None) -> None:
        detail: dict[str, Any] = {"ok": False, "error": "INVALID_IMAGE", "reason": reason}
        if hint:
            detail["hint"] = hint
        super().__init__("Invalid image payload", detail=detail)


@dataclass
class TemplatePosterRecord:
    slot: str
    filename: str
    content_type: str
    path: Path | None
    width: int
    height: int
    key: str | None = None
    url: str | None = None


def _storage_dir() -> Path:
    custom = os.getenv("TEMPLATE_POSTER_DIR")
    if custom:
        return Path(custom)
    return Path(__file__).resolve().parents[1] / "data" / "template_posters"


def _metadata_path() -> Path:
    return _storage_dir() / "metadata.json"


def _ensure_storage_dir() -> Path:
    directory = _storage_dir()
    directory.mkdir(parents=True, exist_ok=True)
    return directory


def _clean_filename(name: str) -> str:
    stem = re.sub(r"[^0-9A-Za-z._-]", "_", name or "poster")
    return stem or "poster.png"


def _extension_for(content_type: str) -> str:
    if content_type == "image/png":
        return ".png"
    if content_type in {"image/jpeg", "image/jpg"}:
        return ".jpg"
    if content_type == "image/webp":
        return ".webp"
    raise ValueError(f"Unsupported content type: {content_type}")


def _read_metadata() -> dict[str, dict[str, str]]:
    meta_path = _metadata_path()
    if not meta_path.exists():
        return {}
    try:
        with meta_path.open("r", encoding="utf-8") as handle:
            payload = json.load(handle)
            if isinstance(payload, dict):
                return payload  # type: ignore[return-value]
    except json.JSONDecodeError:  # pragma: no cover - corrupted file
        return {}
    return {}


def _write_metadata(data: dict[str, dict[str, str]]) -> None:
    meta_path = _metadata_path()
    _ensure_storage_dir()
    with meta_path.open("w", encoding="utf-8") as handle:
        json.dump(data, handle, ensure_ascii=False, indent=2)


def _remove_existing_slot_files(slot: str) -> None:
    directory = _ensure_storage_dir()
    for path in directory.glob(f"{slot}.*"):
        try:
            path.unlink()
        except OSError:  # pragma: no cover - ignore cleanup failures
            continue


def _poster_from_record(record: TemplatePosterRecord) -> PosterImage:
    raw: bytes | None = None
    if record.path and record.path.exists():
        with record.path.open("rb") as handle:
            raw = handle.read()
    elif record.key:
        try:
            raw = get_bytes(record.key)
        except Exception:  # pragma: no cover - network/config failure fallback
            logger.warning("Failed to fetch template poster %s from R2", record.key)

    data_url: str | None = None
    if raw:
        data_url = f"data:{record.content_type};base64,{base64.b64encode(raw).decode()}"
    payload = {
        "filename": record.filename,
        "media_type": record.content_type,
        "data_url": data_url,
        "url": record.url,
        "key": record.key,
        "width": record.width,
        "height": record.height,
    }
    if hasattr(PosterImage, "model_validate"):
        return PosterImage.model_validate(payload)  # type: ignore[arg-type]
    return PosterImage(**payload)


def _load_record(slot: str, meta: dict[str, dict[str, str]]) -> TemplatePosterRecord | None:
    entry = meta.get(slot)
    if not entry:
        return None
    filename = entry.get("filename") or f"{slot}.png"
    content_type = entry.get("content_type") or "image/png"
    try:
        ext = _extension_for(content_type)
    except ValueError:
        ext = ".png"
    directory = _ensure_storage_dir()
    path_value = entry.get("path") or f"{slot}{ext}"
    path = directory / path_value if path_value else None
    if path and not path.exists():
        path = None

    width = int(entry.get("width") or 0)
    height = int(entry.get("height") or 0)

    if (width <= 0 or height <= 0) and path and path.exists():
        with path.open("rb") as handle:
            raw = handle.read()
        with Image.open(BytesIO(raw)) as image:
            width, height = image.size

    if width <= 0 or height <= 0:
        return None

    return TemplatePosterRecord(
        slot=slot,
        filename=filename,
        content_type=content_type,
        path=path,
        width=width,
        height=height,
        key=entry.get("key"),
        url=entry.get("url"),
    )


def list_template_posters() -> list[PosterImage]:
    meta = _read_metadata()
    posters: list[PosterImage] = []
    for slot in DEFAULT_SLOTS:
        record = _load_record(slot, meta)
        if not record:
            continue
        posters.append(_poster_from_record(record))
    return posters


def iter_template_records() -> Iterable[TemplatePosterRecord]:
    meta = _read_metadata()
    for slot in DEFAULT_SLOTS:
        record = _load_record(slot, meta)
        if record:
            yield record


def _upload_to_cloudflare(
    raw: bytes, *, filename: str, content_type: str
) -> Tuple[str | None, str | None]:
    """Store poster bytes in Cloudflare R2 when configured."""

    try:
        key = make_key("template-posters", filename)
    except Exception:  # pragma: no cover - defensive sanitising
        logger.exception("Failed to build storage key for template poster")
        return None, None

    try:
        url = put_bytes(key, raw, content_type=content_type)
    except Exception:  # pragma: no cover - networking/runtime failure
        logger.exception("Failed to upload template poster to R2", extra={"key": key})
        return None, None

    if url is None:
        url = public_url_for(key)

    return key, url

from PIL import UnidentifiedImageError
def _inspect_template_image(
    data: bytes,
    *,
    fallback_width: int | None = None,
    fallback_height: int | None = None,
) -> tuple[int, int]:
    """Open image bytes safely, falling back to hints when headers are odd."""

    try:
        with Image.open(BytesIO(data)) as image:
            image.load()
            return image.size
    except (UnidentifiedImageError, OSError) as exc:
        logger.warning(
            "[poster-upload] Cannot inspect image payload; using fallback dimensions if provided",
            exc_info=exc,
        )
        if fallback_width and fallback_height:
            return fallback_width, fallback_height
        raise


def save_template_poster(
    *,
    slot: str,
    filename: str,
    content_type: str,
    key: str | None = None,
    data: str | None = None,
    allowed_mime: Optional[set[str]] = None,
    width: int | None = None,
    height: int | None = None,
) -> TemplatePosterRecord:
    slot = slot.strip()
    logger.info(
        "[poster-upload] Start processing",
        extra={
            "slot": slot,
            "poster_filename": filename,
            "content_type": content_type,
            "has_key": bool(key),
            "payload_length": len(data or ""),
        },
    )

    if slot not in DEFAULT_SLOTS:
        logger.warning("[poster-upload] Invalid slot", extra={"slot": slot})
        raise ValueError("slot must be one of variant_a or variant_b")

    content_type = content_type.strip().lower()
    key = (key or "").strip()
    if not key:
        logger.warning("[poster-upload] Missing storage key", extra={"slot": slot})
        raise ValueError("缺少对象存储 key，请先完成 R2 上传。")

    allowed = allowed_mime or DEFAULT_ALLOWED_MIME
    if content_type not in allowed:
        logger.warning(
            "[poster-upload] Unsupported content type",
            extra={"slot": slot, "content_type": content_type},
        )
        raise ValueError("Unsupported image content type")

    width_hint = width
    height_hint = height
<<<<<<< HEAD

    raw: bytes | None = None
    if key:
        try:
            raw = get_bytes(key)
        except Exception as exc:  # pragma: no cover - network/config failures
            logger.warning(
                "[poster-upload] Failed to fetch object from R2; will fall back to hints",
                extra={"slot": slot, "key": key},
                exc_info=exc,
            )
            raw = None

    if raw is None:
        if data:
            try:
                raw = _decode_image_payload(data)
            except Exception as exc:
                logger.exception(
                    "[poster-upload] Failed to decode base64 image data",
                    extra={"slot": slot, "content_type": content_type},
                )
                raise ValueError("Invalid base64 image payload") from exc
        elif key and width_hint and height_hint:
            logger.info(
                "[poster-upload] Proceeding without payload using provided dimensions",
                extra={"slot": slot, "width": width_hint, "height": height_hint},
            )
        else:
            raise ValueError("Missing image payload; 请先直传到 R2 后提交 key。")

=======

    raw: bytes | None = None
    if key:
        try:
            raw = get_bytes(key)
        except Exception as exc:  # pragma: no cover - network/config failures
            logger.warning(
                "[poster-upload] Failed to fetch object from R2; will fall back to hints",
                extra={"slot": slot, "key": key},
                exc_info=exc,
            )
            raw = None

    if raw is None:
        if data:
            try:
                raw = _decode_image_payload(data)
            except Exception as exc:
                logger.exception(
                    "[poster-upload] Failed to decode base64 image data",
                    extra={"slot": slot, "content_type": content_type},
                )
                raise ValueError("Invalid base64 image payload") from exc
        elif key and width_hint and height_hint:
            logger.info(
                "[poster-upload] Proceeding without payload using provided dimensions",
                extra={"slot": slot, "width": width_hint, "height": height_hint},
            )
        else:
            raise ValueError("Missing image payload; 请先直传到 R2 后提交 key。")

>>>>>>> 4647dbf6
    if raw is None and not (width_hint and height_hint):
        logger.warning(
            "[poster-upload] Image payload is empty after fetching from R2",
            extra={"slot": slot, "content_type": content_type, "key": key},
        )
        raise ValueError("对象存储返回空文件，请重新上传。")

    try:
        width, height = _inspect_template_image(
            raw or b"",
            fallback_width=width_hint,
            fallback_height=height_hint,
        )
    except Exception as exc:
        raise ValueError("Invalid image payload") from exc

    aspect_ratio = width / height if height else 0
    expected_aspect = 0.75
    tolerance = 0.15
    if aspect_ratio <= 0 or abs(aspect_ratio - expected_aspect) > tolerance:
        logger.warning(
            "[poster-upload] Aspect ratio outside preferred range",
            extra={
                "slot": slot,
                "content_type": content_type,
                "width": width,
                "height": height,
                "aspect_ratio": aspect_ratio,
                "expected": expected_aspect,
            },
        )

    # Filename sanitization
    safe_filename = _clean_filename(filename)
    ext = _extension_for(content_type)

    # Save to local path when bytes are available
    directory = _ensure_storage_dir()
    _remove_existing_slot_files(slot)
    path = directory / f"{slot}{ext}"
    if raw:
        try:
            with path.open("wb") as handle:
                handle.write(raw)
            logger.info(
                "[poster-upload] Image written",
                extra={"slot": slot, "path": str(path), "width": width, "height": height},
            )
        except Exception as exc:
            logger.exception(
                "[poster-upload] Failed to write image to disk",
                extra={"slot": slot, "path": str(path)},
            )
            raise
    else:
        path = None

    # Upload to cloud (or reuse existing key)
    key_value: Optional[str] = key
    url: Optional[str] = None
    if key_value:
        url = public_url_for(key_value)
    else:
        try:
            key_value, url = _upload_to_cloudflare(raw, filename=safe_filename, content_type=content_type)
            logger.info(
                "[poster-upload] Uploaded to R2",
                extra={"slot": slot, "key": key_value, "url": url},
            )
        except Exception:
            logger.exception("[poster-upload] Error uploading to R2", extra={"slot": slot})
            key_value, url = None, None

    metadata = _read_metadata()
    metadata[slot] = {
        "filename": safe_filename,
        "content_type": content_type,
        "width": width,
        "height": height,
        "key": key,
    }
    if path is not None:
        metadata[slot]["path"] = path.name
    if key_value:
        metadata[slot]["key"] = key_value
    if url:
        metadata[slot]["url"] = url

    _write_metadata(metadata)
    logger.info("[poster-upload] Metadata updated", extra={"slot": slot})

    return TemplatePosterRecord(
        slot=slot,
        filename=safe_filename,
        content_type=content_type,
        path=path,
        width=width,
        height=height,
        key=key_value,
        url=url,
    )


def poster_entry_from_record(record: TemplatePosterRecord) -> dict[str, PosterImage]:
    return {"slot": record.slot, "poster": _poster_from_record(record)}


def list_poster_entries() -> list[dict[str, PosterImage]]:
    entries: list[dict[str, PosterImage]] = []
    for record in iter_template_records():
        entries.append(poster_entry_from_record(record))
    return entries


def generation_overrides(desired: int) -> list[PosterImage]:
    if desired < 1:
        return []
    records = list(iter_template_records())
    if desired < 2 or len(records) < 2:
        return []

    posters: List[PosterImage] = []
    for record in records:
        posters.append(_poster_from_record(record))

    if len(posters) >= desired:
        return posters[:desired]

    result: list[PosterImage] = posters[:]
    index = 0
    while len(result) < desired:
        source = posters[index % len(posters)]
        payload = {
            "filename": source.filename,
            "media_type": source.media_type,
            "data_url": source.data_url,
            "url": source.url,
            "width": source.width,
            "height": source.height,
        }
        if hasattr(PosterImage, "model_validate"):
            clone = PosterImage.model_validate(payload)
        else:
            clone = PosterImage(**payload)
        result.append(clone)
        index += 1
    return result


__all__ = [
    "TemplatePosterRecord",
    "list_template_posters",
    "list_poster_entries",
    "save_template_poster",
    "generation_overrides",
    "TemplatePosterError",
    "TemplatePosterInvalidImage",
]<|MERGE_RESOLUTION|>--- conflicted
+++ resolved
@@ -293,7 +293,6 @@
 
     width_hint = width
     height_hint = height
-<<<<<<< HEAD
 
     raw: bytes | None = None
     if key:
@@ -325,39 +324,6 @@
         else:
             raise ValueError("Missing image payload; 请先直传到 R2 后提交 key。")
 
-=======
-
-    raw: bytes | None = None
-    if key:
-        try:
-            raw = get_bytes(key)
-        except Exception as exc:  # pragma: no cover - network/config failures
-            logger.warning(
-                "[poster-upload] Failed to fetch object from R2; will fall back to hints",
-                extra={"slot": slot, "key": key},
-                exc_info=exc,
-            )
-            raw = None
-
-    if raw is None:
-        if data:
-            try:
-                raw = _decode_image_payload(data)
-            except Exception as exc:
-                logger.exception(
-                    "[poster-upload] Failed to decode base64 image data",
-                    extra={"slot": slot, "content_type": content_type},
-                )
-                raise ValueError("Invalid base64 image payload") from exc
-        elif key and width_hint and height_hint:
-            logger.info(
-                "[poster-upload] Proceeding without payload using provided dimensions",
-                extra={"slot": slot, "width": width_hint, "height": height_hint},
-            )
-        else:
-            raise ValueError("Missing image payload; 请先直传到 R2 后提交 key。")
-
->>>>>>> 4647dbf6
     if raw is None and not (width_hint and height_hint):
         logger.warning(
             "[poster-upload] Image payload is empty after fetching from R2",
