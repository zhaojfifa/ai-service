--- conflicted
+++ resolved
@@ -210,13 +210,8 @@
     slot: str,
     filename: str,
     content_type: str,
-<<<<<<< HEAD
     key: str | None = None,
     data: str | None = None,
-=======
-    key: str,
-    size: int | None = None,
->>>>>>> 6101af03
     allowed_mime: Optional[set[str]] = None,
 ) -> TemplatePosterRecord:
     slot = slot.strip()
@@ -226,13 +221,8 @@
             "slot": slot,
             "poster_filename": filename,
             "content_type": content_type,
-<<<<<<< HEAD
             "has_key": bool(key),
             "payload_length": len(data or ""),
-=======
-            "storage_key": key,
-            "reported_size": size,
->>>>>>> 6101af03
         },
     )
 
@@ -254,7 +244,6 @@
         )
         raise ValueError("Unsupported image content type")
 
-<<<<<<< HEAD
     raw: bytes | None = None
     if key:
         try:
@@ -277,16 +266,6 @@
                 extra={"slot": slot, "content_type": content_type},
             )
             raise ValueError("Invalid base64 image payload") from exc
-=======
-    try:
-        raw = get_bytes(key)
-    except Exception as exc:  # pragma: no cover - networking/config issues
-        logger.exception(
-            "[poster-upload] Failed to download uploaded template from R2",
-            extra={"slot": slot, "key": key},
-        )
-        raise ValueError("无法从对象存储读取模板文件，请稍后重试。") from exc
->>>>>>> 6101af03
 
     if not raw:
         logger.warning(
@@ -322,14 +301,11 @@
             hint="图片内容读取失败，可尝试重新导出或压缩后重试。",
         ) from exc
 
-<<<<<<< HEAD
     aspect_ratio = width / height if height else 0
     if aspect_ratio <= 0 or aspect_ratio < 0.7 or aspect_ratio > 1.5:
         raise ValueError("Unsupported aspect ratio for template poster")
 
     # Filename sanitization
-=======
->>>>>>> 6101af03
     safe_filename = _clean_filename(filename)
     ext = _extension_for(content_type)
 
@@ -350,7 +326,6 @@
         )
         raise
 
-<<<<<<< HEAD
     # Upload to cloud (or reuse existing key)
     key_value: Optional[str] = key
     url: Optional[str] = None
@@ -366,18 +341,6 @@
         except Exception:
             logger.exception("[poster-upload] Error uploading to R2", extra={"slot": slot})
             key_value, url = None, None
-=======
-    url: Optional[str] = None
-    try:
-        url = public_url_for(key)
-    except Exception:  # pragma: no cover - configuration mismatch
-        logger.exception("[poster-upload] Failed to build public URL", extra={"slot": slot})
-        url = None
-
-    byte_length = len(raw)
-    declared_size = int(size) if isinstance(size, int) else None
-    stored_size = declared_size if declared_size and declared_size > 0 else byte_length
->>>>>>> 6101af03
 
     metadata = _read_metadata()
     metadata[slot] = {
@@ -388,13 +351,8 @@
         "height": height,
         "key": key,
     }
-<<<<<<< HEAD
     if key_value:
         metadata[slot]["key"] = key_value
-=======
-    if stored_size:
-        metadata[slot]["size"] = stored_size
->>>>>>> 6101af03
     if url:
         metadata[slot]["url"] = url
 
