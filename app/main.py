--- conflicted
+++ resolved
@@ -62,11 +62,7 @@
 }
 
 
-<<<<<<< HEAD
-def _normalize_allowed_origins(value: Any) -> list[str]:
-=======
 def _normalise_allowed_origins(value: Any) -> list[str]:
->>>>>>> 7dc75f9a
     if not value:
         return ["*"]
     if isinstance(value, list):
@@ -90,15 +86,9 @@
             cleaned.append(candidate)
     return cleaned or ["*"]
 
-<<<<<<< HEAD
-
-raw_origins = getattr(settings, "allowed_origins", None) or os.getenv("ALLOWED_ORIGINS")
-allow_origins = _normalize_allowed_origins(raw_origins)
-=======
 raw_origins = getattr(settings, "allowed_origins", None) or os.getenv("ALLOWED_ORIGINS")
 allow_origins = _normalise_allowed_origins(raw_origins)
 allow_credentials = "*" not in allow_origins
->>>>>>> 7dc75f9a
 
 app.add_middleware(
     CORSMiddleware,
