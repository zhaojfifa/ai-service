from __future__ import annotations
import os
import sys
import json                     # ← 你用了 json，但之前没导入
import logging
from typing import Any
from fastapi import FastAPI, HTTPException, Request
from fastapi.middleware.cors import CORSMiddleware
from fastapi.responses import Response
from pydantic import ValidationError


from app.config import get_settings
from app.schemas import (
    GeneratePosterRequest,
    GeneratePosterResponse,
    PromptBundle,
    R2PresignPutRequest,
    R2PresignPutResponse,
    SendEmailRequest,
    SendEmailResponse,
)
from app.services.email_sender import send_email
from app.services.glibatree import generate_poster_asset
from app.services.poster import (
    build_glibatree_prompt,
    compose_marketing_email,
    render_layout_preview,
)
from app.services.s3_client import make_key, presigned_put_url, public_url_for

logger = logging.getLogger(__name__)

settings = get_settings()

app = FastAPI(title="Marketing Poster API", version="1.0.0")

UPLOAD_MAX_BYTES = max(int(os.getenv("UPLOAD_MAX_BYTES", "20000000") or 0), 0)
UPLOAD_ALLOWED_MIME = {
    item.strip()
    for item in os.getenv("UPLOAD_ALLOWED_MIME", "image/png,image/jpeg,image/webp").split(",")
    if item.strip()
}


def _normalize_allowed_origins(value):
    # 支持 None / "" / "*" / CSV / JSON / list
    if not value:
        return ["*"]
    if isinstance(value, list):
        items = value
    elif isinstance(value, str):
        s = value.strip()
        if s.startswith("["):  # JSON
            try:
                items = json.loads(s)
            except Exception:
                items = s.split(",")
        else:                   # CSV
            items = s.split(",")
    else:
        items = [str(value)]

    def clean(x: str) -> str:
        s = str(x).strip().strip('"').strip("'").rstrip("/")
        return s

    out = [clean(x) for x in items if clean(x)]
    return out or ["*"]

raw = (
    getattr(settings, "allowed_origins", None)
    or os.getenv("ALLOWED_ORIGINS")
)
allow_origins = _normalize_allowed_origins(raw)

allow_credentials = "*" not in allow_origins

# 建议明确写你的前端域名（更安全）
allow_origins = [
    "https://zhaojfifa.github.io",
    "https://zhaojfifa.github.io/ai-service/"
    # 或调试用： "*"
]

app.add_middleware(
    CORSMiddleware,
    allow_origins=allow_origins,
    allow_credentials=False,
    allow_methods=["*"],   # GET, POST, OPTIONS...
    allow_headers=["*"],   # Content-Type, Authorization, x-api-key...
    expose_headers=[],     # 如需要可暴露自定义响应头
    max_age=86400,         # 预检缓存
)

# 若你路由里对 OPTIONS 会 405/400，可加兜底（通常 CORSMiddleware 已处理）
from fastapi.responses import Response
@app.options("/{path:path}")
async def cors_preflight(path: str):
    return Response(status_code=204)

@app.options("/{rest_of_path:path}")
def cors_preflight_handler(rest_of_path: str) -> Response:
    """Ensure any CORS preflight request receives an immediate 204 response."""
    return Response(status_code=204)


@app.get("/health")
def health_check() -> dict[str, str]:
    return {"status": "ok"}


def _model_dump(model):
    if hasattr(model, "model_dump"):
        return model.model_dump(exclude_none=True)
    if hasattr(model, "dict"):
        return model.dict(exclude_none=True)
    return {}


def _model_validate(model, data):
    if hasattr(model, "model_validate"):
        return model.model_validate(data)
    if hasattr(model, "parse_obj"):
        return model.parse_obj(data)
    return model(**data)


def _preview_json(value: Any, limit: int = 512) -> str:
    try:
        text = json.dumps(value, ensure_ascii=False)
    except Exception:  # pragma: no cover - defensive fallback
        text = str(value)
    if len(text) <= limit:
        return text
    return f"{text[:limit]}…(+{len(text) - limit} chars)"


def _summarise_prompt_bundle(bundle: PromptBundle | None) -> dict[str, Any]:
    if not bundle:
        return {}

    if isinstance(bundle, PromptBundle):
        data = bundle.model_dump(exclude_none=False)
    elif hasattr(bundle, "model_dump"):
        data = bundle.model_dump(exclude_none=False)
    elif hasattr(bundle, "dict"):
        data = bundle.dict(exclude_none=False)
    elif isinstance(bundle, dict):
        data = bundle
    else:
        return {}

    summary: dict[str, Any] = {}
    for slot in ("scenario", "product", "gallery"):
        config = data.get(slot)
        if not config:
            continue

        if isinstance(config, dict):
            preset = config.get("preset")
            aspect = config.get("aspect")
            prompt = config.get("prompt") or ""
            negative = config.get("negative_prompt") or ""
        else:
            preset = getattr(config, "preset", None)
            aspect = getattr(config, "aspect", None)
            prompt = getattr(config, "prompt", "") or ""
            negative = getattr(config, "negative_prompt", "") or ""

        summary[slot] = {
            "preset": preset,
            "aspect": aspect,
            "prompt_len": len(str(prompt)),
            "negative_len": len(str(negative)),
        }

    return summary


def _summarise_poster(poster: Any) -> dict[str, Any]:
    if poster is None:
        return {}

    try:
        features = [item for item in getattr(poster, "features", []) if item]
    except Exception:  # pragma: no cover - defensive fallback
        features = []

    try:
        gallery_items = [item for item in getattr(poster, "gallery_items", []) if item]
    except Exception:  # pragma: no cover - defensive fallback
        gallery_items = []

    return {
        "template_id": getattr(poster, "template_id", None),
        "scenario_mode": getattr(poster, "scenario_mode", None),
        "product_mode": getattr(poster, "product_mode", None),
        "feature_count": len(features),
        "gallery_count": len(gallery_items),
    }


async def read_json_relaxed(request: Request) -> dict:
    try:
        payload = await request.json()
    except Exception:
        body = await request.body()
        if not body:
            return {}
        payload = json.loads(body.decode("utf-8"))
    if not isinstance(payload, dict):
        raise HTTPException(status_code=400, detail="Request body must be a JSON object")
    return payload


@app.post("/api/r2/presign-put", response_model=R2PresignPutResponse)
def presign_r2_upload(request: R2PresignPutRequest) -> R2PresignPutResponse:
    if UPLOAD_ALLOWED_MIME and request.content_type not in UPLOAD_ALLOWED_MIME:
        raise HTTPException(status_code=415, detail=f"content_type not allowed: {request.content_type}")
    if UPLOAD_MAX_BYTES and request.size and request.size > UPLOAD_MAX_BYTES:
        raise HTTPException(status_code=413, detail="file exceeds permitted size")

    try:
        key = make_key(request.folder, request.filename)
        put_url = presigned_put_url(key, request.content_type)
    except RuntimeError as exc:  # pragma: no cover - configuration issue
        raise HTTPException(status_code=503, detail=str(exc)) from exc

    return R2PresignPutResponse(key=key, put_url=put_url, public_url=public_url_for(key))


@router.post("/api/generate-poster", response_model=GeneratePosterResponse)
async def generate_poster(request: Request) -> GeneratePosterResponse:
    try:
        raw_payload = await read_json_relaxed(request)
        logger.info(
            "generate_poster request received: %s",
            _preview_json(raw_payload, limit=768),
        )
        payload = _model_validate(GeneratePosterRequest, raw_payload)
    except ValidationError as exc:
        logger.warning("generate_poster validation error: %s", exc.errors())
        raise HTTPException(status_code=422, detail=exc.errors()) from exc
    except HTTPException:
        raise
    except Exception as exc:
        logger.exception("generate_poster payload parsing failed")
        raise HTTPException(status_code=400, detail=str(exc)) from exc

    try:
        logger.info(
            "generate_poster normalised payload: %s",
            {
                "poster": _summarise_poster(payload.poster),
                "variants": payload.variants,
                "seed": payload.seed,
                "lock_seed": payload.lock_seed,
                "prompt_bundle": _summarise_prompt_bundle(payload.prompt_bundle),
            },
        )
<<<<<<< HEAD
        poster = payload.poster
        preview = render_layout_preview(poster)
=======

        poster = payload.poster
        preview = render_layout_preview(poster)

        # 构建 prompt
>>>>>>> 3c960c9a
        prompt_payload = _model_dump(payload.prompt_bundle)
        prompt_text, prompt_details, prompt_bundle = build_glibatree_prompt(
            poster, prompt_payload
        )

        # 生成主图与变体
        result = generate_poster_asset(
            poster,
            prompt_text,
            preview,
            prompt_bundle=prompt_payload,
            prompt_details=prompt_details,
            render_mode=payload.render_mode,
            variants=payload.variants,
            seed=payload.seed,
            lock_seed=payload.lock_seed,
        )

        email_body = compose_marketing_email(poster, result.poster.filename)
<<<<<<< HEAD
=======

        # 转换 prompt_bundle 以便回传
>>>>>>> 3c960c9a
        response_bundle: PromptBundle | None = None
        if prompt_bundle:
            converted: dict[str, Any] = {}
            for slot, config in prompt_bundle.items():
                if not config:
                    continue
                converted[slot] = {
                    "preset": config.get("preset"),
                    "aspect": config.get("aspect"),
<<<<<<< HEAD
                    "prompt": config.get("positive") or "",
                    "negative_prompt": config.get("negative") or "",
=======
                    "positive": config.get("positive") or "",
                    "negative": config.get("negative") or "",
>>>>>>> 3c960c9a
                }
            if converted:
                if hasattr(PromptBundle, "model_validate"):
                    response_bundle = PromptBundle.model_validate(converted)
                elif hasattr(PromptBundle, "parse_obj"):
                    response_bundle = PromptBundle.parse_obj(converted)
<<<<<<< HEAD
                else:  # pragma: no cover - legacy Pydantic fallback
=======
                else:  # fallback
>>>>>>> 3c960c9a
                    response_bundle = PromptBundle(**converted)

        logger.info(
            "generate_poster completed: %s",
            {
                "response": {
                    "poster_filename": getattr(result.poster, "filename", None),
                    "variant_count": len(result.variants or []),
                    "has_scores": bool(result.scores),
                    "seed": result.seed,
                    "lock_seed": result.lock_seed,
                },
                "prompt_bundle": _summarise_prompt_bundle(
                    response_bundle or payload.prompt_bundle
                ),
            },
        )
<<<<<<< HEAD
=======

        # 返回时保持变量不变，优先用转换后的 response_bundle，否则直接回传请求里的
>>>>>>> 3c960c9a
        return GeneratePosterResponse(
            layout_preview=preview,
            prompt=prompt_text,
            email_body=email_body,
            poster_image=result.poster,
            prompt_details=prompt_details,
<<<<<<< HEAD
            prompt_bundle=response_bundle,
=======
            prompt_bundle=response_bundle or payload.prompt_bundle,
            images=[getattr(result.poster, "url", None)] if hasattr(result.poster, "url") else [],
>>>>>>> 3c960c9a
            variants=result.variants,
            scores=result.scores,
            seed=result.seed,
            lock_seed=result.lock_seed,
        )

    except Exception as exc:  # defensive logging
        logger.exception("Failed to generate poster")
        raise HTTPException(status_code=500, detail=str(exc)) from exc


@app.post("/api/send-email", response_model=SendEmailResponse)
def send_marketing_email(payload: SendEmailRequest) -> SendEmailResponse:
    try:
        return send_email(payload)
    except Exception as exc:  # pragma: no cover - ensures HTTP friendly message
        logger.exception("Failed to send marketing email")
        raise HTTPException(status_code=500, detail=str(exc)) from exc


__all__ = ["app"]
<|MERGE_RESOLUTION|>--- conflicted
+++ resolved
@@ -259,16 +259,8 @@
                 "prompt_bundle": _summarise_prompt_bundle(payload.prompt_bundle),
             },
         )
-<<<<<<< HEAD
         poster = payload.poster
         preview = render_layout_preview(poster)
-=======
-
-        poster = payload.poster
-        preview = render_layout_preview(poster)
-
-        # 构建 prompt
->>>>>>> 3c960c9a
         prompt_payload = _model_dump(payload.prompt_bundle)
         prompt_text, prompt_details, prompt_bundle = build_glibatree_prompt(
             poster, prompt_payload
@@ -288,11 +280,8 @@
         )
 
         email_body = compose_marketing_email(poster, result.poster.filename)
-<<<<<<< HEAD
-=======
 
         # 转换 prompt_bundle 以便回传
->>>>>>> 3c960c9a
         response_bundle: PromptBundle | None = None
         if prompt_bundle:
             converted: dict[str, Any] = {}
@@ -302,24 +291,15 @@
                 converted[slot] = {
                     "preset": config.get("preset"),
                     "aspect": config.get("aspect"),
-<<<<<<< HEAD
                     "prompt": config.get("positive") or "",
                     "negative_prompt": config.get("negative") or "",
-=======
-                    "positive": config.get("positive") or "",
-                    "negative": config.get("negative") or "",
->>>>>>> 3c960c9a
                 }
             if converted:
                 if hasattr(PromptBundle, "model_validate"):
                     response_bundle = PromptBundle.model_validate(converted)
                 elif hasattr(PromptBundle, "parse_obj"):
                     response_bundle = PromptBundle.parse_obj(converted)
-<<<<<<< HEAD
                 else:  # pragma: no cover - legacy Pydantic fallback
-=======
-                else:  # fallback
->>>>>>> 3c960c9a
                     response_bundle = PromptBundle(**converted)
 
         logger.info(
@@ -337,23 +317,14 @@
                 ),
             },
         )
-<<<<<<< HEAD
-=======
-
-        # 返回时保持变量不变，优先用转换后的 response_bundle，否则直接回传请求里的
->>>>>>> 3c960c9a
         return GeneratePosterResponse(
             layout_preview=preview,
             prompt=prompt_text,
             email_body=email_body,
             poster_image=result.poster,
             prompt_details=prompt_details,
-<<<<<<< HEAD
-            prompt_bundle=response_bundle,
-=======
             prompt_bundle=response_bundle or payload.prompt_bundle,
             images=[getattr(result.poster, "url", None)] if hasattr(result.poster, "url") else [],
->>>>>>> 3c960c9a
             variants=result.variants,
             scores=result.scores,
             seed=result.seed,
