--- conflicted
+++ resolved
@@ -35,8 +35,6 @@
     list_poster_entries,
     poster_entry_from_record,
     save_template_poster,
-<<<<<<< HEAD
-=======
 )
 
 LOG_LEVEL = os.getenv("LOG_LEVEL", "INFO").upper()
@@ -47,7 +45,6 @@
     datefmt="%H:%M:%S",
     stream=sys.stdout,
     force=True,       # 覆盖第三方/默认配置，关键！
->>>>>>> 79313de4
 )
 
 
