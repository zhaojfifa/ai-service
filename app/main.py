--- conflicted
+++ resolved
@@ -1,9 +1,11 @@
 from __future__ import annotations
 
 import base64
-<<<<<<< HEAD
 import binascii
 import datetime as dt
+import json
+
+import base64
 import json
 import logging
 import os
@@ -15,36 +17,27 @@
 from google.api_core.exceptions import ResourceExhausted
 from fastapi import FastAPI, HTTPException, Request, Response
 from fastapi.encoders import jsonable_encoder
+import os
+from typing import Any, Iterable, Optional
+
+from fastapi import FastAPI, HTTPException, Request
 from fastapi.middleware.cors import CORSMiddleware
 from fastapi.responses import JSONResponse
 from pydantic import BaseModel, Field, ValidationError, root_validator
-
-=======
-import json
-import logging
-import os
-from typing import Any, Iterable, Optional
-
-from fastapi import FastAPI, HTTPException, Request
-from fastapi.middleware.cors import CORSMiddleware
 from fastapi.responses import Response
 from pydantic import ValidationError
 
->>>>>>> 06191122
 from app.config import get_settings
 from app.middlewares.body_guard import BodyGuardMiddleware
 from app.schemas import (
     GeneratePosterRequest,
     GeneratePosterResponse,
-<<<<<<< HEAD
     GenerateSlotImageRequest,
     GenerateSlotImageResponse,
     ImageRef,
     PosterImage,
-=======
     PosterGalleryItem,
     PosterInput,
->>>>>>> 06191122
     PromptBundle,
     R2PresignPutRequest,
     R2PresignPutResponse,
@@ -54,25 +47,24 @@
     TemplatePosterCollection,
     TemplatePosterEntry,
     TemplatePosterUploadRequest,
+    TemplatePosterCollection,
+    TemplatePosterEntry,
+    TemplatePosterUploadRequest,
 )
 from app.services.email_sender import send_email
-<<<<<<< HEAD
 from app.services.glibatree import (
     configure_vertex_imagen,
     generate_poster_asset,
     generate_slot_image,
 )
 from app.services.image_provider.factory import get_provider
-=======
 from app.services.glibatree import generate_poster_asset
 from app.services.image_provider import ImageProvider
->>>>>>> 06191122
 from app.services.poster import (
     build_glibatree_prompt,
     compose_marketing_email,
     render_layout_preview,
 )
-<<<<<<< HEAD
 from app.services.r2_client import (
     make_key,
     presign_get_url,
@@ -96,13 +88,6 @@
 logging.basicConfig(
     level=LOG_LEVEL,
     format="%(asctime)s %(levelname)s %(name)s: %(message)s",
-=======
-from app.services.s3_client import get_bytes, make_key, presigned_put_url, public_url_for
-from app.services.template_variants import (
-    list_poster_entries,
-    poster_entry_from_record,
-    save_template_poster,
->>>>>>> 06191122
 )
 logging.getLogger("uvicorn").setLevel(LOG_LEVEL)
 logging.getLogger("uvicorn.error").setLevel(LOG_LEVEL)
@@ -116,7 +101,6 @@
 # ------------- 关键修复：安全导入 + 条件注册（防止 NameError） -------------
 RejectHugeOrBase64 = None  # 先占位，避免后续引用未定义
 
-<<<<<<< HEAD
 try:
     # 绝对导入，要求 app 是包；配合 __init__.py（见下文）
     from app.middlewares.reject_huge_or_base64 import RejectHugeOrBase64  # type: ignore
@@ -141,7 +125,13 @@
     # HEAD 按规范不返回 body
     return Response(status_code=200)
 
-=======
+from app.services.s3_client import get_bytes, make_key, presigned_put_url, public_url_for
+from app.services.template_variants import (
+    list_poster_entries,
+    poster_entry_from_record,
+    save_template_poster,
+)
+
 
 def _configure_logging() -> logging.Logger:
     level = os.getenv("LOG_LEVEL", "INFO").upper()
@@ -152,16 +142,11 @@
     logger = logging.getLogger("ai-service")
     logger.debug("Logging configured at %s", level)
     return logger
->>>>>>> 06191122
-
-
-<<<<<<< HEAD
-=======
+
+
 logger = _configure_logging()
 settings = get_settings()
-image_provider = ImageProvider()
-app = FastAPI(title="Marketing Poster API", version="1.0.0")
->>>>>>> 06191122
+
 
 # 健康检查，确保 Render 能检测端口开放
 @app.get("/health")
@@ -225,6 +210,9 @@
 logger.info("BodyGuardMiddleware ready", extra={"max_json_bytes": body_guard_bytes})
 
 # ✅ 上传配置
+image_provider = ImageProvider()
+app = FastAPI(title="Marketing Poster API", version="1.0.0")
+
 UPLOAD_MAX_BYTES = max(int(os.getenv("UPLOAD_MAX_BYTES", "20000000") or 0), 0)
 UPLOAD_ALLOWED_MIME = {
     item.strip()
@@ -233,18 +221,17 @@
 }
 
 
-<<<<<<< HEAD
 def _normalise_allowed_origins(value: Any) -> list[str]:
     """Parse comma/JSON separated origins and keep only scheme + host."""
 
-=======
 def _normalize_allowed_origins(value: Any) -> list[str]:
->>>>>>> 06191122
     if not value:
         return ["*"]
     if isinstance(value, list):
         items = value
     elif isinstance(value, str):
+        text = value.strip()
+        if text.startswith("["):
         text = value.strip()
         if text.startswith("["):
             try:
@@ -253,12 +240,16 @@
                 items = text.split(",")
         else:
             items = text.split(",")
+                items = json.loads(text)
+            except (TypeError, ValueError):
+                items = text.split(",")
+        else:
+            items = text.split(",")
     else:
         items = [str(value)]
 
     cleaned = []
     for item in items:
-<<<<<<< HEAD
         raw = str(item).strip().strip('"').strip("'")
         if not raw:
             continue
@@ -268,6 +259,13 @@
         if candidate:
             cleaned.append(candidate)
     return cleaned or ["*"]
+    cleaned = []
+    for item in items:
+        candidate = str(item).strip().strip('"').strip("'").rstrip("/")
+        if candidate:
+            cleaned.append(candidate)
+    return cleaned or ["*"]
+
 
 raw_origins = (
     getattr(settings, "allowed_origins", None)
@@ -293,33 +291,24 @@
 
 cors_allow_origins = explicit_origins or ["*"]
 cors_allow_credentials = not allow_all
+raw_origins = getattr(settings, "allowed_origins", None) or os.getenv("ALLOWED_ORIGINS")
+allow_origins = _normalize_allowed_origins(raw_origins)
 
 app.add_middleware(
     CORSMiddleware,
     allow_origins=cors_allow_origins,
     allow_credentials=cors_allow_credentials,
     allow_methods=["GET", "POST", "PUT", "PATCH", "DELETE", "OPTIONS"],
-=======
-        candidate = str(item).strip().strip('"').strip("'").rstrip("/")
-        if candidate:
-            cleaned.append(candidate)
-    return cleaned or ["*"]
-
-
-raw_origins = getattr(settings, "allowed_origins", None) or os.getenv("ALLOWED_ORIGINS")
-allow_origins = _normalize_allowed_origins(raw_origins)
-
-app.add_middleware(
-    CORSMiddleware,
+    allow_headers=["*"],
+    max_age=86400,
     allow_origins=allow_origins,
     allow_credentials=False,
     allow_methods=["*"],
->>>>>>> 06191122
     allow_headers=["*"],
     max_age=86400,
 )
 
-<<<<<<< HEAD
+
 
 @app.options("/{path:path}")
 async def cors_preflight(path: str) -> Response:  # pragma: no cover - exercised by browsers
@@ -579,14 +568,15 @@
         },
     )
     return JSONResponse(payload.model_dump(exclude_none=True))
-=======
-
-@app.options("/{path:path}")
+
+
 async def cors_preflight(path: str) -> Response:  # pragma: no cover - exercised by browsers
     return Response(status_code=204)
->>>>>>> 06191122
-
-
+
+
+@app.get("/health")
+def health_check() -> dict[str, str]:
+    return {"status": "ok"}
 
 
 def _model_dump(model):
@@ -747,7 +737,6 @@
     }
 
 
-<<<<<<< HEAD
 def _shorten_asset_value(value: str) -> str:
     text = value.strip()
     if len(text) <= 64:
@@ -821,7 +810,8 @@
         trace = uuid.uuid4().hex[:8]
         request.state.trace_id = trace
     return trace
-=======
+
+
 def _coerce_optional_text(value: Any) -> str | None:
     if value is None:
         return None
@@ -908,7 +898,6 @@
         entries.append(PosterGalleryItem(caption=None, asset=fallback))
 
     return entries[:4]
->>>>>>> 06191122
 
 
 async def read_json_relaxed(request: Request) -> dict:
@@ -1113,14 +1102,8 @@
         raise HTTPException(status_code=400, detail=str(exc)) from exc
 
     try:
-<<<<<<< HEAD
         poster = payload.poster
         normalised_assets = _summarise_assets(poster)
-        logger.info(
-            "generate_poster normalised payload",
-            extra={
-                "trace": trace,
-=======
         gallery_items = _coerce_gallery(payload.gallery, payload.brand_logo)
         features = [text for text in (payload.features or []) if text]
         while len(features) < 3:
@@ -1149,9 +1132,12 @@
         )
 
         logger.info(
+            "generate_poster normalised payload",
+            extra={
+                "trace": trace,
+                "poster": _summarise_poster(poster),
             "generate_poster normalised payload: %s",
             {
->>>>>>> 06191122
                 "poster": _summarise_poster(poster),
                 "variants": payload.variants,
                 "seed": payload.seed,
@@ -1161,10 +1147,7 @@
                 "asset_summary": normalised_assets,
             },
         )
-<<<<<<< HEAD
-=======
-
->>>>>>> 06191122
+
         preview = render_layout_preview(poster)
         prompt_payload = _model_dump(payload.prompt_bundle)
         prompt_text, prompt_details, prompt_bundle = build_glibatree_prompt(
@@ -1191,13 +1174,10 @@
             variants=payload.variants,
             seed=payload.seed,
             lock_seed=payload.lock_seed,
-<<<<<<< HEAD
             trace_id=trace,
             aspect_closeness=payload.aspect_closeness,
-=======
             primary_image_bytes=provider_bytes,
             primary_image_filename=provider_filename,
->>>>>>> 06191122
         )
 
         email_body = compose_marketing_email(poster, result.poster.filename)
@@ -1258,17 +1238,11 @@
             scores=result.scores,
             seed=result.seed,
             lock_seed=result.lock_seed,
-<<<<<<< HEAD
             vertex_trace_ids=result.trace_ids or None,
             fallback_used=result.fallback_used if result.fallback_used else None,
             scenario_image=result.scenario_image,
             product_image=result.product_image,
             gallery_images=result.gallery_images,
-=======
-            poster_url=getattr(result.poster, "url", None),
-            poster_key=getattr(result.poster, "storage_key", None),
-            gallery_images=gallery_sources,
->>>>>>> 06191122
         )
 
         stored_images: list[StoredImage] = []
@@ -1326,6 +1300,11 @@
                 "provider": "vertex",
             },
         ) from exc
+            poster_url=getattr(result.poster, "url", None),
+            poster_key=getattr(result.poster, "storage_key", None),
+            gallery_images=gallery_sources,
+        )
+
     except Exception as exc:  # defensive logging
         logger.exception("Failed to generate poster", extra={"trace": trace})
         raise HTTPException(status_code=500, detail=str(exc)) from exc
