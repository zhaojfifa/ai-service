--- conflicted
+++ resolved
@@ -24,11 +24,7 @@
     TemplatePosterEntry,
     TemplatePosterUploadRequest,
 )
-<<<<<<< HEAD
 from app.middleware.body_limit import BodyGuardMiddleware
-=======
-from app.middlewares.body_guard import RejectHugeOrBase64
->>>>>>> f07c8742
 from app.services.email_sender import send_email
 from app.services.glibatree import configure_vertex_imagen, generate_poster_asset
 from app.services.poster import (
@@ -557,13 +553,10 @@
 
 @app.post("/api/generate-poster", response_model=GeneratePosterResponse)
 async def generate_poster(request: Request) -> JSONResponse:
-<<<<<<< HEAD
     trace = _ensure_trace_id(request)
     guard_info = getattr(request.state, "guard_info", {})
     content_length = request.headers.get("content-length")
 
-=======
->>>>>>> f07c8742
     try:
         raw_payload = await read_json_relaxed(request)
         raw_assets = _summarise_assets(raw_payload.get("poster", {})) if isinstance(raw_payload, dict) else {}
@@ -690,10 +683,7 @@
             headers["X-Vertex-Trace"] = ",".join(result.trace_ids)
         if result.fallback_used:
             headers["X-Vertex-Fallback"] = "1"
-<<<<<<< HEAD
         headers["X-Request-Trace"] = trace
-=======
->>>>>>> f07c8742
         return JSONResponse(content=_model_dump(response_payload), headers=headers)
 
     except Exception as exc:  # defensive logging
