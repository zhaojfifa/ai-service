from __future__ import annotations

import json
import logging
import os
from typing import Any

from fastapi import FastAPI, HTTPException, Request
from fastapi.middleware.cors import CORSMiddleware
<<<<<<< HEAD
from fastapi.responses import JSONResponse, Response
=======
from fastapi.responses import Response
>>>>>>> 0a4f8c24
from pydantic import BaseModel, Field, ValidationError

from app.config import get_settings
from app.schemas import (
    GeneratePosterRequest,
    GeneratePosterResponse,
    PromptBundle,
    R2PresignPutRequest,
    R2PresignPutResponse,
    SendEmailRequest,
    SendEmailResponse,
    TemplatePosterCollection,
    TemplatePosterEntry,
    TemplatePosterUploadRequest,
)
from app.services.email_sender import send_email
from app.services.glibatree import configure_vertex_imagen, generate_poster_asset
from app.services.poster import (
    build_glibatree_prompt,
    compose_marketing_email,
    render_layout_preview,
)
from app.services.s3_client import make_key, presigned_put_url, public_url_for
from app.services.template_variants import (
    list_poster_entries,
    poster_entry_from_record,
    save_template_poster,
)
from app.services.vertex_imagen import VertexImagen, init_vertex
from app.services.vertex_imagen3 import VertexImagen3


def _configure_logging() -> logging.Logger:
    level = os.getenv("LOG_LEVEL", "INFO").upper()
    logging.basicConfig(
        level=level,
        format="%(asctime)s %(levelname)s %(name)s: %(message)s",
    )
    logger = logging.getLogger("ai-service")
    logger.debug("Logging configured at %s", level)
    return logger


logger = _configure_logging()
settings = get_settings()
app = FastAPI(title="Marketing Poster API", version="1.0.0")

imagen_endpoint_client: VertexImagen | None = None
vertex_poster_client: VertexImagen3 | None = None

try:
    init_vertex()
except Exception as exc:  # pragma: no cover - startup diagnostics
    logger.warning("Vertex init failed: %s", exc)
else:
    try:
        imagen_endpoint_client = VertexImagen("imagen-3.0-generate-001")
    except Exception as exc:  # pragma: no cover - startup diagnostics
        imagen_endpoint_client = None
        logger.warning("VertexImagen initialization failed: %s", exc)

    try:
        vertex_poster_client = VertexImagen3()
    except Exception as exc:  # pragma: no cover - startup diagnostics
        vertex_poster_client = None
        logger.warning("VertexImagen3 initialization failed: %s", exc)
    else:
        configure_vertex_imagen(vertex_poster_client)
        print(
            "[VertexImagen3]",
            f"project={vertex_poster_client.project}",
            f"location={vertex_poster_client.location}",
            f"gen_model={vertex_poster_client.model_generate}",
            f"edit_model={vertex_poster_client.model_edit}",
        )
        logger.info(
            "VertexImagen3 ready",
            extra={
                "project": vertex_poster_client.project,
                "location": vertex_poster_client.location,
                "generate_model": vertex_poster_client.model_generate,
                "edit_model": vertex_poster_client.model_edit,
            },
        )

# ✅ 上传配置
UPLOAD_MAX_BYTES = max(int(os.getenv("UPLOAD_MAX_BYTES", "20000000") or 0), 0)
UPLOAD_ALLOWED_MIME = {
    item.strip()
    for item in os.getenv("UPLOAD_ALLOWED_MIME", "image/png,image/jpeg,image/webp").split(",")
    if item.strip()
}


def _normalise_allowed_origins(value: Any) -> list[str]:
    if not value:
        return ["*"]
    if isinstance(value, list):
        items = value
    elif isinstance(value, str):
        text = value.strip()
        if text.startswith("["):
            try:
                items = json.loads(text)
            except (TypeError, ValueError):
                items = text.split(",")
        else:
            items = text.split(",")
    else:
        items = [str(value)]

    cleaned = []
    for item in items:
        candidate = str(item).strip().strip('"').strip("'").rstrip("/")
        if candidate:
            cleaned.append(candidate)
    return cleaned or ["*"]

raw_origins = getattr(settings, "allowed_origins", None) or os.getenv("ALLOWED_ORIGINS")
allow_origins = _normalise_allowed_origins(raw_origins)

DEFAULT_CORS_ORIGINS = {
    "https://zhaojfifa.github.io",
    "https://zhaojfifa.github.io/ai-service",
}

cors_origins = {origin.rstrip("/") for origin in allow_origins}
cors_origins.update(DEFAULT_CORS_ORIGINS)

allow_all = "*" in cors_origins
explicit_origins = sorted(origin for origin in cors_origins if origin != "*")
if allow_all and explicit_origins:
    allow_all = False

cors_allow_origins = explicit_origins or ["*"]
cors_allow_credentials = not allow_all

app.add_middleware(
    CORSMiddleware,
    allow_origins=cors_allow_origins,
    allow_credentials=cors_allow_credentials,
    allow_methods=["*"],
    allow_headers=["*"],
    max_age=86400,
)


@app.options("/{path:path}")
async def cors_preflight(path: str) -> Response:  # pragma: no cover - exercised by browsers
    return Response(status_code=204)

# ✅ 健康检查
@app.get("/health")
def health_check() -> dict[str, str]:
    return {"status": "ok"}


@app.get("/debug/vertex/ping")
def vertex_ping() -> JSONResponse:
    """Probe publisher model availability for debugging."""

    try:
        from google.cloud.aiplatform_v1.services.model_garden_service import (
            ModelGardenServiceClient,
        )

        client = ModelGardenServiceClient()
        name = "publishers/google/models/imagen-3.0-generate-001"
        model = client.get_publisher_model(name=name)
        payload = {
            "ok": True,
            "name": model.name,
            "version_id": getattr(model, "version_id", None),
        }
        return JSONResponse(payload)
    except Exception as exc:  # pragma: no cover - remote dependency
        logger.exception("Vertex ping failed: %s", exc)
        return JSONResponse({"ok": False, "error": str(exc)}, status_code=500)


@app.get("/debug/vertex/generate")
def vertex_generate_debug() -> Response:
    """Create a tiny diagnostic image directly from Vertex."""

    if imagen_endpoint_client is None:
        raise HTTPException(status_code=503, detail="Vertex Imagen not configured")

    try:
        payload = imagen_endpoint_client.generate_bytes(
            prompt="a tiny watercolor hummingbird, diagnostic",
            size="512x512",
            return_trace=True,
        )
        if isinstance(payload, tuple):
            image_bytes, trace_id = payload
        else:  # pragma: no cover - defensive fallback
            image_bytes, trace_id = payload, None
    except Exception as exc:  # pragma: no cover - remote dependency
        logger.exception("Vertex tiny generate failed: %s", exc)
        raise HTTPException(status_code=500, detail=f"Imagen error: {exc}") from exc

    headers = {"X-Vertex-Trace": trace_id} if trace_id else None
    return Response(content=image_bytes, media_type="image/jpeg", headers=headers)


class ImagenGenerateRequest(BaseModel):
    prompt: str = Field(..., description="文生图提示词")
    size: str = Field("1024x1024", description="尺寸, 例如 1024x1024")
    negative: str | None = Field(None, description="反向提示词")


@app.post("/api/imagen/generate")
def api_imagen_generate(request_data: ImagenGenerateRequest):
    if imagen_endpoint_client is None:
        raise HTTPException(status_code=503, detail="Vertex Imagen not configured")

    try:
        payload = imagen_endpoint_client.generate_bytes(
            prompt=request_data.prompt,
            size=request_data.size,
            negative_prompt=request_data.negative,
            return_trace=True,
        )
        if isinstance(payload, tuple):
            image_bytes, trace_id = payload
        else:  # pragma: no cover - defensive fallback
            image_bytes, trace_id = payload, None
    except Exception as exc:  # pragma: no cover - remote dependency
        logger.exception("Imagen generate failed: %s", exc)
        raise HTTPException(status_code=500, detail=f"Imagen error: {exc}") from exc

    headers = {"X-Vertex-Trace": trace_id} if trace_id else None
    return Response(content=image_bytes, media_type="image/jpeg", headers=headers)



class ImagenGenerateRequest(BaseModel):
    prompt: str = Field(..., description="文生图提示词")
    size: str = Field("1024x1024", description="尺寸, 例如 1024x1024")
    negative: str | None = Field(None, description="反向提示词")


@app.post("/api/imagen/generate")
def api_imagen_generate(request_data: ImagenGenerateRequest):
    if imagen_endpoint_client is None:
        raise HTTPException(status_code=503, detail="Vertex Imagen not configured")

    try:
        image_bytes = imagen_endpoint_client.generate_bytes(
            prompt=request_data.prompt,
            size=request_data.size,
            negative_prompt=request_data.negative,
        )
    except Exception as exc:  # pragma: no cover - remote dependency
        logger.exception("Imagen generate failed: %s", exc)
        raise HTTPException(status_code=500, detail=f"Imagen error: {exc}") from exc

    return Response(content=image_bytes, media_type="image/jpeg")



def _model_dump(model):
    if hasattr(model, "model_dump"):
        return model.model_dump(exclude_none=True)
    if hasattr(model, "dict"):
        return model.dict(exclude_none=True)
    return {}


def _model_validate(model, data):
    if hasattr(model, "model_validate"):
        return model.model_validate(data)
    if hasattr(model, "parse_obj"):
        return model.parse_obj(data)
    return model(**data)


def _preview_json(value: Any, limit: int = 512) -> str:
    try:
        text = json.dumps(value, ensure_ascii=False)
    except Exception:  # pragma: no cover - defensive fallback
        text = str(value)
    if len(text) <= limit:
        return text
    return f"{text[:limit]}…(+{len(text) - limit} chars)"


def _summarise_prompt_bundle(bundle: PromptBundle | None) -> dict[str, Any]:
    if not bundle:
        return {}

    if isinstance(bundle, PromptBundle):
        data = bundle.model_dump(exclude_none=False)
    elif hasattr(bundle, "model_dump"):
        data = bundle.model_dump(exclude_none=False)
    elif hasattr(bundle, "dict"):
        data = bundle.dict(exclude_none=False)
    elif isinstance(bundle, dict):
        data = bundle
    else:
        return {}

    summary: dict[str, Any] = {}
    for slot in ("scenario", "product", "gallery"):
        config = data.get(slot)
        if not config:
            continue

        if isinstance(config, dict):
            preset = config.get("preset")
            aspect = config.get("aspect")
            prompt = config.get("prompt") or config.get("positive") or ""
            negative = (
                config.get("negative_prompt")
                or config.get("negative")
                or ""
            )
        else:
            preset = getattr(config, "preset", None)
            aspect = getattr(config, "aspect", None)
            prompt = getattr(config, "prompt", "") or getattr(config, "positive", "") or ""
            negative = (
                getattr(config, "negative_prompt", "")
                or getattr(config, "negative", "")
                or ""
            )

        summary[slot] = {
            "preset": preset,
            "aspect": aspect,
            "prompt_len": len(str(prompt)),
            "negative_len": len(str(negative)),
        }

    return summary


def _summarise_poster(poster: Any) -> dict[str, Any]:
    if poster is None:
        return {}

    try:
        features = [item for item in getattr(poster, "features", []) if item]
    except Exception:  # pragma: no cover - defensive fallback
        features = []

    try:
        gallery_items = [item for item in getattr(poster, "gallery_items", []) if item]
    except Exception:  # pragma: no cover - defensive fallback
        gallery_items = []

    return {
        "template_id": getattr(poster, "template_id", None),
        "scenario_mode": getattr(poster, "scenario_mode", None),
        "product_mode": getattr(poster, "product_mode", None),
        "feature_count": len(features),
        "gallery_count": len(gallery_items),
    }


async def read_json_relaxed(request: Request) -> dict:
    try:
        payload = await request.json()
    except Exception:
        body = await request.body()
        if not body:
            return {}
        payload = json.loads(body.decode("utf-8"))
    if not isinstance(payload, dict):
        raise HTTPException(status_code=400, detail="Request body must be a JSON object")
    return payload


@app.post("/api/r2/presign-put", response_model=R2PresignPutResponse)
def presign_r2_upload(request: R2PresignPutRequest) -> R2PresignPutResponse:
    if UPLOAD_ALLOWED_MIME and request.content_type not in UPLOAD_ALLOWED_MIME:
        raise HTTPException(status_code=415, detail=f"content_type not allowed: {request.content_type}")
    if UPLOAD_MAX_BYTES and request.size and request.size > UPLOAD_MAX_BYTES:
        raise HTTPException(status_code=413, detail="file exceeds permitted size")

    try:
        key = make_key(request.folder, request.filename)
        put_url = presigned_put_url(key, request.content_type)
    except RuntimeError as exc:  # pragma: no cover - configuration issue
        raise HTTPException(status_code=503, detail=str(exc)) from exc

    return R2PresignPutResponse(key=key, put_url=put_url, public_url=public_url_for(key))

@app.post("/api/template-posters", response_model=TemplatePosterEntry)
def upload_template_poster(request_data: TemplatePosterUploadRequest) -> TemplatePosterEntry:
    slot = request_data.slot
    filename = request_data.filename
    content_type = request_data.content_type
    data = request_data.data

    logger.info(
        "template poster upload received",
        extra={
            "slot": slot,
            "poster_filename": filename,
            "content_type": content_type,
            "size_bytes": len(data or ""),
        },
    )
    try:
        record = save_template_poster(
            slot=slot,
            filename=filename,
            content_type=content_type,
            data=data,
        )
        return poster_entry_from_record(record)
    except ValueError as exc:
        logger.warning(
            "template poster upload rejected",
            extra={
                "slot": slot,
                "poster_filename": filename,
                "content_type": content_type,
            },
        )
        raise HTTPException(status_code=400, detail=str(exc)) from exc
    except Exception as exc:  # pragma: no cover - unexpected IO failure
        logger.exception(
            "Failed to store template poster",
            extra={
                "slot": slot,
                "poster_filename": filename,
                "content_type": content_type,
            },
        )
        raise HTTPException(status_code=500, detail="服务器内部错误，请稍后重试。") from exc


@app.get("/api/template-posters", response_model=TemplatePosterCollection)
def fetch_template_posters() -> TemplatePosterCollection:
    try:
        entries = list_poster_entries()
    except Exception as exc:  # pragma: no cover - unexpected IO failure
        logger.exception("Failed to load template posters")
        raise HTTPException(status_code=500, detail="无法加载模板列表，请稍后重试。") from exc
    return TemplatePosterCollection(posters=entries)


@app.post("/api/generate-poster", response_model=GeneratePosterResponse)
async def generate_poster(request: Request) -> JSONResponse:
    try:
        raw_payload = await read_json_relaxed(request)
        logger.info(
            "generate_poster request received: %s",
            _preview_json(raw_payload, limit=768),
        )
        payload = _model_validate(GeneratePosterRequest, raw_payload)
    except ValidationError as exc:
        logger.warning("generate_poster validation error: %s", exc.errors())
        raise HTTPException(status_code=422, detail=exc.errors()) from exc
    except HTTPException:
        raise
    except Exception as exc:
        logger.exception("generate_poster payload parsing failed")
        raise HTTPException(status_code=400, detail=str(exc)) from exc

    try:
        logger.info(
            "generate_poster normalised payload: %s",
            {
                "poster": _summarise_poster(payload.poster),
                "variants": payload.variants,
                "seed": payload.seed,
                "lock_seed": payload.lock_seed,
                "prompt_bundle": _summarise_prompt_bundle(payload.prompt_bundle),
            },
        )
        poster = payload.poster
        preview = render_layout_preview(poster)
        prompt_payload = _model_dump(payload.prompt_bundle)
        prompt_text, prompt_details, prompt_bundle = build_glibatree_prompt(
            poster, prompt_payload
        )

        # 生成主图与变体
        result = generate_poster_asset(
            poster,
            prompt_text,
            preview,
            prompt_bundle=prompt_payload,
            prompt_details=prompt_details,
            render_mode=payload.render_mode,
            variants=payload.variants,
            seed=payload.seed,
            lock_seed=payload.lock_seed,
        )

        email_body = compose_marketing_email(poster, result.poster.filename)
        response_bundle: PromptBundle | None = None
        if prompt_bundle:
            converted: dict[str, Any] = {}
            for slot, config in prompt_bundle.items():
                if not config:
                    continue
                converted[slot] = {
                    "preset": config.get("preset"),
                    "aspect": config.get("aspect"),
                    "prompt": config.get("prompt")
                    or config.get("positive")
                    or "",
                    "negative_prompt": config.get("negative_prompt")
                    or config.get("negative")
                    or "",
                }
            if converted:
                if hasattr(PromptBundle, "model_validate"):
                    response_bundle = PromptBundle.model_validate(converted)
                elif hasattr(PromptBundle, "parse_obj"):
                    response_bundle = PromptBundle.parse_obj(converted)
                else:  # pragma: no cover - legacy Pydantic fallback
                    response_bundle = PromptBundle(**converted)

        logger.info(
            "generate_poster completed: %s",
            {
                "response": {
                    "poster_filename": getattr(result.poster, "filename", None),
                    "variant_count": len(result.variants or []),
                    "has_scores": bool(result.scores),
                    "seed": result.seed,
                    "lock_seed": result.lock_seed,
                },
                "prompt_bundle": _summarise_prompt_bundle(
                    response_bundle or payload.prompt_bundle
                ),
                "vertex_traces": result.trace_ids,
                "fallback_used": result.fallback_used,
            },
        )
        response_payload = GeneratePosterResponse(
            layout_preview=preview,
            prompt=prompt_text,
            email_body=email_body,
            poster_image=result.poster,
            prompt_details=result.prompt_details,
            prompt_bundle=response_bundle,
            variants=result.variants,
            scores=result.scores,
            seed=result.seed,
            lock_seed=result.lock_seed,
            vertex_trace_ids=result.trace_ids or None,
            fallback_used=result.fallback_used if result.fallback_used else None,
        )
        headers: dict[str, str] = {}
        if result.trace_ids:
            headers["X-Vertex-Trace"] = ",".join(result.trace_ids)
        if result.fallback_used:
            headers["X-Vertex-Fallback"] = "1"
        return JSONResponse(content=_model_dump(response_payload), headers=headers)

    except Exception as exc:  # defensive logging
        logger.exception("Failed to generate poster")
        raise HTTPException(status_code=500, detail=str(exc)) from exc


@app.post("/api/send-email", response_model=SendEmailResponse)
def send_marketing_email(payload: SendEmailRequest) -> SendEmailResponse:
    try:
        return send_email(payload)
    except Exception as exc:  # pragma: no cover - ensures HTTP friendly message
        logger.exception("Failed to send marketing email")
        raise HTTPException(status_code=500, detail=str(exc)) from exc


__all__ = ["app"]<|MERGE_RESOLUTION|>--- conflicted
+++ resolved
@@ -7,11 +7,7 @@
 
 from fastapi import FastAPI, HTTPException, Request
 from fastapi.middleware.cors import CORSMiddleware
-<<<<<<< HEAD
 from fastapi.responses import JSONResponse, Response
-=======
-from fastapi.responses import Response
->>>>>>> 0a4f8c24
 from pydantic import BaseModel, Field, ValidationError
 
 from app.config import get_settings
