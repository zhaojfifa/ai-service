from __future__ import annotations

import base64
import binascii
import datetime as dt
import json
import logging
import os
import uuid
from functools import lru_cache
from typing import Any
from urllib.parse import urlparse

from fastapi import FastAPI, HTTPException, Request, Response
from fastapi.encoders import jsonable_encoder
from fastapi.middleware.cors import CORSMiddleware
from fastapi.responses import JSONResponse
from pydantic import BaseModel, Field, ValidationError, root_validator

from app.config import get_settings
from app.middlewares.body_guard import BodyGuardMiddleware
from app.schemas import (
    GeneratePosterRequest,
    GeneratePosterResponse,
    ImageRef,
    PosterImage,
    PromptBundle,
    R2PresignPutRequest,
    R2PresignPutResponse,
    StoredImage,
    SendEmailRequest,
    SendEmailResponse,
    TemplatePosterCollection,
    TemplatePosterEntry,
    TemplatePosterUploadRequest,
)
from app.services.email_sender import send_email
from app.services.glibatree import configure_vertex_imagen, generate_poster_asset
from app.services.image_provider.factory import get_provider
from app.services.poster import (
    build_glibatree_prompt,
    compose_marketing_email,
    render_layout_preview,
)
from app.services.r2_client import (
    make_key,
    presign_get_url,
    presign_put_url,
    public_url_for,
)
from app.services.template_variants import (
    TemplatePosterError,
    list_poster_entries,
    poster_entry_from_record,
    save_template_poster,
)
from app.services.vertex_imagen import init_vertex
from app.services.storage_bridge import store_image_and_url
from app.services.vertex_imagen3 import VertexImagen3

LOG_LEVEL = os.getenv("LOG_LEVEL", "INFO").upper()

# uvicorn 日志级别统一
logging.basicConfig(
    level=LOG_LEVEL,
    format="%(asctime)s %(levelname)s %(name)s: %(message)s",
)
logging.getLogger("uvicorn").setLevel(LOG_LEVEL)
logging.getLogger("uvicorn.error").setLevel(LOG_LEVEL)
logging.getLogger("uvicorn.access").setLevel(LOG_LEVEL)
logging.getLogger("ai-service").setLevel(LOG_LEVEL)

log = logging.getLogger("ai-service")
logger = log
app = FastAPI(title="Marketing Poster API", version="1.0.0")

# ------------- 关键修复：安全导入 + 条件注册（防止 NameError） -------------
RejectHugeOrBase64 = None  # 先占位，避免后续引用未定义

try:
    # 绝对导入，要求 app 是包；配合 __init__.py（见下文）
    from app.middlewares.reject_huge_or_base64 import RejectHugeOrBase64  # type: ignore
    log.info("Loaded middleware: RejectHugeOrBase64")
except Exception as e:  # noqa: BLE001
    log.error("Failed to import RejectHugeOrBase64: %r; service will run without it.", e)
    RejectHugeOrBase64 = None

if RejectHugeOrBase64 is not None:
    app.add_middleware(RejectHugeOrBase64)
# -----------------------------------------------------------------------


# 首页：GET/HEAD 200（修复 405）
@app.get("/", include_in_schema=False)
def root() -> dict[str, Any]:
    return {"service": "ai-service", "ok": True}


@app.head("/", include_in_schema=False)
def root_head() -> Response:
    # HEAD 按规范不返回 body
    return Response(status_code=200)


settings = get_settings()


# 健康检查，确保 Render 能检测端口开放
@app.get("/health")
def health() -> dict[str, bool]:
    return {"ok": True}



vertex_poster_client: VertexImagen3 | None = None

try:
    init_vertex()
except Exception as exc:  # pragma: no cover - startup diagnostics
    logger.warning("Vertex init failed: %s", exc)
else:
    try:
        vertex_poster_client = VertexImagen3()
    except Exception as exc:  # pragma: no cover - startup diagnostics
        vertex_poster_client = None
        logger.warning("VertexImagen3 initialization failed: %s", exc)
    else:
        configure_vertex_imagen(vertex_poster_client)
        print(
            "[VertexImagen3]",
            f"project={vertex_poster_client.project}",
            f"location={vertex_poster_client.location}",
            f"gen_model={vertex_poster_client.model_generate}",
            f"edit_model={vertex_poster_client.model_edit}",
        )
        logger.info(
            "VertexImagen3 ready",
            extra={
                "project": vertex_poster_client.project,
                "location": vertex_poster_client.location,
                "generate_model": vertex_poster_client.model_generate,
                "edit_model": vertex_poster_client.model_edit,
            },
        )


IMAGE_PROVIDER_NAME = "vertex"


@lru_cache(maxsize=1)
def _get_image_provider():
    try:
        provider = get_provider()
    except Exception as exc:  # pragma: no cover - remote dependency init
        logger.exception("Failed to initialise image provider: %s", exc)
        raise HTTPException(status_code=503, detail="Image provider unavailable") from exc
    logger.info("Using %s image provider for imagen endpoint", IMAGE_PROVIDER_NAME)
    return provider

body_guard_limit = os.getenv("MAX_JSON_BYTES") or os.getenv("UPLOAD_MAX_BYTES") or "200000"
try:
    body_guard_bytes = max(int(body_guard_limit), 0)
except (TypeError, ValueError):  # pragma: no cover - defensive parsing
    body_guard_bytes = 200_000

app.add_middleware(BodyGuardMiddleware, max_bytes=body_guard_bytes)
logger.info("BodyGuardMiddleware ready", extra={"max_json_bytes": body_guard_bytes})

# ✅ 上传配置
UPLOAD_MAX_BYTES = max(int(os.getenv("UPLOAD_MAX_BYTES", "20000000") or 0), 0)
UPLOAD_ALLOWED_MIME = {
    item.strip()
    for item in os.getenv("UPLOAD_ALLOWED_MIME", "image/png,image/jpeg,image/webp").split(",")
    if item.strip()
}


def _normalise_allowed_origins(value: Any) -> list[str]:
    """Parse comma/JSON separated origins and keep only scheme + host."""

    if not value:
        return ["*"]
    if isinstance(value, list):
        items = value
    elif isinstance(value, str):
        text = value.strip()
        if text.startswith("["):
            try:
                items = json.loads(text)
            except (TypeError, ValueError):
                items = text.split(",")
        else:
            items = text.split(",")
    else:
        items = [str(value)]

    cleaned = []
    for item in items:
        raw = str(item).strip().strip('"').strip("'")
        if not raw:
            continue
        parsed = urlparse(raw)
        candidate = f"{parsed.scheme}://{parsed.netloc}" if parsed.scheme and parsed.netloc else raw
        candidate = candidate.rstrip("/")
        if candidate:
            cleaned.append(candidate)
    return cleaned or ["*"]

raw_origins = (
    getattr(settings, "allowed_origins", None)
    or os.getenv("CORS_ALLOW_ORIGINS")
    or os.getenv("ALLOWED_ORIGINS")
)
allow_origins = _normalise_allowed_origins(raw_origins)

DEFAULT_CORS_ORIGINS = {
    "https://zhaojfifa.github.io",
    "https://ai-service-x758.onrender.com",
}
# GitHub Pages 访问时请在 Render 环境变量 `CORS_ALLOW_ORIGINS` 中包含浏览器地址栏的完整 origin，
# 例如 https://zhaojfifa.github.io，确保预检请求与页面一致。

cors_origins = {origin.rstrip("/") for origin in allow_origins}
cors_origins.update(DEFAULT_CORS_ORIGINS)

allow_all = "*" in cors_origins
explicit_origins = sorted(origin for origin in cors_origins if origin != "*")
if allow_all and explicit_origins:
    allow_all = False

cors_allow_origins = explicit_origins or ["*"]
cors_allow_credentials = not allow_all

app.add_middleware(
    CORSMiddleware,
    allow_origins=cors_allow_origins,
    allow_credentials=cors_allow_credentials,
    allow_methods=["GET", "POST", "PUT", "PATCH", "DELETE", "OPTIONS"],
    allow_headers=["*"],
    max_age=86400,
)


@app.options("/{path:path}")
async def cors_preflight(path: str) -> Response:  # pragma: no cover - exercised by browsers
    return Response(status_code=204)

@app.get("/debug/vertex/ping")
def vertex_ping() -> JSONResponse:
    """Probe publisher model availability for debugging."""

    try:
        from google.cloud.aiplatform_v1.services.model_garden_service import (
            ModelGardenServiceClient,
        )

        client = ModelGardenServiceClient()
        name = "publishers/google/models/imagen-3.0-generate-001"
        model = client.get_publisher_model(name=name)
        payload = {
            "ok": True,
            "name": model.name,
            "version_id": getattr(model, "version_id", None),
        }
        return JSONResponse(payload)
    except Exception as exc:  # pragma: no cover - remote dependency
        logger.exception("Vertex ping failed: %s", exc)
        return JSONResponse({"ok": False, "error": str(exc)}, status_code=500)


@app.get("/debug/vertex/generate")
def vertex_generate_debug() -> Response:
    """Create a tiny diagnostic image with the active provider."""

    provider = _get_image_provider()
    try:
        images = provider.generate(
            prompt="a tiny watercolor hummingbird, diagnostic",
            width=512,
            height=512,
            negative_prompt=None,
            number_of_images=1,
        )
    except HTTPException:
        raise
    except Exception as exc:  # pragma: no cover - remote dependency
        logger.exception("Imagen debug generate failed: %s", exc)
        raise HTTPException(status_code=500, detail=f"Imagen error: {exc}") from exc

    image_bytes = images[0]
    headers = {"X-Image-Provider": IMAGE_PROVIDER_NAME}
    return Response(content=image_bytes, media_type="image/png", headers=headers)



class ImagenGenerateRequest(BaseModel):
    prompt: str = Field(..., description="文生图提示词")
    size: str = Field("1024x1024", description="尺寸, 例如 1024x1024")
    negative: str | None = Field(None, description="反向提示词")
    width: int | None = Field(None, gt=0, description="覆盖宽度 (像素)")
    height: int | None = Field(None, gt=0, description="覆盖高度 (像素)")
    seed: int | None = Field(None, ge=0, description="可选种子")
    guidance_scale: float | None = Field(
        None, ge=0.0, description="Imagen 指导系数"
    )
    add_watermark: bool | None = Field(
        True,
        description="是否在生成图片中嵌入水印，默认为 True，与 Vertex 默认保持一致",
    )
    input_image: ImageRef | None = Field(
        None,
        description="可选参考图像，仅接受对象存储 URL 或 Key",
    )
    variants: int | None = Field(
        1,
        ge=1,
        le=8,
        description="一次生成的图片数量，默认 1，允许范围 1-8",
    )
    store: bool | None = Field(
        None,
        description=(
            "是否强制写入对象存储。当显式传 false 时若 RETURN_BINARY_DEFAULT=0 将被拒绝。"
        ),
    )

    @root_validator(pre=True)
    def _alias_guidance(cls, values: dict[str, object]) -> dict[str, object]:
        # 兼容历史字段 guidance
        if "guidance_scale" not in values and "guidance" in values:
            values["guidance_scale"] = values["guidance"]
        if values.get("variants") is None:
            values.pop("variants", None)
        return values


class ImagenVariant(BaseModel):
    key: str = Field(..., description="存储键")
    url: str = Field(..., description="公开或签名 URL")
    content_type: str = Field("image/png", description="MIME 类型")


class ImagenGenerateResponse(BaseModel):
    ok: bool = Field(True, description="调用是否成功")
    variants: int = Field(..., ge=1, description="返回的图片数量")
    width: int = Field(..., gt=0)
    height: int = Field(..., gt=0)
    provider: str = Field(IMAGE_PROVIDER_NAME, description="生成后端标识")
    results: list[ImagenVariant] = Field(
        ..., description="已写入对象存储的图片列表"
    )
    key: str | None = Field(
        None,
        description="首张图片的存储键，兼容旧版客户端",
    )
    url: str | None = Field(
        None,
        description="首张图片的公开或签名 URL，兼容旧版客户端",
    )
    content_type: str | None = Field(
        None,
        description="首张图片的 MIME 类型，兼容旧版客户端",
    )
    meta: dict[str, Any] = Field(
        default_factory=dict,
        description="额外元信息，例如种子、水印状态等",
    )


def _resolve_dimensions(size: str) -> tuple[int, int]:
    text = (size or "1024x1024").lower().strip()
    try:
        width_str, height_str = text.split("x", 1)
        width = int(width_str)
        height = int(height_str)
    except Exception:
        logger.warning("Invalid size value '%s', falling back to 1024x1024", size)
        return 1024, 1024

    width = max(width, 1)
    height = max(height, 1)
    return width, height



@app.post("/api/imagen/generate", response_model=ImagenGenerateResponse)
def api_imagen_generate(request: Request, request_data: ImagenGenerateRequest) -> Response:
    provider = _get_image_provider()
    base_width, base_height = _resolve_dimensions(request_data.size)
    width = request_data.width or base_width
    height = request_data.height or base_height

    rid = request.headers.get("X-Request-ID") or str(uuid.uuid4())[:8]
    requested_variants = int(request_data.variants or 1)
    variants = max(1, min(requested_variants, 8))
    watermark_flag = True if request_data.add_watermark is None else bool(request_data.add_watermark)

    logger.info(
        "[payload] rid=%s prompt_len=%s neg_len=%s has_seed=%s add_watermark=%s variants=%s w=%s h=%s guidance=%s",
        rid,
        len(request_data.prompt or ""),
        len(request_data.negative or ""),
        request_data.seed is not None,
        request_data.add_watermark,
        variants,
        width,
        height,
        request_data.guidance_scale,
    )

    try:
        images = provider.generate(
            prompt=request_data.prompt,
            width=width,
            height=height,
            negative_prompt=request_data.negative,
            seed=request_data.seed,
            guidance_scale=request_data.guidance_scale,
            add_watermark=request_data.add_watermark,
            number_of_images=variants,
            trace_id=rid,
        )
    except HTTPException:
        raise
    except Exception as exc:  # pragma: no cover - remote dependency
        logger.exception("Imagen generate failed: %s", exc)
        raise HTTPException(status_code=500, detail=f"Imagen error: {exc}") from exc

    if not images:
        raise HTTPException(status_code=502, detail="Imagen returned no data")

    allow_binary = os.getenv("RETURN_BINARY_DEFAULT", "0") == "1"
    if request_data.store is False and not allow_binary:
        raise HTTPException(
            status_code=403,
            detail="Binary responses are disabled; only URL/Key responses are permitted.",
        )

    do_store = True if request_data.store is None else request_data.store
    if not do_store:
        if variants != 1:
            raise HTTPException(
                status_code=400,
                detail="Binary responses only support a single image. Omit variants or enable storage.",
            )
        logger.info(
            "Imagen binary response allowed by configuration",
            extra={"provider": IMAGE_PROVIDER_NAME},
        )
        headers = {"X-Image-Provider": IMAGE_PROVIDER_NAME, "X-Image-Variants": str(variants)}
        return Response(content=images[0], media_type="image/png", headers=headers)

    timestamp = dt.datetime.utcnow().strftime("%Y/%m/%d")
    base_prefix = f"imagen/{timestamp}/{rid}"
    variant_models: list[ImagenVariant] = []

    for index, data in enumerate(images):
        key = f"{base_prefix}/{index}.png"
        meta = store_image_and_url(
            data,
            ext="png",
            content_type="image/png",
            key=key,
        )
        logger.info(
            "Imagen output stored to R2",
            extra={
                "provider": IMAGE_PROVIDER_NAME,
                "key": meta["key"],
                "url": meta["url"],
                "variant_index": index,
                "rid": rid,
            },
        )
        variant_models.append(ImagenVariant(**meta))

    if not variant_models:
        raise HTTPException(status_code=500, detail="Failed to persist generated images")

    primary = variant_models[0]
    seed_used = request_data.seed if (not watermark_flag and request_data.seed is not None) else None

    payload = ImagenGenerateResponse(
        ok=True,
        variants=len(variant_models),
        width=width,
        height=height,
        provider=IMAGE_PROVIDER_NAME,
        results=variant_models,
        key=primary.key,
        url=primary.url,
        content_type=primary.content_type,
        meta={
            "add_watermark": watermark_flag,
            "seed_requested": request_data.seed,
            "seed_used": seed_used,
            "guidance_scale": request_data.guidance_scale,
            "requested_variants": requested_variants,
        },
    )
    return JSONResponse(payload.model_dump(exclude_none=True))




def _model_dump(model):
    if model is None:
        return None
    return jsonable_encoder(model, exclude_none=True)


def _model_validate(model, data):
    if hasattr(model, "model_validate"):
        return model.model_validate(data)
    if hasattr(model, "parse_obj"):
        return model.parse_obj(data)
    return model(**data)


def _decode_data_url_to_bytes(data_url: str) -> bytes:
    if "," not in data_url:
        raise ValueError("Invalid data URL: missing comma separator")
    header, encoded = data_url.split(",", 1)
    header_lower = header.lower()
    if not header_lower.startswith("data:") or ";base64" not in header_lower:
        raise ValueError("Only base64-encoded data URLs are supported")
    try:
        return base64.b64decode(encoded)
    except (binascii.Error, ValueError) as exc:  # pragma: no cover - defensive
        raise ValueError("Failed to decode data URL") from exc


def _infer_key_from_url(url: str | None) -> str | None:
    if not url:
        return None
    base = (os.getenv("R2_PUBLIC_BASE") or os.getenv("S3_PUBLIC_BASE") or "").rstrip("/")
    if base and url.startswith(f"{base}/"):
        return url[len(base) + 1 :]
    return None


def _poster_image_to_stored(image: PosterImage | None) -> StoredImage | None:
    if image is None:
        return None

    media_type = getattr(image, "media_type", "image/png") or "image/png"
    width = getattr(image, "width", None)
    height = getattr(image, "height", None)

    url = getattr(image, "url", None)
    key = getattr(image, "key", None)
    if url:
        key = key or _infer_key_from_url(url) or image.filename
        return StoredImage(
            key=key or image.filename,
            url=url,
            content_type=media_type,
            width=width,
            height=height,
        )

    data_url = getattr(image, "data_url", None)
    if data_url:
        stored = store_image_and_url(
            _decode_data_url_to_bytes(data_url),
            ext="png",
            content_type=media_type,
        )
        return StoredImage(
            key=stored["key"],
            url=stored["url"],
            content_type=stored["content_type"],
            width=width,
            height=height,
        )

    return None


def _preview_json(value: Any, limit: int = 512) -> str:
    try:
        encoded = jsonable_encoder(value)
        text = json.dumps(encoded, ensure_ascii=False)
    except Exception:  # pragma: no cover - defensive fallback
        text = str(value)
    if len(text) <= limit:
        return text
    return f"{text[:limit]}…(+{len(text) - limit} chars)"


def _summarise_prompt_bundle(bundle: PromptBundle | None) -> dict[str, Any]:
    if not bundle:
        return {}

    if isinstance(bundle, PromptBundle):
        data = bundle.model_dump(exclude_none=False)
    elif hasattr(bundle, "model_dump"):
        data = bundle.model_dump(exclude_none=False)
    elif hasattr(bundle, "dict"):
        data = bundle.dict(exclude_none=False)
    elif isinstance(bundle, dict):
        data = bundle
    else:
        return {}

    summary: dict[str, Any] = {}
    for slot in ("scenario", "product", "gallery"):
        config = data.get(slot)
        if not config:
            continue

        if isinstance(config, dict):
            preset = config.get("preset")
            aspect = config.get("aspect")
            prompt = config.get("prompt") or config.get("positive") or ""
            negative = (
                config.get("negative_prompt")
                or config.get("negative")
                or ""
            )
        else:
            preset = getattr(config, "preset", None)
            aspect = getattr(config, "aspect", None)
            prompt = getattr(config, "prompt", "") or getattr(config, "positive", "") or ""
            negative = (
                getattr(config, "negative_prompt", "")
                or getattr(config, "negative", "")
                or ""
            )

        summary[slot] = {
            "preset": preset,
            "aspect": aspect,
            "prompt_len": len(str(prompt)),
            "negative_len": len(str(negative)),
        }

    return summary


def _summarise_poster(poster: Any) -> dict[str, Any]:
    if poster is None:
        return {}

    try:
        features = [item for item in getattr(poster, "features", []) if item]
    except Exception:  # pragma: no cover - defensive fallback
        features = []

    try:
        gallery_items = [item for item in getattr(poster, "gallery_items", []) if item]
    except Exception:  # pragma: no cover - defensive fallback
        gallery_items = []

    return {
        "template_id": getattr(poster, "template_id", None),
        "scenario_mode": getattr(poster, "scenario_mode", None),
        "product_mode": getattr(poster, "product_mode", None),
        "feature_count": len(features),
        "gallery_count": len(gallery_items),
    }


def _shorten_asset_value(value: str) -> str:
    text = value.strip()
    if len(text) <= 64:
        return text
    return f"{text[:32]}…{text[-16:]}"


def _summarise_assets(payload: Any) -> dict[str, Any]:
    keys: list[str] = []
    urls: list[str] = []

    def _record(candidate: Any) -> None:
        if candidate is None:
            return
        if isinstance(candidate, str):
            trimmed = candidate.strip()
            if not trimmed:
                return
            if trimmed.lower().startswith("http"):
                urls.append(_shorten_asset_value(trimmed))
            else:
                keys.append(_shorten_asset_value(trimmed))
            return
        if isinstance(candidate, dict):
            _record(candidate.get("key"))
            _record(candidate.get("url"))
            _record(candidate.get("asset"))
            return
        if hasattr(candidate, "key"):
            _record(getattr(candidate, "key"))
        if hasattr(candidate, "url"):
            _record(getattr(candidate, "url"))
        if hasattr(candidate, "asset"):
            _record(getattr(candidate, "asset"))

    source = payload
    if hasattr(payload, "model_dump"):
        try:
            source = payload.model_dump(exclude_none=True)
        except TypeError:  # pragma: no cover - defensive fallback
            source = payload.model_dump()
    elif hasattr(payload, "dict"):
        source = payload.dict(exclude_none=True)

    if isinstance(source, dict):
        for key in (
            "brand_logo",
            "logo",
            "scenario_asset",
            "product_asset",
            "scenario_key",
            "product_key",
            "scenario_image",
            "product_image",
        ):
            _record(source.get(key))
        gallery_candidates = source.get("gallery_items") or source.get("gallery") or []
        for entry in gallery_candidates:
            _record(entry)

    return {
        "keys": keys[:8],
        "urls": urls[:3],
        "count": len(keys) + len(urls),
    }


def _ensure_trace_id(request: Request) -> str:
    trace = getattr(request.state, "trace_id", None)
    if not trace:
        trace = uuid.uuid4().hex[:8]
        request.state.trace_id = trace
    return trace


async def read_json_relaxed(request: Request) -> dict:
    try:
        payload = await request.json()
    except Exception:
        body = await request.body()
        if not body:
            return {}
        payload = json.loads(body.decode("utf-8"))
    if not isinstance(payload, dict):
        raise HTTPException(status_code=400, detail="Request body must be a JSON object")
    return payload


@app.post("/api/r2/presign-put", response_model=R2PresignPutResponse)
def presign_r2_upload(request: R2PresignPutRequest) -> R2PresignPutResponse:
    if UPLOAD_ALLOWED_MIME and request.content_type not in UPLOAD_ALLOWED_MIME:
        raise HTTPException(status_code=415, detail=f"content_type not allowed: {request.content_type}")
    if UPLOAD_MAX_BYTES and request.size and request.size > UPLOAD_MAX_BYTES:
        raise HTTPException(status_code=413, detail="file exceeds permitted size")

    try:
        key = make_key(request.folder, request.filename)
        put_url = presign_put_url(key, request.content_type)
    except RuntimeError as exc:  # pragma: no cover - configuration issue
        raise HTTPException(status_code=503, detail=str(exc)) from exc

    bucket = os.getenv("R2_BUCKET") or os.getenv("S3_BUCKET")
    r2_url = f"r2://{bucket}/{key}" if bucket else None
    public_url = public_url_for(key)
    get_url = public_url
    headers: dict[str, str] = {"Content-Type": request.content_type}
    if not get_url:
        try:
            get_url = presign_get_url(key)
        except RuntimeError:
            get_url = None

    return R2PresignPutResponse(
        key=key,
        put_url=put_url,
        get_url=get_url,
        r2_url=r2_url,
        public_url=public_url,
        headers=headers,
    )

@app.post("/api/template-posters", response_model=TemplatePosterEntry)
def upload_template_poster(request_data: TemplatePosterUploadRequest) -> TemplatePosterEntry:
    slot = request_data.slot
    filename = request_data.filename
    content_type = request_data.content_type
<<<<<<< HEAD
=======
    key = request_data.key
    size = request_data.size

    if request_data.data:
        logger.info(
            "template poster upload payload still contains deprecated base64 data",
            extra={"slot": slot, "poster_filename": filename},
        )
>>>>>>> 6101af03

    logger.info(
        "template poster upload received",
        extra={
            "slot": slot,
            "poster_filename": filename,
            "content_type": content_type,
<<<<<<< HEAD
            "size_bytes": request_data.size,
            "has_key": bool(request_data.key),
=======
            "storage_key": key,
            "size_bytes": size,
>>>>>>> 6101af03
        },
    )
    try:
        record = save_template_poster(
            slot=slot,
            filename=filename,
            content_type=content_type,
<<<<<<< HEAD
            key=request_data.key,
            data=request_data.data,
=======
            key=key,
            size=size,
>>>>>>> 6101af03
        )
        return poster_entry_from_record(record)
    except TemplatePosterError as exc:
        logger.warning(
            "template poster upload rejected",
            extra={
                "slot": slot,
                "poster_filename": filename,
                "content_type": content_type,
            },
        )
        detail_payload = getattr(exc, "detail", None)
        raise HTTPException(status_code=400, detail=detail_payload or str(exc)) from exc
    except Exception as exc:  # pragma: no cover - unexpected IO failure
        logger.exception(
            "Failed to store template poster",
            extra={
                "slot": slot,
                "poster_filename": filename,
                "content_type": content_type,
            },
        )
        raise HTTPException(status_code=500, detail="服务器内部错误，请稍后重试。") from exc


@app.get("/api/template-posters", response_model=TemplatePosterCollection)
def fetch_template_posters() -> TemplatePosterCollection:
    try:
        entries = list_poster_entries()
    except Exception as exc:  # pragma: no cover - unexpected IO failure
        logger.exception("Failed to load template posters")
        raise HTTPException(status_code=500, detail="无法加载模板列表，请稍后重试。") from exc
    return TemplatePosterCollection(posters=entries)


@app.post("/api/generate-poster", response_model=GeneratePosterResponse)
async def generate_poster(request: Request) -> JSONResponse:
    trace = _ensure_trace_id(request)
    guard_info = getattr(request.state, "guard_info", {})
    content_length = request.headers.get("content-length")

    try:
        raw_payload = await read_json_relaxed(request)
        raw_assets = _summarise_assets(raw_payload.get("poster", {})) if isinstance(raw_payload, dict) else {}
        logger.info(
            "generate_poster request received",
            extra={
                "trace": trace,
                "content_length": content_length,
                "body_bytes": guard_info.get("bytes"),
                "body_has_base64": guard_info.get("has_base64"),
                "asset_summary": raw_assets,
            },
        )
        payload = _model_validate(GeneratePosterRequest, raw_payload)
    except ValidationError as exc:
        logger.warning(
            "generate_poster validation error",
            extra={"trace": trace, "errors": exc.errors()},
        )
        raise HTTPException(status_code=422, detail=exc.errors()) from exc
    except HTTPException:
        raise
    except Exception as exc:
        logger.exception(
            "generate_poster payload parsing failed",
            extra={"trace": trace},
        )
        raise HTTPException(status_code=400, detail=str(exc)) from exc

    try:
        poster = payload.poster
        normalised_assets = _summarise_assets(poster)
        logger.info(
            "generate_poster normalised payload",
            extra={
                "trace": trace,
                "poster": _summarise_poster(poster),
                "variants": payload.variants,
                "seed": payload.seed,
                "lock_seed": payload.lock_seed,
                "aspect_closeness": payload.aspect_closeness,
                "prompt_bundle": _summarise_prompt_bundle(payload.prompt_bundle),
                "asset_summary": normalised_assets,
            },
        )
        preview = render_layout_preview(poster)
        prompt_payload = _model_dump(payload.prompt_bundle)
        prompt_text, prompt_details, prompt_bundle = build_glibatree_prompt(
            poster, prompt_payload
        )

        # 生成主图与变体
        result = generate_poster_asset(
            poster,
            prompt_text,
            preview,
            prompt_bundle=prompt_payload,
            prompt_details=prompt_details,
            render_mode=payload.render_mode,
            variants=payload.variants,
            seed=payload.seed,
            lock_seed=payload.lock_seed,
            trace_id=trace,
            aspect_closeness=payload.aspect_closeness,
        )

        email_body = compose_marketing_email(poster, result.poster.filename)
        response_bundle: PromptBundle | None = None
        if prompt_bundle:
            converted: dict[str, Any] = {}
            for slot, config in prompt_bundle.items():
                if not config:
                    continue
                converted[slot] = {
                    "preset": config.get("preset"),
                    "aspect": config.get("aspect"),
                    "prompt": config.get("prompt")
                    or config.get("positive")
                    or "",
                    "negative_prompt": config.get("negative_prompt")
                    or config.get("negative")
                    or "",
                }
            if converted:
                if hasattr(PromptBundle, "model_validate"):
                    response_bundle = PromptBundle.model_validate(converted)
                elif hasattr(PromptBundle, "parse_obj"):
                    response_bundle = PromptBundle.parse_obj(converted)
                else:  # pragma: no cover - legacy Pydantic fallback
                    response_bundle = PromptBundle(**converted)

        logger.info(
            "generate_poster completed",
            extra={
                "trace": trace,
                "response": {
                    "poster_filename": getattr(result.poster, "filename", None),
                    "variant_count": len(result.variants or []),
                    "has_scores": bool(result.scores),
                    "seed": result.seed,
                    "lock_seed": result.lock_seed,
                },
                "prompt_bundle": _summarise_prompt_bundle(
                    response_bundle or payload.prompt_bundle
                ),
                "vertex_traces": result.trace_ids,
                "fallback_used": result.fallback_used,
                "provider": getattr(result, "provider", None),
            },
        )
        response_payload = GeneratePosterResponse(
            layout_preview=preview,
            prompt=prompt_text,
            email_body=email_body,
            poster_image=result.poster,
            prompt_details=result.prompt_details,
            prompt_bundle=response_bundle,
            variants=result.variants,
            scores=result.scores,
            seed=result.seed,
            lock_seed=result.lock_seed,
            vertex_trace_ids=result.trace_ids or None,
            fallback_used=result.fallback_used if result.fallback_used else None,
        )

        stored_images: list[StoredImage] = []
        try:
            primary_stored = _poster_image_to_stored(result.poster)
            if primary_stored:
                stored_images.append(primary_stored)
        except Exception as exc:  # pragma: no cover - defensive logging
            logger.exception(
                "Failed to normalise primary poster storage",
                extra={"trace": trace, "error": str(exc)},
            )
            raise HTTPException(status_code=500, detail="Poster storage failed") from exc

        for variant in result.variants or []:
            try:
                variant_stored = _poster_image_to_stored(variant)
            except Exception as exc:  # pragma: no cover - keep best-effort variants
                logger.warning(
                    "Skipping variant storage normalisation",
                    extra={"trace": trace, "error": str(exc)},
                )
                continue
            if variant_stored:
                stored_images.append(variant_stored)

        update_kwargs: dict[str, Any] = {"results": stored_images}
        if stored_images:
            update_kwargs["poster_url"] = stored_images[0].url
            update_kwargs["poster_key"] = stored_images[0].key

        if hasattr(response_payload, "model_copy"):
            response_payload = response_payload.model_copy(update=update_kwargs)  # type: ignore[attr-defined]
        else:  # pragma: no cover - Pydantic v1 fallback
            payload_dict = response_payload.dict()
            payload_dict.update(update_kwargs)
            response_payload = GeneratePosterResponse(**payload_dict)
        headers: dict[str, str] = {}
        if result.trace_ids:
            headers["X-Vertex-Trace"] = ",".join(result.trace_ids)
        if result.fallback_used:
            headers["X-Vertex-Fallback"] = "1"
        headers["X-Request-Trace"] = trace
        return JSONResponse(content=_model_dump(response_payload), headers=headers)

    except Exception as exc:  # defensive logging
        logger.exception("Failed to generate poster", extra={"trace": trace})
        raise HTTPException(status_code=500, detail=str(exc)) from exc


@app.post("/api/send-email", response_model=SendEmailResponse)
def send_marketing_email(payload: SendEmailRequest) -> SendEmailResponse:
    try:
        return send_email(payload)
    except Exception as exc:  # pragma: no cover - ensures HTTP friendly message
        logger.exception("Failed to send marketing email")
        raise HTTPException(status_code=500, detail=str(exc)) from exc


__all__ = ["app"]<|MERGE_RESOLUTION|>--- conflicted
+++ resolved
@@ -787,17 +787,6 @@
     slot = request_data.slot
     filename = request_data.filename
     content_type = request_data.content_type
-<<<<<<< HEAD
-=======
-    key = request_data.key
-    size = request_data.size
-
-    if request_data.data:
-        logger.info(
-            "template poster upload payload still contains deprecated base64 data",
-            extra={"slot": slot, "poster_filename": filename},
-        )
->>>>>>> 6101af03
 
     logger.info(
         "template poster upload received",
@@ -805,13 +794,8 @@
             "slot": slot,
             "poster_filename": filename,
             "content_type": content_type,
-<<<<<<< HEAD
             "size_bytes": request_data.size,
             "has_key": bool(request_data.key),
-=======
-            "storage_key": key,
-            "size_bytes": size,
->>>>>>> 6101af03
         },
     )
     try:
@@ -819,13 +803,8 @@
             slot=slot,
             filename=filename,
             content_type=content_type,
-<<<<<<< HEAD
             key=request_data.key,
             data=request_data.data,
-=======
-            key=key,
-            size=size,
->>>>>>> 6101af03
         )
         return poster_entry_from_record(record)
     except TemplatePosterError as exc:
