from __future__ import annotations

import importlib
import json
import logging
import os
import uuid
from typing import Any

from fastapi import FastAPI, HTTPException, Query, Request
from fastapi.middleware.cors import CORSMiddleware
from fastapi.responses import JSONResponse, Response
from pydantic import BaseModel, Field, ValidationError

from app.config import get_settings
from app.middlewares.huge_or_b64_guard import RejectHugeOrBase64
from app.schemas import (
    GeneratePosterRequest,
    GeneratePosterResponse,
    PromptBundle,
    R2PresignPutRequest,
    R2PresignPutResponse,
    SendEmailRequest,
    SendEmailResponse,
    TemplatePosterCollection,
    TemplatePosterEntry,
    TemplatePosterUploadRequest,
)
from app.services.email_sender import send_email
from app.services.glibatree import configure_vertex_imagen, generate_poster_asset
from app.services.poster import (
    build_glibatree_prompt,
    compose_marketing_email,
    render_layout_preview,
)
from app.services.r2_client import make_key, presign_put_url, public_url_for
from app.services.template_variants import (
    list_poster_entries,
    poster_entry_from_record,
    save_template_poster,
)
from app.services.vertex_imagen import VertexImagen, init_vertex
from app.services.vertex_imagen3 import VertexImagen3


def _configure_logging() -> logging.Logger:
    level = os.getenv("LOG_LEVEL", "INFO").upper()
    logging.basicConfig(
        level=level,
        format="%(asctime)s %(levelname)s %(name)s: %(message)s",
    )
    logger = logging.getLogger("ai-service")
    logger.debug("Logging configured at %s", level)
    return logger
logger = _configure_logging()
settings = get_settings()
<<<<<<< HEAD

imagen_endpoint_client: VertexImagen | None = None
vertex_poster_client: VertexImagen3 | None = None
cors_allow_origins: list[str] = ["*"]
cors_allow_credentials: bool = False
_guard_runtime_config: dict[str, Any] = {
    "enabled": False,
    "max_body_bytes": 4 * 1024 * 1024,
    "disallow_base64": True,
=======
app = FastAPI(title="Marketing Poster API", version="1.0.0")

# --- 可选导入中间件（失败不崩溃） ---
RejectHugeOrBase64 = None
try:
    from app.middlewares.huge_or_b64_guard import RejectHugeOrBase64  # type: ignore[attr-defined]

    print("[guard] import ok: app.middlewares.huge_or_b64_guard.RejectHugeOrBase64")
except Exception as exc:  # pragma: no cover - startup diagnostics
    print(f"[guard] import disabled: {exc!r}")

if RejectHugeOrBase64:
    try:
        guard_config = getattr(settings, "guard", None)
        if guard_config is not None:
            max_body_bytes = getattr(guard_config, "max_body_bytes", 4 * 1024 * 1024)
            disallow_base64 = getattr(guard_config, "disallow_base64", True)
        else:
            raw_max = getattr(settings, "UPLOAD_MAX_BYTES", 4 * 1024 * 1024)
            try:
                max_body_bytes = int(raw_max)
            except (TypeError, ValueError):
                max_body_bytes = 4 * 1024 * 1024
            disallow_base64 = True

        app.add_middleware(
            RejectHugeOrBase64,
            max_bytes=max_body_bytes,
            check_base64=disallow_base64,
        )
        print("[guard] middleware enabled")
    except Exception as exc:  # pragma: no cover - startup diagnostics
        print(f"[guard] add_middleware failed: {exc!r}")
else:
    print("[guard] middleware NOT installed")

imagen_endpoint_client: VertexImagen | None = None
vertex_poster_client: VertexImagen3 | None = None

try:
    init_vertex()
except Exception as exc:  # pragma: no cover - startup diagnostics
    logger.warning("Vertex init failed: %s", exc)
else:
    try:
        imagen_endpoint_client = VertexImagen("imagen-3.0-generate-001")
    except Exception as exc:  # pragma: no cover - startup diagnostics
        imagen_endpoint_client = None
        logger.warning("VertexImagen initialization failed: %s", exc)

    try:
        vertex_poster_client = VertexImagen3()
    except Exception as exc:  # pragma: no cover - startup diagnostics
        vertex_poster_client = None
        logger.warning("VertexImagen3 initialization failed: %s", exc)
    else:
        configure_vertex_imagen(vertex_poster_client)
        print(
            "[VertexImagen3]",
            f"project={vertex_poster_client.project}",
            f"location={vertex_poster_client.location}",
            f"gen_model={vertex_poster_client.model_generate}",
            f"edit_model={vertex_poster_client.model_edit}",
        )
        logger.info(
            "VertexImagen3 ready",
            extra={
                "project": vertex_poster_client.project,
                "location": vertex_poster_client.location,
                "generate_model": vertex_poster_client.model_generate,
                "edit_model": vertex_poster_client.model_edit,
            },
        )

# ✅ 上传配置
UPLOAD_MAX_BYTES = max(int(os.getenv("UPLOAD_MAX_BYTES", "20000000") or 0), 0)
UPLOAD_ALLOWED_MIME = {
    item.strip()
    for item in os.getenv("UPLOAD_ALLOWED_MIME", "image/png,image/jpeg,image/webp").split(",")
    if item.strip()
>>>>>>> 99b498bd
}


def _normalise_allowed_origins(value: Any) -> list[str]:
    if not value:
        return ["*"]
    if isinstance(value, list):
        items = value
    elif isinstance(value, str):
        text = value.strip()
        if text.startswith("["):
            try:
                items = json.loads(text)
            except (TypeError, ValueError):
                items = text.split(",")
        else:
            items = text.split(",")
    else:
        items = [str(value)]

    cleaned = []
    for item in items:
        candidate = str(item).strip().strip('"').strip("'").rstrip("/")
        if candidate:
            cleaned.append(candidate)
    return cleaned or ["*"]


def create_app() -> FastAPI:
    global imagen_endpoint_client
    global vertex_poster_client
    global cors_allow_origins
    global cors_allow_credentials
    global _guard_runtime_config

    app = FastAPI(title="Marketing Poster API", version="1.0.0")

    Guard = None
    try:  # pragma: no cover - startup diagnostics
        module = importlib.import_module("app.middlewares.huge_or_b64_guard")
        Guard = getattr(module, "RejectHugeOrBase64", None)
        print("[guard] import ok:", Guard)
    except Exception as exc:  # pragma: no cover - startup diagnostics
        print("[guard] import disabled:", repr(exc))

    try:  # pragma: no cover - startup diagnostics
        if Guard:
            guard_config = getattr(settings, "guard", None)
            max_body_bytes = 4 * 1024 * 1024
            check_base64 = True
            if guard_config is not None:
                max_body_bytes = getattr(guard_config, "max_body_bytes", max_body_bytes)
                check_base64 = getattr(guard_config, "disallow_base64", check_base64)
            else:
                raw_max = getattr(settings, "UPLOAD_MAX_BYTES", None)
                if raw_max is not None:
                    try:
                        max_body_bytes = int(raw_max)
                    except (TypeError, ValueError):
                        max_body_bytes = 4 * 1024 * 1024

            app.add_middleware(
                Guard,
                max_bytes=max_body_bytes,
                check_base64=check_base64,
            )
            _guard_runtime_config = {
                "enabled": True,
                "max_body_bytes": max_body_bytes,
                "disallow_base64": check_base64,
            }
            print("[guard] middleware enabled")
        else:
            _guard_runtime_config = {
                "enabled": False,
                "max_body_bytes": _guard_runtime_config.get("max_body_bytes", 4 * 1024 * 1024),
                "disallow_base64": _guard_runtime_config.get("disallow_base64", True),
            }
            print("[guard] middleware NOT installed")
    except Exception as exc:  # pragma: no cover - startup diagnostics
        print("[guard] add_middleware failed:", repr(exc))
        _guard_runtime_config = {
            "enabled": False,
            "max_body_bytes": _guard_runtime_config.get("max_body_bytes", 4 * 1024 * 1024),
            "disallow_base64": _guard_runtime_config.get("disallow_base64", True),
        }

    try:  # pragma: no cover - startup diagnostics
        init_vertex()
    except Exception as exc:  # pragma: no cover - startup diagnostics
        logger.warning("Vertex init failed: %s", exc)
    else:
        try:
            imagen_endpoint_client = VertexImagen("imagen-3.0-generate-001")
        except Exception as exc:  # pragma: no cover - startup diagnostics
            imagen_endpoint_client = None
            logger.warning("VertexImagen initialization failed: %s", exc)

        try:
            vertex_poster_client = VertexImagen3()
        except Exception as exc:  # pragma: no cover - startup diagnostics
            vertex_poster_client = None
            logger.warning("VertexImagen3 initialization failed: %s", exc)
        else:
            configure_vertex_imagen(vertex_poster_client)
            print(
                "[VertexImagen3]",
                f"project={vertex_poster_client.project}",
                f"location={vertex_poster_client.location}",
                f"gen_model={vertex_poster_client.model_generate}",
                f"edit_model={vertex_poster_client.model_edit}",
            )
            logger.info(
                "VertexImagen3 ready",
                extra={
                    "project": vertex_poster_client.project,
                    "location": vertex_poster_client.location,
                    "generate_model": vertex_poster_client.model_generate,
                    "edit_model": vertex_poster_client.model_edit,
                },
            )

    raw_origins = getattr(settings, "allowed_origins", None) or os.getenv("ALLOWED_ORIGINS")
    allow_origins = _normalise_allowed_origins(raw_origins)

    DEFAULT_CORS_ORIGINS = {
        "https://zhaojfifa.github.io",
        "https://zhaojfifa.github.io/ai-service",
    }

    cors_origins = {origin.rstrip("/") for origin in allow_origins}
    cors_origins.update(DEFAULT_CORS_ORIGINS)

    allow_all = "*" in cors_origins
    explicit_origins = sorted(origin for origin in cors_origins if origin != "*")
    if allow_all and explicit_origins:
        allow_all = False

    cors_allow = explicit_origins or ["*"]
    cors_allow_credentials_local = not allow_all

    app.add_middleware(
        CORSMiddleware,
        allow_origins=cors_allow,
        allow_credentials=cors_allow_credentials_local,
        allow_methods=["*"],
        allow_headers=["*"],
        max_age=86400,
    )

    cors_allow_origins = list(cors_allow)
    cors_allow_credentials = cors_allow_credentials_local

    return app


app = create_app()

# ✅ 上传配置
UPLOAD_MAX_BYTES = max(int(os.getenv("UPLOAD_MAX_BYTES", "20000000") or 0), 0)
UPLOAD_ALLOWED_MIME = {
    item.strip()
    for item in os.getenv("UPLOAD_ALLOWED_MIME", "image/png,image/jpeg,image/webp").split(",")
    if item.strip()
}
@app.options("/{path:path}")
async def cors_preflight(path: str) -> Response:  # pragma: no cover - exercised by browsers
    return Response(status_code=204)

# ✅ 健康检查
def _health_payload(verbose: bool) -> dict[str, Any]:
    payload: dict[str, Any] = {"ok": True}
    if verbose:
<<<<<<< HEAD
        guard_config = getattr(settings, "guard", None)
        guard_payload = {
            "enabled": _guard_runtime_config.get("enabled", False),
            "max_body_bytes": _guard_runtime_config.get("max_body_bytes"),
            "disallow_base64": _guard_runtime_config.get("disallow_base64"),
        }
        if guard_config is not None:
            guard_payload.update(
                enabled=guard_payload.get("enabled"),
                max_body_bytes=getattr(guard_config, "max_body_bytes", guard_payload["max_body_bytes"]),
                disallow_base64=getattr(
                    guard_config, "disallow_base64", guard_payload["disallow_base64"]
                ),
            )

        payload.update(
            guard=guard_payload,
=======
        payload.update(
            guard={
                "max_body_bytes": settings.guard.max_body_bytes,
                "disallow_base64": settings.guard.disallow_base64,
            },
>>>>>>> 99b498bd
            cors={
                "allow_credentials": cors_allow_credentials,
                "origins": cors_allow_origins,
            },
        )
    return payload


@app.get("/healthz")
def healthz(verbose: bool = Query(False, description="Return guard and CORS details.")) -> dict[str, Any]:
    return _health_payload(verbose)


@app.get("/health")
def health_check(verbose: bool = Query(False)) -> dict[str, Any]:
    payload = _health_payload(verbose)
    payload["status"] = "ok"
    if not verbose:
        payload.pop("ok", None)
    return payload


@app.get("/debug/vertex/ping")
def vertex_ping() -> JSONResponse:
    """Probe publisher model availability for debugging."""

    try:
        from google.cloud.aiplatform_v1.services.model_garden_service import (
            ModelGardenServiceClient,
        )

        client = ModelGardenServiceClient()
        name = "publishers/google/models/imagen-3.0-generate-001"
        model = client.get_publisher_model(name=name)
        payload = {
            "ok": True,
            "name": model.name,
            "version_id": getattr(model, "version_id", None),
        }
        return JSONResponse(payload)
    except Exception as exc:  # pragma: no cover - remote dependency
        logger.exception("Vertex ping failed: %s", exc)
        return JSONResponse({"ok": False, "error": str(exc)}, status_code=500)


@app.get("/debug/vertex/generate")
def vertex_generate_debug() -> Response:
    """Create a tiny diagnostic image directly from Vertex."""

    if imagen_endpoint_client is None:
        raise HTTPException(status_code=503, detail="Vertex Imagen not configured")

    try:
        payload = imagen_endpoint_client.generate_bytes(
            prompt="a tiny watercolor hummingbird, diagnostic",
            size="512x512",
            return_trace=True,
        )
        if isinstance(payload, tuple):
            image_bytes, trace_id = payload
        else:  # pragma: no cover - defensive fallback
            image_bytes, trace_id = payload, None
    except Exception as exc:  # pragma: no cover - remote dependency
        logger.exception("Vertex tiny generate failed: %s", exc)
        raise HTTPException(status_code=500, detail=f"Imagen error: {exc}") from exc

    headers = {"X-Vertex-Trace": trace_id} if trace_id else None
    return Response(content=image_bytes, media_type="image/jpeg", headers=headers)


class ImagenGenerateRequest(BaseModel):
    prompt: str = Field(..., description="文生图提示词")
    size: str = Field("1024x1024", description="尺寸, 例如 1024x1024")
    negative: str | None = Field(None, description="反向提示词")


@app.post("/api/imagen/generate")
def api_imagen_generate(request_data: ImagenGenerateRequest):
    if imagen_endpoint_client is None:
        raise HTTPException(status_code=503, detail="Vertex Imagen not configured")

    try:
        payload = imagen_endpoint_client.generate_bytes(
            prompt=request_data.prompt,
            size=request_data.size,
            negative_prompt=request_data.negative,
            return_trace=True,
        )
        if isinstance(payload, tuple):
            image_bytes, trace_id = payload
        else:  # pragma: no cover - defensive fallback
            image_bytes, trace_id = payload, None
    except Exception as exc:  # pragma: no cover - remote dependency
        logger.exception("Imagen generate failed: %s", exc)
        raise HTTPException(status_code=500, detail=f"Imagen error: {exc}") from exc

    headers = {"X-Vertex-Trace": trace_id} if trace_id else None
    return Response(content=image_bytes, media_type="image/jpeg", headers=headers)



def _model_dump(model):
    if hasattr(model, "model_dump"):
        return model.model_dump(exclude_none=True)
    if hasattr(model, "dict"):
        return model.dict(exclude_none=True)
    return {}


def _model_validate(model, data):
    if hasattr(model, "model_validate"):
        return model.model_validate(data)
    if hasattr(model, "parse_obj"):
        return model.parse_obj(data)
    return model(**data)


def _preview_json(value: Any, limit: int = 512) -> str:
    try:
        text = json.dumps(value, ensure_ascii=False)
    except Exception:  # pragma: no cover - defensive fallback
        text = str(value)
    if len(text) <= limit:
        return text
    return f"{text[:limit]}…(+{len(text) - limit} chars)"


def _summarise_prompt_bundle(bundle: PromptBundle | None) -> dict[str, Any]:
    if not bundle:
        return {}

    if isinstance(bundle, PromptBundle):
        data = bundle.model_dump(exclude_none=False)
    elif hasattr(bundle, "model_dump"):
        data = bundle.model_dump(exclude_none=False)
    elif hasattr(bundle, "dict"):
        data = bundle.dict(exclude_none=False)
    elif isinstance(bundle, dict):
        data = bundle
    else:
        return {}

    summary: dict[str, Any] = {}
    for slot in ("scenario", "product", "gallery"):
        config = data.get(slot)
        if not config:
            continue

        if isinstance(config, dict):
            preset = config.get("preset")
            aspect = config.get("aspect")
            prompt = config.get("prompt") or config.get("positive") or ""
            negative = (
                config.get("negative_prompt")
                or config.get("negative")
                or ""
            )
        else:
            preset = getattr(config, "preset", None)
            aspect = getattr(config, "aspect", None)
            prompt = getattr(config, "prompt", "") or getattr(config, "positive", "") or ""
            negative = (
                getattr(config, "negative_prompt", "")
                or getattr(config, "negative", "")
                or ""
            )

        summary[slot] = {
            "preset": preset,
            "aspect": aspect,
            "prompt_len": len(str(prompt)),
            "negative_len": len(str(negative)),
        }

    return summary


def _summarise_poster(poster: Any) -> dict[str, Any]:
    if poster is None:
        return {}

    try:
        features = [item for item in getattr(poster, "features", []) if item]
    except Exception:  # pragma: no cover - defensive fallback
        features = []

    try:
        gallery_items = [item for item in getattr(poster, "gallery_items", []) if item]
    except Exception:  # pragma: no cover - defensive fallback
        gallery_items = []

    return {
        "template_id": getattr(poster, "template_id", None),
        "scenario_mode": getattr(poster, "scenario_mode", None),
        "product_mode": getattr(poster, "product_mode", None),
        "feature_count": len(features),
        "gallery_count": len(gallery_items),
    }


def _shorten_asset_value(value: str) -> str:
    text = value.strip()
    if len(text) <= 64:
        return text
    return f"{text[:32]}…{text[-16:]}"


def _summarise_assets(payload: Any) -> dict[str, Any]:
    keys: list[str] = []
    urls: list[str] = []

    def _record(candidate: Any) -> None:
        if candidate is None:
            return
        if isinstance(candidate, str):
            trimmed = candidate.strip()
            if not trimmed:
                return
            if trimmed.lower().startswith("http"):
                urls.append(_shorten_asset_value(trimmed))
            else:
                keys.append(_shorten_asset_value(trimmed))
            return
        if isinstance(candidate, dict):
            _record(candidate.get("key"))
            _record(candidate.get("url"))
            _record(candidate.get("asset"))
            return
        if hasattr(candidate, "key"):
            _record(getattr(candidate, "key"))
        if hasattr(candidate, "url"):
            _record(getattr(candidate, "url"))
        if hasattr(candidate, "asset"):
            _record(getattr(candidate, "asset"))

    source = payload
    if hasattr(payload, "model_dump"):
        try:
            source = payload.model_dump(exclude_none=True)
        except TypeError:  # pragma: no cover - defensive fallback
            source = payload.model_dump()
    elif hasattr(payload, "dict"):
        source = payload.dict(exclude_none=True)

    if isinstance(source, dict):
        for key in (
            "brand_logo",
            "logo",
            "scenario_asset",
            "product_asset",
            "scenario_key",
            "product_key",
            "scenario_image",
            "product_image",
        ):
            _record(source.get(key))
        gallery_candidates = source.get("gallery_items") or source.get("gallery") or []
        for entry in gallery_candidates:
            _record(entry)

    return {
        "keys": keys[:8],
        "urls": urls[:3],
        "count": len(keys) + len(urls),
    }


def _ensure_trace_id(request: Request) -> str:
    trace = getattr(request.state, "trace_id", None)
    if not trace:
        trace = uuid.uuid4().hex[:8]
        request.state.trace_id = trace
    return trace


async def read_json_relaxed(request: Request) -> dict:
    try:
        payload = await request.json()
    except Exception:
        body = await request.body()
        if not body:
            return {}
        payload = json.loads(body.decode("utf-8"))
    if not isinstance(payload, dict):
        raise HTTPException(status_code=400, detail="Request body must be a JSON object")
    return payload


@app.post("/api/r2/presign-put", response_model=R2PresignPutResponse)
def presign_r2_upload(request: R2PresignPutRequest) -> R2PresignPutResponse:
    if UPLOAD_ALLOWED_MIME and request.content_type not in UPLOAD_ALLOWED_MIME:
        raise HTTPException(status_code=415, detail=f"content_type not allowed: {request.content_type}")
    if UPLOAD_MAX_BYTES and request.size and request.size > UPLOAD_MAX_BYTES:
        raise HTTPException(status_code=413, detail="file exceeds permitted size")

    try:
        key = make_key(request.folder, request.filename)
        put_url = presign_put_url(key, request.content_type)
    except RuntimeError as exc:  # pragma: no cover - configuration issue
        raise HTTPException(status_code=503, detail=str(exc)) from exc

    return R2PresignPutResponse(key=key, put_url=put_url, public_url=public_url_for(key))

@app.post("/api/template-posters", response_model=TemplatePosterEntry)
def upload_template_poster(request_data: TemplatePosterUploadRequest) -> TemplatePosterEntry:
    slot = request_data.slot
    filename = request_data.filename
    content_type = request_data.content_type
    data = request_data.data

    logger.info(
        "template poster upload received",
        extra={
            "slot": slot,
            "poster_filename": filename,
            "content_type": content_type,
            "size_bytes": len(data or ""),
        },
    )
    try:
        record = save_template_poster(
            slot=slot,
            filename=filename,
            content_type=content_type,
            data=data,
        )
        return poster_entry_from_record(record)
    except ValueError as exc:
        logger.warning(
            "template poster upload rejected",
            extra={
                "slot": slot,
                "poster_filename": filename,
                "content_type": content_type,
            },
        )
        raise HTTPException(status_code=400, detail=str(exc)) from exc
    except Exception as exc:  # pragma: no cover - unexpected IO failure
        logger.exception(
            "Failed to store template poster",
            extra={
                "slot": slot,
                "poster_filename": filename,
                "content_type": content_type,
            },
        )
        raise HTTPException(status_code=500, detail="服务器内部错误，请稍后重试。") from exc


@app.get("/api/template-posters", response_model=TemplatePosterCollection)
def fetch_template_posters() -> TemplatePosterCollection:
    try:
        entries = list_poster_entries()
    except Exception as exc:  # pragma: no cover - unexpected IO failure
        logger.exception("Failed to load template posters")
        raise HTTPException(status_code=500, detail="无法加载模板列表，请稍后重试。") from exc
    return TemplatePosterCollection(posters=entries)


@app.post("/api/generate-poster", response_model=GeneratePosterResponse)
async def generate_poster(request: Request) -> JSONResponse:
    trace = _ensure_trace_id(request)
    guard_info = getattr(request.state, "guard_info", {})
    content_length = request.headers.get("content-length")

    try:
        raw_payload = await read_json_relaxed(request)
        raw_assets = _summarise_assets(raw_payload.get("poster", {})) if isinstance(raw_payload, dict) else {}
        logger.info(
            "generate_poster request received",
            extra={
                "trace": trace,
                "content_length": content_length,
                "body_bytes": guard_info.get("bytes"),
                "body_has_base64": guard_info.get("has_base64"),
                "asset_summary": raw_assets,
            },
        )
        payload = _model_validate(GeneratePosterRequest, raw_payload)
    except ValidationError as exc:
        logger.warning(
            "generate_poster validation error",
            extra={"trace": trace, "errors": exc.errors()},
        )
        raise HTTPException(status_code=422, detail=exc.errors()) from exc
    except HTTPException:
        raise
    except Exception as exc:
        logger.exception(
            "generate_poster payload parsing failed",
            extra={"trace": trace},
        )
        raise HTTPException(status_code=400, detail=str(exc)) from exc

    try:
        poster = payload.poster
        normalised_assets = _summarise_assets(poster)
        logger.info(
            "generate_poster normalised payload",
            extra={
                "trace": trace,
                "poster": _summarise_poster(poster),
                "variants": payload.variants,
                "seed": payload.seed,
                "lock_seed": payload.lock_seed,
                "prompt_bundle": _summarise_prompt_bundle(payload.prompt_bundle),
                "asset_summary": normalised_assets,
            },
        )
        preview = render_layout_preview(poster)
        prompt_payload = _model_dump(payload.prompt_bundle)
        prompt_text, prompt_details, prompt_bundle = build_glibatree_prompt(
            poster, prompt_payload
        )

        # 生成主图与变体
        result = generate_poster_asset(
            poster,
            prompt_text,
            preview,
            prompt_bundle=prompt_payload,
            prompt_details=prompt_details,
            render_mode=payload.render_mode,
            variants=payload.variants,
            seed=payload.seed,
            lock_seed=payload.lock_seed,
            trace_id=trace,
        )

        email_body = compose_marketing_email(poster, result.poster.filename)
        response_bundle: PromptBundle | None = None
        if prompt_bundle:
            converted: dict[str, Any] = {}
            for slot, config in prompt_bundle.items():
                if not config:
                    continue
                converted[slot] = {
                    "preset": config.get("preset"),
                    "aspect": config.get("aspect"),
                    "prompt": config.get("prompt")
                    or config.get("positive")
                    or "",
                    "negative_prompt": config.get("negative_prompt")
                    or config.get("negative")
                    or "",
                }
            if converted:
                if hasattr(PromptBundle, "model_validate"):
                    response_bundle = PromptBundle.model_validate(converted)
                elif hasattr(PromptBundle, "parse_obj"):
                    response_bundle = PromptBundle.parse_obj(converted)
                else:  # pragma: no cover - legacy Pydantic fallback
                    response_bundle = PromptBundle(**converted)

        logger.info(
            "generate_poster completed",
            extra={
                "trace": trace,
                "response": {
                    "poster_filename": getattr(result.poster, "filename", None),
                    "variant_count": len(result.variants or []),
                    "has_scores": bool(result.scores),
                    "seed": result.seed,
                    "lock_seed": result.lock_seed,
                },
                "prompt_bundle": _summarise_prompt_bundle(
                    response_bundle or payload.prompt_bundle
                ),
                "vertex_traces": result.trace_ids,
                "fallback_used": result.fallback_used,
            },
        )
        response_payload = GeneratePosterResponse(
            layout_preview=preview,
            prompt=prompt_text,
            email_body=email_body,
            poster_image=result.poster,
            prompt_details=result.prompt_details,
            prompt_bundle=response_bundle,
            variants=result.variants,
            scores=result.scores,
            seed=result.seed,
            lock_seed=result.lock_seed,
            vertex_trace_ids=result.trace_ids or None,
            fallback_used=result.fallback_used if result.fallback_used else None,
        )
        headers: dict[str, str] = {}
        if result.trace_ids:
            headers["X-Vertex-Trace"] = ",".join(result.trace_ids)
        if result.fallback_used:
            headers["X-Vertex-Fallback"] = "1"
        headers["X-Request-Trace"] = trace
        return JSONResponse(content=_model_dump(response_payload), headers=headers)

    except Exception as exc:  # defensive logging
        logger.exception("Failed to generate poster", extra={"trace": trace})
        raise HTTPException(status_code=500, detail=str(exc)) from exc


@app.post("/api/send-email", response_model=SendEmailResponse)
def send_marketing_email(payload: SendEmailRequest) -> SendEmailResponse:
    try:
        return send_email(payload)
    except Exception as exc:  # pragma: no cover - ensures HTTP friendly message
        logger.exception("Failed to send marketing email")
        raise HTTPException(status_code=500, detail=str(exc)) from exc


__all__ = ["app"]<|MERGE_RESOLUTION|>--- conflicted
+++ resolved
@@ -54,7 +54,6 @@
     return logger
 logger = _configure_logging()
 settings = get_settings()
-<<<<<<< HEAD
 
 imagen_endpoint_client: VertexImagen | None = None
 vertex_poster_client: VertexImagen3 | None = None
@@ -64,88 +63,6 @@
     "enabled": False,
     "max_body_bytes": 4 * 1024 * 1024,
     "disallow_base64": True,
-=======
-app = FastAPI(title="Marketing Poster API", version="1.0.0")
-
-# --- 可选导入中间件（失败不崩溃） ---
-RejectHugeOrBase64 = None
-try:
-    from app.middlewares.huge_or_b64_guard import RejectHugeOrBase64  # type: ignore[attr-defined]
-
-    print("[guard] import ok: app.middlewares.huge_or_b64_guard.RejectHugeOrBase64")
-except Exception as exc:  # pragma: no cover - startup diagnostics
-    print(f"[guard] import disabled: {exc!r}")
-
-if RejectHugeOrBase64:
-    try:
-        guard_config = getattr(settings, "guard", None)
-        if guard_config is not None:
-            max_body_bytes = getattr(guard_config, "max_body_bytes", 4 * 1024 * 1024)
-            disallow_base64 = getattr(guard_config, "disallow_base64", True)
-        else:
-            raw_max = getattr(settings, "UPLOAD_MAX_BYTES", 4 * 1024 * 1024)
-            try:
-                max_body_bytes = int(raw_max)
-            except (TypeError, ValueError):
-                max_body_bytes = 4 * 1024 * 1024
-            disallow_base64 = True
-
-        app.add_middleware(
-            RejectHugeOrBase64,
-            max_bytes=max_body_bytes,
-            check_base64=disallow_base64,
-        )
-        print("[guard] middleware enabled")
-    except Exception as exc:  # pragma: no cover - startup diagnostics
-        print(f"[guard] add_middleware failed: {exc!r}")
-else:
-    print("[guard] middleware NOT installed")
-
-imagen_endpoint_client: VertexImagen | None = None
-vertex_poster_client: VertexImagen3 | None = None
-
-try:
-    init_vertex()
-except Exception as exc:  # pragma: no cover - startup diagnostics
-    logger.warning("Vertex init failed: %s", exc)
-else:
-    try:
-        imagen_endpoint_client = VertexImagen("imagen-3.0-generate-001")
-    except Exception as exc:  # pragma: no cover - startup diagnostics
-        imagen_endpoint_client = None
-        logger.warning("VertexImagen initialization failed: %s", exc)
-
-    try:
-        vertex_poster_client = VertexImagen3()
-    except Exception as exc:  # pragma: no cover - startup diagnostics
-        vertex_poster_client = None
-        logger.warning("VertexImagen3 initialization failed: %s", exc)
-    else:
-        configure_vertex_imagen(vertex_poster_client)
-        print(
-            "[VertexImagen3]",
-            f"project={vertex_poster_client.project}",
-            f"location={vertex_poster_client.location}",
-            f"gen_model={vertex_poster_client.model_generate}",
-            f"edit_model={vertex_poster_client.model_edit}",
-        )
-        logger.info(
-            "VertexImagen3 ready",
-            extra={
-                "project": vertex_poster_client.project,
-                "location": vertex_poster_client.location,
-                "generate_model": vertex_poster_client.model_generate,
-                "edit_model": vertex_poster_client.model_edit,
-            },
-        )
-
-# ✅ 上传配置
-UPLOAD_MAX_BYTES = max(int(os.getenv("UPLOAD_MAX_BYTES", "20000000") or 0), 0)
-UPLOAD_ALLOWED_MIME = {
-    item.strip()
-    for item in os.getenv("UPLOAD_ALLOWED_MIME", "image/png,image/jpeg,image/webp").split(",")
-    if item.strip()
->>>>>>> 99b498bd
 }
 
 
@@ -319,7 +236,6 @@
 def _health_payload(verbose: bool) -> dict[str, Any]:
     payload: dict[str, Any] = {"ok": True}
     if verbose:
-<<<<<<< HEAD
         guard_config = getattr(settings, "guard", None)
         guard_payload = {
             "enabled": _guard_runtime_config.get("enabled", False),
@@ -337,13 +253,6 @@
 
         payload.update(
             guard=guard_payload,
-=======
-        payload.update(
-            guard={
-                "max_body_bytes": settings.guard.max_body_bytes,
-                "disallow_base64": settings.guard.disallow_base64,
-            },
->>>>>>> 99b498bd
             cors={
                 "allow_credentials": cors_allow_credentials,
                 "origins": cors_allow_origins,
