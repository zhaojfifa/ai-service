--- conflicted
+++ resolved
@@ -3,7 +3,6 @@
 from typing import Any, Literal, Optional
 
 from pydantic import BaseModel, EmailStr, Field, constr
-<<<<<<< HEAD
 
 try:  # pragma: no cover - compatibility for deployments pinned to Pydantic v1
     from pydantic import field_validator
@@ -20,18 +19,6 @@
 except ImportError:  # pragma: no cover - fall back to v1 root validators
     model_validator = None  # type: ignore
     from pydantic import root_validator
-=======
-try:  # pragma: no cover - fallback for Pydantic v1 deployments
-    from pydantic import field_validator
-except ImportError:  # pragma: no cover
-    from pydantic import validator as field_validator
-try:  # pragma: no cover - Pydantic v2 preferred API
-    from pydantic import model_validator
-except ImportError:  # pragma: no cover - compatibility with Pydantic v1
-    model_validator = None  # type: ignore
-    from pydantic import root_validator
-from typing import Any, Literal, Optional
->>>>>>> 3c960c9a
 
 
 class PosterGalleryItem(BaseModel):
@@ -71,13 +58,7 @@
         description="Identifier of the locked layout template to use when rendering.",
     )
     features: list[constr(strip_whitespace=True, min_length=1)] = Field(
-<<<<<<< HEAD
         ..., min_length=3, max_length=4
-=======
-        ...,
-        min_length=3,
-        max_length=4,
->>>>>>> 3c960c9a
     )
     title: constr(strip_whitespace=True, min_length=1)
     series_description: constr(strip_whitespace=True, min_length=1)
@@ -161,7 +142,6 @@
     height: int = Field(..., gt=0)
 
 
-<<<<<<< HEAD
 def _coerce_prompt_value(value: Any) -> Optional[str]:
     """Collapse prompt payloads into trimmed strings.
 
@@ -169,38 +149,21 @@
     Render deployment expects bare strings. This helper keeps the schema
     compatible with both shapes without forcing the caller to normalise ahead
     of time.
-=======
-def _coerce_prompt_text(value: Any) -> str | None:
-    """Convert rich prompt slot payloads into trimmed strings.
-
-    The legacy UI used to send dictionaries shaped like ``PromptSlotConfig``
-    while the backend schema expected bare strings. Render still runs that
-    schema, so we need to collapse any structured payloads into a single
-    positive prompt string.
->>>>>>> 3c960c9a
     """
 
     if value is None:
         return None
 
     if isinstance(value, str):
-<<<<<<< HEAD
         text = value.strip()
         return text or None
 
-=======
-        stripped = value.strip()
-        return stripped or None
-
-    # PromptSlotConfig-like objects expose the fields as attributes.
->>>>>>> 3c960c9a
     if hasattr(value, "model_dump"):
         value = value.model_dump(exclude_none=True)
     elif hasattr(value, "dict"):
         value = value.dict(exclude_none=True)
 
     if isinstance(value, dict):
-<<<<<<< HEAD
         for key in ("prompt", "positive", "text"):
             text = value.get(key)
             if isinstance(text, str) and text.strip():
@@ -225,90 +188,6 @@
 
     text = text.strip()
     return text or None
-=======
-        positive = value.get("positive") or value.get("prompt") or value.get("text")
-        preset = value.get("preset")
-        aspect = value.get("aspect")
-        parts: list[str] = []
-
-        if isinstance(positive, str) and positive.strip():
-            parts.append(positive.strip())
-        if isinstance(preset, str) and preset.strip():
-            parts.append(f"Preset: {preset.strip()}")
-        if isinstance(aspect, str) and aspect.strip():
-            parts.append(f"Aspect: {aspect.strip()}")
-
-        if parts:
-            return " | ".join(parts)
-
-    try:
-        text = str(value)
-    except Exception:  # pragma: no cover - defensive fallback
-        return None
-
-    stripped = text.strip()
-    return stripped or None
-
-
-Aspect = Literal["1:1", "4:5", "4:3"]
-
-
-PROMPT_SLOT_DEFAULT_ASPECT: dict[str, Aspect] = {
-    "scenario": "1:1",
-    "product": "4:5",
-    "gallery": "4:3",
-}
-
-
-def _normalise_aspect(value: Any, slot: str) -> Aspect:
-    if isinstance(value, str):
-        candidate = value.strip()
-        if candidate in {"1:1", "4:5", "4:3"}:
-            return candidate  # type: ignore[return-value]
-    return PROMPT_SLOT_DEFAULT_ASPECT[slot]
-
-
-def _coerce_prompt_slot(value: Any, slot: str) -> "PromptSlotConfig":
-    if isinstance(value, PromptSlotConfig):
-        return value
-
-    if value is None:
-        return PromptSlotConfig(aspect=PROMPT_SLOT_DEFAULT_ASPECT[slot])
-
-    if hasattr(value, "model_dump"):
-        value = value.model_dump(exclude_none=True)
-    elif hasattr(value, "dict"):
-        value = value.dict(exclude_none=True)
-
-    if isinstance(value, str):
-        text = value.strip()
-        return PromptSlotConfig(
-            aspect=PROMPT_SLOT_DEFAULT_ASPECT[slot],
-            prompt=text,
-        )
-
-    if isinstance(value, dict):
-        preset = value.get("preset")
-        prompt = (
-            value.get("prompt")
-            or value.get("positive")
-            or value.get("text")
-            or ""
-        )
-        negative = value.get("negative_prompt") or value.get("negative") or ""
-        aspect = value.get("aspect") or value.get("aspect_ratio")
-        return PromptSlotConfig(
-            preset=preset,
-            aspect=_normalise_aspect(aspect, slot),
-            prompt=prompt or "",
-            negative_prompt=negative or "",
-        )
-
-    return PromptSlotConfig(
-        aspect=PROMPT_SLOT_DEFAULT_ASPECT[slot],
-        prompt=str(value).strip(),
-    )
->>>>>>> 3c960c9a
 
 
 class PromptSlotConfig(BaseModel):
@@ -371,7 +250,6 @@
     return PromptSlotConfig()
 
 class PromptBundle(BaseModel):
-<<<<<<< HEAD
     scenario: Optional[str] = None
     product: Optional[str] = None
     gallery: Optional[str] = None
@@ -429,29 +307,6 @@
     if hasattr(PromptBundle, "parse_obj"):
         return PromptBundle.parse_obj(value)
     return PromptBundle(**value)
-=======
-    scenario: PromptSlotConfig = Field(default_factory=_default_scenario_slot)
-    product:  PromptSlotConfig = Field(default_factory=_default_product_slot)
-    gallery:  PromptSlotConfig = Field(default_factory=_default_gallery_slot)
-
-    @field_validator("scenario", mode="before")
-    @classmethod
-    def _coerce_scenario(cls, value: Any) -> PromptSlotConfig:
-        return _coerce_prompt_slot(value, "scenario")
-
-    @field_validator("product", mode="before")
-    @classmethod
-    def _coerce_product(cls, value: Any) -> PromptSlotConfig:
-        return _coerce_prompt_slot(value, "product")
-
-    @field_validator("gallery", mode="before")
-    @classmethod
-    def _coerce_gallery(cls, value: Any) -> PromptSlotConfig:
-        return _coerce_prompt_slot(value, "gallery")
-
-    class Config:  # 兼容性设置
-        extra = "ignore"
->>>>>>> 3c960c9a
 
 
 class R2PresignPutRequest(BaseModel):
@@ -496,16 +351,11 @@
         False,
         description="Whether the provided seed should be respected across runs."
     )
-<<<<<<< HEAD
-=======
-
->>>>>>> 3c960c9a
     prompt_bundle: PromptBundle = Field(
         default_factory=PromptBundle,
         description="Structured prompt overrides for each template slot.",
     )
 
-<<<<<<< HEAD
     if model_validator:  # pragma: no cover - executed on Pydantic v2
 
         @model_validator(mode="before")
@@ -519,28 +369,11 @@
 
         @root_validator(pre=True)
         def _alias_prompts(cls, values: dict[str, Any]) -> dict[str, Any]:
-=======
-    # 兼容旧字段名 "prompts"
-    if "model_validator" in globals():  # pragma: no cover - Pydantic v2
-        from pydantic import model_validator
-
-        @model_validator(mode="before")
-        @classmethod
-        def _prompts_alias(cls, data: Any) -> Any:
-            if isinstance(data, dict) and "prompt_bundle" not in data and "prompts" in data:
-                data = dict(data)
-                data["prompt_bundle"] = data.pop("prompts")
-            return data
-    else:  # pragma: no cover - Pydantic v1
-        @root_validator(pre=True)
-        def _prompts_alias(cls, values: dict[str, Any]) -> dict[str, Any]:
->>>>>>> 3c960c9a
             if "prompt_bundle" not in values and "prompts" in values:
                 values = dict(values)
                 values["prompt_bundle"] = values.pop("prompts")
             return values
 
-<<<<<<< HEAD
     if ConfigDict:  # pragma: no cover - executed on Pydantic v2
         model_config = ConfigDict(populate_by_name=True)
     else:  # pragma: no cover - executed on Pydantic v1
@@ -548,8 +381,6 @@
         class Config:  # type: ignore[override]
             allow_population_by_field_name = True
 
-=======
->>>>>>> 3c960c9a
 
 class GeneratePosterResponse(BaseModel):
     """Aggregated response after preparing all marketing assets."""
@@ -565,23 +396,12 @@
         None,
         description="Per-slot prompt summary returned by the backend."
     )
-<<<<<<< HEAD
     prompt_bundle: PromptBundle | dict[str, Any] | None = Field(
         None,
         description=(
             "Optional combined prompt bundle for inspector display. When provided "
             "the values are normalised into trimmed strings to match the front-end "
             "expectations."
-=======
-
-    # prompt_bundle：结构化对象，可选
-    prompt_bundle: "PromptBundle" | None = Field(
-        None,
-        description=(
-            "Optional combined prompt bundle for inspector display. When provided "
-            "it mirrors the PromptBundle schema composed of PromptSlotConfig "
-            "objects so the UI can repopulate the inspector overrides."
->>>>>>> 3c960c9a
         ),
     )
 
@@ -613,7 +433,6 @@
         description="Whether the backend honoured the locked seed request."
     )
 
-<<<<<<< HEAD
     if model_validator:  # pragma: no cover - executed on Pydantic v2
 
         @model_validator(mode="before")
@@ -634,28 +453,6 @@
                 values = dict(values)
                 values["prompt_bundle"] = _build_prompt_bundle(values["prompt_bundle"])
             return values
-=======
-    @field_validator("prompt_bundle", mode="before")
-    @classmethod
-    def _coerce_prompt_bundle(
-        cls, value: PromptBundle | dict[str, Any] | None
-    ) -> PromptBundle | None:
-        """Normalise prompt bundles coming from external services."""
-
-        if value is None or isinstance(value, PromptBundle):
-            return value
-
-        if isinstance(value, dict):
-            if hasattr(PromptBundle, "model_validate"):
-                return PromptBundle.model_validate(value)
-            if hasattr(PromptBundle, "parse_obj"):
-                return PromptBundle.parse_obj(value)
-            return PromptBundle(**value)
-
-        raise TypeError(
-            "prompt_bundle must be a PromptBundle, dictionary, or None"
-        )
->>>>>>> 3c960c9a
 
 
 class SendEmailRequest(BaseModel):
