from __future__ import annotations

from typing import Any, Dict, Literal, Optional

from pydantic import BaseModel, ConfigDict, EmailStr, Field, constr, field_validator, model_validator

<<<<<<< HEAD
Aspect = Literal["1:1", "4:5", "4:3", "16:9", "9:16"]


class _CompatModel(BaseModel):
    """Base model configured to ignore unknown fields (Pydantic v2 only)."""

    model_config = ConfigDict(extra="ignore")


# -----------------------------------------------------------------------------
# Helpers
# -----------------------------------------------------------------------------


def _strip_optional(value: Any) -> Optional[str]:
    if value is None:
        return None
    text = str(value).strip()
    return text or None


def _strip_required(value: Any) -> str:
    if value is None:
        return ""
    return str(value).strip()


def _normalise_prompt_payload(value: Any) -> Dict[str, Any]:
    if value is None:
        return {}

    if isinstance(value, str):
        return {"prompt": value}

    if isinstance(value, dict):
        data = dict(value)
    elif hasattr(value, "model_dump"):
        data = value.model_dump(exclude_none=False)
    elif hasattr(value, "dict"):
        data = value.dict(exclude_none=False)
    else:
        return {"prompt": str(value)}

    if "positive" in data and "prompt" not in data:
        data["prompt"] = data.pop("positive")
    if "text" in data and "prompt" not in data:
        data["prompt"] = data.pop("text")
    if "negative" in data and "negative_prompt" not in data:
        data["negative_prompt"] = data.pop("negative")
    if "aspect_ratio" in data and "aspect" not in data:
        data["aspect"] = data.pop("aspect_ratio")

    return data


def _coerce_prompt_slot(value: Any, slot: str) -> "PromptSlotConfig":
    defaults: dict[str, str] = {
        "scenario": "1:1",
        "product": "4:5",
        "gallery": "4:3",
    }
    allowed: set[str] = {"1:1", "4:5", "4:3", "16:9", "9:16"}
    payload = _normalise_prompt_payload(value)

    aspect = payload.get("aspect") or defaults.get(slot, "1:1")
    if aspect not in allowed:
        aspect = defaults.get(slot, "1:1")

    prompt = _strip_required(payload.get("prompt"))
    negative = _strip_required(payload.get("negative_prompt"))
    preset = _strip_optional(payload.get("preset"))

    return PromptSlotConfig(preset=preset, prompt=prompt, negative_prompt=negative, aspect=aspect)


# -----------------------------------------------------------------------------
# Asset references
# -----------------------------------------------------------------------------


class AssetRef(_CompatModel):
    """Reference to an uploaded asset by key or URL."""

    key: constr(strip_whitespace=True, min_length=1) | None = Field(
        None, description="R2 storage key pointing to the asset."
    )
    url: constr(strip_whitespace=True, min_length=1) | None = Field(
        None, description="Public or signed URL to the asset."
    )

    @model_validator(mode="before")
    @classmethod
    def _coerce_str(cls, value: Any) -> Any:
        if isinstance(value, str):
            return {"url": value}
        return value

    @model_validator(mode="after")
    def _ensure_reference(self) -> "AssetRef":
        if not (self.key or self.url):
            raise ValueError("asset reference must include key or url")
        return self


class PosterGalleryItem(_CompatModel):
    """Represents a single gallery thumbnail and its optional metadata."""

    caption: constr(strip_whitespace=True, min_length=1) | None = Field(
        None, description="Optional caption describing the series thumbnail."
=======
try:  # pragma: no cover - available on Pydantic v2
    from pydantic import ConfigDict  # type: ignore
except ImportError:  # pragma: no cover - Pydantic v1
    ConfigDict = None  # type: ignore[assignment]

try:  # pragma: no cover - prefer v2 validators when available
    from pydantic import field_validator  # type: ignore
except ImportError:  # pragma: no cover - Pydantic v1 fallback
    from pydantic import validator as field_validator  # type: ignore

try:  # pragma: no cover - only defined on Pydantic v2
    from pydantic import model_validator  # type: ignore
except ImportError:  # pragma: no cover - use root_validator on v1
    model_validator = None  # type: ignore
    from pydantic import root_validator  # type: ignore
else:  # pragma: no cover - v2 runtime keeps attribute for completeness
    root_validator = None  # type: ignore


class _CompatModel(BaseModel):
    """Base model that ignores unknown fields across Pydantic versions."""

    if ConfigDict is not None:  # pragma: no cover - executed on Pydantic v2
        model_config = ConfigDict(extra="ignore")
    else:  # pragma: no cover - executed on Pydantic v1

        class Config:  # type: ignore[override]
            extra = "ignore"


class AssetRef(_CompatModel):
    """Reference to an uploaded asset by key or URL."""

    key: constr(strip_whitespace=True, min_length=1) | None = Field(
        None, description="R2 storage key pointing to the asset."
    )
    url: constr(strip_whitespace=True, min_length=1) | None = Field(
        None, description="Public or signed URL to the asset."
    )

    if model_validator is not None:  # pragma: no cover - executed on Pydantic v2

        @model_validator(mode="before")
        @classmethod
        def _coerce_str(cls, value: Any) -> Any:
            if isinstance(value, str):
                return {"url": value}
            return value

    if model_validator is not None:  # pragma: no cover - executed on Pydantic v2

        @model_validator(mode="after")
        def _ensure_reference(self) -> "AssetRef":
            if not (self.key or self.url):
                raise ValueError("asset reference must include key or url")
            return self

    elif root_validator is not None:  # pragma: no cover - executed on Pydantic v1

        @root_validator(pre=True)  # type: ignore[misc]
        def _coerce_str(cls, values: Any) -> Any:
            if isinstance(values, str):
                return {"url": values}
            return values

        @root_validator(skip_on_failure=True)  # type: ignore[misc]
        def _ensure_reference(cls, values: dict[str, Any]) -> dict[str, Any]:
            if not (values.get("key") or values.get("url")):
                raise ValueError("asset reference must include key or url")
            return values


class PosterGalleryItem(_CompatModel):
    """Represents a single gallery thumbnail and its optional metadata."""

    caption: constr(strip_whitespace=True, min_length=1) | None = Field(
        None,
        description="Optional caption describing the series thumbnail.",
>>>>>>> f0941823
    )
    asset: AssetRef | None = None
    key: Optional[str] = Field(
        None, description="Optional storage key when the asset reference is absent."
    )
    mode: Literal["upload", "prompt"] = "upload"
    prompt: Optional[str] = None
<<<<<<< HEAD

    @field_validator("prompt", "key", mode="before")
    @classmethod
    def _strip_optional_text(cls, value: Any) -> Optional[str]:
        return _strip_optional(value)

=======
>>>>>>> f0941823

# -----------------------------------------------------------------------------
# Poster payloads
# -----------------------------------------------------------------------------

<<<<<<< HEAD

=======
>>>>>>> f0941823
class PosterInput(_CompatModel):
    """Data structure describing all poster inputs for the workflow."""

    brand_name: constr(strip_whitespace=True, min_length=1)
    agent_name: constr(strip_whitespace=True, min_length=1)
    scenario_image: constr(strip_whitespace=True, min_length=1)
    product_name: constr(strip_whitespace=True, min_length=1)

    template_id: constr(strip_whitespace=True, min_length=1) = Field(
        "template_dual",
        description="Identifier of the locked layout template to use when rendering.",
    )

    features: list[constr(strip_whitespace=True, min_length=1)] = Field(
        ...,
        min_length=3,
        max_length=4,
    )

    title: constr(strip_whitespace=True, min_length=1)
    series_description: constr(strip_whitespace=True, min_length=1)
    subtitle: constr(strip_whitespace=True, min_length=1)

    brand_logo: Optional[str] = Field(
        None,
        description="Optional data URL for the brand logo shown in the top banner.",
    )
    scenario_asset: Optional[str] = Field(
        None,
        description="Optional data URL for the scenario image displayed in the hero column.",
    )
    product_asset: Optional[str] = Field(
        None,
        description="Optional data URL for the primary product render shown on the poster.",
    )
    scenario_key: Optional[str] = Field(
        None,
        description="Optional Cloudflare R2 key for the uploaded scenario image.",
    )
    product_key: Optional[str] = Field(
        None,
        description="Optional Cloudflare R2 key for the uploaded product render.",
    )

    gallery_items: list[PosterGalleryItem] = Field(
        default_factory=list,
        max_length=4,
        description="Bottom gallery entries paired with captions for the series strip.",
    )
    gallery_label: Optional[str] = Field(
        None,
        description="Optional descriptive label for the gallery strip.",
    )
    gallery_limit: Optional[int] = Field(
        None,
        ge=0,
        le=6,
        description="Maximum number of gallery entries permitted by the template.",
    )
    gallery_allows_prompt: Optional[bool] = Field(
        None,
        description="Whether the template allows prompt-based gallery generation.",
    )
    gallery_allows_upload: Optional[bool] = Field(
        None,
        description="Whether the template allows uploading gallery assets.",
    )

    scenario_mode: Literal["upload", "prompt"] = Field(
        "upload",
        description="How the scenario asset should be sourced (upload or prompt).",
    )
    scenario_prompt: Optional[str] = Field(
        None,
        description="Prompt text used when generating the scenario asset via AI.",
    )
    product_mode: Literal["upload", "prompt"] = Field(
        "upload",
        description="How the product asset should be sourced (upload or prompt).",
    )
    product_prompt: Optional[str] = Field(
        None,
        description="Prompt text used when generating the product asset via AI.",
    )


class PosterImage(_CompatModel):
    """Represents the generated poster asset returned to the client."""

    filename: str = Field(..., description="Suggested filename for the poster image")
    media_type: str = Field(
        "image/png", description="MIME type of the generated poster image"
    )
    data_url: Optional[str] = Field(
        None,
        description="Embedded data URL (base64) fallback when object storage is unavailable",
    )
    url: Optional[str] = Field(
        None, description="Public or signed URL pointing to the generated poster asset"
    )
    storage_key: Optional[str] = Field(
        None, description="Object storage key for the generated poster when uploaded."
    )
    width: int = Field(..., gt=0)
    height: int = Field(..., gt=0)

<<<<<<< HEAD
=======
# ------------------------------------------------------------------------------
# Prompt 归一化工具
# ------------------------------------------------------------------------------

Aspect = Literal["1:1", "4:5", "4:3"]
>>>>>>> f0941823

# -----------------------------------------------------------------------------
# Prompt bundle
# -----------------------------------------------------------------------------


<<<<<<< HEAD
class PromptSlotConfig(_CompatModel):
    """Normalised configuration for a single prompt slot."""
=======
def _normalise_aspect(value: Any, slot: str) -> Aspect:
    if isinstance(value, str):
        candidate = value.strip()
        if candidate in {"1:1", "4:5", "4:3"}:
            return candidate  # type: ignore[return-value]
    return PROMPT_SLOT_DEFAULT_ASPECT[slot]


def _strip_optional_text(value: Any) -> Optional[str]:
    if value is None:
        return None
    text = str(value).strip()
    return text or None
>>>>>>> f0941823

    preset: Optional[str] = None
    prompt: str = ""
    negative_prompt: str = ""
    aspect: str = ""

<<<<<<< HEAD
    @model_validator(mode="before")
    @classmethod
    def _coerce_input(cls, value: Any) -> Any:
        return _normalise_prompt_payload(value)

    @field_validator("preset", mode="before")
    @classmethod
    def _clean_preset(cls, value: Any) -> Optional[str]:
        return _strip_optional(value)

    @field_validator("prompt", "negative_prompt", mode="before")
    @classmethod
    def _clean_prompt_text(cls, value: Any) -> str:
        return _strip_required(value)

    @field_validator("aspect", mode="before")
    @classmethod
    def _clean_aspect(cls, value: Any) -> str:
        return _strip_required(value)
=======
def _strip_required_text(value: Any) -> str:
    if value is None:
        return ""
    return str(value).strip()


def _normalise_prompt_slot_payload(value: Any) -> dict[str, Any]:
    """Convert loose payloads into a PromptSlotConfig-compatible dict."""

    if value is None:
        return {}

    if isinstance(value, str):
        return {"prompt": value}

    if hasattr(value, "model_dump"):
        try:
            return value.model_dump(exclude_none=False)  # type: ignore[attr-defined]
        except TypeError:  # pragma: no cover - defensive
            return value.model_dump()  # type: ignore[attr-defined]

    if hasattr(value, "dict"):
        return value.dict(exclude_none=False)  # type: ignore[attr-defined]
>>>>>>> f0941823

    if isinstance(value, dict):
        data = dict(value)
    else:
        return {"prompt": str(value)}

<<<<<<< HEAD
class PromptBundle(_CompatModel):
    scenario: PromptSlotConfig = Field(default_factory=lambda: _coerce_prompt_slot({}, "scenario"))
    product: PromptSlotConfig = Field(default_factory=lambda: _coerce_prompt_slot({}, "product"))
    gallery: PromptSlotConfig = Field(default_factory=lambda: _coerce_prompt_slot({}, "gallery"))

=======
    if "positive" in data and "prompt" not in data:
        data["prompt"] = data.pop("positive")
    if "text" in data and "prompt" not in data:
        data["prompt"] = data.pop("text")
    if "negative" in data and "negative_prompt" not in data:
        data["negative_prompt"] = data.pop("negative")
    if "aspect_ratio" in data and "aspect" not in data:
        data["aspect"] = data.pop("aspect_ratio")

    return data


class PromptSlotConfig(_CompatModel):
    """Normalised configuration for a single prompt slot."""

    preset: Optional[str] = None
    prompt: str = ""
    negative_prompt: str = ""
    aspect: str = ""

    if model_validator is not None:  # pragma: no cover - executed on Pydantic v2

        @model_validator(mode="before")
        @classmethod
        def _coerce_input(cls, value: Any) -> Any:
            return _normalise_prompt_slot_payload(value)

    else:  # pragma: no cover - executed on Pydantic v1

        @root_validator(pre=True)  # type: ignore[misc]
        def _coerce_input(cls, values: Any) -> Any:
            return _normalise_prompt_slot_payload(values)

    @field_validator("preset", mode="before")
    @classmethod
    def _clean_preset(cls, value: Any) -> Optional[str]:
        return _strip_optional_text(value)

    @field_validator("prompt", "negative_prompt", mode="before")
    @classmethod
    def _clean_prompt_text(cls, value: Any) -> str:
        return _strip_required_text(value)

    @field_validator("aspect", mode="before")
    @classmethod
    def _clean_aspect(cls, value: Any) -> str:
        if value is None:
            return ""
        return str(value).strip()


def _clone_prompt_slot(slot: PromptSlotConfig, **updates: Any) -> PromptSlotConfig:
    if hasattr(slot, "model_dump"):
        data = slot.model_dump(exclude_none=False)
    else:  # pragma: no cover - legacy Pydantic v1
        data = slot.dict(exclude_none=False)
    data.update(updates)
    if hasattr(PromptSlotConfig, "model_validate"):
        return PromptSlotConfig.model_validate(data)
    return PromptSlotConfig.parse_obj(data)  # type: ignore[no-any-return]


# 默认工厂：依据不同槽位给到不同默认画幅
def _default_scenario_slot() -> PromptSlotConfig:
    return _clone_prompt_slot(PromptSlotConfig(), aspect=PROMPT_SLOT_DEFAULT_ASPECT["scenario"])


def _default_product_slot() -> PromptSlotConfig:
    return _clone_prompt_slot(PromptSlotConfig(), aspect=PROMPT_SLOT_DEFAULT_ASPECT["product"])


def _default_gallery_slot() -> PromptSlotConfig:
    return _clone_prompt_slot(PromptSlotConfig(), aspect=PROMPT_SLOT_DEFAULT_ASPECT["gallery"])


# 通用的 slot 归一化函数（支持 str / dict / PromptSlotConfig）
def _coerce_prompt_slot(value: Any, slot_name: str) -> PromptSlotConfig:
    if isinstance(value, PromptSlotConfig):
        slot = value
    else:
        payload = _normalise_prompt_slot_payload(value)
        if hasattr(PromptSlotConfig, "model_validate"):
            slot = PromptSlotConfig.model_validate(payload)
        else:
            slot = PromptSlotConfig.parse_obj(payload)  # type: ignore[assignment]

    desired_aspect = _normalise_aspect(slot.aspect, slot_name)
    if slot.aspect != desired_aspect:
        slot = _clone_prompt_slot(slot, aspect=desired_aspect)
    if slot.preset == "":
        slot = _clone_prompt_slot(slot, preset=None)
    return slot


class PromptBundle(_CompatModel):
    scenario: PromptSlotConfig = Field(default_factory=_default_scenario_slot)
    product: PromptSlotConfig = Field(default_factory=_default_product_slot)
    gallery: PromptSlotConfig = Field(default_factory=_default_gallery_slot)

    # 入参归一化：允许 str/dict/PromptSlotConfig
>>>>>>> f0941823
    @field_validator("scenario", mode="before")
    @classmethod
    def _coerce_scenario(cls, value: Any) -> PromptSlotConfig:
        return _coerce_prompt_slot(value, "scenario")

    @field_validator("product", mode="before")
    @classmethod
    def _coerce_product(cls, value: Any) -> PromptSlotConfig:
        return _coerce_prompt_slot(value, "product")

    @field_validator("gallery", mode="before")
    @classmethod
    def _coerce_gallery(cls, value: Any) -> PromptSlotConfig:
        return _coerce_prompt_slot(value, "gallery")

<<<<<<< HEAD

# -----------------------------------------------------------------------------
# R2 upload helpers
# -----------------------------------------------------------------------------


=======
# ------------------------------------------------------------------------------
# 直传 / 预签名
# ------------------------------------------------------------------------------

>>>>>>> f0941823
class R2PresignPutRequest(_CompatModel):
    folder: str = Field(
        default="uploads",
        description="Logical directory such as scenario / product / gallery",
    )
    filename: str = Field(..., description="Original filename supplied by the browser")
    content_type: str = Field(..., description="Detected MIME type of the upload")
    size: Optional[int] = Field(
        None,
        ge=0,
        description="Optional byte size reported by the browser for validation",
    )

<<<<<<< HEAD

=======
>>>>>>> f0941823
class R2PresignPutResponse(_CompatModel):
    key: str
    put_url: str
    public_url: Optional[str] = Field(
        None, description="Public URL when the bucket exposes a static endpoint"
    )

<<<<<<< HEAD
=======
# ------------------------------------------------------------------------------
# 模板海报上传
# ------------------------------------------------------------------------------


class TemplatePosterUploadRequest(_CompatModel):
    slot: Literal["variant_a", "variant_b"] = Field(
        ..., description="Target slot for the uploaded template poster variant.",
    )
    filename: constr(strip_whitespace=True, min_length=1)
    content_type: constr(strip_whitespace=True, min_length=1)
    data: constr(strip_whitespace=True, min_length=1)

class TemplatePosterEntry(_CompatModel):
    slot: Literal["variant_a", "variant_b"]
    poster: PosterImage

class TemplatePosterCollection(_CompatModel):
    posters: list[TemplatePosterEntry] = Field(default_factory=list)
>>>>>>> f0941823

# -----------------------------------------------------------------------------
# Template posters
# -----------------------------------------------------------------------------

<<<<<<< HEAD

class TemplatePosterUploadRequest(_CompatModel):
    slot: Literal["variant_a", "variant_b"] = Field(
        ..., description="Target slot for the uploaded template poster variant."
    )
    filename: constr(strip_whitespace=True, min_length=1)
    content_type: constr(strip_whitespace=True, min_length=1)
    data: constr(strip_whitespace=True, min_length=1)


class TemplatePosterEntry(_CompatModel):
    slot: Literal["variant_a", "variant_b"]
    poster: PosterImage


class TemplatePosterCollection(_CompatModel):
    posters: list[TemplatePosterEntry] = Field(default_factory=list)


# -----------------------------------------------------------------------------
# Generate poster
# -----------------------------------------------------------------------------


class GeneratePosterRequest(_CompatModel):
    template_id: constr(strip_whitespace=True, min_length=1) = "template_dual"
    brand_logo: AssetRef
    scenario: AssetRef
    product: AssetRef
    gallery: list[PosterGalleryItem] = Field(default_factory=list, max_length=4)

    brand_name: Optional[constr(strip_whitespace=True, min_length=1)] = None
    agent_name: Optional[constr(strip_whitespace=True, min_length=1)] = None
    scenario_text: Optional[constr(strip_whitespace=True, min_length=1)] = None
    product_name: Optional[constr(strip_whitespace=True, min_length=1)] = None
    title: Optional[constr(strip_whitespace=True, min_length=1)] = None
    subtitle: Optional[constr(strip_whitespace=True, min_length=1)] = None
    series_description: Optional[constr(strip_whitespace=True, min_length=1)] = None
    features: list[constr(strip_whitespace=True, min_length=1)] | None = None

    prompt_bundle: PromptBundle | dict[str, Any] | None = None

=======
class GeneratePosterRequest(_CompatModel):
    template_id: constr(strip_whitespace=True, min_length=1) = "template_dual"
    brand_logo: AssetRef
    scenario: AssetRef
    product: AssetRef
    gallery: list[PosterGalleryItem] = Field(default_factory=list, max_length=4)

    brand_name: Optional[constr(strip_whitespace=True, min_length=1)] = None
    agent_name: Optional[constr(strip_whitespace=True, min_length=1)] = None
    scenario_text: Optional[constr(strip_whitespace=True, min_length=1)] = None
    product_name: Optional[constr(strip_whitespace=True, min_length=1)] = None
    title: Optional[constr(strip_whitespace=True, min_length=1)] = None
    subtitle: Optional[constr(strip_whitespace=True, min_length=1)] = None
    series_description: Optional[constr(strip_whitespace=True, min_length=1)] = None
    features: list[constr(strip_whitespace=True, min_length=1)] | None = None

    prompt_bundle: PromptBundle | dict[str, Any] | None = None

>>>>>>> f0941823
    variants: int = Field(1, ge=1, le=3, description="Number of variants to generate (1–3).")
    seed: Optional[int] = Field(
        None,
        ge=0,
        description="Optional seed value used when invoking the image backend.",
    )
    lock_seed: bool = Field(False, description="Whether the provided seed should be respected across runs.")

<<<<<<< HEAD
    @model_validator(mode="before")
    @classmethod
    def _coerce_prompt_bundle(cls, data: Any) -> Any:
        if isinstance(data, dict) and "prompt_bundle" not in data and "prompts" in data:
            data = dict(data)
            data["prompt_bundle"] = data.pop("prompts")
        return data

    @field_validator("prompt_bundle", mode="before")
    @classmethod
    def _build_prompt_bundle(cls, value: PromptBundle | dict[str, Any] | None) -> PromptBundle | None:
        if value is None:
            return None
        if isinstance(value, PromptBundle):
            return value
        if isinstance(value, dict):
            return PromptBundle.model_validate(value)
        raise TypeError("prompt_bundle must be a PromptBundle, dictionary, or None")
=======
    if model_validator is not None:  # Pydantic v2
        @model_validator(mode="before")
        @classmethod
        def _coerce_prompt_bundle(cls, data: Any) -> Any:
            if isinstance(data, dict) and "prompt_bundle" not in data and "prompts" in data:
                data = dict(data)
                data["prompt_bundle"] = data.pop("prompts")
            return data
    elif root_validator is not None:  # pragma: no cover - Pydantic v1
        @root_validator(pre=True)  # type: ignore[misc]
        def _coerce_prompt_bundle(cls, values: dict[str, Any]) -> dict[str, Any]:
            if "prompt_bundle" not in values and "prompts" in values:
                values = dict(values)
                values["prompt_bundle"] = values.pop("prompts")
            return values
>>>>>>> f0941823


class GeneratePosterResponse(_CompatModel):
    """Aggregated response after preparing all marketing assets."""

    layout_preview: str
    prompt: str
    email_body: str
    poster_image: PosterImage

    poster_url: Optional[str] = None
    poster_key: Optional[str] = None
    gallery_images: list[str] = Field(default_factory=list)

    prompt_details: dict[str, str] | None = Field(
        None,
        description="Per-slot prompt summary returned by the backend.",
    )

    prompt_bundle: PromptBundle | None = Field(
        None,
        description=(
            "Optional combined prompt bundle for inspector display. When provided "
            "it mirrors the PromptBundle schema."
        ),
    )

    variants: list[PosterImage] = Field(
        default_factory=list,
        description="Optional collection of variant posters for A/B comparison.",
    )

    scores: dict[str, float] | None = Field(
        None,
        description="Optional quality metrics calculated for the generated poster.",
    )

    seed: Optional[int] = Field(None, description="Seed echoed back from the backend.")
    lock_seed: Optional[bool] = Field(None, description="Whether the backend honoured the locked seed request.")

    @field_validator("prompt_bundle", mode="before")
    @classmethod
    def _coerce_prompt_bundle(cls, value: PromptBundle | dict[str, Any] | None) -> PromptBundle | None:
        if value is None or isinstance(value, PromptBundle):
            return value
        if isinstance(value, dict):
            return PromptBundle.model_validate(value)
        raise TypeError("prompt_bundle must be a PromptBundle, dictionary, or None")

<<<<<<< HEAD

# -----------------------------------------------------------------------------
# Emails
# -----------------------------------------------------------------------------


class SendEmailRequest(_CompatModel):
    """Payload expected when requesting the backend to send an email."""

    to: EmailStr
    subject: str
    body: str
    attachment_url: Optional[str] = None
    attachment_name: Optional[str] = None
    poster_key: Optional[str] = None


class SendEmailResponse(_CompatModel):
    success: bool
    message: str | None = None

=======
# ------------------------------------------------------------------------------
# 邮件
# ------------------------------------------------------------------------------

class SendEmailRequest(_CompatModel):
    """Payload expected when requesting the backend to send an email."""

    recipient: EmailStr
    subject: constr(strip_whitespace=True, min_length=1)
    body: constr(strip_whitespace=True, min_length=1)
    attachment: Optional[PosterImage] = Field(
        None,
        description="Optional poster attachment. When omitted the email will be sent without attachments.",
    )

class SendEmailResponse(_CompatModel):
    status: Literal["sent", "skipped"]
    detail: str

# ------------------------------------------------------------------------------
# 前向引用修复（v1 与 v2）
# ------------------------------------------------------------------------------
>>>>>>> f0941823

GeneratePosterRequest.model_rebuild()
GeneratePosterResponse.model_rebuild()<|MERGE_RESOLUTION|>--- conflicted
+++ resolved
@@ -4,7 +4,6 @@
 
 from pydantic import BaseModel, ConfigDict, EmailStr, Field, constr, field_validator, model_validator
 
-<<<<<<< HEAD
 Aspect = Literal["1:1", "4:5", "4:3", "16:9", "9:16"]
 
 
@@ -114,86 +113,6 @@
 
     caption: constr(strip_whitespace=True, min_length=1) | None = Field(
         None, description="Optional caption describing the series thumbnail."
-=======
-try:  # pragma: no cover - available on Pydantic v2
-    from pydantic import ConfigDict  # type: ignore
-except ImportError:  # pragma: no cover - Pydantic v1
-    ConfigDict = None  # type: ignore[assignment]
-
-try:  # pragma: no cover - prefer v2 validators when available
-    from pydantic import field_validator  # type: ignore
-except ImportError:  # pragma: no cover - Pydantic v1 fallback
-    from pydantic import validator as field_validator  # type: ignore
-
-try:  # pragma: no cover - only defined on Pydantic v2
-    from pydantic import model_validator  # type: ignore
-except ImportError:  # pragma: no cover - use root_validator on v1
-    model_validator = None  # type: ignore
-    from pydantic import root_validator  # type: ignore
-else:  # pragma: no cover - v2 runtime keeps attribute for completeness
-    root_validator = None  # type: ignore
-
-
-class _CompatModel(BaseModel):
-    """Base model that ignores unknown fields across Pydantic versions."""
-
-    if ConfigDict is not None:  # pragma: no cover - executed on Pydantic v2
-        model_config = ConfigDict(extra="ignore")
-    else:  # pragma: no cover - executed on Pydantic v1
-
-        class Config:  # type: ignore[override]
-            extra = "ignore"
-
-
-class AssetRef(_CompatModel):
-    """Reference to an uploaded asset by key or URL."""
-
-    key: constr(strip_whitespace=True, min_length=1) | None = Field(
-        None, description="R2 storage key pointing to the asset."
-    )
-    url: constr(strip_whitespace=True, min_length=1) | None = Field(
-        None, description="Public or signed URL to the asset."
-    )
-
-    if model_validator is not None:  # pragma: no cover - executed on Pydantic v2
-
-        @model_validator(mode="before")
-        @classmethod
-        def _coerce_str(cls, value: Any) -> Any:
-            if isinstance(value, str):
-                return {"url": value}
-            return value
-
-    if model_validator is not None:  # pragma: no cover - executed on Pydantic v2
-
-        @model_validator(mode="after")
-        def _ensure_reference(self) -> "AssetRef":
-            if not (self.key or self.url):
-                raise ValueError("asset reference must include key or url")
-            return self
-
-    elif root_validator is not None:  # pragma: no cover - executed on Pydantic v1
-
-        @root_validator(pre=True)  # type: ignore[misc]
-        def _coerce_str(cls, values: Any) -> Any:
-            if isinstance(values, str):
-                return {"url": values}
-            return values
-
-        @root_validator(skip_on_failure=True)  # type: ignore[misc]
-        def _ensure_reference(cls, values: dict[str, Any]) -> dict[str, Any]:
-            if not (values.get("key") or values.get("url")):
-                raise ValueError("asset reference must include key or url")
-            return values
-
-
-class PosterGalleryItem(_CompatModel):
-    """Represents a single gallery thumbnail and its optional metadata."""
-
-    caption: constr(strip_whitespace=True, min_length=1) | None = Field(
-        None,
-        description="Optional caption describing the series thumbnail.",
->>>>>>> f0941823
     )
     asset: AssetRef | None = None
     key: Optional[str] = Field(
@@ -201,24 +120,18 @@
     )
     mode: Literal["upload", "prompt"] = "upload"
     prompt: Optional[str] = None
-<<<<<<< HEAD
 
     @field_validator("prompt", "key", mode="before")
     @classmethod
     def _strip_optional_text(cls, value: Any) -> Optional[str]:
         return _strip_optional(value)
 
-=======
->>>>>>> f0941823
 
 # -----------------------------------------------------------------------------
 # Poster payloads
 # -----------------------------------------------------------------------------
 
-<<<<<<< HEAD
-
-=======
->>>>>>> f0941823
+
 class PosterInput(_CompatModel):
     """Data structure describing all poster inputs for the workflow."""
 
@@ -325,45 +238,20 @@
     width: int = Field(..., gt=0)
     height: int = Field(..., gt=0)
 
-<<<<<<< HEAD
-=======
-# ------------------------------------------------------------------------------
-# Prompt 归一化工具
-# ------------------------------------------------------------------------------
-
-Aspect = Literal["1:1", "4:5", "4:3"]
->>>>>>> f0941823
 
 # -----------------------------------------------------------------------------
 # Prompt bundle
 # -----------------------------------------------------------------------------
 
 
-<<<<<<< HEAD
 class PromptSlotConfig(_CompatModel):
     """Normalised configuration for a single prompt slot."""
-=======
-def _normalise_aspect(value: Any, slot: str) -> Aspect:
-    if isinstance(value, str):
-        candidate = value.strip()
-        if candidate in {"1:1", "4:5", "4:3"}:
-            return candidate  # type: ignore[return-value]
-    return PROMPT_SLOT_DEFAULT_ASPECT[slot]
-
-
-def _strip_optional_text(value: Any) -> Optional[str]:
-    if value is None:
-        return None
-    text = str(value).strip()
-    return text or None
->>>>>>> f0941823
 
     preset: Optional[str] = None
     prompt: str = ""
     negative_prompt: str = ""
     aspect: str = ""
 
-<<<<<<< HEAD
     @model_validator(mode="before")
     @classmethod
     def _coerce_input(cls, value: Any) -> Any:
@@ -383,145 +271,17 @@
     @classmethod
     def _clean_aspect(cls, value: Any) -> str:
         return _strip_required(value)
-=======
-def _strip_required_text(value: Any) -> str:
-    if value is None:
-        return ""
-    return str(value).strip()
-
-
-def _normalise_prompt_slot_payload(value: Any) -> dict[str, Any]:
-    """Convert loose payloads into a PromptSlotConfig-compatible dict."""
-
-    if value is None:
-        return {}
-
-    if isinstance(value, str):
-        return {"prompt": value}
-
-    if hasattr(value, "model_dump"):
-        try:
-            return value.model_dump(exclude_none=False)  # type: ignore[attr-defined]
-        except TypeError:  # pragma: no cover - defensive
-            return value.model_dump()  # type: ignore[attr-defined]
-
-    if hasattr(value, "dict"):
-        return value.dict(exclude_none=False)  # type: ignore[attr-defined]
->>>>>>> f0941823
 
     if isinstance(value, dict):
         data = dict(value)
     else:
         return {"prompt": str(value)}
 
-<<<<<<< HEAD
 class PromptBundle(_CompatModel):
     scenario: PromptSlotConfig = Field(default_factory=lambda: _coerce_prompt_slot({}, "scenario"))
     product: PromptSlotConfig = Field(default_factory=lambda: _coerce_prompt_slot({}, "product"))
     gallery: PromptSlotConfig = Field(default_factory=lambda: _coerce_prompt_slot({}, "gallery"))
 
-=======
-    if "positive" in data and "prompt" not in data:
-        data["prompt"] = data.pop("positive")
-    if "text" in data and "prompt" not in data:
-        data["prompt"] = data.pop("text")
-    if "negative" in data and "negative_prompt" not in data:
-        data["negative_prompt"] = data.pop("negative")
-    if "aspect_ratio" in data and "aspect" not in data:
-        data["aspect"] = data.pop("aspect_ratio")
-
-    return data
-
-
-class PromptSlotConfig(_CompatModel):
-    """Normalised configuration for a single prompt slot."""
-
-    preset: Optional[str] = None
-    prompt: str = ""
-    negative_prompt: str = ""
-    aspect: str = ""
-
-    if model_validator is not None:  # pragma: no cover - executed on Pydantic v2
-
-        @model_validator(mode="before")
-        @classmethod
-        def _coerce_input(cls, value: Any) -> Any:
-            return _normalise_prompt_slot_payload(value)
-
-    else:  # pragma: no cover - executed on Pydantic v1
-
-        @root_validator(pre=True)  # type: ignore[misc]
-        def _coerce_input(cls, values: Any) -> Any:
-            return _normalise_prompt_slot_payload(values)
-
-    @field_validator("preset", mode="before")
-    @classmethod
-    def _clean_preset(cls, value: Any) -> Optional[str]:
-        return _strip_optional_text(value)
-
-    @field_validator("prompt", "negative_prompt", mode="before")
-    @classmethod
-    def _clean_prompt_text(cls, value: Any) -> str:
-        return _strip_required_text(value)
-
-    @field_validator("aspect", mode="before")
-    @classmethod
-    def _clean_aspect(cls, value: Any) -> str:
-        if value is None:
-            return ""
-        return str(value).strip()
-
-
-def _clone_prompt_slot(slot: PromptSlotConfig, **updates: Any) -> PromptSlotConfig:
-    if hasattr(slot, "model_dump"):
-        data = slot.model_dump(exclude_none=False)
-    else:  # pragma: no cover - legacy Pydantic v1
-        data = slot.dict(exclude_none=False)
-    data.update(updates)
-    if hasattr(PromptSlotConfig, "model_validate"):
-        return PromptSlotConfig.model_validate(data)
-    return PromptSlotConfig.parse_obj(data)  # type: ignore[no-any-return]
-
-
-# 默认工厂：依据不同槽位给到不同默认画幅
-def _default_scenario_slot() -> PromptSlotConfig:
-    return _clone_prompt_slot(PromptSlotConfig(), aspect=PROMPT_SLOT_DEFAULT_ASPECT["scenario"])
-
-
-def _default_product_slot() -> PromptSlotConfig:
-    return _clone_prompt_slot(PromptSlotConfig(), aspect=PROMPT_SLOT_DEFAULT_ASPECT["product"])
-
-
-def _default_gallery_slot() -> PromptSlotConfig:
-    return _clone_prompt_slot(PromptSlotConfig(), aspect=PROMPT_SLOT_DEFAULT_ASPECT["gallery"])
-
-
-# 通用的 slot 归一化函数（支持 str / dict / PromptSlotConfig）
-def _coerce_prompt_slot(value: Any, slot_name: str) -> PromptSlotConfig:
-    if isinstance(value, PromptSlotConfig):
-        slot = value
-    else:
-        payload = _normalise_prompt_slot_payload(value)
-        if hasattr(PromptSlotConfig, "model_validate"):
-            slot = PromptSlotConfig.model_validate(payload)
-        else:
-            slot = PromptSlotConfig.parse_obj(payload)  # type: ignore[assignment]
-
-    desired_aspect = _normalise_aspect(slot.aspect, slot_name)
-    if slot.aspect != desired_aspect:
-        slot = _clone_prompt_slot(slot, aspect=desired_aspect)
-    if slot.preset == "":
-        slot = _clone_prompt_slot(slot, preset=None)
-    return slot
-
-
-class PromptBundle(_CompatModel):
-    scenario: PromptSlotConfig = Field(default_factory=_default_scenario_slot)
-    product: PromptSlotConfig = Field(default_factory=_default_product_slot)
-    gallery: PromptSlotConfig = Field(default_factory=_default_gallery_slot)
-
-    # 入参归一化：允许 str/dict/PromptSlotConfig
->>>>>>> f0941823
     @field_validator("scenario", mode="before")
     @classmethod
     def _coerce_scenario(cls, value: Any) -> PromptSlotConfig:
@@ -537,19 +297,12 @@
     def _coerce_gallery(cls, value: Any) -> PromptSlotConfig:
         return _coerce_prompt_slot(value, "gallery")
 
-<<<<<<< HEAD
 
 # -----------------------------------------------------------------------------
 # R2 upload helpers
 # -----------------------------------------------------------------------------
 
 
-=======
-# ------------------------------------------------------------------------------
-# 直传 / 预签名
-# ------------------------------------------------------------------------------
-
->>>>>>> f0941823
 class R2PresignPutRequest(_CompatModel):
     folder: str = Field(
         default="uploads",
@@ -563,10 +316,7 @@
         description="Optional byte size reported by the browser for validation",
     )
 
-<<<<<<< HEAD
-
-=======
->>>>>>> f0941823
+
 class R2PresignPutResponse(_CompatModel):
     key: str
     put_url: str
@@ -574,34 +324,11 @@
         None, description="Public URL when the bucket exposes a static endpoint"
     )
 
-<<<<<<< HEAD
-=======
-# ------------------------------------------------------------------------------
-# 模板海报上传
-# ------------------------------------------------------------------------------
-
-
-class TemplatePosterUploadRequest(_CompatModel):
-    slot: Literal["variant_a", "variant_b"] = Field(
-        ..., description="Target slot for the uploaded template poster variant.",
-    )
-    filename: constr(strip_whitespace=True, min_length=1)
-    content_type: constr(strip_whitespace=True, min_length=1)
-    data: constr(strip_whitespace=True, min_length=1)
-
-class TemplatePosterEntry(_CompatModel):
-    slot: Literal["variant_a", "variant_b"]
-    poster: PosterImage
-
-class TemplatePosterCollection(_CompatModel):
-    posters: list[TemplatePosterEntry] = Field(default_factory=list)
->>>>>>> f0941823
 
 # -----------------------------------------------------------------------------
 # Template posters
 # -----------------------------------------------------------------------------
 
-<<<<<<< HEAD
 
 class TemplatePosterUploadRequest(_CompatModel):
     slot: Literal["variant_a", "variant_b"] = Field(
@@ -644,26 +371,6 @@
 
     prompt_bundle: PromptBundle | dict[str, Any] | None = None
 
-=======
-class GeneratePosterRequest(_CompatModel):
-    template_id: constr(strip_whitespace=True, min_length=1) = "template_dual"
-    brand_logo: AssetRef
-    scenario: AssetRef
-    product: AssetRef
-    gallery: list[PosterGalleryItem] = Field(default_factory=list, max_length=4)
-
-    brand_name: Optional[constr(strip_whitespace=True, min_length=1)] = None
-    agent_name: Optional[constr(strip_whitespace=True, min_length=1)] = None
-    scenario_text: Optional[constr(strip_whitespace=True, min_length=1)] = None
-    product_name: Optional[constr(strip_whitespace=True, min_length=1)] = None
-    title: Optional[constr(strip_whitespace=True, min_length=1)] = None
-    subtitle: Optional[constr(strip_whitespace=True, min_length=1)] = None
-    series_description: Optional[constr(strip_whitespace=True, min_length=1)] = None
-    features: list[constr(strip_whitespace=True, min_length=1)] | None = None
-
-    prompt_bundle: PromptBundle | dict[str, Any] | None = None
-
->>>>>>> f0941823
     variants: int = Field(1, ge=1, le=3, description="Number of variants to generate (1–3).")
     seed: Optional[int] = Field(
         None,
@@ -672,7 +379,6 @@
     )
     lock_seed: bool = Field(False, description="Whether the provided seed should be respected across runs.")
 
-<<<<<<< HEAD
     @model_validator(mode="before")
     @classmethod
     def _coerce_prompt_bundle(cls, data: Any) -> Any:
@@ -691,23 +397,6 @@
         if isinstance(value, dict):
             return PromptBundle.model_validate(value)
         raise TypeError("prompt_bundle must be a PromptBundle, dictionary, or None")
-=======
-    if model_validator is not None:  # Pydantic v2
-        @model_validator(mode="before")
-        @classmethod
-        def _coerce_prompt_bundle(cls, data: Any) -> Any:
-            if isinstance(data, dict) and "prompt_bundle" not in data and "prompts" in data:
-                data = dict(data)
-                data["prompt_bundle"] = data.pop("prompts")
-            return data
-    elif root_validator is not None:  # pragma: no cover - Pydantic v1
-        @root_validator(pre=True)  # type: ignore[misc]
-        def _coerce_prompt_bundle(cls, values: dict[str, Any]) -> dict[str, Any]:
-            if "prompt_bundle" not in values and "prompts" in values:
-                values = dict(values)
-                values["prompt_bundle"] = values.pop("prompts")
-            return values
->>>>>>> f0941823
 
 
 class GeneratePosterResponse(_CompatModel):
@@ -757,7 +446,6 @@
             return PromptBundle.model_validate(value)
         raise TypeError("prompt_bundle must be a PromptBundle, dictionary, or None")
 
-<<<<<<< HEAD
 
 # -----------------------------------------------------------------------------
 # Emails
@@ -779,30 +467,6 @@
     success: bool
     message: str | None = None
 
-=======
-# ------------------------------------------------------------------------------
-# 邮件
-# ------------------------------------------------------------------------------
-
-class SendEmailRequest(_CompatModel):
-    """Payload expected when requesting the backend to send an email."""
-
-    recipient: EmailStr
-    subject: constr(strip_whitespace=True, min_length=1)
-    body: constr(strip_whitespace=True, min_length=1)
-    attachment: Optional[PosterImage] = Field(
-        None,
-        description="Optional poster attachment. When omitted the email will be sent without attachments.",
-    )
-
-class SendEmailResponse(_CompatModel):
-    status: Literal["sent", "skipped"]
-    detail: str
-
-# ------------------------------------------------------------------------------
-# 前向引用修复（v1 与 v2）
-# ------------------------------------------------------------------------------
->>>>>>> f0941823
 
 GeneratePosterRequest.model_rebuild()
 GeneratePosterResponse.model_rebuild()