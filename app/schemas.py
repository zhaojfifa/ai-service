from __future__ import annotations

from typing import Any, Literal, Optional

from pydantic import BaseModel, EmailStr, Field, constr
<<<<<<< HEAD

try:  # pragma: no cover - compatibility for deployments pinned to Pydantic v1
    from pydantic import field_validator
except ImportError:  # pragma: no cover
    field_validator = None  # type: ignore

try:  # pragma: no cover - available only on Pydantic v2
    from pydantic import ConfigDict
except ImportError:  # pragma: no cover
    ConfigDict = None  # type: ignore

try:  # pragma: no cover - prefer Pydantic v2 APIs when available
    from pydantic import model_validator
except ImportError:  # pragma: no cover - fall back to v1 root validators
    model_validator = None  # type: ignore
    from pydantic import root_validator
=======
>>>>>>> 92da03a2

# ---- Pydantic v1/v2 兼容导入 -------------------------------------------------
try:  # Pydantic v2
    from pydantic import field_validator  # type: ignore
except ImportError:  # Pydantic v1
    from pydantic import validator as field_validator  # type: ignore

try:  # Pydantic v2
    from pydantic import model_validator  # type: ignore
except ImportError:  # Pydantic v1
    model_validator = None  # type: ignore
    from pydantic import root_validator  # type: ignore

IS_PYDANTIC_V2 = hasattr(BaseModel, "model_validate")

# ------------------------------------------------------------------------------
# 基础结构
# ------------------------------------------------------------------------------

class PosterGalleryItem(BaseModel):
    """Represents a single grayscale gallery image with an optional caption."""

    caption: constr(strip_whitespace=True, min_length=1) | None = Field(
        None,
        description="Optional caption describing the series thumbnail.",
    )
    asset: Optional[str] = Field(
        None,
        description="Data URL of the uploaded gallery image (before灰度转换).",
    )
    key: Optional[str] = Field(
        None,
        description="Object storage key pointing to the uploaded gallery asset.",
    )
    mode: Literal["upload", "prompt"] = Field(
        "upload",
        description="Whether the gallery item was uploaded or generated from a prompt.",
    )
    prompt: Optional[str] = Field(
        None,
        description="Optional text prompt when the gallery item is AI generated.",
    )

    class Config:  # v1
        extra = "ignore"


class PosterInput(BaseModel):
    """Data structure describing all poster inputs for the workflow."""

    brand_name: constr(strip_whitespace=True, min_length=1)
    agent_name: constr(strip_whitespace=True, min_length=1)
    scenario_image: constr(strip_whitespace=True, min_length=1)
    product_name: constr(strip_whitespace=True, min_length=1)

    template_id: constr(strip_whitespace=True, min_length=1) = Field(
        "template_dual",
        description="Identifier of the locked layout template to use when rendering.",
    )

    features: list[constr(strip_whitespace=True, min_length=1)] = Field(
<<<<<<< HEAD
        ..., min_length=3, max_length=4
=======
        ...,
        min_length=3,
        max_length=4,
>>>>>>> 92da03a2
    )

    title: constr(strip_whitespace=True, min_length=1)
    series_description: constr(strip_whitespace=True, min_length=1)
    subtitle: constr(strip_whitespace=True, min_length=1)

    brand_logo: Optional[str] = Field(
        None,
        description="Optional data URL for the brand logo shown in the top banner.",
    )
    scenario_asset: Optional[str] = Field(
        None,
        description="Optional data URL for the scenario image displayed on the left column.",
    )
    product_asset: Optional[str] = Field(
        None,
        description="Optional data URL for the 45° product render showcased in the focal area.",
    )
    scenario_key: Optional[str] = Field(
        None,
        description="Optional Cloudflare R2 key for the uploaded scenario image.",
    )
    product_key: Optional[str] = Field(
        None,
        description="Optional Cloudflare R2 key for the uploaded product render.",
    )

    gallery_items: list[PosterGalleryItem] = Field(
        default_factory=list,
        max_length=4,
        description="Bottom gallery entries paired with captions for the series strip.",
    )
    gallery_label: Optional[str] = Field(
        None,
        description="Optional descriptive label for the gallery strip.",
    )
    gallery_limit: Optional[int] = Field(
        None,
        ge=0,
        le=6,
        description="Maximum number of gallery entries permitted by the template.",
    )
    gallery_allows_prompt: Optional[bool] = Field(
        None,
        description="Whether the template allows prompt-based gallery generation.",
    )
    gallery_allows_upload: Optional[bool] = Field(
        None,
        description="Whether the template allows uploading gallery assets.",
    )

    scenario_mode: Literal["upload", "prompt"] = Field(
        "upload",
        description="How the scenario asset should be sourced (upload or prompt).",
    )
    scenario_prompt: Optional[str] = Field(
        None,
        description="Prompt text used when generating the scenario asset via AI.",
    )
    product_mode: Literal["upload", "prompt"] = Field(
        "upload",
        description="How the product asset should be sourced (upload or prompt).",
    )
    product_prompt: Optional[str] = Field(
        None,
        description="Prompt text used when generating the product asset via AI.",
    )

    class Config:  # v1
        extra = "ignore"


class PosterImage(BaseModel):
    """Represents the generated poster asset returned to the client."""

    filename: str = Field(..., description="Suggested filename for the poster image")
    media_type: str = Field("image/png", description="MIME type of the generated poster image")
    data_url: Optional[str] = Field(
        None,
        description="Embedded data URL (base64) fallback when object storage is unavailable",
    )
    url: Optional[str] = Field(
        None, description="Public or signed URL pointing to the generated poster asset"
    )
    width: int = Field(..., gt=0)
    height: int = Field(..., gt=0)

    class Config:  # v1
        extra = "ignore"

# ------------------------------------------------------------------------------
# Prompt 归一化工具
# ------------------------------------------------------------------------------

Aspect = Literal["1:1", "4:5", "4:3"]

PROMPT_SLOT_DEFAULT_ASPECT: dict[str, Aspect] = {
    "scenario": "1:1",
    "product": "4:5",
    "gallery": "4:3",
}


def _normalise_aspect(value: Any, slot: str) -> Aspect:
    if isinstance(value, str):
        candidate = value.strip()
        if candidate in {"1:1", "4:5", "4:3"}:
            return candidate  # type: ignore[return-value]
    return PROMPT_SLOT_DEFAULT_ASPECT[slot]


Aspect = Literal["1:1", "4:5", "4:3"]


def _strip_optional_text(value: Any) -> Optional[str]:
    if value is None:
        return None
    text = str(value).strip()
    return text or None


def _strip_required_text(value: Any) -> str:
    if value is None:
        return ""
    return str(value).strip()


class PromptSlotConfig(BaseModel):
<<<<<<< HEAD
    """Structured prompt payload for a single template slot."""

    preset: Optional[str] = Field(
        default=None,
        description="Optional preset name applied before manual prompt overrides.",
    )
    aspect: Aspect = Field(
        default="1:1",
        description="Aspect ratio hint expected by the downstream image backend.",
    )
    prompt: str = Field(
        default="",
        description="Positive prompt instructions for the slot.",
    )
    negative_prompt: str = Field(
        default="",
        description="Negative prompt instructions for the slot.",
=======
    """统一的 prompt 槽结构（v1/v2 兼容校验器）"""

    preset: Optional[str] = None           # 可选预设
    positive: str = ""                     # 正向提示词
    negative: str = ""                     # 反向提示词
    aspect: Aspect = "1:1"                 # 画幅比例

    # ---- 字段清洗（注意：字段名必须与定义一致） ----
    @field_validator("preset", mode="before")
    @classmethod
    def _clean_preset(cls, v: Any) -> Optional[str]:
        if v is None:
            return None
        s = str(v).strip()
        return s or None

    @field_validator("positive", "negative", mode="before")
    @classmethod
    def _clean_text(cls, v: Any) -> str:
        if v is None:
            return ""
        return str(v).strip()

    @field_validator("aspect", mode="before")
    @classmethod
    def _clean_aspect(cls, v: Any) -> Aspect:
        return _normalise_aspect(v, slot="scenario")  # 这里先统一规范，具体默认由 Bundle 决定

    class Config:  # v1
        extra = "ignore"


# 默认工厂：依据不同槽位给到不同默认画幅
def _default_scenario_slot() -> PromptSlotConfig:
    return PromptSlotConfig(aspect=PROMPT_SLOT_DEFAULT_ASPECT["scenario"])


def _default_product_slot() -> PromptSlotConfig:
    return PromptSlotConfig(aspect=PROMPT_SLOT_DEFAULT_ASPECT["product"])


def _default_gallery_slot() -> PromptSlotConfig:
    return PromptSlotConfig(aspect=PROMPT_SLOT_DEFAULT_ASPECT["gallery"])


# 通用的 slot 归一化函数（支持 str / dict / PromptSlotConfig）
def _coerce_prompt_slot(value: Any, slot_name: str) -> PromptSlotConfig:
    if isinstance(value, PromptSlotConfig):
        # 如果 aspect 非法或为空，补回默认
        asp = value.aspect or PROMPT_SLOT_DEFAULT_ASPECT[slot_name]
        return PromptSlotConfig(
            preset=value.preset,
            positive=value.positive,
            negative=value.negative,
            aspect=_normalise_aspect(asp, slot_name),
        )

    if isinstance(value, str):
        return PromptSlotConfig(
            positive=value.strip(),
            aspect=PROMPT_SLOT_DEFAULT_ASPECT[slot_name],
        )

    if hasattr(value, "model_dump"):
        value = value.model_dump(exclude_none=True)
    elif hasattr(value, "dict"):
        value = value.dict(exclude_none=True)

    if isinstance(value, dict):
        preset = value.get("preset")
        # 兼容旧字段 prompt / positive
        positive = value.get("positive") or value.get("prompt") or value.get("text") or ""
        negative = value.get("negative") or value.get("negative_prompt") or ""
        aspect = value.get("aspect") or value.get("aspect_ratio")
        return PromptSlotConfig(
            preset=preset if (preset or "") else None,
            positive=str(positive).strip(),
            negative=str(negative).strip(),
            aspect=_normalise_aspect(aspect, slot_name),
        )

    # 其他类型：兜底
    return PromptSlotConfig(
        positive=str(value).strip(),
        aspect=PROMPT_SLOT_DEFAULT_ASPECT[slot_name],
>>>>>>> 92da03a2
    )

    @classmethod
    def _normalise_payload(cls, value: Any) -> Any:
        if isinstance(value, cls):
            return value.model_dump(exclude_unset=False)

        if value is None:
            return {}

        if isinstance(value, str):
            text = value.strip()
            return {"prompt": text}

        if hasattr(value, "model_dump"):
            value = value.model_dump(exclude_none=True)
        elif hasattr(value, "dict"):
            value = value.dict(exclude_none=True)

        if isinstance(value, dict):
            data = dict(value)
            if "positive" in data and "prompt" not in data:
                data["prompt"] = data.pop("positive")
            if "negative" in data and "negative_prompt" not in data:
                data["negative_prompt"] = data.pop("negative")
            if "aspect_ratio" in data and "aspect" not in data:
                data["aspect"] = data.pop("aspect_ratio")
            return data

        return value

    if model_validator:  # pragma: no cover - executed on Pydantic v2

        @model_validator(mode="before")
        def _coerce_values(cls, values: Any) -> Any:
            return cls._normalise_payload(values)

    else:  # pragma: no cover - executed on Pydantic v1

        @root_validator(pre=True)
        def _coerce_values(cls, values: Any) -> Any:
            return cls._normalise_payload(values)

    if field_validator:  # pragma: no cover - executed on Pydantic v2

        @field_validator("preset", mode="before")
        def _clean_preset(cls, value: Any) -> Optional[str]:
            return _strip_optional_text(value)

        @field_validator("prompt", "negative_prompt", mode="before")
        def _clean_prompts(cls, value: Any) -> str:
            return _strip_required_text(value)

    else:  # pragma: no cover - executed on Pydantic v1

        @root_validator
        def _clean_fields(cls, values: dict[str, Any]) -> dict[str, Any]:
            values = dict(values)
            values["preset"] = _strip_optional_text(values.get("preset"))
            values["prompt"] = _strip_required_text(values.get("prompt"))
            values["negative_prompt"] = _strip_required_text(values.get("negative_prompt"))
            return values

    class Config:  # pragma: no cover - compatibility shim for v1
        extra = "ignore"


class PromptBundle(BaseModel):
<<<<<<< HEAD
    scenario: PromptSlotConfig = Field(
        default_factory=lambda: PromptSlotConfig(aspect="1:1"),
        description="Prompt configuration for the scenario slot.",
    )
    product: PromptSlotConfig = Field(
        default_factory=lambda: PromptSlotConfig(aspect="4:5"),
        description="Prompt configuration for the product slot.",
    )
    gallery: PromptSlotConfig = Field(
        default_factory=lambda: PromptSlotConfig(aspect="4:3"),
        description="Prompt configuration for the gallery slot.",
    )

    @classmethod
    def _normalise(cls, values: Any) -> Any:
        if isinstance(values, cls):
            return values.model_dump(exclude_unset=False)

        if values is None:
            return values

        if hasattr(values, "model_dump"):
            values = values.model_dump(exclude_none=False)
        elif hasattr(values, "dict"):
            values = values.dict(exclude_none=False)

        if isinstance(values, dict):
            data: dict[str, Any] = {}
            for slot in ("scenario", "product", "gallery"):
                if slot in values:
                    data[slot] = values[slot]
            return data

        return values

    if model_validator:  # pragma: no cover - executed on Pydantic v2

        @model_validator(mode="before")
        def _coerce_bundle(cls, values: Any) -> Any:
            return cls._normalise(values)

    else:  # pragma: no cover - executed on Pydantic v1

        @root_validator(pre=True)
        def _coerce_bundle(cls, values: dict[str, Any]) -> dict[str, Any]:
            return cls._normalise(values)

    class Config:  # pragma: no cover - compatibility shim for v1
        extra = "ignore"


def _build_prompt_bundle(value: Any) -> PromptBundle | None:
    if value is None or isinstance(value, PromptBundle):
        return value

    if hasattr(value, "model_dump"):
        value = value.model_dump(exclude_none=True)
    elif hasattr(value, "dict"):
        value = value.dict(exclude_none=True)

    if not isinstance(value, dict):
        raise TypeError("prompt_bundle must be a mapping, PromptBundle, or None")

    if hasattr(PromptBundle, "model_validate"):
        return PromptBundle.model_validate(value)
    if hasattr(PromptBundle, "parse_obj"):
        return PromptBundle.parse_obj(value)
    return PromptBundle(**value)
=======
    scenario: PromptSlotConfig = Field(default_factory=_default_scenario_slot)
    product: PromptSlotConfig = Field(default_factory=_default_product_slot)
    gallery: PromptSlotConfig = Field(default_factory=_default_gallery_slot)

    # 入参归一化：允许 str/dict/PromptSlotConfig
    @field_validator("scenario", mode="before")
    @classmethod
    def _coerce_scenario(cls, v: Any) -> PromptSlotConfig:
        return _coerce_prompt_slot(v, "scenario")

    @field_validator("product", mode="before")
    @classmethod
    def _coerce_product(cls, v: Any) -> PromptSlotConfig:
        return _coerce_prompt_slot(v, "product")
>>>>>>> 92da03a2

    @field_validator("gallery", mode="before")
    @classmethod
    def _coerce_gallery(cls, v: Any) -> PromptSlotConfig:
        return _coerce_prompt_slot(v, "gallery")

    class Config:  # v1
        extra = "ignore"

# ------------------------------------------------------------------------------
# 直传 / 预签名
# ------------------------------------------------------------------------------

class R2PresignPutRequest(BaseModel):
    folder: str = Field(
        default="uploads",
        description="Logical directory such as scenario / product / gallery",
    )
    filename: str = Field(..., description="Original filename supplied by the browser")
    content_type: str = Field(..., description="Detected MIME type of the upload")
    size: Optional[int] = Field(
        None,
        ge=0,
        description="Optional byte size reported by the browser for validation",
    )

    class Config:  # v1
        extra = "ignore"


class R2PresignPutResponse(BaseModel):
    key: str
    put_url: str
    public_url: Optional[str] = Field(
        None, description="Public URL when the bucket exposes a static endpoint"
    )

    class Config:  # v1
        extra = "ignore"

# ------------------------------------------------------------------------------
# 生成请求 / 响应
# ------------------------------------------------------------------------------

class GeneratePosterRequest(BaseModel):
    poster: PosterInput

    render_mode: Literal["locked", "hybrid", "free"] = "locked"

    variants: int = Field(1, ge=1, le=3, description="Number of variants to generate (1–3).")

    seed: Optional[int] = Field(
        None,
        ge=0,
        description="Optional seed value used when invoking the image backend.",
    )
<<<<<<< HEAD
    lock_seed: bool = Field(
        False, description="Whether the provided seed should be respected across runs."
    )
=======

    lock_seed: bool = Field(False, description="Whether the provided seed should be respected across runs.")

    # 新字段（结构化 prompts）
>>>>>>> 92da03a2
    prompt_bundle: PromptBundle = Field(
        default_factory=PromptBundle,
        description="Structured prompt overrides for each template slot.",
    )

<<<<<<< HEAD
    if model_validator:  # pragma: no cover - executed on Pydantic v2

        @model_validator(mode="before")
        def _alias_prompts(cls, values: Any) -> Any:
            if isinstance(values, dict) and "prompt_bundle" not in values and "prompts" in values:
                values = dict(values)
                values["prompt_bundle"] = values.pop("prompts")
            return values

    else:  # pragma: no cover - executed on Pydantic v1

        @root_validator(pre=True)
        def _alias_prompts(cls, values: dict[str, Any]) -> dict[str, Any]:
=======
    # 兼容旧字段名 "prompts" -> prompt_bundle
    if model_validator:  # Pydantic v2
        @model_validator(mode="before")
        @classmethod
        def _prompts_alias(cls, data: Any) -> Any:
            if isinstance(data, dict) and "prompt_bundle" not in data and "prompts" in data:
                data = dict(data)
                data["prompt_bundle"] = data.pop("prompts")
            return data
    else:  # Pydantic v1
        @root_validator(pre=True)
        def _prompts_alias(cls, values: dict[str, Any]) -> dict[str, Any]:  # type: ignore[misc]
>>>>>>> 92da03a2
            if "prompt_bundle" not in values and "prompts" in values:
                values = dict(values)
                values["prompt_bundle"] = values.pop("prompts")
            return values

<<<<<<< HEAD
    if ConfigDict:  # pragma: no cover - executed on Pydantic v2
        model_config = ConfigDict(populate_by_name=True)
    else:  # pragma: no cover - executed on Pydantic v1

        class Config:  # type: ignore[override]
            allow_population_by_field_name = True
=======
    class Config:  # v1
        extra = "ignore"
>>>>>>> 92da03a2


class GeneratePosterResponse(BaseModel):
    """Aggregated response after preparing all marketing assets."""

    layout_preview: str

    # 详细字段（保持向后兼容）
    prompt: str
    email_body: str
    poster_image: PosterImage

    prompt_details: dict[str, str] | None = Field(
        None,
        description="Per-slot prompt summary returned by the backend.",
    )
<<<<<<< HEAD
    prompt_bundle: PromptBundle | None = Field(
        None,
        description="Optional combined prompt bundle for inspector display.",
=======

    # 结构化返回（可选）
    prompt_bundle: PromptBundle | None = Field(
        None,
        description=(
            "Optional combined prompt bundle for inspector display. When provided "
            "it mirrors the PromptBundle schema."
        ),
>>>>>>> 92da03a2
    )

    # 兼容最初的 images 列表（例如直接返回图片 URL）
    images: list[str] = Field(
        default_factory=list,
        description="Optional list of image URLs (legacy/simple mode).",
    )

    # 变体集合
    variants: list[PosterImage] = Field(
        default_factory=list,
        description="Optional collection of variant posters for A/B comparison.",
    )

    # 可选评分
    scores: dict[str, float] | None = Field(
        None,
        description="Optional quality metrics calculated for the generated poster.",
    )

    # 随机种子与锁定标志
    seed: Optional[int] = Field(None, description="Seed echoed back from the backend.")
    lock_seed: Optional[bool] = Field(None, description="Whether the backend honoured the locked seed request.")

    @field_validator("prompt_bundle", mode="before")
    @classmethod
    def _coerce_prompt_bundle(cls, v: PromptBundle | dict[str, Any] | None) -> PromptBundle | None:
        if v is None or isinstance(v, PromptBundle):
            return v
        if isinstance(v, dict):
            if hasattr(PromptBundle, "model_validate"):
                return PromptBundle.model_validate(v)  # v2
            if hasattr(PromptBundle, "parse_obj"):
                return PromptBundle.parse_obj(v)  # v1
            return PromptBundle(**v)
        raise TypeError("prompt_bundle must be a PromptBundle, dictionary, or None")

    class Config:  # v1
        extra = "ignore"

<<<<<<< HEAD
    if model_validator:  # pragma: no cover - executed on Pydantic v2

        @model_validator(mode="before")
        def _coerce_bundle(cls, values: Any) -> Any:
            if isinstance(values, dict) and "prompt_bundle" in values:
                values = dict(values)
                values["prompt_bundle"] = _build_prompt_bundle(values["prompt_bundle"])
            return values

    else:  # pragma: no cover - executed on Pydantic v1

        @root_validator(pre=True)
        def _coerce_bundle(cls, values: dict[str, Any]) -> dict[str, Any]:
            if "prompt_bundle" in values:
                values = dict(values)
                values["prompt_bundle"] = _build_prompt_bundle(values["prompt_bundle"])
            return values

=======
# ------------------------------------------------------------------------------
# 邮件
# ------------------------------------------------------------------------------
>>>>>>> 92da03a2

class SendEmailRequest(BaseModel):
    """Payload expected when requesting the backend to send an email."""

    recipient: EmailStr
    subject: constr(strip_whitespace=True, min_length=1)
    body: constr(strip_whitespace=True, min_length=1)
    attachment: Optional[PosterImage] = Field(
        None,
        description="Optional poster attachment. When omitted the email will be sent without attachments.",
    )

    class Config:  # v1
        extra = "ignore"


class SendEmailResponse(BaseModel):
    status: Literal["sent", "skipped"]
    detail: str

    class Config:  # v1
        extra = "ignore"

# ------------------------------------------------------------------------------
# 前向引用修复（v1 与 v2）
# ------------------------------------------------------------------------------

if hasattr(GeneratePosterResponse, "model_rebuild"):  # v2
    GeneratePosterResponse.model_rebuild()
    GeneratePosterRequest.model_rebuild()
else:  # v1
    GeneratePosterResponse.update_forward_refs()
    GeneratePosterRequest.update_forward_refs()<|MERGE_RESOLUTION|>--- conflicted
+++ resolved
@@ -3,25 +3,6 @@
 from typing import Any, Literal, Optional
 
 from pydantic import BaseModel, EmailStr, Field, constr
-<<<<<<< HEAD
-
-try:  # pragma: no cover - compatibility for deployments pinned to Pydantic v1
-    from pydantic import field_validator
-except ImportError:  # pragma: no cover
-    field_validator = None  # type: ignore
-
-try:  # pragma: no cover - available only on Pydantic v2
-    from pydantic import ConfigDict
-except ImportError:  # pragma: no cover
-    ConfigDict = None  # type: ignore
-
-try:  # pragma: no cover - prefer Pydantic v2 APIs when available
-    from pydantic import model_validator
-except ImportError:  # pragma: no cover - fall back to v1 root validators
-    model_validator = None  # type: ignore
-    from pydantic import root_validator
-=======
->>>>>>> 92da03a2
 
 # ---- Pydantic v1/v2 兼容导入 -------------------------------------------------
 try:  # Pydantic v2
@@ -83,13 +64,9 @@
     )
 
     features: list[constr(strip_whitespace=True, min_length=1)] = Field(
-<<<<<<< HEAD
-        ..., min_length=3, max_length=4
-=======
         ...,
         min_length=3,
         max_length=4,
->>>>>>> 92da03a2
     )
 
     title: constr(strip_whitespace=True, min_length=1)
@@ -201,42 +178,7 @@
     return PROMPT_SLOT_DEFAULT_ASPECT[slot]
 
 
-Aspect = Literal["1:1", "4:5", "4:3"]
-
-
-def _strip_optional_text(value: Any) -> Optional[str]:
-    if value is None:
-        return None
-    text = str(value).strip()
-    return text or None
-
-
-def _strip_required_text(value: Any) -> str:
-    if value is None:
-        return ""
-    return str(value).strip()
-
-
 class PromptSlotConfig(BaseModel):
-<<<<<<< HEAD
-    """Structured prompt payload for a single template slot."""
-
-    preset: Optional[str] = Field(
-        default=None,
-        description="Optional preset name applied before manual prompt overrides.",
-    )
-    aspect: Aspect = Field(
-        default="1:1",
-        description="Aspect ratio hint expected by the downstream image backend.",
-    )
-    prompt: str = Field(
-        default="",
-        description="Positive prompt instructions for the slot.",
-    )
-    negative_prompt: str = Field(
-        default="",
-        description="Negative prompt instructions for the slot.",
-=======
     """统一的 prompt 槽结构（v1/v2 兼容校验器）"""
 
     preset: Optional[str] = None           # 可选预设
@@ -322,145 +264,10 @@
     return PromptSlotConfig(
         positive=str(value).strip(),
         aspect=PROMPT_SLOT_DEFAULT_ASPECT[slot_name],
->>>>>>> 92da03a2
-    )
-
-    @classmethod
-    def _normalise_payload(cls, value: Any) -> Any:
-        if isinstance(value, cls):
-            return value.model_dump(exclude_unset=False)
-
-        if value is None:
-            return {}
-
-        if isinstance(value, str):
-            text = value.strip()
-            return {"prompt": text}
-
-        if hasattr(value, "model_dump"):
-            value = value.model_dump(exclude_none=True)
-        elif hasattr(value, "dict"):
-            value = value.dict(exclude_none=True)
-
-        if isinstance(value, dict):
-            data = dict(value)
-            if "positive" in data and "prompt" not in data:
-                data["prompt"] = data.pop("positive")
-            if "negative" in data and "negative_prompt" not in data:
-                data["negative_prompt"] = data.pop("negative")
-            if "aspect_ratio" in data and "aspect" not in data:
-                data["aspect"] = data.pop("aspect_ratio")
-            return data
-
-        return value
-
-    if model_validator:  # pragma: no cover - executed on Pydantic v2
-
-        @model_validator(mode="before")
-        def _coerce_values(cls, values: Any) -> Any:
-            return cls._normalise_payload(values)
-
-    else:  # pragma: no cover - executed on Pydantic v1
-
-        @root_validator(pre=True)
-        def _coerce_values(cls, values: Any) -> Any:
-            return cls._normalise_payload(values)
-
-    if field_validator:  # pragma: no cover - executed on Pydantic v2
-
-        @field_validator("preset", mode="before")
-        def _clean_preset(cls, value: Any) -> Optional[str]:
-            return _strip_optional_text(value)
-
-        @field_validator("prompt", "negative_prompt", mode="before")
-        def _clean_prompts(cls, value: Any) -> str:
-            return _strip_required_text(value)
-
-    else:  # pragma: no cover - executed on Pydantic v1
-
-        @root_validator
-        def _clean_fields(cls, values: dict[str, Any]) -> dict[str, Any]:
-            values = dict(values)
-            values["preset"] = _strip_optional_text(values.get("preset"))
-            values["prompt"] = _strip_required_text(values.get("prompt"))
-            values["negative_prompt"] = _strip_required_text(values.get("negative_prompt"))
-            return values
-
-    class Config:  # pragma: no cover - compatibility shim for v1
-        extra = "ignore"
+    )
 
 
 class PromptBundle(BaseModel):
-<<<<<<< HEAD
-    scenario: PromptSlotConfig = Field(
-        default_factory=lambda: PromptSlotConfig(aspect="1:1"),
-        description="Prompt configuration for the scenario slot.",
-    )
-    product: PromptSlotConfig = Field(
-        default_factory=lambda: PromptSlotConfig(aspect="4:5"),
-        description="Prompt configuration for the product slot.",
-    )
-    gallery: PromptSlotConfig = Field(
-        default_factory=lambda: PromptSlotConfig(aspect="4:3"),
-        description="Prompt configuration for the gallery slot.",
-    )
-
-    @classmethod
-    def _normalise(cls, values: Any) -> Any:
-        if isinstance(values, cls):
-            return values.model_dump(exclude_unset=False)
-
-        if values is None:
-            return values
-
-        if hasattr(values, "model_dump"):
-            values = values.model_dump(exclude_none=False)
-        elif hasattr(values, "dict"):
-            values = values.dict(exclude_none=False)
-
-        if isinstance(values, dict):
-            data: dict[str, Any] = {}
-            for slot in ("scenario", "product", "gallery"):
-                if slot in values:
-                    data[slot] = values[slot]
-            return data
-
-        return values
-
-    if model_validator:  # pragma: no cover - executed on Pydantic v2
-
-        @model_validator(mode="before")
-        def _coerce_bundle(cls, values: Any) -> Any:
-            return cls._normalise(values)
-
-    else:  # pragma: no cover - executed on Pydantic v1
-
-        @root_validator(pre=True)
-        def _coerce_bundle(cls, values: dict[str, Any]) -> dict[str, Any]:
-            return cls._normalise(values)
-
-    class Config:  # pragma: no cover - compatibility shim for v1
-        extra = "ignore"
-
-
-def _build_prompt_bundle(value: Any) -> PromptBundle | None:
-    if value is None or isinstance(value, PromptBundle):
-        return value
-
-    if hasattr(value, "model_dump"):
-        value = value.model_dump(exclude_none=True)
-    elif hasattr(value, "dict"):
-        value = value.dict(exclude_none=True)
-
-    if not isinstance(value, dict):
-        raise TypeError("prompt_bundle must be a mapping, PromptBundle, or None")
-
-    if hasattr(PromptBundle, "model_validate"):
-        return PromptBundle.model_validate(value)
-    if hasattr(PromptBundle, "parse_obj"):
-        return PromptBundle.parse_obj(value)
-    return PromptBundle(**value)
-=======
     scenario: PromptSlotConfig = Field(default_factory=_default_scenario_slot)
     product: PromptSlotConfig = Field(default_factory=_default_product_slot)
     gallery: PromptSlotConfig = Field(default_factory=_default_gallery_slot)
@@ -475,7 +282,6 @@
     @classmethod
     def _coerce_product(cls, v: Any) -> PromptSlotConfig:
         return _coerce_prompt_slot(v, "product")
->>>>>>> 92da03a2
 
     @field_validator("gallery", mode="before")
     @classmethod
@@ -532,36 +338,15 @@
         ge=0,
         description="Optional seed value used when invoking the image backend.",
     )
-<<<<<<< HEAD
-    lock_seed: bool = Field(
-        False, description="Whether the provided seed should be respected across runs."
-    )
-=======
 
     lock_seed: bool = Field(False, description="Whether the provided seed should be respected across runs.")
 
     # 新字段（结构化 prompts）
->>>>>>> 92da03a2
     prompt_bundle: PromptBundle = Field(
         default_factory=PromptBundle,
         description="Structured prompt overrides for each template slot.",
     )
 
-<<<<<<< HEAD
-    if model_validator:  # pragma: no cover - executed on Pydantic v2
-
-        @model_validator(mode="before")
-        def _alias_prompts(cls, values: Any) -> Any:
-            if isinstance(values, dict) and "prompt_bundle" not in values and "prompts" in values:
-                values = dict(values)
-                values["prompt_bundle"] = values.pop("prompts")
-            return values
-
-    else:  # pragma: no cover - executed on Pydantic v1
-
-        @root_validator(pre=True)
-        def _alias_prompts(cls, values: dict[str, Any]) -> dict[str, Any]:
-=======
     # 兼容旧字段名 "prompts" -> prompt_bundle
     if model_validator:  # Pydantic v2
         @model_validator(mode="before")
@@ -574,23 +359,13 @@
     else:  # Pydantic v1
         @root_validator(pre=True)
         def _prompts_alias(cls, values: dict[str, Any]) -> dict[str, Any]:  # type: ignore[misc]
->>>>>>> 92da03a2
             if "prompt_bundle" not in values and "prompts" in values:
                 values = dict(values)
                 values["prompt_bundle"] = values.pop("prompts")
             return values
 
-<<<<<<< HEAD
-    if ConfigDict:  # pragma: no cover - executed on Pydantic v2
-        model_config = ConfigDict(populate_by_name=True)
-    else:  # pragma: no cover - executed on Pydantic v1
-
-        class Config:  # type: ignore[override]
-            allow_population_by_field_name = True
-=======
-    class Config:  # v1
-        extra = "ignore"
->>>>>>> 92da03a2
+    class Config:  # v1
+        extra = "ignore"
 
 
 class GeneratePosterResponse(BaseModel):
@@ -607,11 +382,6 @@
         None,
         description="Per-slot prompt summary returned by the backend.",
     )
-<<<<<<< HEAD
-    prompt_bundle: PromptBundle | None = Field(
-        None,
-        description="Optional combined prompt bundle for inspector display.",
-=======
 
     # 结构化返回（可选）
     prompt_bundle: PromptBundle | None = Field(
@@ -620,7 +390,6 @@
             "Optional combined prompt bundle for inspector display. When provided "
             "it mirrors the PromptBundle schema."
         ),
->>>>>>> 92da03a2
     )
 
     # 兼容最初的 images 列表（例如直接返回图片 URL）
@@ -661,30 +430,9 @@
     class Config:  # v1
         extra = "ignore"
 
-<<<<<<< HEAD
-    if model_validator:  # pragma: no cover - executed on Pydantic v2
-
-        @model_validator(mode="before")
-        def _coerce_bundle(cls, values: Any) -> Any:
-            if isinstance(values, dict) and "prompt_bundle" in values:
-                values = dict(values)
-                values["prompt_bundle"] = _build_prompt_bundle(values["prompt_bundle"])
-            return values
-
-    else:  # pragma: no cover - executed on Pydantic v1
-
-        @root_validator(pre=True)
-        def _coerce_bundle(cls, values: dict[str, Any]) -> dict[str, Any]:
-            if "prompt_bundle" in values:
-                values = dict(values)
-                values["prompt_bundle"] = _build_prompt_bundle(values["prompt_bundle"])
-            return values
-
-=======
 # ------------------------------------------------------------------------------
 # 邮件
 # ------------------------------------------------------------------------------
->>>>>>> 92da03a2
 
 class SendEmailRequest(BaseModel):
     """Payload expected when requesting the backend to send an email."""
