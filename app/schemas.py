--- conflicted
+++ resolved
@@ -231,24 +231,15 @@
     return data
 
 
-<<<<<<< HEAD
 class PromptSlotConfig(_CompatModel):
     """Normalised configuration for a single prompt slot."""
-=======
-class PromptSlotConfig(BaseModel):
-    """统一的 prompt 槽结构（v1/v2 兼容校验器）"""
->>>>>>> 79313de4
 
     preset: Optional[str] = None
     prompt: str = ""
     negative_prompt: str = ""
     aspect: str = ""
 
-<<<<<<< HEAD
     if model_validator is not None:  # pragma: no cover - executed on Pydantic v2
-=======
-    if model_validator:  # pragma: no cover - executed on Pydantic v2
->>>>>>> 79313de4
 
         @model_validator(mode="before")
         @classmethod
@@ -257,13 +248,8 @@
 
     else:  # pragma: no cover - executed on Pydantic v1
 
-<<<<<<< HEAD
         @root_validator(pre=True)  # type: ignore[misc]
         def _coerce_input(cls, values: Any) -> Any:
-=======
-        @root_validator(pre=True)
-        def _coerce_input(cls, values: Any) -> Any:  # type: ignore[misc]
->>>>>>> 79313de4
             return _normalise_prompt_slot_payload(values)
 
     @field_validator("preset", mode="before")
@@ -282,7 +268,6 @@
         if value is None:
             return ""
         return str(value).strip()
-<<<<<<< HEAD
 
 
 def _clone_prompt_slot(slot: PromptSlotConfig, **updates: Any) -> PromptSlotConfig:
@@ -307,58 +292,6 @@
 
 def _default_gallery_slot() -> PromptSlotConfig:
     return _clone_prompt_slot(PromptSlotConfig(), aspect=PROMPT_SLOT_DEFAULT_ASPECT["gallery"])
-=======
-
-    if ConfigDict:  # pragma: no cover - executed on Pydantic v2
-        model_config = ConfigDict(extra="ignore")
-    else:  # pragma: no cover - executed on Pydantic v1
-
-        class Config:  # type: ignore[override]
-            extra = "ignore"
-
-
-def _clone_prompt_slot(slot: PromptSlotConfig, **updates: Any) -> PromptSlotConfig:
-    if hasattr(slot, "model_dump"):
-        data = slot.model_dump(exclude_none=False)
-    else:  # pragma: no cover - legacy Pydantic v1
-        data = slot.dict(exclude_none=False)
-    data.update(updates)
-    if hasattr(PromptSlotConfig, "model_validate"):
-        return PromptSlotConfig.model_validate(data)
-    return PromptSlotConfig.parse_obj(data)  # type: ignore[no-any-return]
-
-
-# 默认工厂：依据不同槽位给到不同默认画幅
-def _default_scenario_slot() -> PromptSlotConfig:
-    return _clone_prompt_slot(PromptSlotConfig(), aspect=PROMPT_SLOT_DEFAULT_ASPECT["scenario"])
-
-
-def _default_product_slot() -> PromptSlotConfig:
-    return _clone_prompt_slot(PromptSlotConfig(), aspect=PROMPT_SLOT_DEFAULT_ASPECT["product"])
-
-
-def _default_gallery_slot() -> PromptSlotConfig:
-    return _clone_prompt_slot(PromptSlotConfig(), aspect=PROMPT_SLOT_DEFAULT_ASPECT["gallery"])
-
-
-# 通用的 slot 归一化函数（支持 str / dict / PromptSlotConfig）
-def _coerce_prompt_slot(value: Any, slot_name: str) -> PromptSlotConfig:
-    if isinstance(value, PromptSlotConfig):
-        slot = value
-    else:
-        payload = _normalise_prompt_slot_payload(value)
-        if hasattr(PromptSlotConfig, "model_validate"):
-            slot = PromptSlotConfig.model_validate(payload)
-        else:
-            slot = PromptSlotConfig.parse_obj(payload)  # type: ignore[assignment]
-
-    desired_aspect = _normalise_aspect(slot.aspect, slot_name)
-    if slot.aspect != desired_aspect:
-        slot = _clone_prompt_slot(slot, aspect=desired_aspect)
-    if slot.preset == "":
-        slot = _clone_prompt_slot(slot, preset=None)
-    return slot
->>>>>>> 79313de4
 
 
 # 通用的 slot 归一化函数（支持 str / dict / PromptSlotConfig）
