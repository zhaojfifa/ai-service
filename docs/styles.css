:root {
  font-family: "Segoe UI", "Helvetica Neue", Arial, "Noto Sans", sans-serif;
  color: #1f2933;
  background-color: #f5f7fa;
}

body {
  margin: 0;
  padding: 0;
  background: #f5f7fa;
}

header,
footer {
  background: white;
  box-shadow: 0 1px 4px rgba(15, 23, 42, 0.08);
}

header {
  padding: 1.5rem 1rem;
}

.stage-nav {
  max-width: 1100px;
  margin: 1rem auto 0;
  padding: 0 1rem;
  display: flex;
  align-items: center;
  justify-content: center;
  gap: 0.75rem;
  flex-wrap: wrap;
  font-size: 0.95rem;
  color: #52606d;
}

.stage-nav a,
.stage-nav span {
  color: inherit;
  text-decoration: none;
}

.stage-nav .active {
  font-weight: 700;
  color: #ef4c54;
}

.stage-nav a:hover {
  color: #ef4c54;
}

.nav-arrow {
  opacity: 0.6;
}

.header-content {
  max-width: 1100px;
  margin: 0 auto;
  display: flex;
  justify-content: space-between;
  gap: 1.5rem;
  align-items: flex-start;
}

.header-content h1 {
  margin: 0;
}

.header-content p {
  margin: 0.5rem 0 0;
  color: #52606d;
}

.api-config {
  display: flex;
  flex-direction: column;
  gap: 0.4rem;
  font-size: 0.9rem;
  color: #52606d;
}

.api-config input {
  min-width: 280px;
  padding: 0.55rem 0.75rem;
  border: 1px solid #cbd2d9;
  border-radius: 8px;
  font-size: 0.95rem;
  font-family: inherit;
}

footer {
  text-align: center;
  padding: 1.5rem 1rem;
}

main {
  max-width: 1100px;
  margin: 2rem auto;
  padding: 0 1rem 4rem;
  display: grid;
  gap: 1.5rem;
}

.card {
  background: white;
  border-radius: 12px;
  padding: 1.5rem;
  box-shadow: 0 1px 4px rgba(15, 23, 42, 0.08);
}

.card h2 {
  margin-top: 0;
}

.layout-fields {
  display: flex;
  flex-direction: column;
  gap: 1.5rem;
}

.fieldset {
  border: 1px solid #e4e7eb;
  border-radius: 14px;
  padding: 1rem 1.25rem 1.25rem;
  margin: 0;
  background: #f9fafb;
}

.stage-card .fieldset + .fieldset {
  margin-top: 1.25rem;
}

.inline-preview {
  margin-top: 0.5rem;
  display: flex;
  align-items: center;
  justify-content: center;
  width: 100%;
  background: white;
  border: 1px dashed #d9e2ec;
  border-radius: 10px;
  padding: 0.75rem;
  min-height: 96px;
}

.inline-preview img {
  max-width: 100%;
  max-height: 140px;
  object-fit: contain;
}

.asset-url {
  margin-top: 0.5rem;
  font-size: 0.85rem;
  color: #52606d;
  word-break: break-all;
}

.asset-url a {
  color: #1f7aec;
  text-decoration: none;
}

.asset-url a:hover {
  text-decoration: underline;
}

.asset-url .asset-url-label {
  font-weight: 600;
  margin-right: 0.35rem;
}

.asset-url .asset-url-empty {
  color: #9aa5b1;
}

.image-zones {
  display: grid;
  grid-template-columns: repeat(auto-fit, minmax(280px, 1fr));
  gap: 1.5rem;
}
.image-stack {
  display: flex;
  flex-direction: column;
  gap: 1rem;
}

.feature-fields {
  display: flex;
  flex-direction: column;
  gap: 0.75rem;
}

.feature-label {
  font-size: 0.9rem;
  color: #52606d;
}

.feature-grid {
  display: grid;
  grid-template-columns: 1fr;
  gap: 0.6rem;
}

@media (min-width: 640px) {
  .feature-grid {
    grid-template-columns: repeat(2, minmax(0, 1fr));
  }
}

.text-grid {
  margin-bottom: 1rem;
}

.gallery-upload {
  display: flex;
  align-items: flex-start;
  gap: 1rem;
  flex-wrap: wrap;
  margin-bottom: 1rem;
}

.gallery-upload .field-label {
  font-weight: 600;
  display: block;
  margin-bottom: 0.25rem;
}

.micro-copy {
  margin: 0;
  font-size: 0.85rem;
  color: #7b8794;
}

.gallery-items {
  display: grid;
  gap: 1rem;
}

.gallery-item {
  background: white;
  border: 1px solid #e4e7eb;
  border-radius: 12px;
  padding: 1rem;
  display: grid;
  gap: 0.75rem;
}

.gallery-item-header {
  display: flex;
  align-items: center;
  justify-content: space-between;
  gap: 0.75rem;
}

.gallery-item-title {
  font-weight: 600;
  color: #1f2933;
}

.gallery-item-actions {
  display: flex;
  gap: 0.5rem;
}

.gallery-item-preview {
  display: flex;
  align-items: center;
  justify-content: center;
  background: #f5f7fa;
  border: 1px dashed #d9e2ec;
  border-radius: 10px;
  min-height: 140px;
}

.gallery-item-preview img {
  max-width: 100%;
  max-height: 180px;
  object-fit: contain;
}

.gallery-caption {
  display: flex;
  flex-direction: column;
  gap: 0.5rem;
}

.gallery-caption input {
  width: 100%;
}

.gallery-item button.secondary {
  padding: 0.35rem 0.75rem;
}

.generate-actions {
  display: flex;
  gap: 0.75rem;
  flex-wrap: wrap;
  margin-bottom: 1rem;
}

.stage-summary {
  background: #f9fafb;
  border: 1px solid #e4e7eb;
  border-radius: 12px;
  padding: 1rem 1.25rem;
  margin-bottom: 1rem;
}

.template-picker {
  display: grid;
  gap: 1.5rem;
  margin-bottom: 1.5rem;
}

@media (min-width: 960px) {
  .template-picker {
    grid-template-columns: minmax(260px, 1fr) minmax(320px, 1.4fr);
    align-items: stretch;
  }
}

.template-picker-control label {
  display: block;
  font-weight: 600;
  margin-bottom: 0.5rem;
}

.template-picker-control select {
  width: 100%;
  max-width: 320px;
  padding: 0.5rem 0.75rem;
  border-radius: 8px;
  border: 1px solid #d0d7e2;
  font-size: 1rem;
}

.template-description {
  margin-top: 0.75rem;
  color: #64748b;
  font-size: 0.9rem;
  line-height: 1.4;
}

.template-preview-wrapper {
  background: #f4f5f7;
  border: 1px solid #e1e7ef;
  border-radius: 16px;
  padding: 1rem;
  display: flex;
  justify-content: center;
  align-items: center;
}

.template-preview-wrapper canvas {
  max-width: 100%;
  height: auto;
  border-radius: 16px;
  background: #ffffff;
  box-shadow: inset 0 0 0 1px rgba(15, 23, 42, 0.05);
}


.prompt-inspector {
  margin-bottom: 1.5rem;
  border: 1px solid #e4e7eb;
  border-radius: 16px;
  background: #ffffff;
  box-shadow: 0 8px 16px rgba(15, 23, 42, 0.06);
  display: flex;
  flex-direction: column;
  gap: 1.25rem;
  padding: 1.25rem;
}

.prompt-inspector header {
  display: flex;
  flex-direction: column;
  gap: 0.75rem;
}

@media (min-width: 960px) {
  .prompt-inspector header {
    flex-direction: row;
    justify-content: space-between;
    align-items: flex-start;
  }
}

.prompt-inspector .seed-controls {
  display: flex;
  flex-wrap: wrap;
  gap: 0.75rem;
  align-items: center;
}

.prompt-inspector .seed-controls label {
  display: flex;
  flex-direction: column;
  font-size: 0.85rem;
  color: #475569;
}

.prompt-inspector .seed-controls input[type='number'] {
  margin-top: 0.25rem;
  padding: 0.45rem 0.6rem;
  border-radius: 8px;
  border: 1px solid #cbd5e1;
  font-size: 0.95rem;
  min-width: 120px;
}

.prompt-inspector .seed-controls .toggle {
  flex-direction: row;
  gap: 0.5rem;
  align-items: center;
}

.prompt-slot {
  border: 1px solid #e2e8f0;
  border-radius: 12px;
  padding: 1rem;
  background: #f8fafc;
}

.prompt-slot .slot-header {
  display: flex;
  justify-content: space-between;
  align-items: center;
  gap: 0.75rem;
}

.prompt-slot h4 {
  margin: 0;
  font-size: 1rem;
  color: #0f172a;
}

.prompt-slot select {
  flex: 1;
  padding: 0.45rem 0.6rem;
  border-radius: 8px;
  border: 1px solid #cbd5e1;
  background: #ffffff;
  font-size: 0.95rem;
}

.prompt-editor {
  margin-top: 0.75rem;
  display: grid;
  gap: 0.75rem;
}

@media (min-width: 960px) {
  .prompt-editor {
    grid-template-columns: repeat(2, minmax(0, 1fr));
  }
}

.prompt-editor label {
  display: flex;
  flex-direction: column;
  gap: 0.35rem;
  font-size: 0.9rem;
  color: #475569;
}

.prompt-editor textarea {
  min-height: 96px;
  padding: 0.6rem 0.75rem;
  border-radius: 10px;
  border: 1px solid #cbd5e1;
  resize: vertical;
  font-size: 0.95rem;
}

.prompt-meta {
  grid-column: 1 / -1;
  display: flex;
  justify-content: space-between;
  align-items: center;
  gap: 0.75rem;
  font-size: 0.85rem;
  color: #64748b;
}

.prompt-meta .link {
  background: none;
  border: none;
  color: #ef4444;
  cursor: pointer;
  padding: 0;
}

.prompt-inspector footer {
  display: flex;
  flex-wrap: wrap;
  gap: 0.75rem;
  justify-content: flex-end;
}

.poster-preview-grid {
  margin-top: 1rem;
  display: grid;
  gap: 1rem;
}

@media (min-width: 960px) {
  .poster-preview-grid {
    grid-template-columns: repeat(2, minmax(0, 1fr));
  }
}

.poster-preview {
  border: 1px solid #e2e8f0;
  border-radius: 16px;
  background: #f8fafc;
  padding: 1rem;
  display: flex;
  flex-direction: column;
  gap: 0.75rem;
  min-height: 100%;
}

.poster-layout-preview {
  display: flex;
  flex-direction: column;
  gap: 0.5rem;
}

.poster-layout {
  position: relative;
  width: 100%;
  border-radius: 32px;
  overflow: hidden;
  background: #fff;
  box-shadow: inset 0 0 0 1px #e2e8f0;
}

.poster-layout--dual {
  aspect-ratio: 1 / 1;
}

.poster-layout__slot {
  position: absolute;
}

.poster-layout__slot--image img {
  width: 100%;
  height: 100%;
  object-fit: cover;
  display: block;
}

.poster-layout__slot--text {
  display: flex;
  align-items: center;
  justify-content: center;
  padding: 0 8px;
  font-family: inherit;
  text-align: center;
  line-height: 1.1;
}

.poster-layout__slot--brand_name {
  justify-content: flex-start;
  text-align: left;
  letter-spacing: 0.12em;
  font-weight: 600;
}

.poster-layout__slot--agent_name {
  justify-content: flex-end;
  text-align: right;
  letter-spacing: 0.08em;
  font-weight: 600;
}

.poster-layout__slot--headline {
  font-weight: 700;
}

.poster-layout__slot--tagline {
  font-size: 0.9em;
}

.poster-layout-actions {
  display: flex;
  justify-content: flex-end;
}

.poster-preview-header {
  display: flex;
  align-items: center;
  justify-content: space-between;
  gap: 0.75rem;
  flex-wrap: wrap;
}

.poster-preview-title {
  display: flex;
  align-items: center;
  gap: 0.5rem;
  font-weight: 600;
  color: #1f2937;
}

.poster-preview-label {
  font-weight: 500;
  color: #475569;
}

.poster-preview-link {
  font-size: 0.85rem;
  color: #2563eb;
  text-decoration: none;
}

.poster-preview-link:hover {
  text-decoration: underline;
}

.poster-chip {
  display: inline-flex;
  align-items: center;
  justify-content: center;
  padding: 0.15rem 0.55rem;
  border-radius: 999px;
  background: #1e293b;
  color: #fff;
  font-size: 0.75rem;
  letter-spacing: 0.02em;
}

.poster-chip-secondary {
  background: #ef4c54;
}

.poster-preview img {
  width: 100%;
  border-radius: 12px;
  border: 1px solid #dbe2f0;
  background: #ffffff;
  box-shadow: 0 1px 3px rgba(15, 23, 42, 0.08);
}

.poster-preview-image {
  width: 100%;
  height: auto;
  max-height: 100%;
  object-fit: contain;
  display: block;
}

.poster-preview-placeholder {
  border: 1px dashed #cbd5e1;
  border-radius: 12px;
  padding: 1.25rem;
  text-align: center;
  color: #64748b;
  font-size: 0.9rem;
  background: #ffffff;
}

.poster-preview--result {
  background: #fff;
  border-radius: 32px;
  box-shadow: 0 8px 24px rgba(15, 23, 42, 0.08);
}

.poster-gallery-row {
  display: grid;
  grid-template-columns: repeat(4, 1fr);
  gap: 8px;
  padding: 12px 16px 8px;
}

.poster-gallery-slot {
  display: flex;
  flex-direction: column;
  align-items: center;
  font-size: 12px;
}

.poster-gallery-slot img {
  width: 100%;
  aspect-ratio: 4 / 3;
  object-fit: cover;
  border-radius: 12px;
}

.poster-tagline {
  padding: 4px 16px 16px;
  font-size: 13px;
  text-align: center;
  color: #64748b;
}

<<<<<<< HEAD
.poster-b {
  display: grid;
  gap: 0.85rem;
  background: linear-gradient(180deg, #f8fafc, #eef2ff);
  border: 1px solid #e2e8f0;
  border-radius: 14px;
  padding: 1rem;
  box-shadow: inset 0 1px 0 rgba(255, 255, 255, 0.8);
}

.poster-b-header {
  display: grid;
  grid-template-columns: auto 1fr 1fr;
  align-items: center;
  gap: 0.75rem;
}

.poster-b-brand-logo {
  width: 72px;
  height: 72px;
  object-fit: contain;
  border-radius: 12px;
  border: 1px solid #d9e2ec;
  background: #fff;
  box-shadow: 0 4px 10px rgba(15, 23, 42, 0.12);
}

.poster-b-brand-name,
.poster-b-agent-name {
  font-weight: 700;
  color: #1f2933;
  letter-spacing: 0.05em;
  word-break: break-word;
}

.poster-b-brand-name {
  text-align: left;
}

.poster-b-agent-name {
  text-align: right;
}

.poster-b-main {
  display: grid;
  grid-template-columns: repeat(2, minmax(0, 1fr));
  gap: 0.75rem;
}

.poster-b-main img {
  width: 100%;
  aspect-ratio: 4 / 5;
  object-fit: cover;
  border-radius: 12px;
  border: 1px solid #d9e2ec;
  background: #e5e9f0;
  box-shadow: inset 0 0 0 2px rgba(255, 255, 255, 0.6);
}

.poster-b-title {
  margin: 0;
  text-align: center;
  font-size: 1.1rem;
  color: #0f172a;
  line-height: 1.4;
}

.poster-b-gallery {
  display: grid;
  grid-template-columns: repeat(4, minmax(0, 1fr));
  gap: 0.5rem;
}


.poster-bottom-slot {
  width: 100%;
  height: 120px;
  padding: 4px 6px;
  border-radius: 12px;
  box-shadow: 0 0 0 1px rgba(0, 0, 0, 0.04);
  background: #fff;
  display: flex;
  flex-direction: column;
  align-items: center;
  justify-content: flex-start;
}

.poster-bottom-slot img {
  width: 100%;
  height: 72px;
  border-radius: 8px;
  object-fit: cover;
  display: block;
}

.poster-bottom-slot .slot-caption {
  margin-top: 4px;
  font-size: 10px;
  line-height: 1.2;
  text-align: center;
  min-height: 16px;
}

.slot-actions {
  margin-top: 0.5rem;
  display: flex;
  align-items: center;
  gap: 0.75rem;
  flex-wrap: wrap;
}

.slot-actions .slot-preview {
  max-width: 180px;
}

.slot-preview {
  width: 100%;
  max-width: 320px;
  height: auto;
  border-radius: 8px;
  margin-top: 8px;
  object-fit: cover;
  background: #f4f5f7;
  border: 1px solid rgba(0, 0, 0, 0.06);
}

.field-group {
  display: flex;
  flex-direction: column;
  gap: 8px;
  margin-top: 8px;
}

.poster-b-subtitle {
  text-align: right;
  color: #475569;
  font-size: 0.95rem;
  line-height: 1.4;
}

=======
>>>>>>> 57d0e96d
.poster-layout {
  position: relative;
  width: 100%;
  aspect-ratio: 1 / 1;
  border-radius: 24px;
  overflow: hidden;
  background: #fff;
  box-shadow: 0 8px 24px rgba(0, 0, 0, 0.06);
}

.poster-layout__slot {
  position: absolute;
  box-sizing: border-box;
}

.poster-layout__slot--image img {
  width: 100%;
  height: 100%;
  object-fit: cover;
  display: block;
}

.poster-layout__slot--text {
  display: flex;
  align-items: center;
  justify-content: center;
  width: 100%;
  height: 100%;
  padding: 0 8px;
  text-align: center;
  line-height: 1.2;
}

.poster-layout__slot--brand_name {
  justify-content: flex-start;
  text-align: left;
  letter-spacing: 0.08em;
  font-weight: 600;
}

.poster-layout__slot--agent_name {
  justify-content: flex-end;
  text-align: right;
  letter-spacing: 0.08em;
  font-weight: 600;
}

.poster-layout__slot--headline {
  font-weight: 700;
}

.poster-layout__slot--tagline {
  font-weight: 600;
}

.stage-summary h3 {
  margin-top: 0;
}

.stage-summary dl {
  display: grid;
  grid-template-columns: minmax(120px, 220px) 1fr;
  gap: 0.5rem 1rem;
  margin: 0;
}

.stage-summary dt {
  font-weight: 600;
  color: #52606d;
}

.stage-summary dd {
  margin: 0;
}

.actions {
  display: flex;
  flex-wrap: wrap;
  gap: 0.75rem;
  align-items: center;
  margin-top: 1.5rem;
}

.actions a {
  text-decoration: none;
}

.stage3-preview-grid {
  display: grid;
  gap: 1.5rem;
  grid-template-columns: repeat(auto-fit, minmax(260px, 1fr));
  align-items: start;
}

.poster-figure {
  margin: 0;
  background: #f9fafb;
  border: 1px solid #e4e7eb;
  border-radius: 12px;
  padding: 0.75rem;
  display: flex;
  flex-direction: column;
  gap: 0.5rem;
}

.poster-figure img {
  width: 100%;
  border-radius: 10px;
  border: 1px solid #d9e2ec;
}

.poster-figure figcaption {
  font-size: 0.9rem;
  color: #52606d;
  text-align: center;
}

.prompt-wrapper {
  display: flex;
  flex-direction: column;
  gap: 0.75rem;
}

.prompt-wrapper textarea {
  min-height: 240px;
}

.top-banner-grid {
  grid-template-columns: repeat(auto-fit, minmax(220px, 1fr));
  align-items: start;
}

.generate-actions + #poster-output {
  margin-top: 1.25rem;
}

.gallery-items:empty::before {
  content: "尚未上传底部产品，请先点击上方按钮添加（至少 3 张）。";
  display: block;
  font-size: 0.9rem;
  color: #7b8794;
  border: 1px dashed #d9e2ec;
  border-radius: 12px;
  padding: 1rem;
  text-align: center;
}

.fieldset legend {
  font-weight: 600;
  color: #ef4c54;
  padding: 0 0.5rem;
}

.grid {
  display: grid;
  grid-template-columns: repeat(auto-fit, minmax(240px, 1fr));
  gap: 1rem;
}

.field {
  display: flex;
  flex-direction: column;
  gap: 0.5rem;
  font-size: 0.95rem;
}

.field input,
.field textarea {
  padding: 0.6rem 0.75rem;
  border: 1px solid #cbd2d9;
  border-radius: 8px;
  font-size: 0.95rem;
  font-family: inherit;
  resize: vertical;
}

.file-field input[type="file"] {
  padding: 0.4rem 0.5rem;
}

.features {
  border: 1px solid #e4e7eb;
  border-radius: 8px;
  padding: 1rem;
  margin-top: 1rem;
}

.features legend {
  padding: 0 0.5rem;
  font-weight: 600;
}

.features .feature-item {
  margin-bottom: 0.75rem;
}

.features input {
  width: 100%;
}

.gallery-fieldset {
  background: #ffffff;
}

.preview {
  margin-top: 1.5rem;
}

.preview.hidden {
  display: none;
}

.poster-preview {
  background: linear-gradient(145deg, #ffffff, #f1f5f9);
  border: 1px solid #d9e2ec;
  border-radius: 18px;
  padding: 1.5rem;
  display: grid;
  gap: 1rem;
  box-shadow: 0 14px 28px rgba(15, 23, 42, 0.12);
  color: #1f2933;
}

.poster-header {
  display: flex;
  align-items: center;
  justify-content: space-between;
  gap: 1.25rem;
  background: rgba(239, 76, 84, 0.08);
  border-radius: 14px;
  padding: 0.9rem 1.25rem;
  border: 1px solid rgba(239, 76, 84, 0.18);
  flex-wrap: wrap;
}

.poster-logo {
  display: flex;
  align-items: center;
  justify-content: flex-start;
  gap: 0.75rem;
  flex: 1;
  min-width: 240px;
}

.poster-logo-image {
  display: flex;
  align-items: center;
  justify-content: center;
  width: clamp(64px, 11vw, 86px);
  height: clamp(64px, 11vw, 86px);
  flex-shrink: 0;
}

#preview-brand-logo {
  width: 100%;
  height: 100%;
  object-fit: contain;
  border-radius: 12px;
  border: 1px solid #d9e2ec;
  background: white;
  box-shadow: 0 4px 10px rgba(15, 23, 42, 0.12);
}

.poster-brand-name,
.poster-agent {
  display: flex;
  align-items: center;
  justify-content: center;
  text-align: center;
  font-weight: 700;
  color: #1f2933;
  font-size: clamp(1rem, 1.5vw, 1.4rem);
  letter-spacing: 0.08em;
  text-transform: uppercase;
  line-height: 1.3;
  max-width: 320px;
  word-break: break-word;
}

.poster-agent {
  flex: 1;
  justify-content: center;
}


.poster-body {
  display: grid;
  grid-template-columns: 1.4fr 1.6fr;
  gap: 1.2rem;
  align-items: stretch;
}

.poster-left {
  display: flex;
  align-items: center;
  justify-content: center;
  border: 1px solid #d9e2ec;
  border-radius: 16px;
  background: linear-gradient(160deg, #f8fafc, #e9edf3);
  padding: clamp(0.5rem, 1.5vw, 1rem);
  overflow: hidden;
}

.poster-left img {
  width: 100%;
  height: 100%;
  object-fit: contain;
  aspect-ratio: 4 / 5;
  border-radius: 12px;
  border: 1px solid #d9e2ec;
  background: #e5e9f0;
  box-shadow: inset 0 0 0 3px rgba(255, 255, 255, 0.6);
}

.poster-right {
  display: flex;
  align-items: stretch;
  justify-content: center;
}

.poster-product-wrapper {
  position: relative;
  flex: 1;
  border-radius: 18px;
  border: 1px solid rgba(15, 23, 42, 0.12);
  background: linear-gradient(160deg, #f8fafc, #e2e8f0);
  display: flex;
  justify-content: center;
  align-items: center;
  padding: clamp(1rem, 2.5vw, 1.85rem);
  min-height: 320px;
  aspect-ratio: 4 / 5;
  overflow: hidden;
}

#preview-product-image {
  max-width: 78%;
  max-height: 88%;
  object-fit: contain;
  filter: drop-shadow(0 12px 25px rgba(15, 23, 42, 0.25));
}

#preview-feature-list {
  list-style: none;
  margin: 0;
  padding: 0;
  position: absolute;
  inset: 10% 8% 12% 8%;
  pointer-events: none;
}

#preview-feature-list li {
  position: absolute;
  border: 1px dashed rgba(31, 41, 51, 0.85);
  background: rgba(255, 255, 255, 0.94);
  color: #1f2933;
  font-size: clamp(0.78rem, 1.1vw, 0.98rem);
  line-height: 1.35;
  padding: 0.45rem 0.65rem;
  border-radius: 10px;
  width: clamp(120px, 24%, 180px);
  box-shadow: 0 4px 12px rgba(15, 23, 42, 0.12);
  text-align: left;
}

#preview-feature-list li.feature-tag-1 {
  top: 8%;
  right: 6%;
}

#preview-feature-list li.feature-tag-2 {
  top: 36%;
  right: 8%;
}

#preview-feature-list li.feature-tag-3 {
  bottom: 24%;
  right: 12%;
}

#preview-feature-list li.feature-tag-4 {
  bottom: 10%;
  left: 10%;
}

#preview-feature-list li.feature-tag-1::after,
#preview-feature-list li.feature-tag-2::after,
#preview-feature-list li.feature-tag-3::after {
  content: "";
  position: absolute;
  top: 50%;
  left: -44px;
  width: 38px;
  border-top: 1px dashed rgba(31, 41, 51, 0.65);
  transform: translateY(-50%);
}

#preview-feature-list li.feature-tag-4::after {
  content: "";
  position: absolute;
  top: -28px;
  left: 50%;
  height: 26px;
  border-left: 1px dashed rgba(31, 41, 51, 0.65);
  transform: translateX(-50%);
}

.poster-title {
  text-align: center;
  font-size: clamp(1.6rem, 2.5vw, 2.2rem);
  font-weight: 900;
  color: #ef4c54;
  letter-spacing: 0.12em;
  text-transform: uppercase;
  margin: 0.35rem 0 0.35rem;
  line-height: 1.2;
  word-break: break-word;
  max-width: 100%;
  padding: 0 0.6rem;
}

.poster-gallery {
  display: grid;
  grid-template-columns: repeat(auto-fit, minmax(120px, 1fr));
  gap: 0.75rem;
  align-items: start;
}

.poster-gallery figure {
  margin: 0;
  display: flex;
  flex-direction: column;
  gap: 0.4rem;
  background: rgba(249, 250, 251, 0.85);
  border-radius: 12px;
  border: 1px solid #d9e2ec;
  padding: 0.5rem;
}

.poster-gallery img {
  width: 100%;
  aspect-ratio: 4 / 3;
  object-fit: cover;
  border-radius: 8px;
  background: #ffffff;
  filter: grayscale(100%);
  box-shadow: inset 0 0 0 2px rgba(255, 255, 255, 0.6);
}

.poster-gallery figcaption {
  font-size: clamp(0.78rem, 1vw, 0.95rem);
  color: #52606d;
  text-align: center;
  line-height: 1.3;
}

.poster-subtitle {
  text-align: right;
  font-size: clamp(1.15rem, 1.9vw, 1.6rem);
  font-weight: 900;
  color: #ef4c54;
  letter-spacing: 0.12em;
  margin-top: 0.4rem;
  line-height: 1.2;
  word-break: break-word;
  padding-right: 0.35rem;
}

.layout-structure {
  margin-top: 1rem;
}

.layout-structure summary {
  cursor: pointer;
  font-weight: 600;
  color: #1f2933;
}

.preview pre {
  background: #0b1f34;
  color: #f8fafc;
  padding: 1rem;
  border-radius: 8px;
  white-space: pre-wrap;
  line-height: 1.6;
  margin: 0.75rem 0 0;
}

.primary {
  background: #ef4c54;
  color: #fff;
  border: none;
  border-radius: 999px;
  padding: 0.75rem 1.5rem;
  font-size: 1rem;
  cursor: pointer;
  transition: transform 0.2s ease, box-shadow 0.2s ease;
  margin-top: 1rem;
}

.primary:hover {
  transform: translateY(-1px);
  box-shadow: 0 8px 20px rgba(239, 76, 84, 0.25);
}

.primary:disabled {
  opacity: 0.6;
  cursor: not-allowed;
  transform: none;
  box-shadow: none;
}

.secondary {
  display: inline-flex;
  align-items: center;
  justify-content: center;
  gap: 0.5rem;
  background: transparent;
  color: #ef4c54;
  border: 1px solid #ef4c54;
  border-radius: 999px;
  padding: 0.65rem 1.35rem;
  font-size: 0.95rem;
  cursor: pointer;
  transition: background-color 0.2s ease, color 0.2s ease, box-shadow 0.2s ease;
  margin-top: 1.25rem;
}

.secondary:hover {
  background: rgba(239, 76, 84, 0.08);
  color: #d83a42;
  box-shadow: 0 6px 16px rgba(239, 76, 84, 0.18);
}

.secondary:disabled {
  opacity: 0.5;
  cursor: not-allowed;
  box-shadow: none;
}

.output-group {
  margin-top: 1.5rem;
}

#poster-output img {
  max-width: 100%;
  border-radius: 12px;
  box-shadow: 0 4px 12px rgba(15, 23, 42, 0.15);
}

#poster-output textarea {
  width: 100%;
  border: 1px solid #d9e2ec;
  border-radius: 8px;
  padding: 0.75rem;
  font-family: inherit;
  line-height: 1.5;
  color: #1f2933;
}

.hidden {
  display: none;
}

#ai-preview {
  border-top: 1px solid rgba(239, 76, 84, 0.18);
  padding-top: 1rem;
}

.ai-preview-canvas {
  margin-top: 0.75rem;
  border: 1px dashed #d9e2ec;
  border-radius: 14px;
  padding: 1.5rem;
  display: flex;
  flex-direction: column;
  align-items: center;
  gap: 1rem;
  background: #f9fafb;
}

.spinner {
  width: 48px;
  height: 48px;
  border-radius: 999px;
  border: 4px solid #e4e7eb;
  border-top-color: #ef4c54;
  animation: spin 0.9s linear infinite;
}

@keyframes spin {
  to {
    transform: rotate(360deg);
  }
}

#ai-preview.complete .ai-preview-canvas {
  border-style: solid;
  background: #fef6f6;
}

#ai-preview.complete #ai-spinner {
  display: none;
}

.hint {
  color: #52606d;
  font-size: 0.9rem;
  margin-bottom: 1rem;
}

#status {
  margin-top: 1rem;
  min-height: 1.5rem;
}

.status-info {
  color: #52606d;
}

.status-success {
  color: #0f7a6c;
}

.status-error {
  color: #d64545;
}

@media (max-width: 768px) {
  .header-content {
    flex-direction: column;
    align-items: stretch;
  }

  .api-config input {
    min-width: 0;
    width: 100%;
  }

  .poster-body {
    grid-template-columns: 1fr;
  }

  .poster-title {
    text-align: center;
  }

  .poster-subtitle {
    text-align: center;
  }
}

.status-warning {
  color: #c07600;
}

@media (max-width: 768px) {
  header,
  footer {
    padding: 1rem;
  }

  main {
    margin-top: 1rem;
  }

  .poster-body {
    grid-template-columns: 1fr;
  }

  #preview-feature-list li {
    position: static;
    width: auto;
    margin-top: 0.5rem;
  }

  #preview-feature-list {
    position: static;
    display: flex;
    flex-direction: column;
    gap: 0.5rem;
    pointer-events: none;
  }

  #preview-feature-list li::after {
    display: none;
  }

  .poster-gallery {
    flex-wrap: wrap;
  }
}

/* 后台模板上传页面 */
.template-admin-card {
  display: flex;
  flex-direction: column;
  gap: 1.5rem;
}

.template-admin-grid {
  display: grid;
  grid-template-columns: repeat(auto-fit, minmax(260px, 1fr));
  gap: 1.5rem;
}

.template-slot {
  background: #f9fafb;
  border: 1px solid #e4e7eb;
  border-radius: 14px;
  padding: 1rem 1.25rem;
  display: flex;
  flex-direction: column;
  gap: 1rem;
  transition: box-shadow 0.2s ease;
}

.template-slot:hover {
  box-shadow: 0 4px 12px rgba(15, 23, 42, 0.08);
}

.template-slot.busy {
  opacity: 0.75;
}

.template-slot .slot-header h3 {
  margin: 0;
}

.template-slot .slot-header p {
  margin: 0.35rem 0 0;
  color: #52606d;
  font-size: 0.9rem;
}

.template-preview {
  position: relative;
  border: 1px dashed #d9e2ec;
  border-radius: 12px;
  background: white;
  overflow: hidden;
  padding-top: 100%;
}

.template-preview img {
  position: absolute;
  inset: 0;
  width: 100%;
  height: 100%;
  object-fit: contain;
}

.template-preview-empty {
  position: absolute;
  inset: 0;
  display: flex;
  align-items: center;
  justify-content: center;
  text-align: center;
  color: #8692a6;
  font-size: 0.9rem;
  padding: 0.5rem;
}

.template-meta {
  margin: 0;
  display: grid;
  grid-template-columns: auto 1fr;
  gap: 0.35rem 0.75rem;
  font-size: 0.9rem;
}

.template-meta dt {
  margin: 0;
  font-weight: 600;
  color: #3d4852;
}

.template-meta dd {
  margin: 0;
  color: #52606d;
}

.slot-controls {
  display: flex;
  flex-direction: column;
  gap: 0.75rem;
}

.file-label {
  font-size: 0.85rem;
  color: #52606d;
}

.template-slot input[type='file'] {
  display: block;
  width: 100%;
  font-size: 0.95rem;
}

.file-selection {
  margin: 0;
  font-size: 0.85rem;
  color: #52606d;
  min-height: 1.2rem;
}

.slot-actions {
  margin-top: 0.5rem;
  display: flex;
  align-items: center;
  gap: 0.75rem;
  flex-wrap: wrap;
}

.slot-actions button {
  flex: 1;
}

.slot-actions .slot-preview {
  max-width: 180px;
}

.slot-preview {
  width: 100%;
  max-width: 320px;
  height: auto;
  border-radius: 8px;
  margin-top: 8px;
  object-fit: cover;
  background: #f4f5f7;
  border: 1px solid rgba(0, 0, 0, 0.06);
}

.slot-status {
  margin: 0;
  min-height: 1.2rem;
  font-size: 0.85rem;
}

@media (max-width: 640px) {
  .slot-actions {
    flex-direction: column;
  }
}<|MERGE_RESOLUTION|>--- conflicted
+++ resolved
@@ -696,7 +696,6 @@
   color: #64748b;
 }
 
-<<<<<<< HEAD
 .poster-b {
   display: grid;
   gap: 0.85rem;
@@ -837,8 +836,6 @@
   line-height: 1.4;
 }
 
-=======
->>>>>>> 57d0e96d
 .poster-layout {
   position: relative;
   width: 100%;
