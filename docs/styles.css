:root {
  font-family: "Segoe UI", "Helvetica Neue", Arial, "Noto Sans", sans-serif;
  color: #1f2933;
  background-color: #f5f7fa;
}

body {
  margin: 0;
  padding: 0;
  background: #f5f7fa;
}

header,
footer {
  background: white;
  box-shadow: 0 1px 4px rgba(15, 23, 42, 0.08);
}

header {
  padding: 1.5rem 1rem;
}

.stage-nav {
  max-width: 1100px;
  margin: 1rem auto 0;
  padding: 0 1rem;
  display: flex;
  align-items: center;
  justify-content: center;
  gap: 0.75rem;
  flex-wrap: wrap;
  font-size: 0.95rem;
  color: #52606d;
}

.stage-nav a,
.stage-nav span {
  color: inherit;
  text-decoration: none;
}

.stage-nav .active {
  font-weight: 700;
  color: #ef4c54;
}

.stage-nav a:hover {
  color: #ef4c54;
}

.nav-arrow {
  opacity: 0.6;
}

.header-content {
  max-width: 1100px;
  margin: 0 auto;
  display: flex;
  justify-content: space-between;
  gap: 1.5rem;
  align-items: flex-start;
}

.header-content h1 {
  margin: 0;
}

.header-content p {
  margin: 0.5rem 0 0;
  color: #52606d;
}

.api-config {
  display: flex;
  flex-direction: column;
  gap: 0.4rem;
  font-size: 0.9rem;
  color: #52606d;
}

.api-config input {
  min-width: 280px;
  padding: 0.55rem 0.75rem;
  border: 1px solid #cbd2d9;
  border-radius: 8px;
  font-size: 0.95rem;
  font-family: inherit;
}

footer {
  text-align: center;
  padding: 1.5rem 1rem;
}

main {
  max-width: 1100px;
  margin: 2rem auto;
  padding: 0 1rem 4rem;
  display: grid;
  gap: 1.5rem;
}

.card {
  background: white;
  border-radius: 12px;
  padding: 1.5rem;
  box-shadow: 0 1px 4px rgba(15, 23, 42, 0.08);
}

.card h2 {
  margin-top: 0;
}

.layout-fields {
  display: flex;
  flex-direction: column;
  gap: 1.5rem;
}

.fieldset {
  border: 1px solid #e4e7eb;
  border-radius: 14px;
  padding: 1rem 1.25rem 1.25rem;
  margin: 0;
  background: #f9fafb;
}

.stage-card .fieldset + .fieldset {
  margin-top: 1.25rem;
}

.inline-preview {
  margin-top: 0.5rem;
  display: flex;
  align-items: center;
  justify-content: center;
  width: 100%;
  background: white;
  border: 1px dashed #d9e2ec;
  border-radius: 10px;
  padding: 0.75rem;
  min-height: 96px;
}

.inline-preview img {
  max-width: 100%;
  max-height: 140px;
  object-fit: contain;
}

.asset-url {
  margin-top: 0.5rem;
  font-size: 0.85rem;
  color: #52606d;
  word-break: break-all;
}

.asset-url a {
  color: #1f7aec;
  text-decoration: none;
}

.asset-url a:hover {
  text-decoration: underline;
}

.asset-url .asset-url-label {
  font-weight: 600;
  margin-right: 0.35rem;
}

.asset-url .asset-url-empty {
  color: #9aa5b1;
}

.image-zones {
  display: grid;
  grid-template-columns: repeat(auto-fit, minmax(280px, 1fr));
  gap: 1.5rem;
}
.image-stack {
  display: flex;
  flex-direction: column;
  gap: 1rem;
}

.feature-fields {
  display: flex;
  flex-direction: column;
  gap: 0.75rem;
}

.feature-label {
  font-size: 0.9rem;
  color: #52606d;
}

.feature-grid {
  display: grid;
  grid-template-columns: 1fr;
  gap: 0.6rem;
}

@media (min-width: 640px) {
  .feature-grid {
    grid-template-columns: repeat(2, minmax(0, 1fr));
  }
}

.text-grid {
  margin-bottom: 1rem;
}

.gallery-upload {
  display: flex;
  align-items: flex-start;
  gap: 1rem;
  flex-wrap: wrap;
  margin-bottom: 1rem;
}

.gallery-upload .field-label {
  font-weight: 600;
  display: block;
  margin-bottom: 0.25rem;
}

.micro-copy {
  margin: 0;
  font-size: 0.85rem;
  color: #7b8794;
}

.gallery-items {
  display: grid;
  gap: 1rem;
}

.gallery-item {
  background: white;
  border: 1px solid #e4e7eb;
  border-radius: 12px;
  padding: 1rem;
  display: grid;
  gap: 0.75rem;
}

.gallery-item-header {
  display: flex;
  align-items: center;
  justify-content: space-between;
  gap: 0.75rem;
}

.gallery-item-title {
  font-weight: 600;
  color: #1f2933;
}

.gallery-item-actions {
  display: flex;
  gap: 0.5rem;
}

.gallery-item-preview {
  display: flex;
  align-items: center;
  justify-content: center;
  background: #f5f7fa;
  border: 1px dashed #d9e2ec;
  border-radius: 10px;
  min-height: 140px;
}

.gallery-item-preview img {
  max-width: 100%;
  max-height: 180px;
  object-fit: contain;
}

.gallery-caption {
  display: flex;
  flex-direction: column;
  gap: 0.5rem;
}

.gallery-caption input {
  width: 100%;
}

.gallery-item button.secondary {
  padding: 0.35rem 0.75rem;
}

.generate-actions {
  display: flex;
  gap: 0.75rem;
  flex-wrap: wrap;
  margin-bottom: 1rem;
}

.stage-summary {
  background: #f9fafb;
  border: 1px solid #e4e7eb;
  border-radius: 12px;
  padding: 1rem 1.25rem;
  margin-bottom: 1rem;
}

.template-picker {
  display: grid;
  gap: 1.5rem;
  margin-bottom: 1.5rem;
}

@media (min-width: 960px) {
  .template-picker {
    grid-template-columns: minmax(260px, 1fr) minmax(320px, 1.4fr);
    align-items: stretch;
  }
}

.template-picker-control label {
  display: block;
  font-weight: 600;
  margin-bottom: 0.5rem;
}

.template-picker-control select {
  width: 100%;
  max-width: 320px;
  padding: 0.5rem 0.75rem;
  border-radius: 8px;
  border: 1px solid #d0d7e2;
  font-size: 1rem;
}

.template-description {
  margin-top: 0.75rem;
  color: #64748b;
  font-size: 0.9rem;
  line-height: 1.4;
}

.template-preview-wrapper {
  background: #f4f5f7;
  border: 1px solid #e1e7ef;
  border-radius: 16px;
  padding: 1rem;
  display: flex;
  justify-content: center;
  align-items: center;
}

.template-preview-wrapper canvas {
  max-width: 100%;
  height: auto;
  border-radius: 16px;
  background: #ffffff;
  box-shadow: inset 0 0 0 1px rgba(15, 23, 42, 0.05);
}


.prompt-inspector {
  margin-bottom: 1.5rem;
  border: 1px solid #e4e7eb;
  border-radius: 16px;
  background: #ffffff;
  box-shadow: 0 8px 16px rgba(15, 23, 42, 0.06);
  display: flex;
  flex-direction: column;
  gap: 1.25rem;
  padding: 1.25rem;
}

.prompt-inspector header {
  display: flex;
  flex-direction: column;
  gap: 0.75rem;
}

@media (min-width: 960px) {
  .prompt-inspector header {
    flex-direction: row;
    justify-content: space-between;
    align-items: flex-start;
  }
}

.prompt-inspector .seed-controls {
  display: flex;
  flex-wrap: wrap;
  gap: 0.75rem;
  align-items: center;
}

.prompt-inspector .seed-controls label {
  display: flex;
  flex-direction: column;
  font-size: 0.85rem;
  color: #475569;
}

.prompt-inspector .seed-controls input[type='number'] {
  margin-top: 0.25rem;
  padding: 0.45rem 0.6rem;
  border-radius: 8px;
  border: 1px solid #cbd5e1;
  font-size: 0.95rem;
  min-width: 120px;
}

.prompt-inspector .seed-controls .toggle {
  flex-direction: row;
  gap: 0.5rem;
  align-items: center;
}

.prompt-slot {
  border: 1px solid #e2e8f0;
  border-radius: 12px;
  padding: 1rem;
  background: #f8fafc;
}

.prompt-slot .slot-header {
  display: flex;
  justify-content: space-between;
  align-items: center;
  gap: 0.75rem;
}

.prompt-slot h4 {
  margin: 0;
  font-size: 1rem;
  color: #0f172a;
}

.prompt-slot select {
  flex: 1;
  padding: 0.45rem 0.6rem;
  border-radius: 8px;
  border: 1px solid #cbd5e1;
  background: #ffffff;
  font-size: 0.95rem;
}

.prompt-editor {
  margin-top: 0.75rem;
  display: grid;
  gap: 0.75rem;
}

@media (min-width: 960px) {
  .prompt-editor {
    grid-template-columns: repeat(2, minmax(0, 1fr));
  }
}

.prompt-editor label {
  display: flex;
  flex-direction: column;
  gap: 0.35rem;
  font-size: 0.9rem;
  color: #475569;
}

.prompt-editor textarea {
  min-height: 96px;
  padding: 0.6rem 0.75rem;
  border-radius: 10px;
  border: 1px solid #cbd5e1;
  resize: vertical;
  font-size: 0.95rem;
}

.prompt-meta {
  grid-column: 1 / -1;
  display: flex;
  justify-content: space-between;
  align-items: center;
  gap: 0.75rem;
  font-size: 0.85rem;
  color: #64748b;
}

.prompt-meta .link {
  background: none;
  border: none;
  color: #ef4444;
  cursor: pointer;
  padding: 0;
}

.prompt-inspector footer {
  display: flex;
  flex-wrap: wrap;
  gap: 0.75rem;
  justify-content: flex-end;
}

.poster-preview-grid {
  margin-top: 1rem;
  display: grid;
  gap: 1rem;
}

@media (min-width: 960px) {
  .poster-preview-grid {
    grid-template-columns: repeat(2, minmax(0, 1fr));
  }
}

.poster-preview {
  border: 1px solid #e2e8f0;
  border-radius: 16px;
  background: #f8fafc;
  padding: 1rem;
  display: flex;
  flex-direction: column;
  gap: 0.75rem;
  min-height: 100%;
}

.poster-layout-preview {
  display: flex;
  flex-direction: column;
  gap: 0.5rem;
}

.poster-layout {
  position: relative;
  width: 100%;
  border-radius: 32px;
  overflow: hidden;
  background: #fff;
  box-shadow: inset 0 0 0 1px #e2e8f0;
}

.poster-layout--dual {
  aspect-ratio: 1 / 1;
}

.poster-layout__slot {
  position: absolute;
}

.poster-layout__slot--image img {
  width: 100%;
  height: 100%;
  object-fit: cover;
  display: block;
}

.poster-layout__slot--text {
  display: flex;
  align-items: center;
  justify-content: center;
  padding: 0 8px;
  font-family: inherit;
  text-align: center;
  line-height: 1.1;
}

.poster-layout__slot--brand_name {
  justify-content: flex-start;
  text-align: left;
  letter-spacing: 0.12em;
  font-weight: 600;
}

.poster-layout__slot--agent_name {
  justify-content: flex-end;
  text-align: right;
  letter-spacing: 0.08em;
  font-weight: 600;
}

.poster-layout__slot--headline {
  font-weight: 700;
}

.poster-layout__slot--tagline {
  font-size: 0.9em;
}

.poster-layout-actions {
  display: flex;
  justify-content: flex-end;
}

.poster-preview-header {
  display: flex;
  align-items: center;
  justify-content: space-between;
  gap: 0.75rem;
  flex-wrap: wrap;
}

.poster-preview-title {
  display: flex;
  align-items: center;
  gap: 0.5rem;
  font-weight: 600;
  color: #1f2937;
}

.poster-preview-label {
  font-weight: 500;
  color: #475569;
}

.poster-preview-link {
  font-size: 0.85rem;
  color: #2563eb;
  text-decoration: none;
}

.poster-preview-link:hover {
  text-decoration: underline;
}

.poster-chip {
  display: inline-flex;
  align-items: center;
  justify-content: center;
  padding: 0.15rem 0.55rem;
  border-radius: 999px;
  background: #1e293b;
  color: #fff;
  font-size: 0.75rem;
  letter-spacing: 0.02em;
}

.poster-chip-secondary {
  background: #ef4c54;
}

.poster-preview img {
  width: 100%;
  border-radius: 12px;
  border: 1px solid #dbe2f0;
  background: #ffffff;
  box-shadow: 0 1px 3px rgba(15, 23, 42, 0.08);
}

.poster-preview-image {
  width: 100%;
  height: auto;
  max-height: 100%;
  object-fit: contain;
  display: block;
}

.poster-preview-placeholder {
  border: 1px dashed #cbd5e1;
  border-radius: 12px;
  padding: 1.25rem;
  text-align: center;
  color: #64748b;
  font-size: 0.9rem;
  background: #ffffff;
}

.poster-preview--result {
  background: #fff;
  border-radius: 32px;
  box-shadow: 0 8px 24px rgba(15, 23, 42, 0.08);
}

.poster-gallery-row {
  display: grid;
  grid-template-columns: repeat(4, 1fr);
  gap: 8px;
  padding: 12px 16px 8px;
}

.poster-gallery-slot {
  display: flex;
  flex-direction: column;
  align-items: center;
  font-size: 12px;
}

.poster-gallery-slot img {
  width: 100%;
  aspect-ratio: 4 / 3;
  object-fit: cover;
  border-radius: 12px;
}

.poster-tagline {
  padding: 4px 16px 16px;
  font-size: 13px;
  text-align: center;
  color: #64748b;
}

.poster-b {
  display: grid;
  gap: 0.85rem;
  background: linear-gradient(180deg, #f8fafc, #eef2ff);
  border: 1px solid #e2e8f0;
  border-radius: 14px;
  padding: 1rem;
  box-shadow: inset 0 1px 0 rgba(255, 255, 255, 0.8);
}

.poster-b-header {
  display: grid;
  grid-template-columns: auto 1fr 1fr;
  align-items: center;
  gap: 0.75rem;
}

.poster-b-brand-logo {
  width: 72px;
  height: 72px;
  object-fit: contain;
  border-radius: 12px;
  border: 1px solid #d9e2ec;
  background: #fff;
  box-shadow: 0 4px 10px rgba(15, 23, 42, 0.12);
}

.poster-b-brand-name,
.poster-b-agent-name {
  font-weight: 700;
  color: #1f2933;
  letter-spacing: 0.05em;
  word-break: break-word;
}

.poster-b-brand-name {
  text-align: left;
}

.poster-b-agent-name {
  text-align: right;
}

.poster-b-main {
  display: grid;
  grid-template-columns: repeat(2, minmax(0, 1fr));
  gap: 0.75rem;
}

.poster-b-main img {
  width: 100%;
  aspect-ratio: 4 / 5;
  object-fit: cover;
  border-radius: 12px;
  border: 1px solid #d9e2ec;
  background: #e5e9f0;
  box-shadow: inset 0 0 0 2px rgba(255, 255, 255, 0.6);
}

.poster-b-title {
  margin: 0;
  text-align: center;
  font-size: 1.1rem;
  color: #0f172a;
  line-height: 1.4;
}

.poster-b-gallery {
  display: grid;
  grid-template-columns: repeat(4, minmax(0, 1fr));
  gap: 0.5rem;
}


.poster-bottom-slot {
  width: 100%;
  height: 120px;
  padding: 4px 6px;
  border-radius: 12px;
  box-shadow: 0 0 0 1px rgba(0, 0, 0, 0.04);
  background: #fff;
  display: flex;
  flex-direction: column;
  align-items: center;
  justify-content: flex-start;
}

.poster-bottom-slot img {
  width: 100%;
  height: 72px;
  border-radius: 8px;
  object-fit: cover;
  display: block;
}

.poster-bottom-slot .slot-caption {
  margin-top: 4px;
  font-size: 10px;
  line-height: 1.2;
  text-align: center;
  min-height: 16px;
}

.slot-actions {
  margin-top: 0.5rem;
  display: flex;
  align-items: center;
  gap: 0.75rem;
  flex-wrap: wrap;
}

.slot-actions .slot-preview {
  max-width: 180px;
}

.slot-preview {
  width: 100%;
  max-width: 320px;
  height: auto;
  border-radius: 8px;
  margin-top: 8px;
  object-fit: cover;
  background: #f4f5f7;
  border: 1px solid rgba(0, 0, 0, 0.06);
}

.field-group {
  display: flex;
  flex-direction: column;
  gap: 8px;
  margin-top: 8px;
}

.poster-b-subtitle {
  text-align: right;
  color: #475569;
  font-size: 0.95rem;
  line-height: 1.4;
}

.poster-layout {
  position: relative;
  width: 100%;
  aspect-ratio: 1 / 1;
  border-radius: 24px;
  overflow: hidden;
  background: #fff;
  box-shadow: 0 8px 24px rgba(0, 0, 0, 0.06);
}

.poster-layout__slot {
  position: absolute;
  box-sizing: border-box;
}

.poster-layout__slot--image img {
  width: 100%;
  height: 100%;
  object-fit: cover;
  display: block;
}

.poster-layout__slot--text {
  display: flex;
  align-items: center;
  justify-content: center;
  width: 100%;
  height: 100%;
  padding: 0 8px;
  text-align: center;
  line-height: 1.2;
}

.poster-layout__slot--brand_name {
  justify-content: flex-start;
  text-align: left;
  letter-spacing: 0.08em;
  font-weight: 600;
}

.poster-layout__slot--agent_name {
  justify-content: flex-end;
  text-align: right;
  letter-spacing: 0.08em;
  font-weight: 600;
}

.poster-layout__slot--headline {
  font-weight: 700;
}

.poster-layout__slot--tagline {
  font-weight: 600;
}

.stage-summary h3 {
  margin-top: 0;
}

.stage-summary dl {
  display: grid;
  grid-template-columns: minmax(120px, 220px) 1fr;
  gap: 0.5rem 1rem;
  margin: 0;
}

.stage-summary dt {
  font-weight: 600;
  color: #52606d;
}

.stage-summary dd {
  margin: 0;
}

.actions {
  display: flex;
  flex-wrap: wrap;
  gap: 0.75rem;
  align-items: center;
  margin-top: 1.5rem;
}

.actions a {
  text-decoration: none;
}

.stage3-preview-grid {
  display: grid;
  gap: 1.5rem;
  grid-template-columns: repeat(auto-fit, minmax(260px, 1fr));
  align-items: start;
}

.poster-figure {
  margin: 0;
  background: #f9fafb;
  border: 1px solid #e4e7eb;
  border-radius: 12px;
  padding: 0.75rem;
  display: flex;
  flex-direction: column;
  gap: 0.5rem;
}

.poster-figure img {
  width: 100%;
  border-radius: 10px;
  border: 1px solid #d9e2ec;
}

.poster-figure figcaption {
  font-size: 0.9rem;
  color: #52606d;
  text-align: center;
}

.prompt-wrapper {
  display: flex;
  flex-direction: column;
  gap: 0.75rem;
}

.prompt-wrapper textarea {
  min-height: 240px;
}

.top-banner-grid {
  grid-template-columns: repeat(auto-fit, minmax(220px, 1fr));
  align-items: start;
}

.generate-actions + #poster-output {
  margin-top: 1.25rem;
}

.gallery-items:empty::before {
  content: "尚未上传底部产品，请先点击上方按钮添加（至少 3 张）。";
  display: block;
  font-size: 0.9rem;
  color: #7b8794;
  border: 1px dashed #d9e2ec;
  border-radius: 12px;
  padding: 1rem;
  text-align: center;
}

.fieldset legend {
  font-weight: 600;
  color: #ef4c54;
  padding: 0 0.5rem;
}

.grid {
  display: grid;
  grid-template-columns: repeat(auto-fit, minmax(240px, 1fr));
  gap: 1rem;
}

.field {
  display: flex;
  flex-direction: column;
  gap: 0.5rem;
  font-size: 0.95rem;
}

.field input,
.field textarea {
  padding: 0.6rem 0.75rem;
  border: 1px solid #cbd2d9;
  border-radius: 8px;
  font-size: 0.95rem;
  font-family: inherit;
  resize: vertical;
}

.file-field input[type="file"] {
  padding: 0.4rem 0.5rem;
}

.features {
  border: 1px solid #e4e7eb;
  border-radius: 8px;
  padding: 1rem;
  margin-top: 1rem;
}

.features legend {
  padding: 0 0.5rem;
  font-weight: 600;
}

.features .feature-item {
  margin-bottom: 0.75rem;
}

.features input {
  width: 100%;
}

.gallery-fieldset {
  background: #ffffff;
}

.preview {
  margin-top: 1.5rem;
}

.preview.hidden {
  display: none;
}

.poster-preview {
  background: linear-gradient(145deg, #ffffff, #f1f5f9);
  border: 1px solid #d9e2ec;
  border-radius: 18px;
  padding: 1.5rem;
  display: grid;
  gap: 1rem;
  box-shadow: 0 14px 28px rgba(15, 23, 42, 0.12);
  color: #1f2933;
}

.poster-header {
  display: flex;
  align-items: center;
  justify-content: space-between;
  gap: 1.25rem;
  background: rgba(239, 76, 84, 0.08);
  border-radius: 14px;
  padding: 0.9rem 1.25rem;
  border: 1px solid rgba(239, 76, 84, 0.18);
  flex-wrap: wrap;
}

.poster-logo {
  display: flex;
  align-items: center;
  justify-content: flex-start;
  gap: 0.75rem;
  flex: 1;
  min-width: 240px;
}

.poster-logo-image {
  display: flex;
  align-items: center;
  justify-content: center;
  width: clamp(64px, 11vw, 86px);
  height: clamp(64px, 11vw, 86px);
  flex-shrink: 0;
}

#preview-brand-logo {
  width: 100%;
  height: 100%;
  object-fit: contain;
  border-radius: 12px;
  border: 1px solid #d9e2ec;
  background: white;
  box-shadow: 0 4px 10px rgba(15, 23, 42, 0.12);
}

.poster-brand-name,
.poster-agent {
  display: flex;
  align-items: center;
  justify-content: center;
  text-align: center;
  font-weight: 700;
  color: #1f2933;
  font-size: clamp(1rem, 1.5vw, 1.4rem);
  letter-spacing: 0.08em;
  text-transform: uppercase;
  line-height: 1.3;
  max-width: 320px;
  word-break: break-word;
}

.poster-agent {
  flex: 1;
  justify-content: center;
}


.poster-body {
  display: grid;
  grid-template-columns: 1.4fr 1.6fr;
  gap: 1.2rem;
  align-items: stretch;
}

.poster-left {
  display: flex;
  align-items: center;
  justify-content: center;
  border: 1px solid #d9e2ec;
  border-radius: 16px;
  background: linear-gradient(160deg, #f8fafc, #e9edf3);
  padding: clamp(0.5rem, 1.5vw, 1rem);
  overflow: hidden;
}

.poster-left img {
  width: 100%;
  height: 100%;
  object-fit: contain;
  aspect-ratio: 4 / 5;
  border-radius: 12px;
  border: 1px solid #d9e2ec;
  background: #e5e9f0;
  box-shadow: inset 0 0 0 3px rgba(255, 255, 255, 0.6);
}

.poster-right {
  display: flex;
  align-items: stretch;
  justify-content: center;
}

.poster-product-wrapper {
  position: relative;
  flex: 1;
  border-radius: 18px;
  border: 1px solid rgba(15, 23, 42, 0.12);
  background: linear-gradient(160deg, #f8fafc, #e2e8f0);
  display: flex;
  justify-content: center;
  align-items: center;
  padding: clamp(1rem, 2.5vw, 1.85rem);
  min-height: 320px;
  aspect-ratio: 4 / 5;
  overflow: hidden;
}

#preview-product-image,
#poster-result-product-image {
  max-width: 78%;
  max-height: 88%;
  object-fit: contain;
  filter: drop-shadow(0 12px 25px rgba(15, 23, 42, 0.25));
}

.feature-tags {
  list-style: none;
  margin: 0;
  padding: 0;
  position: absolute;
  inset: 6% 6% 6% 6%;
  pointer-events: none;
}

.feature-tag {
  position: absolute;
  min-width: 140px;
  max-width: 180px;
  padding: 8px 12px;
  border-radius: 16px;
  background: #ffffff;
  box-shadow: 0 10px 20px rgba(0, 0, 0, 0.08);
  font-size: 12px;
  line-height: 1.3;
  color: #0f172a;
}

.feature-tag span {
  display: block;
}

.feature-tag--top {
  top: 6%;
  right: 2%;
}

.feature-tag--middle {
  top: 42%;
  right: 0;
}

.feature-tag--bottom {
  bottom: 6%;
  right: 10%;
}

.poster-title {
  text-align: center;
  font-size: clamp(1.6rem, 2.5vw, 2.2rem);
  font-weight: 900;
  color: #ef4c54;
  letter-spacing: 0.12em;
  text-transform: uppercase;
  margin: 0.35rem 0 0.35rem;
  line-height: 1.2;
  word-break: break-word;
  max-width: 100%;
  padding: 0 0.6rem;
}

.poster-gallery {
  display: grid;
  grid-template-columns: repeat(auto-fit, minmax(120px, 1fr));
  gap: 0.75rem;
  align-items: start;
}

.poster-gallery figure {
  margin: 0;
  display: flex;
  flex-direction: column;
  gap: 0.4rem;
  background: rgba(249, 250, 251, 0.85);
  border-radius: 12px;
  border: 1px solid #d9e2ec;
  padding: 0.5rem;
}

.poster-gallery img {
  width: 100%;
  aspect-ratio: 4 / 3;
  object-fit: cover;
  border-radius: 8px;
  background: #ffffff;
  filter: grayscale(100%);
  box-shadow: inset 0 0 0 2px rgba(255, 255, 255, 0.6);
}

.poster-gallery figcaption {
  font-size: clamp(0.78rem, 1vw, 0.95rem);
  color: #52606d;
  text-align: center;
  line-height: 1.3;
}

.poster-subtitle {
  text-align: right;
  font-size: clamp(1.15rem, 1.9vw, 1.6rem);
  font-weight: 900;
  color: #ef4c54;
  letter-spacing: 0.12em;
  margin-top: 0.4rem;
  line-height: 1.2;
  word-break: break-word;
  padding-right: 0.35rem;
}

.layout-structure {
  margin-top: 1rem;
}

.layout-structure summary {
  cursor: pointer;
  font-weight: 600;
  color: #1f2933;
}

.preview pre {
  background: #0b1f34;
  color: #f8fafc;
  padding: 1rem;
  border-radius: 8px;
  white-space: pre-wrap;
  line-height: 1.6;
  margin: 0.75rem 0 0;
}

.primary {
  background: #ef4c54;
  color: #fff;
  border: none;
  border-radius: 999px;
  padding: 0.75rem 1.5rem;
  font-size: 1rem;
  cursor: pointer;
  transition: transform 0.2s ease, box-shadow 0.2s ease;
  margin-top: 1rem;
}

.primary:hover {
  transform: translateY(-1px);
  box-shadow: 0 8px 20px rgba(239, 76, 84, 0.25);
}

.primary:disabled {
  opacity: 0.6;
  cursor: not-allowed;
  transform: none;
  box-shadow: none;
}

.secondary {
  display: inline-flex;
  align-items: center;
  justify-content: center;
  gap: 0.5rem;
  background: transparent;
  color: #ef4c54;
  border: 1px solid #ef4c54;
  border-radius: 999px;
  padding: 0.65rem 1.35rem;
  font-size: 0.95rem;
  cursor: pointer;
  transition: background-color 0.2s ease, color 0.2s ease, box-shadow 0.2s ease;
  margin-top: 1.25rem;
}

.secondary:hover {
  background: rgba(239, 76, 84, 0.08);
  color: #d83a42;
  box-shadow: 0 6px 16px rgba(239, 76, 84, 0.18);
}

.secondary:disabled {
  opacity: 0.5;
  cursor: not-allowed;
  box-shadow: none;
}

.output-group {
  margin-top: 1.5rem;
}

#poster-output img {
  max-width: 100%;
  border-radius: 12px;
  box-shadow: 0 4px 12px rgba(15, 23, 42, 0.15);
}

#poster-output textarea {
  width: 100%;
  border: 1px solid #d9e2ec;
  border-radius: 8px;
  padding: 0.75rem;
  font-family: inherit;
  line-height: 1.5;
  color: #1f2933;
}

.hidden {
  display: none;
}

#ai-preview {
  border-top: 1px solid rgba(239, 76, 84, 0.18);
  padding-top: 1rem;
}

.ai-preview-canvas {
  margin-top: 0.75rem;
  border: 1px dashed #d9e2ec;
  border-radius: 14px;
  padding: 1.5rem;
  display: flex;
  flex-direction: column;
  align-items: center;
  gap: 1rem;
  background: #f9fafb;
}

.spinner {
  width: 48px;
  height: 48px;
  border-radius: 999px;
  border: 4px solid #e4e7eb;
  border-top-color: #ef4c54;
  animation: spin 0.9s linear infinite;
}

@keyframes spin {
  to {
    transform: rotate(360deg);
  }
}

#ai-preview.complete .ai-preview-canvas {
  border-style: solid;
  background: #fef6f6;
}

#ai-preview.complete #ai-spinner {
  display: none;
}

.hint {
  color: #52606d;
  font-size: 0.9rem;
  margin-bottom: 1rem;
}

#status {
  margin-top: 1rem;
  min-height: 1.5rem;
}

.status-info {
  color: #52606d;
}

.status-success {
  color: #0f7a6c;
}

.status-error {
  color: #d64545;
}

@media (max-width: 768px) {
  .header-content {
    flex-direction: column;
    align-items: stretch;
  }

  .api-config input {
    min-width: 0;
    width: 100%;
  }

  .poster-body {
    grid-template-columns: 1fr;
  }

  .poster-title {
    text-align: center;
  }

  .poster-subtitle {
    text-align: center;
  }
}

.status-warning {
  color: #c07600;
}

@media (max-width: 768px) {
  header,
  footer {
    padding: 1rem;
  }

  main {
    margin-top: 1rem;
  }

  .poster-body {
    grid-template-columns: 1fr;
  }

  #preview-feature-list li {
    position: static;
    width: auto;
    margin-top: 0.5rem;
  }

  #preview-feature-list {
    position: static;
    display: flex;
    flex-direction: column;
    gap: 0.5rem;
    pointer-events: none;
  }

  #preview-feature-list li::after {
    display: none;
  }

  .poster-gallery {
    flex-wrap: wrap;
  }
}

/* 后台模板上传页面 */
.template-admin-card {
  display: flex;
  flex-direction: column;
  gap: 1.5rem;
}

.template-admin-grid {
  display: grid;
  grid-template-columns: repeat(auto-fit, minmax(260px, 1fr));
  gap: 1.5rem;
}

.template-slot {
  background: #f9fafb;
  border: 1px solid #e4e7eb;
  border-radius: 14px;
  padding: 1rem 1.25rem;
  display: flex;
  flex-direction: column;
  gap: 1rem;
  transition: box-shadow 0.2s ease;
}

.template-slot:hover {
  box-shadow: 0 4px 12px rgba(15, 23, 42, 0.08);
}

.template-slot.busy {
  opacity: 0.75;
}

.template-slot .slot-header h3 {
  margin: 0;
}

.template-slot .slot-header p {
  margin: 0.35rem 0 0;
  color: #52606d;
  font-size: 0.9rem;
}

.template-preview {
  position: relative;
  border: 1px dashed #d9e2ec;
  border-radius: 12px;
  background: white;
  overflow: hidden;
  padding-top: 100%;
}

.template-preview img {
  position: absolute;
  inset: 0;
  width: 100%;
  height: 100%;
  object-fit: contain;
}

.template-preview-empty {
  position: absolute;
  inset: 0;
  display: flex;
  align-items: center;
  justify-content: center;
  text-align: center;
  color: #8692a6;
  font-size: 0.9rem;
  padding: 0.5rem;
}

.template-meta {
  margin: 0;
  display: grid;
  grid-template-columns: auto 1fr;
  gap: 0.35rem 0.75rem;
  font-size: 0.9rem;
}

.template-meta dt {
  margin: 0;
  font-weight: 600;
  color: #3d4852;
}

.template-meta dd {
  margin: 0;
  color: #52606d;
}

.slot-controls {
  display: flex;
  flex-direction: column;
  gap: 0.75rem;
}

.file-label {
  font-size: 0.85rem;
  color: #52606d;
}

.template-slot input[type='file'] {
  display: block;
  width: 100%;
  font-size: 0.95rem;
}

.file-selection {
  margin: 0;
  font-size: 0.85rem;
  color: #52606d;
  min-height: 1.2rem;
}

.slot-actions {
  margin-top: 0.5rem;
  display: flex;
  align-items: center;
  gap: 0.75rem;
  flex-wrap: wrap;
}

.slot-actions button {
  flex: 1;
}

.slot-actions .slot-preview {
  max-width: 180px;
}

.slot-preview {
  width: 100%;
  max-width: 320px;
  height: auto;
  border-radius: 8px;
  margin-top: 8px;
  object-fit: cover;
  background: #f4f5f7;
  border: 1px solid rgba(0, 0, 0, 0.06);
}

.slot-status {
  margin: 0;
  min-height: 1.2rem;
  font-size: 0.85rem;
}

@media (max-width: 640px) {
  .slot-actions {
    flex-direction: column;
  }
}

/* Stage2 prompt preview */
.prompt-preview-card {
  display: flex;
  flex-direction: column;
  gap: 1rem;
}

.prompt-preview-grid {
  display: grid;
  grid-template-columns: repeat(auto-fit, minmax(260px, 1fr));
  gap: 1rem;
}

<<<<<<< HEAD
.prompt-preview-block {
  background: #fff;
  border: 1px solid #e4e7eb;
  border-radius: 12px;
  padding: 0.75rem;
  display: flex;
  flex-direction: column;
  gap: 0.5rem;
}

.prompt-preview-summary {
  min-height: 160px;
  background: #f8fafc;
  border-radius: 8px;
  padding: 0.75rem;
  white-space: pre-wrap;
  line-height: 1.5;
  border: 1px dashed #d8dee6;
}

.prompt-preview-slot {
  display: flex;
  flex-direction: column;
  gap: 0.25rem;
}

.prompt-preview-slot h5 {
  margin: 0;
  font-size: 0.95rem;
  color: #111827;
}

.prompt-preview-body {
  white-space: pre-wrap;
  color: #111827;
  font-size: 0.9rem;
  line-height: 1.5;
}

.prompt-preview-empty {
  color: #6b7280;
  font-size: 0.9rem;
}

=======
>>>>>>> 6a77f82e
.prompt-preview-grid textarea {
  min-height: 160px;
}

/* Stage2 A/B testing */
#layout-preview-group {
  display: none;
}

<<<<<<< HEAD
.ab-preview {
=======
.ab-preview-grid {
>>>>>>> 6a77f82e
  display: grid;
  grid-template-columns: repeat(auto-fit, minmax(280px, 1fr));
  gap: 1rem;
}

<<<<<<< HEAD
.poster-preview--a,
.poster-preview--b {
=======
.ab-preview {
>>>>>>> 6a77f82e
  border: 1px solid #e4e7eb;
  border-radius: 16px;
  background: #fff;
  padding: 0.75rem;
<<<<<<< HEAD
  min-height: 320px;
}

.poster-preview--b {
  display: flex;
  align-items: center;
  justify-content: center;
}

.ab-poster-shell {
  width: 100%;
  display: flex;
  align-items: center;
  justify-content: center;
  position: relative;
}

.ab-poster-image,
#poster-variant-b-image {
  max-width: 100%;
  border-radius: 12px;
  display: none;
=======
  display: flex;
  flex-direction: column;
  gap: 0.5rem;
}

.ab-preview-header {
  font-weight: 600;
  color: #1f2933;
>>>>>>> 6a77f82e
}

.attachment-selector {
  margin-top: 0.5rem;
  display: flex;
  flex-direction: column;
  gap: 0.35rem;
}

<<<<<<< HEAD
#ab-preview-variant-b .poster-preview-placeholder {
=======
#ab-preview-B .poster-preview-placeholder {
>>>>>>> 6a77f82e
  min-height: 180px;
  display: flex;
  align-items: center;
  justify-content: center;
<<<<<<< HEAD
}

.layout-debug-hidden {
  display: none !important;
=======
>>>>>>> 6a77f82e
}<|MERGE_RESOLUTION|>--- conflicted
+++ resolved
@@ -1672,7 +1672,6 @@
   gap: 1rem;
 }
 
-<<<<<<< HEAD
 .prompt-preview-block {
   background: #fff;
   border: 1px solid #e4e7eb;
@@ -1717,8 +1716,6 @@
   font-size: 0.9rem;
 }
 
-=======
->>>>>>> 6a77f82e
 .prompt-preview-grid textarea {
   min-height: 160px;
 }
@@ -1728,27 +1725,18 @@
   display: none;
 }
 
-<<<<<<< HEAD
 .ab-preview {
-=======
-.ab-preview-grid {
->>>>>>> 6a77f82e
   display: grid;
   grid-template-columns: repeat(auto-fit, minmax(280px, 1fr));
   gap: 1rem;
 }
 
-<<<<<<< HEAD
 .poster-preview--a,
 .poster-preview--b {
-=======
-.ab-preview {
->>>>>>> 6a77f82e
   border: 1px solid #e4e7eb;
   border-radius: 16px;
   background: #fff;
   padding: 0.75rem;
-<<<<<<< HEAD
   min-height: 320px;
 }
 
@@ -1771,16 +1759,6 @@
   max-width: 100%;
   border-radius: 12px;
   display: none;
-=======
-  display: flex;
-  flex-direction: column;
-  gap: 0.5rem;
-}
-
-.ab-preview-header {
-  font-weight: 600;
-  color: #1f2933;
->>>>>>> 6a77f82e
 }
 
 .attachment-selector {
@@ -1790,20 +1768,13 @@
   gap: 0.35rem;
 }
 
-<<<<<<< HEAD
 #ab-preview-variant-b .poster-preview-placeholder {
-=======
-#ab-preview-B .poster-preview-placeholder {
->>>>>>> 6a77f82e
   min-height: 180px;
   display: flex;
   align-items: center;
   justify-content: center;
-<<<<<<< HEAD
 }
 
 .layout-debug-hidden {
   display: none !important;
-=======
->>>>>>> 6a77f82e
 }