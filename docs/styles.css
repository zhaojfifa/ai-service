--- conflicted
+++ resolved
@@ -1171,12 +1171,8 @@
   overflow: hidden;
 }
 
-<<<<<<< HEAD
 #preview-product-image,
 #poster-result-product-image {
-=======
-#preview-product-image {
->>>>>>> 1652a3bd
   max-width: 78%;
   max-height: 88%;
   object-fit: contain;
@@ -1188,17 +1184,12 @@
   margin: 0;
   padding: 0;
   position: absolute;
-<<<<<<< HEAD
   inset: 6% 6% 6% 6%;
-=======
-  inset: 10% 8% 12% 8%;
->>>>>>> 1652a3bd
   pointer-events: none;
 }
 
 .feature-tag {
   position: absolute;
-<<<<<<< HEAD
   min-width: 140px;
   max-width: 180px;
   padding: 8px 12px;
@@ -1217,38 +1208,6 @@
 .feature-tag--top {
   top: 6%;
   right: 2%;
-=======
-  border: 1px dashed rgba(31, 41, 51, 0.85);
-  background: rgba(255, 255, 255, 0.94);
-  color: #1f2933;
-  font-size: clamp(0.78rem, 1.1vw, 0.98rem);
-  line-height: 1.35;
-  padding: 0.45rem 0.65rem;
-  border-radius: 10px;
-  width: clamp(120px, 24%, 180px);
-  box-shadow: 0 4px 12px rgba(15, 23, 42, 0.12);
-  text-align: left;
-}
-
-#preview-feature-list li.feature-tag-1 {
-  top: 8%;
-  right: 6%;
-}
-
-#preview-feature-list li.feature-tag-2 {
-  top: 36%;
-  right: 8%;
-}
-
-#preview-feature-list li.feature-tag-3 {
-  bottom: 24%;
-  right: 12%;
-}
-
-#preview-feature-list li.feature-tag-4 {
-  bottom: 10%;
-  left: 10%;
->>>>>>> 1652a3bd
 }
 
 .feature-tag--middle {
