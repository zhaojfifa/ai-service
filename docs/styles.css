:root {
  font-family: "Segoe UI", "Helvetica Neue", Arial, "Noto Sans", sans-serif;
  color: #1f2933;
  background-color: #f5f7fa;
}

body {
  margin: 0;
  padding: 0;
  background: #f5f7fa;
}

header,
footer {
  background: white;
  box-shadow: 0 1px 4px rgba(15, 23, 42, 0.08);
}

header {
  padding: 1.5rem 1rem;
}

.stage-nav {
  max-width: 1100px;
  margin: 1rem auto 0;
  padding: 0 1rem;
  display: flex;
  align-items: center;
  justify-content: center;
  gap: 0.75rem;
  flex-wrap: wrap;
  font-size: 0.95rem;
  color: #52606d;
}

.stage-nav a,
.stage-nav span {
  color: inherit;
  text-decoration: none;
}

.stage-nav .active {
  font-weight: 700;
  color: #ef4c54;
}

.stage-nav a:hover {
  color: #ef4c54;
}

.nav-arrow {
  opacity: 0.6;
}

.header-content {
  max-width: 1100px;
  margin: 0 auto;
  display: flex;
  justify-content: space-between;
  gap: 1.5rem;
  align-items: flex-start;
}

.header-content h1 {
  margin: 0;
}

.header-content p {
  margin: 0.5rem 0 0;
  color: #52606d;
}

.api-config {
  display: flex;
  flex-direction: column;
  gap: 0.4rem;
  font-size: 0.9rem;
  color: #52606d;
}

.api-config input {
  min-width: 280px;
  padding: 0.55rem 0.75rem;
  border: 1px solid #cbd2d9;
  border-radius: 8px;
  font-size: 0.95rem;
  font-family: inherit;
}

footer {
  text-align: center;
  padding: 1.5rem 1rem;
}

main {
  max-width: 1100px;
  margin: 2rem auto;
  padding: 0 1rem 4rem;
  display: grid;
  gap: 1.5rem;
}

.card {
  background: white;
  border-radius: 12px;
  padding: 1.5rem;
  box-shadow: 0 1px 4px rgba(15, 23, 42, 0.08);
}

.card h2 {
  margin-top: 0;
}

.layout-fields {
  display: flex;
  flex-direction: column;
  gap: 1.5rem;
}

.fieldset {
  border: 1px solid #e4e7eb;
  border-radius: 14px;
  padding: 1rem 1.25rem 1.25rem;
  margin: 0;
  background: #f9fafb;
}

.stage-card .fieldset + .fieldset {
  margin-top: 1.25rem;
}

.inline-preview {
  margin-top: 0.5rem;
  display: flex;
  align-items: center;
  justify-content: center;
  width: 100%;
  background: white;
  border: 1px dashed #d9e2ec;
  border-radius: 10px;
  padding: 0.75rem;
  min-height: 96px;
}

.inline-preview img {
  max-width: 100%;
  max-height: 140px;
  object-fit: contain;
}

.asset-url {
  margin-top: 0.5rem;
  font-size: 0.85rem;
  color: #52606d;
  word-break: break-all;
}

.asset-url a {
  color: #1f7aec;
  text-decoration: none;
}

.asset-url a:hover {
  text-decoration: underline;
}

.asset-url .asset-url-label {
  font-weight: 600;
  margin-right: 0.35rem;
}

.asset-url .asset-url-empty {
  color: #9aa5b1;
}

.image-zones {
  display: grid;
  grid-template-columns: repeat(auto-fit, minmax(280px, 1fr));
  gap: 1.5rem;
}
.image-stack {
  display: flex;
  flex-direction: column;
  gap: 1rem;
}

.feature-fields {
  display: flex;
  flex-direction: column;
  gap: 0.75rem;
}

.feature-label {
  font-size: 0.9rem;
  color: #52606d;
}

.feature-grid {
  display: grid;
  grid-template-columns: 1fr;
  gap: 0.6rem;
}

@media (min-width: 640px) {
  .feature-grid {
    grid-template-columns: repeat(2, minmax(0, 1fr));
  }
}

.text-grid {
  margin-bottom: 1rem;
}

.gallery-upload {
  display: flex;
  align-items: flex-start;
  gap: 1rem;
  flex-wrap: wrap;
  margin-bottom: 1rem;
}

.gallery-upload .field-label {
  font-weight: 600;
  display: block;
  margin-bottom: 0.25rem;
}

.micro-copy {
  margin: 0;
  font-size: 0.85rem;
  color: #7b8794;
}

.gallery-items {
  display: grid;
  gap: 1rem;
}

.gallery-item {
  background: white;
  border: 1px solid #e4e7eb;
  border-radius: 12px;
  padding: 1rem;
  display: grid;
  gap: 0.75rem;
}

.gallery-item-header {
  display: flex;
  align-items: center;
  justify-content: space-between;
  gap: 0.75rem;
}

.gallery-item-title {
  font-weight: 600;
  color: #1f2933;
}

.gallery-item-actions {
  display: flex;
  gap: 0.5rem;
}

.gallery-item-preview {
  display: flex;
  align-items: center;
  justify-content: center;
  background: #f5f7fa;
  border: 1px dashed #d9e2ec;
  border-radius: 10px;
  min-height: 140px;
}

.gallery-item-preview img {
  max-width: 100%;
  max-height: 180px;
  object-fit: contain;
}

.gallery-caption {
  display: flex;
  flex-direction: column;
  gap: 0.5rem;
}

.gallery-caption input {
  width: 100%;
}

.gallery-item button.secondary {
  padding: 0.35rem 0.75rem;
}

.generate-actions {
  display: flex;
  gap: 0.75rem;
  flex-wrap: wrap;
  margin-bottom: 1rem;
}

.stage-summary {
  background: #f9fafb;
  border: 1px solid #e4e7eb;
  border-radius: 12px;
  padding: 1rem 1.25rem;
  margin-bottom: 1rem;
}

.template-picker {
  display: grid;
  gap: 1.5rem;
  margin-bottom: 1.5rem;
}

@media (min-width: 960px) {
  .template-picker {
    grid-template-columns: minmax(260px, 1fr) minmax(320px, 1.4fr);
    align-items: stretch;
  }
}

.template-picker-control label {
  display: block;
  font-weight: 600;
  margin-bottom: 0.5rem;
}

.template-picker-control select {
  width: 100%;
  max-width: 320px;
  padding: 0.5rem 0.75rem;
  border-radius: 8px;
  border: 1px solid #d0d7e2;
  font-size: 1rem;
}

.template-description {
  margin-top: 0.75rem;
  color: #64748b;
  font-size: 0.9rem;
  line-height: 1.4;
}

.template-preview-wrapper {
  background: #f4f5f7;
  border: 1px solid #e1e7ef;
  border-radius: 16px;
  padding: 1rem;
  display: flex;
  justify-content: center;
  align-items: center;
}

.template-preview-wrapper canvas {
  max-width: 100%;
  height: auto;
  border-radius: 16px;
  background: #ffffff;
  box-shadow: inset 0 0 0 1px rgba(15, 23, 42, 0.05);
}


.prompt-inspector {
  margin-bottom: 1.5rem;
  border: 1px solid #e4e7eb;
  border-radius: 16px;
  background: #ffffff;
  box-shadow: 0 8px 16px rgba(15, 23, 42, 0.06);
  display: flex;
  flex-direction: column;
  gap: 1.25rem;
  padding: 1.25rem;
}

.prompt-inspector header {
  display: flex;
  flex-direction: column;
  gap: 0.75rem;
}

@media (min-width: 960px) {
  .prompt-inspector header {
    flex-direction: row;
    justify-content: space-between;
    align-items: flex-start;
  }
}

.prompt-inspector .seed-controls {
  display: flex;
  flex-wrap: wrap;
  gap: 0.75rem;
  align-items: center;
}

.prompt-inspector .seed-controls label {
  display: flex;
  flex-direction: column;
  font-size: 0.85rem;
  color: #475569;
}

.prompt-inspector .seed-controls input[type='number'] {
  margin-top: 0.25rem;
  padding: 0.45rem 0.6rem;
  border-radius: 8px;
  border: 1px solid #cbd5e1;
  font-size: 0.95rem;
  min-width: 120px;
}

.prompt-inspector .seed-controls .toggle {
  flex-direction: row;
  gap: 0.5rem;
  align-items: center;
}

.prompt-slot {
  border: 1px solid #e2e8f0;
  border-radius: 12px;
  padding: 1rem;
  background: #f8fafc;
}

.prompt-slot .slot-header {
  display: flex;
  justify-content: space-between;
  align-items: center;
  gap: 0.75rem;
}

.prompt-slot h4 {
  margin: 0;
  font-size: 1rem;
  color: #0f172a;
}

.prompt-slot select {
  flex: 1;
  padding: 0.45rem 0.6rem;
  border-radius: 8px;
  border: 1px solid #cbd5e1;
  background: #ffffff;
  font-size: 0.95rem;
}

.prompt-editor {
  margin-top: 0.75rem;
  display: grid;
  gap: 0.75rem;
}

@media (min-width: 960px) {
  .prompt-editor {
    grid-template-columns: repeat(2, minmax(0, 1fr));
  }
}

.prompt-editor label {
  display: flex;
  flex-direction: column;
  gap: 0.35rem;
  font-size: 0.9rem;
  color: #475569;
}

.prompt-editor textarea {
  min-height: 96px;
  padding: 0.6rem 0.75rem;
  border-radius: 10px;
  border: 1px solid #cbd5e1;
  resize: vertical;
  font-size: 0.95rem;
}

.prompt-meta {
  grid-column: 1 / -1;
  display: flex;
  justify-content: space-between;
  align-items: center;
  gap: 0.75rem;
  font-size: 0.85rem;
  color: #64748b;
}

.prompt-meta .link {
  background: none;
  border: none;
  color: #ef4444;
  cursor: pointer;
  padding: 0;
}

.prompt-inspector footer {
  display: flex;
  flex-wrap: wrap;
  gap: 0.75rem;
  justify-content: flex-end;
}

.poster-preview-grid {
  margin-top: 1rem;
  display: grid;
  gap: 1rem;
}

@media (min-width: 960px) {
  .poster-preview-grid {
    grid-template-columns: repeat(2, minmax(0, 1fr));
  }
}

.poster-preview {
  border: 1px solid #e2e8f0;
  border-radius: 16px;
  background: #f8fafc;
  padding: 1rem;
  display: flex;
  flex-direction: column;
  gap: 0.75rem;
  min-height: 100%;
}

.poster-layout-preview {
  display: flex;
  flex-direction: column;
  gap: 0.5rem;
}

.poster-layout {
  position: relative;
  width: 100%;
  border-radius: 32px;
  overflow: hidden;
  background: #fff;
  box-shadow: inset 0 0 0 1px #e2e8f0;
}

.poster-layout--dual {
  aspect-ratio: 1 / 1;
}

.poster-layout__slot {
  position: absolute;
}

.poster-layout__slot--image img {
  width: 100%;
  height: 100%;
  object-fit: cover;
  display: block;
}

.poster-layout__slot--text {
  display: flex;
  align-items: center;
  justify-content: center;
  padding: 0 8px;
  font-family: inherit;
  text-align: center;
  line-height: 1.1;
}

.poster-layout__slot--brand_name {
  justify-content: flex-start;
  text-align: left;
  letter-spacing: 0.12em;
  font-weight: 600;
}

.poster-layout__slot--agent_name {
  justify-content: flex-end;
  text-align: right;
  letter-spacing: 0.08em;
  font-weight: 600;
}

.poster-layout__slot--headline {
  font-weight: 700;
}

.poster-layout__slot--tagline {
  font-size: 0.9em;
}

.poster-layout-actions {
  display: flex;
  justify-content: flex-end;
}

.poster-preview-header {
  display: flex;
  align-items: center;
  justify-content: space-between;
  gap: 0.75rem;
  flex-wrap: wrap;
}

.poster-preview-title {
  display: flex;
  align-items: center;
  gap: 0.5rem;
  font-weight: 600;
  color: #1f2937;
}

.poster-preview-label {
  font-weight: 500;
  color: #475569;
}

.poster-preview-link {
  font-size: 0.85rem;
  color: #2563eb;
  text-decoration: none;
}

.poster-preview-link:hover {
  text-decoration: underline;
}

.poster-chip {
  display: inline-flex;
  align-items: center;
  justify-content: center;
  padding: 0.15rem 0.55rem;
  border-radius: 999px;
  background: #1e293b;
  color: #fff;
  font-size: 0.75rem;
  letter-spacing: 0.02em;
}

.poster-chip-secondary {
  background: #ef4c54;
}

.poster-preview img {
  width: 100%;
  border-radius: 12px;
  border: 1px solid #dbe2f0;
  background: #ffffff;
  box-shadow: 0 1px 3px rgba(15, 23, 42, 0.08);
}

.poster-preview-image {
  width: 100%;
  height: auto;
  max-height: 100%;
  object-fit: contain;
  display: block;
}

.poster-preview-placeholder {
  border: 1px dashed #cbd5e1;
  border-radius: 12px;
  padding: 1.25rem;
  text-align: center;
  color: #64748b;
  font-size: 0.9rem;
  background: #ffffff;
}

.poster-preview--result {
  background: #fff;
  border-radius: 32px;
  box-shadow: 0 8px 24px rgba(15, 23, 42, 0.08);
}

.poster-gallery-row {
  display: grid;
  grid-template-columns: repeat(4, 1fr);
  gap: 8px;
  padding: 12px 16px 8px;
}

.poster-gallery-slot {
  display: flex;
  flex-direction: column;
  align-items: center;
  font-size: 12px;
}

.poster-gallery-slot img {
  width: 100%;
  aspect-ratio: 4 / 3;
  object-fit: cover;
  border-radius: 12px;
}

.poster-tagline {
  padding: 4px 16px 16px;
  font-size: 13px;
  text-align: center;
  color: #64748b;
}

.poster-b {
  display: grid;
  gap: 0.85rem;
  background: linear-gradient(180deg, #f8fafc, #eef2ff);
  border: 1px solid #e2e8f0;
  border-radius: 14px;
  padding: 1rem;
  box-shadow: inset 0 1px 0 rgba(255, 255, 255, 0.8);
}

.poster-b-header {
  display: grid;
  grid-template-columns: auto 1fr 1fr;
  align-items: center;
  gap: 0.75rem;
}

.poster-b-brand-logo {
  width: 72px;
  height: 72px;
  object-fit: contain;
  border-radius: 12px;
  border: 1px solid #d9e2ec;
  background: #fff;
  box-shadow: 0 4px 10px rgba(15, 23, 42, 0.12);
}

.poster-b-brand-name,
.poster-b-agent-name {
  font-weight: 700;
  color: #1f2933;
  letter-spacing: 0.05em;
  word-break: break-word;
}

.poster-b-brand-name {
  text-align: left;
}

.poster-b-agent-name {
  text-align: right;
}

.poster-b-main {
  display: grid;
  grid-template-columns: repeat(2, minmax(0, 1fr));
  gap: 0.75rem;
}

.poster-b-main img {
  width: 100%;
  aspect-ratio: 4 / 5;
  object-fit: cover;
  border-radius: 12px;
  border: 1px solid #d9e2ec;
  background: #e5e9f0;
  box-shadow: inset 0 0 0 2px rgba(255, 255, 255, 0.6);
}

.poster-b-title {
  margin: 0;
  text-align: center;
  font-size: 1.1rem;
  color: #0f172a;
  line-height: 1.4;
}

.poster-b-gallery {
  display: grid;
  grid-template-columns: repeat(4, minmax(0, 1fr));
  gap: 0.5rem;
}


.poster-bottom-slot {
  width: 100%;
  height: 120px;
  padding: 4px 6px;
  border-radius: 12px;
  box-shadow: 0 0 0 1px rgba(0, 0, 0, 0.04);
  background: #fff;
  display: flex;
  flex-direction: column;
  align-items: center;
  justify-content: flex-start;
}

.poster-bottom-slot img {
  width: 100%;
  height: 72px;
  border-radius: 8px;
  object-fit: cover;
  display: block;
}

.poster-bottom-slot .slot-caption {
  margin-top: 4px;
  font-size: 10px;
  line-height: 1.2;
  text-align: center;
  min-height: 16px;
}

.slot-actions {
  margin-top: 0.5rem;
  display: flex;
  align-items: center;
  gap: 0.75rem;
  flex-wrap: wrap;
}

.slot-actions .slot-preview {
  max-width: 180px;
}

.slot-preview {
  width: 100%;
  max-width: 320px;
  height: auto;
  border-radius: 8px;
  margin-top: 8px;
  object-fit: cover;
  background: #f4f5f7;
  border: 1px solid rgba(0, 0, 0, 0.06);
}

.field-group {
  display: flex;
  flex-direction: column;
  gap: 8px;
  margin-top: 8px;
}

.poster-b-subtitle {
  text-align: right;
  color: #475569;
  font-size: 0.95rem;
  line-height: 1.4;
}

.poster-layout {
  position: relative;
  width: 100%;
  aspect-ratio: 1 / 1;
  border-radius: 24px;
  overflow: hidden;
  background: #fff;
  box-shadow: 0 8px 24px rgba(0, 0, 0, 0.06);
}

.poster-layout__slot {
  position: absolute;
  box-sizing: border-box;
}

.poster-layout__slot--image img {
  width: 100%;
  height: 100%;
  object-fit: cover;
  display: block;
}

.poster-layout__slot--text {
  display: flex;
  align-items: center;
  justify-content: center;
  width: 100%;
  height: 100%;
  padding: 0 8px;
  text-align: center;
  line-height: 1.2;
}

.poster-layout__slot--brand_name {
  justify-content: flex-start;
  text-align: left;
  letter-spacing: 0.08em;
  font-weight: 600;
}

.poster-layout__slot--agent_name {
  justify-content: flex-end;
  text-align: right;
  letter-spacing: 0.08em;
  font-weight: 600;
}

.poster-layout__slot--headline {
  font-weight: 700;
}

.poster-layout__slot--tagline {
  font-weight: 600;
}

.stage-summary h3 {
  margin-top: 0;
}

.stage-summary dl {
  display: grid;
  grid-template-columns: minmax(120px, 220px) 1fr;
  gap: 0.5rem 1rem;
  margin: 0;
}

.stage-summary dt {
  font-weight: 600;
  color: #52606d;
}

.stage-summary dd {
  margin: 0;
}

.actions {
  display: flex;
  flex-wrap: wrap;
  gap: 0.75rem;
  align-items: center;
  margin-top: 1.5rem;
}

.actions a {
  text-decoration: none;
}

.stage3-preview-grid {
  display: grid;
  gap: 1.5rem;
  grid-template-columns: repeat(auto-fit, minmax(260px, 1fr));
  align-items: start;
}

.poster-figure {
  margin: 0;
  background: #f9fafb;
  border: 1px solid #e4e7eb;
  border-radius: 12px;
  padding: 0.75rem;
  display: flex;
  flex-direction: column;
  gap: 0.5rem;
}

.poster-figure img {
  width: 100%;
  border-radius: 10px;
  border: 1px solid #d9e2ec;
}

.poster-figure figcaption {
  font-size: 0.9rem;
  color: #52606d;
  text-align: center;
}

.prompt-wrapper {
  display: flex;
  flex-direction: column;
  gap: 0.75rem;
}

.prompt-wrapper textarea {
  min-height: 240px;
}

.top-banner-grid {
  grid-template-columns: repeat(auto-fit, minmax(220px, 1fr));
  align-items: start;
}

.generate-actions + #poster-output {
  margin-top: 1.25rem;
}

.gallery-items:empty::before {
  content: "尚未上传底部产品，请先点击上方按钮添加（至少 3 张）。";
  display: block;
  font-size: 0.9rem;
  color: #7b8794;
  border: 1px dashed #d9e2ec;
  border-radius: 12px;
  padding: 1rem;
  text-align: center;
}

.fieldset legend {
  font-weight: 600;
  color: #ef4c54;
  padding: 0 0.5rem;
}

.grid {
  display: grid;
  grid-template-columns: repeat(auto-fit, minmax(240px, 1fr));
  gap: 1rem;
}

.field {
  display: flex;
  flex-direction: column;
  gap: 0.5rem;
  font-size: 0.95rem;
}

.field input,
.field textarea {
  padding: 0.6rem 0.75rem;
  border: 1px solid #cbd2d9;
  border-radius: 8px;
  font-size: 0.95rem;
  font-family: inherit;
  resize: vertical;
}

.file-field input[type="file"] {
  padding: 0.4rem 0.5rem;
}

.features {
  border: 1px solid #e4e7eb;
  border-radius: 8px;
  padding: 1rem;
  margin-top: 1rem;
}

.features legend {
  padding: 0 0.5rem;
  font-weight: 600;
}

.features .feature-item {
  margin-bottom: 0.75rem;
}

.features input {
  width: 100%;
}

.gallery-fieldset {
  background: #ffffff;
}

.preview {
  margin-top: 1.5rem;
}

.preview.hidden {
  display: none;
}

.poster-preview {
  background: linear-gradient(145deg, #ffffff, #f1f5f9);
  border: 1px solid #d9e2ec;
  border-radius: 18px;
  padding: 1.5rem;
  display: grid;
  gap: 1rem;
  box-shadow: 0 14px 28px rgba(15, 23, 42, 0.12);
  color: #1f2933;
}

.poster-header {
  display: flex;
  align-items: center;
  justify-content: space-between;
  gap: 1.25rem;
  background: rgba(239, 76, 84, 0.08);
  border-radius: 14px;
  padding: 0.9rem 1.25rem;
  border: 1px solid rgba(239, 76, 84, 0.18);
  flex-wrap: wrap;
}

.poster-logo {
  display: flex;
  align-items: center;
  justify-content: flex-start;
  gap: 0.75rem;
  flex: 1;
  min-width: 240px;
}

.poster-logo-image {
  display: flex;
  align-items: center;
  justify-content: center;
  width: clamp(64px, 11vw, 86px);
  height: clamp(64px, 11vw, 86px);
  flex-shrink: 0;
}

#preview-brand-logo {
  width: 100%;
  height: 100%;
  object-fit: contain;
  border-radius: 12px;
  border: 1px solid #d9e2ec;
  background: white;
  box-shadow: 0 4px 10px rgba(15, 23, 42, 0.12);
}

.poster-brand-name,
.poster-agent {
  display: flex;
  align-items: center;
  justify-content: center;
  text-align: center;
  font-weight: 700;
  color: #1f2933;
  font-size: clamp(1rem, 1.5vw, 1.4rem);
  letter-spacing: 0.08em;
  text-transform: uppercase;
  line-height: 1.3;
  max-width: 320px;
  word-break: break-word;
}

.poster-agent {
  flex: 1;
  justify-content: center;
}


.poster-body {
  display: grid;
  grid-template-columns: 1.4fr 1.6fr;
  gap: 1.2rem;
  align-items: stretch;
}

.poster-left {
  display: flex;
  align-items: center;
  justify-content: center;
  border: 1px solid #d9e2ec;
  border-radius: 16px;
  background: linear-gradient(160deg, #f8fafc, #e9edf3);
  padding: clamp(0.5rem, 1.5vw, 1rem);
  overflow: hidden;
}

.poster-left img {
  width: 100%;
  height: 100%;
  object-fit: contain;
  aspect-ratio: 4 / 5;
  border-radius: 12px;
  border: 1px solid #d9e2ec;
  background: #e5e9f0;
  box-shadow: inset 0 0 0 3px rgba(255, 255, 255, 0.6);
}

.poster-right {
  display: flex;
  align-items: stretch;
  justify-content: center;
}

.poster-product-wrapper {
  position: relative;
  flex: 1;
  border-radius: 18px;
  border: 1px solid rgba(15, 23, 42, 0.12);
  background: linear-gradient(160deg, #f8fafc, #e2e8f0);
  display: flex;
  justify-content: center;
  align-items: center;
  padding: clamp(1rem, 2.5vw, 1.85rem);
  min-height: 320px;
  aspect-ratio: 4 / 5;
  overflow: hidden;
}

#preview-product-image,
#poster-result-product-image {
  max-width: 78%;
  max-height: 88%;
  object-fit: contain;
  filter: drop-shadow(0 12px 25px rgba(15, 23, 42, 0.25));
}

.feature-tags {
  list-style: none;
  margin: 0;
  padding: 0;
  position: absolute;
  inset: 6% 6% 6% 6%;
  pointer-events: none;
}

.feature-tag {
  position: absolute;
  min-width: 140px;
  max-width: 180px;
  padding: 8px 12px;
  border-radius: 16px;
  background: #ffffff;
  box-shadow: 0 10px 20px rgba(0, 0, 0, 0.08);
  font-size: 12px;
  line-height: 1.3;
  color: #0f172a;
}

.feature-tag span {
  display: block;
}

.feature-tag--top {
  top: 6%;
  right: 2%;
}

.feature-tag--middle {
  top: 42%;
  right: 0;
}

.feature-tag--bottom {
  bottom: 6%;
  right: 10%;
}

.poster-title {
  text-align: center;
  font-size: clamp(1.6rem, 2.5vw, 2.2rem);
  font-weight: 900;
  color: #ef4c54;
  letter-spacing: 0.12em;
  text-transform: uppercase;
  margin: 0.35rem 0 0.35rem;
  line-height: 1.2;
  word-break: break-word;
  max-width: 100%;
  padding: 0 0.6rem;
}

.poster-gallery {
  display: grid;
  grid-template-columns: repeat(auto-fit, minmax(120px, 1fr));
  gap: 0.75rem;
  align-items: start;
}

.poster-gallery figure {
  margin: 0;
  display: flex;
  flex-direction: column;
  gap: 0.4rem;
  background: rgba(249, 250, 251, 0.85);
  border-radius: 12px;
  border: 1px solid #d9e2ec;
  padding: 0.5rem;
}

.poster-gallery img {
  width: 100%;
  aspect-ratio: 4 / 3;
  object-fit: cover;
  border-radius: 8px;
  background: #ffffff;
  filter: grayscale(100%);
  box-shadow: inset 0 0 0 2px rgba(255, 255, 255, 0.6);
}

.poster-gallery figcaption {
  font-size: clamp(0.78rem, 1vw, 0.95rem);
  color: #52606d;
  text-align: center;
  line-height: 1.3;
}

.poster-subtitle {
  text-align: right;
  font-size: clamp(1.15rem, 1.9vw, 1.6rem);
  font-weight: 900;
  color: #ef4c54;
  letter-spacing: 0.12em;
  margin-top: 0.4rem;
  line-height: 1.2;
  word-break: break-word;
  padding-right: 0.35rem;
}

.layout-structure {
  margin-top: 1rem;
}

.layout-structure summary {
  cursor: pointer;
  font-weight: 600;
  color: #1f2933;
}

.preview pre {
  background: #0b1f34;
  color: #f8fafc;
  padding: 1rem;
  border-radius: 8px;
  white-space: pre-wrap;
  line-height: 1.6;
  margin: 0.75rem 0 0;
}

.primary {
  background: #ef4c54;
  color: #fff;
  border: none;
  border-radius: 999px;
  padding: 0.75rem 1.5rem;
  font-size: 1rem;
  cursor: pointer;
  transition: transform 0.2s ease, box-shadow 0.2s ease;
  margin-top: 1rem;
}

.primary:hover {
  transform: translateY(-1px);
  box-shadow: 0 8px 20px rgba(239, 76, 84, 0.25);
}

.primary:disabled {
  opacity: 0.6;
  cursor: not-allowed;
  transform: none;
  box-shadow: none;
}

.secondary {
  display: inline-flex;
  align-items: center;
  justify-content: center;
  gap: 0.5rem;
  background: transparent;
  color: #ef4c54;
  border: 1px solid #ef4c54;
  border-radius: 999px;
  padding: 0.65rem 1.35rem;
  font-size: 0.95rem;
  cursor: pointer;
  transition: background-color 0.2s ease, color 0.2s ease, box-shadow 0.2s ease;
  margin-top: 1.25rem;
}

.secondary:hover {
  background: rgba(239, 76, 84, 0.08);
  color: #d83a42;
  box-shadow: 0 6px 16px rgba(239, 76, 84, 0.18);
}

.secondary:disabled {
  opacity: 0.5;
  cursor: not-allowed;
  box-shadow: none;
}

.output-group {
  margin-top: 1.5rem;
}

#poster-output img {
  max-width: 100%;
  border-radius: 12px;
  box-shadow: 0 4px 12px rgba(15, 23, 42, 0.15);
}

#poster-output textarea {
  width: 100%;
  border: 1px solid #d9e2ec;
  border-radius: 8px;
  padding: 0.75rem;
  font-family: inherit;
  line-height: 1.5;
  color: #1f2933;
}

.hidden {
  display: none;
}

#ai-preview {
  border-top: 1px solid rgba(239, 76, 84, 0.18);
  padding-top: 1rem;
}

.ai-preview-canvas {
  margin-top: 0.75rem;
  border: 1px dashed #d9e2ec;
  border-radius: 14px;
  padding: 1.5rem;
  display: flex;
  flex-direction: column;
  align-items: center;
  gap: 1rem;
  background: #f9fafb;
}

.spinner {
  width: 48px;
  height: 48px;
  border-radius: 999px;
  border: 4px solid #e4e7eb;
  border-top-color: #ef4c54;
  animation: spin 0.9s linear infinite;
}

@keyframes spin {
  to {
    transform: rotate(360deg);
  }
}

#ai-preview.complete .ai-preview-canvas {
  border-style: solid;
  background: #fef6f6;
}

#ai-preview.complete #ai-spinner {
  display: none;
}

.hint {
  color: #52606d;
  font-size: 0.9rem;
  margin-bottom: 1rem;
}

#status {
  margin-top: 1rem;
  min-height: 1.5rem;
}

.status-info {
  color: #52606d;
}

.status-success {
  color: #0f7a6c;
}

.status-error {
  color: #d64545;
}

@media (max-width: 768px) {
  .header-content {
    flex-direction: column;
    align-items: stretch;
  }

  .api-config input {
    min-width: 0;
    width: 100%;
  }

  .poster-body {
    grid-template-columns: 1fr;
  }

  .poster-title {
    text-align: center;
  }

  .poster-subtitle {
    text-align: center;
  }
}

.status-warning {
  color: #c07600;
}

@media (max-width: 768px) {
  header,
  footer {
    padding: 1rem;
  }

  main {
    margin-top: 1rem;
  }

  .poster-body {
    grid-template-columns: 1fr;
  }

  #preview-feature-list li {
    position: static;
    width: auto;
    margin-top: 0.5rem;
  }

  #preview-feature-list {
    position: static;
    display: flex;
    flex-direction: column;
    gap: 0.5rem;
    pointer-events: none;
  }

  #preview-feature-list li::after {
    display: none;
  }

  .poster-gallery {
    flex-wrap: wrap;
  }
}

/* 后台模板上传页面 */
.template-admin-card {
  display: flex;
  flex-direction: column;
  gap: 1.5rem;
}

.template-admin-grid {
  display: grid;
  grid-template-columns: repeat(auto-fit, minmax(260px, 1fr));
  gap: 1.5rem;
}

.template-slot {
  background: #f9fafb;
  border: 1px solid #e4e7eb;
  border-radius: 14px;
  padding: 1rem 1.25rem;
  display: flex;
  flex-direction: column;
  gap: 1rem;
  transition: box-shadow 0.2s ease;
}

.template-slot:hover {
  box-shadow: 0 4px 12px rgba(15, 23, 42, 0.08);
}

.template-slot.busy {
  opacity: 0.75;
}

.template-slot .slot-header h3 {
  margin: 0;
}

.template-slot .slot-header p {
  margin: 0.35rem 0 0;
  color: #52606d;
  font-size: 0.9rem;
}

.template-preview {
  position: relative;
  border: 1px dashed #d9e2ec;
  border-radius: 12px;
  background: white;
  overflow: hidden;
  padding-top: 100%;
}

.template-preview img {
  position: absolute;
  inset: 0;
  width: 100%;
  height: 100%;
  object-fit: contain;
}

.template-preview-empty {
  position: absolute;
  inset: 0;
  display: flex;
  align-items: center;
  justify-content: center;
  text-align: center;
  color: #8692a6;
  font-size: 0.9rem;
  padding: 0.5rem;
}

.template-meta {
  margin: 0;
  display: grid;
  grid-template-columns: auto 1fr;
  gap: 0.35rem 0.75rem;
  font-size: 0.9rem;
}

.template-meta dt {
  margin: 0;
  font-weight: 600;
  color: #3d4852;
}

.template-meta dd {
  margin: 0;
  color: #52606d;
}

.slot-controls {
  display: flex;
  flex-direction: column;
  gap: 0.75rem;
}

.file-label {
  font-size: 0.85rem;
  color: #52606d;
}

.template-slot input[type='file'] {
  display: block;
  width: 100%;
  font-size: 0.95rem;
}

.file-selection {
  margin: 0;
  font-size: 0.85rem;
  color: #52606d;
  min-height: 1.2rem;
}

.slot-actions {
  margin-top: 0.5rem;
  display: flex;
  align-items: center;
  gap: 0.75rem;
  flex-wrap: wrap;
}

.slot-actions button {
  flex: 1;
}

.slot-actions .slot-preview {
  max-width: 180px;
}

.slot-preview {
  width: 100%;
  max-width: 320px;
  height: auto;
  border-radius: 8px;
  margin-top: 8px;
  object-fit: cover;
  background: #f4f5f7;
  border: 1px solid rgba(0, 0, 0, 0.06);
}

.slot-status {
  margin: 0;
  min-height: 1.2rem;
  font-size: 0.85rem;
}

@media (max-width: 640px) {
  .slot-actions {
    flex-direction: column;
  }
}

/* Stage2 prompt preview */
.prompt-preview-card {
  display: flex;
  flex-direction: column;
  gap: 1rem;
}

.prompt-preview-grid {
  display: grid;
  grid-template-columns: repeat(auto-fit, minmax(260px, 1fr));
  gap: 1rem;
}

<<<<<<< HEAD
.prompt-preview-block {
  background: #fff;
  border: 1px solid #e4e7eb;
  border-radius: 12px;
  padding: 0.75rem;
  display: flex;
  flex-direction: column;
  gap: 0.5rem;
}

.prompt-preview-summary {
  min-height: 160px;
  background: #f8fafc;
  border-radius: 8px;
  padding: 0.75rem;
  white-space: pre-wrap;
  line-height: 1.5;
  border: 1px dashed #d8dee6;
}

.prompt-preview-slot {
  display: flex;
  flex-direction: column;
  gap: 0.25rem;
}

.prompt-preview-slot h5 {
  margin: 0;
  font-size: 0.95rem;
  color: #111827;
}

.prompt-preview-body {
  white-space: pre-wrap;
  color: #111827;
  font-size: 0.9rem;
  line-height: 1.5;
}

.prompt-preview-empty {
  color: #6b7280;
  font-size: 0.9rem;
}

=======
>>>>>>> 4dde813b
.prompt-preview-grid textarea {
  min-height: 160px;
}

/* Stage2 A/B testing */
#layout-preview-group {
  display: none;
}

<<<<<<< HEAD
.ab-preview {
=======
.ab-preview-grid {
>>>>>>> 4dde813b
  display: grid;
  grid-template-columns: repeat(auto-fit, minmax(280px, 1fr));
  gap: 1rem;
}

<<<<<<< HEAD
.poster-preview--a,
.poster-preview--b {
=======
.ab-preview {
>>>>>>> 4dde813b
  border: 1px solid #e4e7eb;
  border-radius: 16px;
  background: #fff;
  padding: 0.75rem;
<<<<<<< HEAD
  min-height: 320px;
}

.poster-preview--b {
  display: flex;
  align-items: center;
  justify-content: center;
}

.ab-poster-shell {
  width: 100%;
  display: flex;
  align-items: center;
  justify-content: center;
  position: relative;
}

.ab-poster-image,
#poster-variant-b-image {
  max-width: 100%;
  border-radius: 12px;
  display: none;
=======
  display: flex;
  flex-direction: column;
  gap: 0.5rem;
}

.ab-preview-header {
  font-weight: 600;
  color: #1f2933;
>>>>>>> 4dde813b
}

.attachment-selector {
  margin-top: 0.5rem;
  display: flex;
  flex-direction: column;
  gap: 0.35rem;
}

<<<<<<< HEAD
#ab-preview-variant-b .poster-preview-placeholder {
=======
#ab-preview-B .poster-preview-placeholder {
>>>>>>> 4dde813b
  min-height: 180px;
  display: flex;
  align-items: center;
  justify-content: center;
<<<<<<< HEAD
}

.layout-debug-hidden {
  display: none !important;
=======
>>>>>>> 4dde813b
}<|MERGE_RESOLUTION|>--- conflicted
+++ resolved
@@ -1672,53 +1672,6 @@
   gap: 1rem;
 }
 
-<<<<<<< HEAD
-.prompt-preview-block {
-  background: #fff;
-  border: 1px solid #e4e7eb;
-  border-radius: 12px;
-  padding: 0.75rem;
-  display: flex;
-  flex-direction: column;
-  gap: 0.5rem;
-}
-
-.prompt-preview-summary {
-  min-height: 160px;
-  background: #f8fafc;
-  border-radius: 8px;
-  padding: 0.75rem;
-  white-space: pre-wrap;
-  line-height: 1.5;
-  border: 1px dashed #d8dee6;
-}
-
-.prompt-preview-slot {
-  display: flex;
-  flex-direction: column;
-  gap: 0.25rem;
-}
-
-.prompt-preview-slot h5 {
-  margin: 0;
-  font-size: 0.95rem;
-  color: #111827;
-}
-
-.prompt-preview-body {
-  white-space: pre-wrap;
-  color: #111827;
-  font-size: 0.9rem;
-  line-height: 1.5;
-}
-
-.prompt-preview-empty {
-  color: #6b7280;
-  font-size: 0.9rem;
-}
-
-=======
->>>>>>> 4dde813b
 .prompt-preview-grid textarea {
   min-height: 160px;
 }
@@ -1728,50 +1681,17 @@
   display: none;
 }
 
-<<<<<<< HEAD
-.ab-preview {
-=======
 .ab-preview-grid {
->>>>>>> 4dde813b
   display: grid;
   grid-template-columns: repeat(auto-fit, minmax(280px, 1fr));
   gap: 1rem;
 }
 
-<<<<<<< HEAD
-.poster-preview--a,
-.poster-preview--b {
-=======
 .ab-preview {
->>>>>>> 4dde813b
   border: 1px solid #e4e7eb;
   border-radius: 16px;
   background: #fff;
   padding: 0.75rem;
-<<<<<<< HEAD
-  min-height: 320px;
-}
-
-.poster-preview--b {
-  display: flex;
-  align-items: center;
-  justify-content: center;
-}
-
-.ab-poster-shell {
-  width: 100%;
-  display: flex;
-  align-items: center;
-  justify-content: center;
-  position: relative;
-}
-
-.ab-poster-image,
-#poster-variant-b-image {
-  max-width: 100%;
-  border-radius: 12px;
-  display: none;
-=======
   display: flex;
   flex-direction: column;
   gap: 0.5rem;
@@ -1780,7 +1700,6 @@
 .ab-preview-header {
   font-weight: 600;
   color: #1f2933;
->>>>>>> 4dde813b
 }
 
 .attachment-selector {
@@ -1790,20 +1709,9 @@
   gap: 0.35rem;
 }
 
-<<<<<<< HEAD
-#ab-preview-variant-b .poster-preview-placeholder {
-=======
 #ab-preview-B .poster-preview-placeholder {
->>>>>>> 4dde813b
   min-height: 180px;
   display: flex;
   align-items: center;
   justify-content: center;
-<<<<<<< HEAD
-}
-
-.layout-debug-hidden {
-  display: none !important;
-=======
->>>>>>> 4dde813b
 }