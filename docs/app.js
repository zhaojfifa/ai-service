
const App = (window.App ??= {});
App.utils = App.utils ?? {};

const VERTEX_IMAGE_TAG_CLASSNAMES = {
  scenario: 'slot-scenario',
  product: 'slot-product',
  gallery: 'slot-gallery',
};
let apiBaseInput;

// 统一从后端图片对象里拿 src，兼容 vertex/url 和旧的 asset/dataUrl
function pickImageSrc(img) {
  if (!img) return null;
  if (typeof img === 'string') return img;

  const src =
    (typeof img.url === 'string' && img.url.trim()) ||
    (typeof img.asset === 'string' && img.asset.trim()) ||
    (typeof img.dataUrl === 'string' && img.dataUrl.trim()) ||
    (typeof img.data_url === 'string' && img.data_url.trim()) ||
    null;

  return src;
}

function buildGeneratedAssetFromUrl(url, key) {
  if (!url) return null;
  return {
    key: null,
    dataUrl: url,
    remoteUrl: url,
    url,
    r2Key: key || null,
    type: 'image/png',
    size: null,
    lastModified: Date.now(),
  };
}

function applySlotImagePreview(slot, index, url, { logoFallback } = {}) {
  const logoImg = document.getElementById('preview-brand-logo');
  const finalUrl = url || logoFallback || logoImg?.src || '';
  if (!finalUrl) return;

  const selectors = [];
  if (slot === 'gallery') {
    selectors.push(`[data-role="gallery-preview"][data-index="${index}"]`);
    selectors.push(
      `.poster-gallery [data-gallery-index="${index}"] img, .bottom-product-card[data-gallery-index="${index}"] img`
    );
    selectors.push(`#preview-gallery figure:nth-child(${index + 1}) img`);
    selectors.push(`#poster-result .poster-gallery-slot[data-index="${index}"] img`);
  } else if (slot === 'scenario') {
    selectors.push('#preview-scenario-image');
    selectors.push('#poster-result-scenario-image');
  } else if (slot === 'product') {
    selectors.push('#preview-product-image');
    selectors.push('#poster-result-product-image');
  }

  selectors
    .map((selector) => document.querySelectorAll(selector))
    .forEach((nodeList) => {
      nodeList.forEach((img) => {
        if (img && img.tagName === 'IMG') {
          img.src = finalUrl;
          img.style.visibility = 'visible';
        }
      });
    });
}

let lastStage1Data = null;
let lastPosterResult = null;
let posterLayoutRoot = null;

// --- Stage2: 缓存最近一次生成结果，给 A/B 对比、重放使用 ---
const posterGenerationState = {
  /** 海报成品图 URL（R2 的公开地址） */
  posterUrl: null,
  /** 本次生成用到的 prompt 结构，用于展示 / 调试 */
  promptBundle: null,
  /** Vertex / Glibatree 返回的原始响应，必要时可做更多调试 */
  rawResult: null,
};
// 兼容旧版调用：确保引用不存在的全局变量时不会抛出 ReferenceError
let posterGeneratedImage = null;
let posterGeneratedLayout = null;

// stage2：缓存最近一次生成结果与提示词，便于预览与回放
let posterGeneratedImageUrl = null;
let lastPromptBundle = null;

const stage2State = {
  poster: {
    brand_name: '',
    agent_name: '',
    headline: '',
    tagline: '',
    features: [],
    series: [],
  },
<<<<<<< HEAD
  prompts: {},
=======
>>>>>>> 6a77f82e
  assets: {
    brand_logo_url: '',
    scenario_url: '',
    product_url: '',
    gallery_urls: [],
    poster_url: '',
  },
  vertex: {
    lastResponse: null,
  },
};
// 双列功能模板的归一化布局（随容器等比缩放）
const TEMPLATE_DUAL_LAYOUT = {
  canvas: { width: 1024, height: 1024 },
  slots: {
    logo: { x: 0.06, y: 0.07, w: 0.08, h: 0.08, type: 'image' },
    brand_name: { x: 0.18, y: 0.08, w: 0.30, h: 0.06, type: 'text', align: 'left' },
    agent_name: { x: 0.54, y: 0.08, w: 0.38, h: 0.08, type: 'text', align: 'right' },

    scenario: { x: 0.05, y: 0.22, w: 0.38, h: 0.44, type: 'image' },
    product: { x: 0.45, y: 0.22, w: 0.48, h: 0.44, type: 'image' },
    headline: { x: 0.08, y: 0.70, w: 0.84, h: 0.08, type: 'text', align: 'center' },

    series_1_img: { x: 0.06, y: 0.80, w: 0.18, h: 0.13, type: 'image' },
    series_1_txt: { x: 0.06, y: 0.93, w: 0.18, h: 0.03, type: 'text', align: 'center' },
    series_2_img: { x: 0.30, y: 0.80, w: 0.18, h: 0.13, type: 'image' },
    series_2_txt: { x: 0.30, y: 0.93, w: 0.18, h: 0.03, type: 'text', align: 'center' },
    series_3_img: { x: 0.54, y: 0.80, w: 0.18, h: 0.13, type: 'image' },
    series_3_txt: { x: 0.54, y: 0.93, w: 0.18, h: 0.03, type: 'text', align: 'center' },
    series_4_img: { x: 0.78, y: 0.80, w: 0.18, h: 0.13, type: 'image' },
    series_4_txt: { x: 0.78, y: 0.93, w: 0.18, h: 0.03, type: 'text', align: 'center' },
    tagline: { x: 0.10, y: 0.96, w: 0.80, h: 0.03, type: 'text', align: 'center' },
  },
};
// 快速自测：在 stage2 页面点击“生成海报与文案”应完成请求且无 posterGenerationState 未定义报错，
// 生成成功后 A/B 对比按钮才可使用。

// 1) 新增：按域名决定健康检查路径
function isRenderHost(base) {
  try {
    const u = new URL(base, location.href);
    return /onrender\.com$/i.test(u.hostname);
  } catch {
    return false;
  }
}

function healthPathsFor(base) {
  // Render 后端只有 /health，且通常无 CORS
  if (isRenderHost(base)) return ['/health'];
  // Worker（或网关）提供 /api/health（带 CORS）
  return ['/api/health', '/health'];
}
// ===== 共享：模板资源助手（全局唯一出口） =====

/** 从 templates/registry.json 读取模板清单（带缓存） */
App.utils.loadTemplateRegistry = (() => {
  let _registryP;
  return async function loadTemplateRegistry() {
    if (!_registryP) {
      _registryP = fetch(App.utils.assetUrl?.('templates/registry.json') || 'templates/registry.json')
        .then(r => {
          if (!r.ok) throw new Error('无法加载模板清单');
          return r.json();
        })
        .then(list => (Array.isArray(list) ? list : []))
        .catch(err => {
          _registryP = null; // 失败时允许下次重试
          throw err;
        });
    }
    return _registryP;
  };
})();

/** 按模板 id 返回 { entry, spec, image }（带缓存） */
App.utils.ensureTemplateAssets = (() => {
  const _cache = new Map();
  return async function ensureTemplateAssets(templateId) {
    if (_cache.has(templateId)) return _cache.get(templateId);

    const registry = await App.utils.loadTemplateRegistry();
    const entry = registry.find(i => i.id === templateId) || registry[0];
    if (!entry) throw new Error('模板列表为空');

    const specUrl = App.utils.assetUrl?.(`templates/${entry.spec}`) || `templates/${entry.spec}`;
    const imgUrl  = App.utils.assetUrl?.(`templates/${entry.preview}`) || `templates/${entry.preview}`;

    const specP = fetch(specUrl).then(r => { if (!r.ok) throw new Error('无法加载模板规范'); return r.json(); });
    const imgP  = new Promise((resolve, reject) => {
      const img = new Image();
      img.decoding = 'async';
      img.crossOrigin = 'anonymous';
      img.onload = () => resolve(img);
      img.onerror = () => reject(new Error('模板预览图加载失败'));
      img.src = imgUrl;
    });

    const payload = { entry, spec: await specP, image: await imgP };
    _cache.set(entry.id, payload);
    return payload;
  };
})();

const HEALTH_CACHE_TTL = 60_000;
const HEALTH_CACHE = new Map();

let documentAssetBase = null;

//
// 组装 prompts —— 每个槽都是对象
function buildPromptSlot(prefix) {
  return {
    preset:  getValue(`#${prefix}-preset`),     // 你的原有取值方法
    positive:getValue(`#${prefix}-positive`),
    negative:getValue(`#${prefix}-negative`),
    aspect:  getValue(`#${prefix}-aspect`)
  };
}
function buildGeneratePayload() {
  return {
    poster: collectStage1Data(form, state, { strict: false }),
    render_mode: state.renderMode || 'locked',
    variants: Number(state.variants || 2),
    seed: state.seed ?? null,
    lock_seed: !!state.lockSeed,
    prompts: {
      scenario: buildPromptSlot('scenario'),
      product:  buildPromptSlot('product'),
      gallery:  buildPromptSlot('gallery'),
    }
  };
}

// 串行触发，避免免费实例并发卡死
async function runGeneration() {
  setBusy(true);
  try {
    const payloadA = buildGeneratePayload();
    await triggerGeneration(payloadA);   // 先等第一个完成
    if (state.abMode) {
      const payloadB = buildGeneratePayload(); // 若有B，第二次再发
      await triggerGeneration(payloadB);
    }
  } finally {
    setBusy(false);
  }
}

function resolveDocumentAssetBase() {
  if (documentAssetBase) return documentAssetBase;
  const baseEl = document.querySelector('base[href]');
  if (baseEl) {
    documentAssetBase = baseEl.href;
    return documentAssetBase;
  }
  const { origin, pathname } = window.location;
  const parts = pathname.split('/');
  if (parts.length) parts.pop();
  const prefix = parts.join('/') || '/';
  documentAssetBase = `${origin}${prefix.endsWith('/') ? prefix : `${prefix}/`}`;
  return documentAssetBase;
}

function assetUrl(path) {
  if (!path) return resolveDocumentAssetBase();
  if (/^[a-zA-Z][a-zA-Z0-9+.-]*:/.test(path)) {
    return path;
  }
  const base = resolveDocumentAssetBase();
  const normalised = path.startsWith('/') ? path.slice(1) : path;
  return new URL(normalised, base).toString();
}

App.utils.assetUrl = assetUrl;

// Layout helpers for relative-coordinates templates
App.utils.resolveRect = function resolveRect(slot, canvasWidth, canvasHeight, parentRect) {
  if (!slot) return { x: 0, y: 0, w: 0, h: 0 };
  const px = parentRect ? parentRect.x : 0;
  const py = parentRect ? parentRect.y : 0;
  const pw = parentRect ? parentRect.w : canvasWidth;
  const ph = parentRect ? parentRect.h : canvasHeight;

  return {
    x: px + Number(slot.x || 0) * pw,
    y: py + Number(slot.y || 0) * ph,
    w: Number(slot.w || 0) * pw,
    h: Number(slot.h || 0) * ph,
  };
};

App.utils.fontPx = function fontPx(font, canvasHeight) {
  if (!font) return 0;
  const size = typeof font.size === 'number' ? font.size : 0.02;
  return size * canvasHeight;
};

function normaliseBase(base) {
  if (!base) return null;
  try {
    const parsed = new URL(base, window.location.href);
    const path = parsed.pathname.replace(/\/+$/, '');
    const normalizedPath = path || '';
    return `${parsed.origin}${normalizedPath}`;
  } catch (error) {
    console.warn('[normaliseBase] invalid base', base, error);
    return null;
  }
}
// 把 stage1Data 中的素材“二选一”规范化为 key 或小 dataURL
function normalizePosterAssets(stage1Data) {
  const pickImage = (asset) => {
    if (!asset) return { asset: null, key: null };
    const key = asset.r2Key || null;
    const data = typeof asset.dataUrl === 'string' && asset.dataUrl.startsWith('data:')
      ? asset.dataUrl
      : null;
    return key ? { asset: null, key } : { asset: data, key: null };
  };

  const { asset: scenario_asset, key: scenario_key } = pickImage(stage1Data.scenario_asset);
  const { asset: product_asset,  key: product_key  } = pickImage(stage1Data.product_asset);

  const gallery_items = (stage1Data.gallery_entries || []).map((entry) => {
    const { asset, key } = pickImage(entry.asset);
    const mode = entry.mode || 'upload';
    const normalisedMode = mode === 'logo' || mode === 'logo_fallback' ? 'upload' : mode;
    return {
      caption: entry.caption?.trim() || null,
      asset,
      key,
      mode: normalisedMode,
      prompt: entry.prompt?.trim() || null,
    };
  });

  return { scenario_asset, scenario_key, product_asset, product_key, gallery_items };
}

function joinBasePath(base, path) {
  const normalised = normaliseBase(base);
  if (!normalised) return null;
  const p = String(path || '');
  const suffix = p.startsWith('/') ? p : `/${p}`;
  return `${normalised}${suffix}`;
}

function ensureArray(value) {
  if (Array.isArray(value)) return value.filter(Boolean);
  if (typeof value === 'string' && value.trim()) return [value.trim()];
  return [];
}



// 读取候选 API 基址（修复：避免 STORAGE_KEYS 的 TDZ）
function getApiCandidates(extra) {
  const candidates = new Set();
  const add = (v) => {
    const s = typeof v === 'string' ? v.trim() : '';
    if (!s) return;
    const n = normaliseBase(s);
    if (n) candidates.add(n);
  };

  const inputValue = document.getElementById('api-base')?.value;
  add(inputValue);

  // 避免对未初始化的 STORAGE_KEYS 访问；直接用字面量 key
  add(localStorage.getItem('marketing-poster-api-base'));

  const ds = document.body?.dataset ?? {};
  add(ds.workerBase);
  add(ds.renderBase);
  add(ds.apiBase);

  if (Array.isArray(window.APP_API_BASES)) window.APP_API_BASES.forEach(add);
  add(window.APP_WORKER_BASE);
  add(window.APP_RENDER_BASE);
  add(window.APP_DEFAULT_API_BASE);

  if (extra) ensureArray(extra).forEach(add);

  return Array.from(candidates);
}

App.utils.getApiCandidates = getApiCandidates;

async function probeBase(base, { force } = {}) {
  const now = Date.now();
  const cached = HEALTH_CACHE.get(base);
  if (!force && cached && now - cached.timestamp < HEALTH_CACHE_TTL) {
    return cached.ok;
  }

  const paths = healthPathsFor(base);           // ← 关键：按域名取路径
  for (const path of paths) {
    const url = joinBasePath(base, path);
    if (!url) continue;
    try {
      const response = await fetch(url, {
        method: 'GET',
        mode: 'cors',
        cache: 'no-store',
        credentials: 'omit',
      });
      if (response.ok) {
        HEALTH_CACHE.set(base, { ok: true, timestamp: Date.now() });
        return true;
      }
    } catch (error) {
      console.warn('[probeBase] failed', base, path, error);
    }
  }

  HEALTH_CACHE.set(base, { ok: false, timestamp: Date.now() });
  return false;
}


const warmUpLocks = new Map();

async function warmUp(baseOrBases, { force } = {}) {
  const bases = ensureArray(baseOrBases).filter(Boolean);
  const targets = bases.length ? bases : getApiCandidates();
  if (!targets.length) return [];

  const lockKey = [...targets].sort().join('|');
  const existing = warmUpLocks.get(lockKey);
  if (!force && existing) return existing;

  const task = Promise.allSettled(targets.map((base) => probeBase(base, { force })));
  warmUpLocks.set(lockKey, task);
  // 任务结束后释放锁
  task.finally(() => warmUpLocks.delete(lockKey));
  return task;
}

App.utils.warmUp = warmUp;

async function pickHealthyBase(baseOrBases) {
  const candidates = ensureArray(baseOrBases).filter(Boolean);
  const bases = candidates.length ? candidates : getApiCandidates();
  if (!bases.length) return null;

  const now = Date.now();
  for (const base of bases) {
    const cached = HEALTH_CACHE.get(base);
    if (cached && cached.ok && now - cached.timestamp < HEALTH_CACHE_TTL) {
      return base;
    }
  }

  const results = await warmUp(bases, { force: true });
  for (let i = 0; i < bases.length; i += 1) {
    const outcome = results[i];
    if (outcome && outcome.status === 'fulfilled' && outcome.value) {
      return bases[i];
    }
  }
  return null;
}

App.utils.pickHealthyBase = pickHealthyBase;

// 请求体大小校验（发送前统一做）
// 校验字符串体积并阻断超大 dataURL
function validatePayloadSize(raw) {
  const hasBase64 = /data:[^;]+;base64,/i.test(raw);
  // 300KB 是你当前防御阈值，可按需调整
  if (hasBase64 || raw.length > 300_000) {
    throw new Error('请求体过大或包含 base64 图片，请先上传素材到 R2，仅传输 key/url。');
  }
}

const DATA_URL_PAYLOAD_RX = /^data:image\/[a-z0-9.+-]+;base64,/i;
const HTTP_URL_RX = /^https?:\/\//i;
const URL_SCHEMES = ['http://', 'https://', 'r2://', 's3://', 'gs://'];

const DEFAULT_ASSET_BUCKET =
  window.__ASSET_BUCKET__ || window.__R2_BUCKET__ || window.__S3_BUCKET__ || 'poster-assets';
const DEFAULT_ASSET_SCHEME =
  window.__ASSET_SCHEME__ || (window.__S3_BUCKET__ ? 's3' : 'r2');
const PUBLIC_ASSET_BASE =
  window.__ASSET_PUBLIC_BASE__ || window.__R2_PUBLIC_BASE__ || window.__S3_PUBLIC_BASE__ || '';

function isUrlLike(value) {
  if (typeof value !== 'string') return false;
  const trimmed = value.trim();
  if (!trimmed) return false;
  return URL_SCHEMES.some((scheme) => trimmed.startsWith(scheme));
}

function toAssetUrl(input) {
  if (!input) return '';
  const trimmed = input.trim();
  if (!trimmed) return '';
  if (isUrlLike(trimmed)) return trimmed;
  const sanitised = trimmed.replace(/^\/+/, '');
  if (PUBLIC_ASSET_BASE) {
    const base = PUBLIC_ASSET_BASE.replace(/\/$/, '');
    return `${base}/${sanitised}`;
  }
  if (DEFAULT_ASSET_BUCKET && DEFAULT_ASSET_SCHEME) {
    return `${DEFAULT_ASSET_SCHEME}://${DEFAULT_ASSET_BUCKET.replace(/\/$/, '')}/${sanitised}`;
  }
  return sanitised;
}

function assertAssetUrl(fieldLabel, value) {
  if (!value || !isUrlLike(value)) {
    throw new Error(`${fieldLabel} 必须是 r2://、s3://、gs:// 或 http(s) 的 URL，请先上传到 R2，仅传 Key/URL`);
  }
}

function guessExtensionFromMime(mime) {
  if (!mime) return 'png';
  const normalised = mime.toLowerCase();
  if (normalised.includes('png')) return 'png';
  if (normalised.includes('jpeg') || normalised.includes('jpg')) return 'jpg';
  if (normalised.includes('webp')) return 'webp';
  if (normalised.includes('gif')) return 'gif';
  return 'png';
}

async function dataUrlToFile(dataUrl, nameHint = 'asset') {
  const response = await fetch(dataUrl);
  if (!response.ok) {
    throw new Error('无法解析内联图片，请重新上传素材。');
  }
  const blob = await response.blob();
  const mime = blob.type || inferImageMediaType(dataUrl) || 'image/png';
  const extension = guessExtensionFromMime(mime);
  const safeHint = nameHint.toString().trim().replace(/[^a-z0-9]+/gi, '-').replace(/^-+|-+$/g, '') || 'asset';
  const filename = `${safeHint}.${extension}`;
  const file = new File([blob], filename, { type: mime });
  return { file, mime, extension, filename };
}

function estimatePayloadBytes(data) {
  try {
    if (typeof data === 'string') {
      return new Blob([data]).size;
    }
    return new Blob([JSON.stringify(data)]).size;
  } catch (error) {
    console.warn('[client] unable to estimate payload size', error);
    return -1;
  }
}

function payloadContainsDataUrl(value) {
  if (typeof value === 'string') return DATA_URL_PAYLOAD_RX.test(value);
  if (Array.isArray(value)) return value.some(payloadContainsDataUrl);
  if (value && typeof value === 'object') {
    return Object.values(value).some(payloadContainsDataUrl);
  }
  return false;
}

async function normaliseAssetReference(
  asset,
  {
    field = 'asset',
    required = true,
    // backward compatibility: honour legacy requireUploaded if provided
    requireUploaded = undefined,
    apiCandidates = [],
    folder = 'uploads',
  } = {},
  brandLogo = null,
) {
  const mustHaveUpload =
    typeof required === 'boolean'
      ? required
      : typeof requireUploaded === 'boolean'
        ? requireUploaded
        : true;
  const candidates = Array.isArray(apiCandidates) ? apiCandidates.filter(Boolean) : [];

  const ensureUploaderAvailable = () => {
    if (!candidates.length) {
      throw new Error(`${field} 检测到 base64 图片，请先上传到 R2/GCS，仅传 key/url`);
    }
  };

  const ensureNotInline = (value) => {
    if (typeof value !== 'string') return null;
    const trimmed = value.trim();
    if (!trimmed) return null;
    if (DATA_URL_PAYLOAD_RX.test(trimmed)) {
      return null;
    }
    return trimmed;
  };

  const normaliseKey = (value) => {
    const trimmed = ensureNotInline(value);
    if (!trimmed) return null;
    return trimmed.replace(/^\/+/, '');
  };

  const uploadInlineAsset = async (dataUrl) => {
    if (!dataUrl || !DATA_URL_PAYLOAD_RX.test(dataUrl)) return null;
    ensureUploaderAvailable();
    const safeHint = field.replace(/[^a-z0-9]+/gi, '_') || 'asset';
    const { file } = await dataUrlToFile(dataUrl, safeHint);
    const result = await uploadFileToR2(folder, file, { bases: candidates });
    if (!result.uploaded || (!result.url && !result.key)) {
      throw new Error(`${field} 上传失败，请稍后重试。`);
    }
    const finalUrl = result.url || toAssetUrl(result.key);
    if (!finalUrl || !isUrlLike(finalUrl)) {
      throw new Error(`${field} 上传失败，无法解析生成的 URL。`);
    }
    return {
      key: result.key ? result.key.replace(/^\/+/, '') : null,
      url: finalUrl,
    };
  };

  // Handle explicit logo fallback: coerce to upload with brand logo reference
  if (asset && typeof asset === 'object' && asset.mode === 'logo') {
    const logoKey = brandLogo?.key || brandLogo?.r2Key || null;
    const logoUrl = brandLogo?.url || brandLogo?.remoteUrl || brandLogo?.cdnUrl || null;
    if (!logoKey && !logoUrl) {
      throw new Error(`${field} 使用 logo 兜底失败: 品牌 Logo 缺少 URL/Key`);
    }
    asset = { ...asset, key: logoKey || asset.key || null, url: logoUrl || asset.url || null, mode: 'upload' };
  }

  if (!asset) {
    if (mustHaveUpload) {
      throw new Error(`${field} 缺少已上传的 URL/Key，请先完成素材上传。`);
    }
    return { key: null, url: null };
  }

  if (typeof asset === 'string') {
    const trimmed = asset.trim();
    if (!trimmed) {
      if (mustHaveUpload) {
        throw new Error(`${field} 缺少已上传的 URL/Key，请先完成素材上传。`);
      }
      return { key: null, url: null };
    }
    if (DATA_URL_PAYLOAD_RX.test(trimmed)) {
      const uploaded = await uploadInlineAsset(trimmed);
      if (uploaded) {
        return uploaded;
      }
    }
    const resolved = toAssetUrl(trimmed);
    if (!isUrlLike(resolved)) {
      if (mustHaveUpload) {
        throw new Error(`${field} 必须是 r2://、s3://、gs:// 或 http(s) 的 URL，请先上传到 R2，仅传 Key/URL`);
      }
    }
    return { key: HTTP_URL_RX.test(trimmed) ? null : trimmed.replace(/^\/+/, ''), url: isUrlLike(resolved) ? resolved : null };
  }

  let keyCandidate = normaliseKey(asset.r2Key || asset.key || asset.storage_key || null);
  let resolvedUrl = null;
  let inlineCandidate = null;

  const sourceCandidates = [asset.remoteUrl, asset.url, asset.publicUrl, asset.cdnUrl, asset.dataUrl];
  for (const candidate of sourceCandidates) {
    if (typeof candidate !== 'string') continue;
    const trimmed = candidate.trim();
    if (!trimmed) continue;
    if (DATA_URL_PAYLOAD_RX.test(trimmed)) {
      inlineCandidate = inlineCandidate || trimmed;
      continue;
    }
    if (isUrlLike(trimmed)) {
      resolvedUrl = toAssetUrl(trimmed);
      break;
    }
    if (!HTTP_URL_RX.test(trimmed) && !keyCandidate) {
      keyCandidate = normaliseKey(trimmed) || keyCandidate;
    }
  }

  if (!resolvedUrl && inlineCandidate) {
    const uploaded = await uploadInlineAsset(inlineCandidate);
    if (uploaded) {
      resolvedUrl = uploaded.url;
      keyCandidate = uploaded.key || keyCandidate;
      if (typeof asset === 'object') {
        asset.r2Key = uploaded.key || asset.r2Key || null;
        asset.remoteUrl = uploaded.url;
        asset.dataUrl = uploaded.url;
      }
      console.info(`[normaliseAssetReference] 已将 ${field} 的 base64 预览上传至 R2/GCS。`);
    }
  }

  if (!resolvedUrl && keyCandidate) {
    const derivedUrl = toAssetUrl(keyCandidate);
    if (isUrlLike(derivedUrl)) {
      resolvedUrl = derivedUrl;
    }
  }

  if (!resolvedUrl) {
    if (mustHaveUpload) {
      throw new Error(`${field} 缺少已上传的 URL/Key，请先完成素材上传。`);
    }
    return { key: keyCandidate || null, url: null };
  }

  if (!isUrlLike(resolvedUrl)) {
    if (mustHaveUpload) {
      throw new Error(`${field} 必须是 r2://、s3://、gs:// 或 http(s) 的 URL，请先上传到 R2，仅传 Key/URL`);
    }
    return { key: keyCandidate || null, url: null };
  }

  return {
    key: keyCandidate ? keyCandidate.replace(/^\/+/, '') : null,
    url: resolvedUrl,
  };
}

function summariseNegativePrompts(prompts) {
  if (!prompts || typeof prompts !== 'object') return null;
  const values = [];
  Object.values(prompts).forEach((entry) => {
    if (!entry) return;
    const negative = typeof entry.negative === 'string' ? entry.negative.trim() : '';
    if (negative) values.push(negative);
  });
  if (!values.length) return null;
  return Array.from(new Set(values)).join(' | ');
}

function ensureUploadedAndLog(path, payload, rawPayload) {
  const MAX = 512 * 1024;
  const requestId = (typeof crypto !== 'undefined' && crypto.randomUUID)
    ? crypto.randomUUID().slice(0, 8)
    : Math.random().toString(16).slice(2, 10);
  let bodyString = null;
  if (typeof rawPayload === 'string') {
    bodyString = rawPayload;
  } else if (payload !== undefined) {
    try {
      bodyString = JSON.stringify(payload);
    } catch (error) {
      console.warn('[client] stringify payload failed', error);
    }
  }

  const size = estimatePayloadBytes(bodyString ?? payload);
  const hasBase64 = payloadContainsDataUrl(bodyString ?? payload);
  const preview = typeof bodyString === 'string'
    ? (bodyString.length > 512 ? `${bodyString.slice(0, 512)}…(+${bodyString.length - 512} chars)` : bodyString)
    : null;

  console.log(`[client] pre-check ${path}`, {
    requestId,
    size,
    hasBase64,
    preview,
  });

  if (hasBase64) {
    throw new Error('检测到 base64 图片，请先上传到 R2/GCS，仅传 key/url');
  }
  if (MAX > 0 && size > MAX) {
    throw new Error(`请求体过大(${size}B)，请仅传 key/url`);
  }

  return {
    headers: { 'X-Request-ID': requestId },
    bodyString,
    size,
  };
}

// 完整替换 app.js 里的 postJsonWithRetry
// 发送请求：始终 JSON/UTF-8，支持多基址与重试
// 发送请求：始终 JSON/UTF-8，支持多基址与重试
async function postJsonWithRetry(apiBaseOrBases, path, payload, retry = 1, rawPayload) {
  // 1) 规范化候选基址
  const bases = (window.resolveApiBases?.(apiBaseOrBases))
    ?? (Array.isArray(apiBaseOrBases) ? apiBaseOrBases
        : String(apiBaseOrBases || '').split(',').map(s => s.trim()).filter(Boolean));
  if (!bases.length) throw new Error('未配置后端 API 地址');

  const inspection = ensureUploadedAndLog(path, payload, rawPayload);

  // 2) 组包（外部已给字符串就不再二次 JSON.stringify）
  const bodyRaw = (typeof rawPayload === 'string')
    ? rawPayload
    : inspection.bodyString ?? JSON.stringify(payload);

  const logPrefix = `[postJsonWithRetry] ${path}`;
  const previewSnippet = (() => {
    if (typeof bodyRaw !== 'string') return '';
    const limit = 512;
    return bodyRaw.length <= limit ? bodyRaw : `${bodyRaw.slice(0, limit)}…(+${bodyRaw.length - limit} chars)`;
  })();

  // 3) 粗略体积 & dataURL 防御
  if (typeof bodyRaw === 'string' && (/data:[^;]+;base64,/.test(bodyRaw) || bodyRaw.length > 300000)) {
    throw new Error('请求体过大或包含 base64 图片，请确保素材已直传并仅传 key/url。');
  }

  // 4) 选择健康基址
  let base = await (window.pickHealthyBase?.(bases, { timeoutMs: 2500 })) ?? bases[0];
  const urlFor = (b) => `${String(b).replace(/\/$/, '')}/${String(path).replace(/^\/+/, '')}`;
  let lastErr = null;

  for (let attempt = 0; attempt <= retry; attempt += 1) {
    const order = base ? [base, ...bases.filter(x => x !== base)] : bases;

    for (const b of order) {
      const ctrl = new AbortController();
      const timer = setTimeout(() => ctrl.abort(), 60000); // 60s 超时
      const url = urlFor(b);                               // ← 定义 url
      try {
        const headers = {
          'Content-Type': 'application/json; charset=UTF-8',
          ...(inspection?.headers || {}),
        };

        const res = await fetch(url, {
          method: 'POST',
          mode: 'cors',
          cache: 'no-store',
          credentials: 'omit',
          headers,
          body: bodyRaw,
          signal: ctrl.signal,
        });

        console.info(`${logPrefix} -> ${url}`, {
          attempt: attempt + 1,
          candidateIndex: order.indexOf(b),
          bodyBytes: typeof bodyRaw === 'string' ? bodyRaw.length : 0,
          status: res.status,
        });

        const text = await res.text();
        let json = null;
        try { json = text ? JSON.parse(text) : null; } catch { /* 非 JSON */ }

        if (!res.ok) {
          const detail = (json && (json.detail || json.message)) || text || `HTTP ${res.status}`;
          const error = new Error(detail);
          error.status = res.status;
          error.responseText = text;
          error.responseJson = json;
          error.url = url;
          error.requestBody = bodyRaw;
          throw error;
        }

        if (window._healthCache?.set) window._healthCache.set(b, { ok: true, ts: Date.now() });
        return json ?? {}; // 保持旧版语义：返回 JSON 对象
      } catch (e) {
        console.warn(`${logPrefix} failed`, {
          attempt: attempt + 1,
          url,
          message: e?.message,
          status: e?.status,
          bodyPreview: previewSnippet,
        });
        lastErr = e;
        if (window._healthCache?.set) window._healthCache.set(b, { ok: false, ts: Date.now() });
        base = null; // 该轮失败，下一轮重新挑
      } finally {
        clearTimeout(timer);
      }
    }

    // 整轮失败后：热身 + 等待 + 重选
    try { await window.warmUp?.(bases, { timeoutMs: 2500 }); } catch {}
    await new Promise(r => setTimeout(r, 800));
    base = await (window.pickHealthyBase?.(bases, { timeoutMs: 2500 })) ?? bases[0];
  }

  throw lastErr || new Error('请求失败');
}

App.utils.postJsonWithRetry = postJsonWithRetry;


const STORAGE_KEYS = {
  apiBase: 'marketing-poster-api-base',
  stage1: 'marketing-poster-stage1-data',
  stage2: 'marketing-poster-stage2-result',
};

const ATTACHMENT_STORAGE_KEYS = {
  variant: 'poster-attachment-variant',
  url: 'poster-attachment-url',
  name: 'poster-attachment-name',
};

const DEFAULT_STAGE1 = {
  brand_name: '厨匠ChefCraft',
  agent_name: '星辉渠道服务中心',
  scenario_image: '现代开放式厨房中智能蒸烤一体机的沉浸式体验',
  product_name: 'ChefCraft 智能蒸烤大师',
  template_id: 'template_dual',
  scenario_mode: 'upload',
  product_mode: 'upload',
  features: [
    '一键蒸烤联动，精准锁鲜',
    '360° 智能热风循环，均匀受热',
    '高温自清洁腔体，省心维护',
    'Wi-Fi 远程操控，云端菜谱推送',
  ],
  title: '焕新厨房效率，打造大厨级美味',
  subtitle: '智能蒸烤 · 家宴轻松掌控',
};

const TEMPLATE_REGISTRY_PATH = 'templates/registry.json';
const templateCache = new Map();
let templateRegistryPromise = null;

const PROMPT_PRESETS_PATH = 'prompts/presets.json';
let promptPresetPromise = null;
const PROMPT_SLOTS = ['scenario', 'product', 'gallery'];
const DEFAULT_PROMPT_VARIANTS = 1;

const DEFAULT_EMAIL_RECIPIENT = 'client@example.com';

const placeholderImages = {
  brandLogo: createPlaceholder('品牌\\nLogo'),
  scenario: createPlaceholder('应用场景'),
  product: createPlaceholder('产品渲染'),
};

const galleryPlaceholderCache = new Map();

const MATERIAL_DEFAULT_LABELS = {
  brand_logo: '品牌 Logo',
  scenario: '应用场景图',
  product: '主产品渲染图',
  gallery: '底部产品小图',
};

const assetStore = createAssetStore();

function getPosterImageSource(image) {
  if (!image) return '';
  const directUrl = pickImageSrc(image);
  if (directUrl && typeof directUrl === 'string') {
    const trimmed = directUrl.trim();
    if (HTTP_URL_RX.test(trimmed) || trimmed.startsWith('data:')) {
      return trimmed;
    }
    return trimmed;
  }
  return '';
}

function inferImageMediaType(src) {
  if (typeof src !== 'string') return null;
  const value = src.split('?')[0].trim().toLowerCase();
  if (!value) return null;
  if (value.startsWith('data:image/')) {
    const match = value.match(/^data:(image\/[a-z0-9.+-]+);/);
    return match ? match[1] : null;
  }
  if (value.endsWith('.png')) return 'image/png';
  if (value.endsWith('.jpg') || value.endsWith('.jpeg')) return 'image/jpeg';
  if (value.endsWith('.webp')) return 'image/webp';
  if (value.endsWith('.gif')) return 'image/gif';
  return null;
}

function assignPosterImage(element, image, altText) {
  if (!element) return false;
  const src = getPosterImageSource(image);
  if (!src) return false;
  element.src = src;
  if (altText) {
    element.alt = altText;
  }
  return true;
}

function isSamePosterImage(a, b) {
  if (!a || !b) return false;
  if (a === b) return true;
  const filenameA = typeof a.filename === 'string' ? a.filename : '';
  const filenameB = typeof b.filename === 'string' ? b.filename : '';
  if (filenameA && filenameB && filenameA === filenameB) {
    return true;
  }
  const urlA = getPosterImageSource(a);
  const urlB = getPosterImageSource(b);
  if (urlA && urlB && urlA === urlB) {
    return true;
  }
  const dataA = typeof a.data_url === 'string' ? a.data_url : '';
  const dataB = typeof b.data_url === 'string' ? b.data_url : '';
  if (dataA && dataB && dataA === dataB) {
    return true;
  }
  const keyA = typeof a.storage_key === 'string' ? a.storage_key : '';
  const keyB = typeof b.storage_key === 'string' ? b.storage_key : '';
  return Boolean(keyA && keyB && keyA === keyB);
}

// 预签名上传：向后端申请 R2 PUT 地址，并可直接完成上传
// 返回 { key, put_url, get_url, r2_url, public_url, etag, content_type, size }
async function r2PresignPut(folder, file, bases, options = {}) {
  if (!file) throw new Error('没有可上传的文件');

  const retry = options.retry ?? 1;
  const contentType = file.type || 'image/png'; // 图片默认 image/png 更稳
  const size = (typeof file.size === 'number') ? file.size : null;

  // 1) 申请预签名
  const payload = {
    folder: folder || 'uploads',
    filename: file.name || 'upload.bin',
    content_type: contentType,
    size,
  };
  const resp = await postJsonWithRetry(bases, '/api/r2/presign-put', payload, retry);
  const data = (resp && typeof resp.json === 'function') ? await resp.json() : resp;

  if (!data || typeof data !== 'object') throw new Error('预签名接口返回异常');
  const {
    key,
    put_url: putUrl,
    get_url: getUrl,
    r2_url: r2Url,
    public_url: legacyPublicUrl,
  } = data;
  if (!key || !putUrl) throw new Error('预签名接口缺少 key 或 put_url');
  const normalizedR2 = r2Url || null;
  const readableUrl = getUrl || legacyPublicUrl || null;

  // 2) 直接上传到 R2（options.upload === false 可只要签名不上传）
  if (options.upload !== false) {
    const putRes = await fetch(putUrl, {
      method: 'PUT',
      headers: { 'Content-Type': contentType }, // 关键：写入正确 Content-Type
      body: file,
    });
    if (!putRes.ok) {
      const txt = await putRes.text().catch(() => '');
      throw new Error(`R2 上传失败：HTTP ${putRes.status} ${putRes.statusText} ${txt || ''}`.trim());
    }
    const etag = putRes.headers.get('etag') || null;
    return {
      key,
      put_url: putUrl,
      get_url: readableUrl,
      r2_url: normalizedR2,
      public_url: readableUrl,
      etag,
      content_type: contentType,
      size,
    };
  }

  // 仅返回签名信息
  return {
    key,
    put_url: putUrl,
    get_url: readableUrl,
    r2_url: normalizedR2,
    public_url: readableUrl,
    content_type: contentType,
    size,
  };
}


async function uploadFileToR2(folder, file, options = {}) {
  try {
    const shouldUpload = options?.upload !== false;
    const presign = await r2PresignPut(folder, file, options?.bases, {
      upload: false,
    });
    if (shouldUpload) {
      const headers = (presign.headers && Object.keys(presign.headers).length)
        ? presign.headers
        : { 'Content-Type': file?.type || 'application/octet-stream' };

      const putResponse = await fetch(presign.put_url, {
        method: 'PUT',
        headers,
        body: file,
        mode: 'cors',
      });
      if (!putResponse.ok) {
        const detail = await putResponse.text();
        throw new Error(detail || '上传到 R2 失败，请稍后重试。');
      }
    }
    const selectHttpUrl = (value) => {
      if (typeof value !== 'string') return null;
      const trimmed = value.trim();
      if (!trimmed) return null;
      return HTTP_URL_RX.test(trimmed) ? trimmed : null;
    };
    const accessibleUrl =
      selectHttpUrl(presign.get_url) || selectHttpUrl(presign.public_url);
    const derivedUrl = selectHttpUrl(toAssetUrl(presign.key));
    const referenceUrl = accessibleUrl || derivedUrl || null;
    return {
      key: presign.key,
      url: referenceUrl,
      uploaded: true,
      presign,
    };
  } catch (error) {
    console.error('[uploadFileToR2] 直传失败', error);
    if (error instanceof TypeError) {
      const origin = (typeof window !== 'undefined' && window.location)
        ? window.location.origin
        : '当前站点';
      const message = `R2 上传失败：请确认对象存储的 CORS 规则已允许 ${origin} 执行 PUT 请求。`;
      const corsError = new Error(message);
      corsError.code = 'R2_CORS_BLOCKED';
      throw corsError;
    }
    if (error instanceof Error) {
      throw error;
    }
    throw new Error('上传到 R2 失败，请稍后重试。');
  }
}

App.utils.r2PresignPut = r2PresignPut;
App.utils.uploadFileToR2 = uploadFileToR2;
App.utils.updateMaterialUrlDisplay = updateMaterialUrlDisplay;

function applyStoredAssetValue(target, storedValue) {
  if (!target || typeof storedValue !== 'string') return;
  if (storedValue.startsWith('data:')) {
    target.data_url = storedValue;
  } else {
    target.url = storedValue;
  }
}

function updateMaterialUrlDisplay(field, asset) {
  const container = document.querySelector(`[data-material-url="${field}"]`);
  if (!container) return;

  const label = container.dataset.label || '素材 URL：';
  const prefix = label.endsWith('：') ? label : `${label}：`;
  const urlCandidates = [];
  if (asset) {
    if (typeof asset === 'string') {
      if (HTTP_URL_RX.test(asset)) urlCandidates.push(asset);
    } else if (typeof asset === 'object') {
      const {
        remoteUrl,
        url,
        publicUrl,
        dataUrl,
      } = asset;
      [remoteUrl, url, publicUrl].forEach((candidate) => {
        if (typeof candidate === 'string' && HTTP_URL_RX.test(candidate)) {
          urlCandidates.push(candidate);
        }
      });
      if (typeof dataUrl === 'string' && HTTP_URL_RX.test(dataUrl)) {
        urlCandidates.push(dataUrl);
      }
    }
  }

  const url = urlCandidates.find(Boolean) || null;
  container.textContent = '';
  const labelSpan = document.createElement('span');
  labelSpan.classList.add('asset-url-label');
  labelSpan.textContent = prefix;
  container.appendChild(labelSpan);

  if (url) {
    const link = document.createElement('a');
    link.href = url;
    link.target = '_blank';
    link.rel = 'noopener noreferrer';
    link.textContent = url;
    container.appendChild(link);
    container.classList.add('has-url');
  } else {
    const placeholder = document.createElement('span');
    placeholder.classList.add('asset-url-empty');
    placeholder.textContent = '尚未上传';
    container.appendChild(placeholder);
    container.classList.remove('has-url');
  }
}

// ==== 兜底：保持原命名的 loadTemplateRegistry（放在 init() 之前）====
(function ensureLoadTemplateRegistry() {
  const REG_PATH = (typeof TEMPLATE_REGISTRY_PATH === 'string' && TEMPLATE_REGISTRY_PATH)
    ? TEMPLATE_REGISTRY_PATH
    : 'templates/registry.json';

  if (typeof window.loadTemplateRegistry !== 'function') {
    let _tmplRegistryPromise = null;
    window.loadTemplateRegistry = async function loadTemplateRegistry() {
      if (!_tmplRegistryPromise) {
        _tmplRegistryPromise = fetch(assetUrl(REG_PATH))
          .then((r) => {
            if (!r.ok) throw new Error('无法加载模板清单');
            return r.json();
          })
          .then((arr) => (Array.isArray(arr) ? arr : []))
          .catch((err) => {
            _tmplRegistryPromise = null; // 失败允许下次重试
            throw err;
          });
      }
      return _tmplRegistryPromise;
    };
  }
})();

function init() {
  apiBaseInput = document.getElementById('api-base');
  loadApiBase();
  if (apiBaseInput) {
    apiBaseInput.addEventListener('change', saveApiBase);
    apiBaseInput.addEventListener('blur', saveApiBase);
  }

  const stage = document.body?.dataset?.stage;
  switch (stage) {
    case 'stage1':
      initStage1();
      break;
    case 'stage2':
      initStage2();
      break;
    case 'stage3':
      initStage3();
      break;
    default:
      break;
  }
}

document.addEventListener('DOMContentLoaded', init);

function loadApiBase() {
  if (!apiBaseInput) return;
  const stored = localStorage.getItem(STORAGE_KEYS.apiBase);
  if (stored) {
    apiBaseInput.value = stored;
  }
}

function saveApiBase() {
  if (!apiBaseInput) return;
  const value = apiBaseInput.value.trim();
  if (value) {
    localStorage.setItem(STORAGE_KEYS.apiBase, value);
  } else {
    localStorage.removeItem(STORAGE_KEYS.apiBase);
  }
}

function initStage1() {
  const form = document.getElementById('poster-form');
  const buildPreviewButton = document.getElementById('build-preview');
  const nextButton = document.getElementById('go-to-stage2');
  const statusElement = document.getElementById('stage1-status');
  const previewContainer = document.getElementById('preview-container');
  const layoutStructure = document.getElementById('layout-structure-text');
  const galleryButton = document.getElementById('add-gallery-item');
  const galleryPlaceholderButton = document.getElementById('add-gallery-placeholder');
  const galleryFileInput = document.getElementById('gallery-file-input');
  const galleryItemsContainer = document.getElementById('gallery-items');
  const templateSelectStage1 = document.getElementById('template-select-stage1');
  const templateDescriptionStage1 = document.getElementById('template-description-stage1');
  const templateCanvasStage1 = document.getElementById('template-preview-stage1');
  

  if (!form || !buildPreviewButton || !nextButton) {
    return;
  }

  const previewElements = {
    brandLogo: document.getElementById('preview-brand-logo'),
    brandName: document.getElementById('preview-brand-name'),
    agentName: document.getElementById('preview-agent-name'),
    scenarioImage: document.getElementById('preview-scenario-image'),
    productImage: document.getElementById('preview-product-image'),
    featureList: document.getElementById('preview-feature-list'),
    title: document.getElementById('preview-title'),
    subtitle: document.getElementById('preview-subtitle'),
    gallery: document.getElementById('preview-gallery'),
  };

  const inlinePreviews = {
    brand_logo: document.querySelector('[data-inline-preview="brand_logo"]'),
    scenario_asset: document.querySelector('[data-inline-preview="scenario_asset"]'),
    product_asset: document.querySelector('[data-inline-preview="product_asset"]'),
  };

  const state = {
    brandLogo: null,
    scenario: null,
    product: null,
    galleryEntries: [],
    previewBuilt: false,
    templateId: DEFAULT_STAGE1.template_id,
    templateLabel: '',
    scenarioMode: DEFAULT_STAGE1.scenario_mode,
    productMode: DEFAULT_STAGE1.product_mode,
    scenarioType: 'image',
    scenarioAllowsPrompt: true,
    scenarioAllowsUpload: true,
    productType: 'image',
    productAllowsPrompt: true,
    productAllowsUpload: true,
    templateSpec: null,
    galleryLimit: 4,
    galleryAllowsPrompt: true,
    galleryAllowsUpload: true,
    galleryLabel: MATERIAL_DEFAULT_LABELS.gallery,
    galleryType: 'image',
  };

  updateMaterialUrlDisplay('brand_logo', state.brandLogo);

  let currentLayoutPreview = '';
  let templateRegistry = [];

  const refreshPreview = () => {
    if (!form) return null;
    const payload = collectStage1Data(form, state, { strict: false });
    currentLayoutPreview = updatePosterPreview(
      payload,
      state,
      previewElements,
      layoutStructure,
      previewContainer
    );
    return payload;
  };

  const stored = loadStage1Data();
  if (stored) {
    void (async () => {
      await applyStage1DataToForm(stored, form, state, inlinePreviews);
      state.previewBuilt = Boolean(stored.preview_built);
      currentLayoutPreview = stored.layout_preview || '';
      renderGalleryItems(state, galleryItemsContainer, {
        previewElements,
        layoutStructure,
        previewContainer,
        statusElement,
        form,
        inlinePreviews,
        onChange: refreshPreview,
        allowPrompt: state.galleryAllowsPrompt,
        forcePromptOnly: state.galleryAllowsUpload === false,
        promptPlaceholder:
          state.templateSpec?.materials?.gallery?.promptPlaceholder ||
          '描述要生成的小图内容',
      });
      refreshPreview();
      const scenarioPreview = document.getElementById('scenario_preview');
      if (scenarioPreview) {
        scenarioPreview.src = pickImageSrc(state.scenario) || '';
      }
      const productPreview = document.getElementById('product_preview');
      if (productPreview) {
        productPreview.src = pickImageSrc(state.product) || '';
      }
    })();
  } else {
    applyStage1Defaults(form);
    updateInlinePlaceholders(inlinePreviews);
    applyModeToInputs('scenario', state, form, inlinePreviews, { initial: true });
    applyModeToInputs('product', state, form, inlinePreviews, { initial: true });
    refreshPreview();
  }

  const modeContext = { form, state, inlinePreviews, refreshPreview };

  const scenarioModeRadios = form.querySelectorAll('input[name="scenario_mode"]');
  scenarioModeRadios.forEach((radio) => {
    radio.addEventListener('change', (event) => {
      if (!radio.checked) return;
      const value = radio.value === 'prompt' ? 'prompt' : 'upload';
      void switchAssetMode('scenario', value, modeContext);
    });
  });

  const productModeRadios = form.querySelectorAll('input[name="product_mode"]');
  productModeRadios.forEach((radio) => {
    radio.addEventListener('change', (event) => {
      if (!radio.checked) return;
      const value = radio.value === 'prompt' ? 'prompt' : 'upload';
      void switchAssetMode('product', value, modeContext);
    });
  });

  const getMaterialLabel = (key, material) =>
    (material && typeof material.label === 'string' && material.label.trim()) ||
    MATERIAL_DEFAULT_LABELS[key] || key;

  async function applyTemplateMaterialsStage1(spec) {
    state.templateSpec = spec || null;
    const materials = (spec && spec.materials) || {};

    const brandMaterial = materials.brand_logo || {};
    const brandLabel = getMaterialLabel('brand_logo', brandMaterial);
    const brandField = form.querySelector('[data-material-field="brand_logo"] [data-material-label="brand_logo"]');
    if (brandField) {
      brandField.textContent = `${brandLabel}上传`;
    }

    const scenarioMaterial = materials.scenario || {};
    const scenarioLabel = getMaterialLabel('scenario', scenarioMaterial);
    const scenarioType = (scenarioMaterial.type || 'image').toLowerCase();
    const scenarioAllowsUpload = scenarioType !== 'text' && scenarioMaterial.allowsUpload !== false;
    const scenarioAllowsPrompt =
      scenarioType === 'text' || scenarioMaterial.allowsPrompt !== false;
    state.scenarioType = scenarioType;
    state.scenarioAllowsPrompt = scenarioAllowsPrompt;
    state.scenarioAllowsUpload = scenarioAllowsUpload;

    const scenarioToggleLabel = form.querySelector('[data-material-toggle-label="scenario"]');
    if (scenarioToggleLabel) {
      scenarioToggleLabel.textContent = `${scenarioLabel}素材来源`;
    }
    const scenarioToggle = form.querySelector('[data-mode-target="scenario"]');
    const scenarioUploadOption = form.querySelector('[data-mode-option="scenario-upload"]');
    const scenarioUploadRadio = scenarioUploadOption?.querySelector('input[type="radio"]');
    if (scenarioUploadOption) {
      scenarioUploadOption.classList.toggle('hidden', !scenarioAllowsUpload);
    }
    if (scenarioUploadRadio) {
      scenarioUploadRadio.disabled = !scenarioAllowsUpload;
    }
    const scenarioPromptOption = form.querySelector('[data-mode-option="scenario-prompt"]');
    const scenarioPromptRadio = scenarioPromptOption?.querySelector('input[type="radio"]');
    if (scenarioPromptOption) {
      scenarioPromptOption.classList.toggle('hidden', !scenarioAllowsPrompt);
    }
    if (scenarioPromptRadio) {
      scenarioPromptRadio.disabled = !scenarioAllowsPrompt;
    }
    if (scenarioToggle) {
      scenarioToggle.classList.toggle(
        'single-mode',
        !scenarioAllowsUpload || !scenarioAllowsPrompt
      );
    }

    const scenarioFileLabel = form.querySelector('[data-material-label="scenario"]');
    if (scenarioFileLabel) {
      scenarioFileLabel.textContent = `${scenarioLabel}上传`;
      scenarioFileLabel.classList.toggle('hidden', !scenarioAllowsUpload);
    }
    const scenarioFieldWrapper = form.querySelector('[data-material-field="scenario"]');
    if (scenarioFieldWrapper) {
      scenarioFieldWrapper.classList.toggle('hidden', !scenarioAllowsUpload);
    }
    const scenarioFileInput = form.querySelector('input[name="scenario_asset"]');
    if (scenarioFileInput) {
      scenarioFileInput.disabled = !scenarioAllowsUpload;
    }
    const scenarioDescription = form.querySelector('[data-material-description="scenario"]');
    if (scenarioDescription) {
      scenarioDescription.textContent = scenarioAllowsPrompt
        ? `${scenarioLabel}描述（上传或 AI 生成时都会用到）`
        : `${scenarioLabel}描述`;
    }
    const scenarioTextarea = form.querySelector('[data-material-input="scenario"]');
    if (scenarioTextarea) {
      scenarioTextarea.placeholder =
        scenarioMaterial.promptPlaceholder || `描述${scenarioLabel}的氛围与细节`;
    }
    let scenarioChanged = false;
    if (!scenarioAllowsUpload) {
      if (state.scenario) {
        await deleteStoredAsset(state.scenario);
        state.scenario = null;
        scenarioChanged = true;
      }
      state.scenarioMode = 'prompt';
      if (scenarioUploadRadio) {
        scenarioUploadRadio.checked = false;
      }
      if (scenarioPromptRadio) {
        scenarioPromptRadio.checked = true;
      }
      if (inlinePreviews.scenario_asset) {
        inlinePreviews.scenario_asset.src = placeholderImages.scenario;
      }
    } else if (!scenarioAllowsPrompt && state.scenarioMode === 'prompt') {
      state.scenarioMode = 'upload';
      if (scenarioUploadRadio) {
        scenarioUploadRadio.checked = true;
      }
      if (scenarioPromptRadio) {
        scenarioPromptRadio.checked = false;
      }
    }
    if (scenarioChanged) {
      state.previewBuilt = false;
    }
    applyModeToInputs('scenario', state, form, inlinePreviews, { initial: true });

    const productMaterial = materials.product || {};
    const productLabel = getMaterialLabel('product', productMaterial);
    const productType = (productMaterial.type || 'image').toLowerCase();
    const productAllowsUpload = productType !== 'text' && productMaterial.allowsUpload !== false;
    const productAllowsPrompt = productType === 'text' || productMaterial.allowsPrompt !== false;
    state.productType = productType;
    state.productAllowsPrompt = productAllowsPrompt;
    state.productAllowsUpload = productAllowsUpload;

    const productToggleLabel = form.querySelector('[data-material-toggle-label="product"]');
    if (productToggleLabel) {
      productToggleLabel.textContent = `${productLabel}素材来源`;
    }
    const productToggle = form.querySelector('[data-mode-target="product"]');
    const productUploadOption = form.querySelector('[data-mode-option="product-upload"]');
    const productUploadRadio = productUploadOption?.querySelector('input[type="radio"]');
    if (productUploadOption) {
      productUploadOption.classList.toggle('hidden', !productAllowsUpload);
    }
    if (productUploadRadio) {
      productUploadRadio.disabled = !productAllowsUpload;
    }
    const productPromptOption = form.querySelector('[data-mode-option="product-prompt"]');
    const productPromptRadio = productPromptOption?.querySelector('input[type="radio"]');
    if (productPromptOption) {
      productPromptOption.classList.toggle('hidden', !productAllowsPrompt);
    }
    if (productPromptRadio) {
      productPromptRadio.disabled = !productAllowsPrompt;
    }
    if (productToggle) {
      productToggle.classList.toggle(
        'single-mode',
        !productAllowsUpload || !productAllowsPrompt
      );
    }

    const productFileLabel = form.querySelector('[data-material-label="product"]');
    if (productFileLabel) {
      productFileLabel.textContent = `${productLabel}上传`;
      productFileLabel.classList.toggle('hidden', !productAllowsUpload);
    }
    const productFieldWrapper = form.querySelector('[data-material-field="product"]');
    if (productFieldWrapper) {
      productFieldWrapper.classList.toggle('hidden', !productAllowsUpload);
    }
    const productFileInput = form.querySelector('input[name="product_asset"]');
    if (productFileInput) {
      productFileInput.disabled = !productAllowsUpload;
    }
    const productPromptContainer = form.querySelector('[data-material-prompt="product"]');
    if (productPromptContainer) {
      productPromptContainer.classList.toggle('hidden', !productAllowsPrompt);
    }
    const productPromptLabel = form.querySelector('[data-material-prompt-label="product"]');
    if (productPromptLabel) {
      productPromptLabel.textContent = productAllowsPrompt
        ? `${productLabel}生成描述（可选补充）`
        : `${productLabel}说明`;
    }
    const productPromptInput = form.querySelector('[data-material-input="product-prompt"]');
    if (productPromptInput) {
      productPromptInput.placeholder =
        productMaterial.promptPlaceholder || `补充${productLabel}的材质、角度等信息`;
    }
    let productChanged = false;
    if (!productAllowsUpload) {
      if (state.product) {
        await deleteStoredAsset(state.product);
        state.product = null;
        productChanged = true;
      }
      state.productMode = 'prompt';
      if (productUploadRadio) {
        productUploadRadio.checked = false;
      }
      if (productPromptRadio) {
        productPromptRadio.checked = true;
      }
      if (inlinePreviews.product_asset) {
        inlinePreviews.product_asset.src = placeholderImages.product;
      }
    } else if (!productAllowsPrompt && state.productMode === 'prompt') {
      state.productMode = 'upload';
      if (productUploadRadio) {
        productUploadRadio.checked = true;
      }
      if (productPromptRadio) {
        productPromptRadio.checked = false;
      }
    }
    if (productChanged) {
      state.previewBuilt = false;
    }
    applyModeToInputs('product', state, form, inlinePreviews, { initial: true });

    const galleryMaterial = materials.gallery || {};
    const galleryLabel = getMaterialLabel('gallery', galleryMaterial);
    const galleryType = (galleryMaterial.type || 'image').toLowerCase();
    const galleryAllowsUpload = galleryType !== 'text' && galleryMaterial.allowsUpload !== false;
    const galleryAllowsPrompt =
      galleryType === 'text' || galleryMaterial.allowsPrompt !== false;
    const slotCount = Array.isArray(spec?.gallery?.items)
      ? spec.gallery.items.length
      : null;
    const configuredCount = Number(galleryMaterial.count);
    const galleryLimit = Number.isFinite(configuredCount) && configuredCount > 0
      ? configuredCount
      : slotCount || state.galleryLimit || 4;
    state.galleryLabel = galleryLabel;
    state.galleryAllowsPrompt = galleryAllowsPrompt;
    state.galleryAllowsUpload = galleryAllowsUpload;
    state.galleryType = galleryType;
    if (state.galleryLimit !== galleryLimit) {
      const removed = state.galleryEntries.splice(galleryLimit);
      await Promise.all(
        removed.map((entry) => deleteStoredAsset(entry.asset))
      );
      state.galleryLimit = galleryLimit;
    } else {
      state.galleryLimit = galleryLimit;
    }
    if (!galleryAllowsUpload) {
      await Promise.all(
        state.galleryEntries.map(async (entry) => {
          if (entry.asset) {
            await deleteStoredAsset(entry.asset);
            entry.asset = null;
          }
          entry.mode = 'prompt';
        })
      );
      state.previewBuilt = false;
    } else if (!galleryAllowsPrompt) {
      state.galleryEntries.forEach((entry) => {
        if (entry.mode === 'prompt') {
          entry.mode = 'upload';
          entry.prompt = '';
        }
      });
      state.previewBuilt = false;
    }

    const galleryLabelElement = document.querySelector('[data-gallery-label]');
    if (galleryLabelElement) {
      galleryLabelElement.textContent = `${galleryLabel}（${galleryLimit} 项，支持多选）`;
    }
    const galleryDescription = document.querySelector('[data-gallery-description]');
    if (galleryDescription) {
      galleryDescription.textContent = !galleryAllowsUpload
        ? `每个条目需通过文字描述生成，共 ${galleryLimit} 项，请填写系列说明。`
        : galleryAllowsPrompt
        ? `每个条目由一张图像与系列说明组成，可上传或使用 AI 生成，共需 ${galleryLimit} 项。`
        : `请上传 ${galleryLimit} 张${galleryLabel}并填写对应说明。`;
    }
    const galleryUploadButton = document.querySelector('[data-gallery-upload]');
    if (galleryUploadButton) {
      galleryUploadButton.textContent = `上传${galleryLabel}`;
      galleryUploadButton.classList.toggle('hidden', !galleryAllowsUpload);
      galleryUploadButton.disabled = !galleryAllowsUpload;
    }
    const galleryPromptButton = document.querySelector('[data-gallery-prompt]');
    if (galleryPromptButton) {
      const promptText = galleryLabel.includes('条目')
        ? '添加 AI 生成条目'
        : `添加 AI 生成${galleryLabel}`;
      galleryPromptButton.textContent = promptText;
      galleryPromptButton.classList.toggle('hidden', !galleryAllowsPrompt);
    }

    renderGalleryItems(state, galleryItemsContainer, {
      previewElements,
      layoutStructure,
      previewContainer,
      statusElement,
      form,
      inlinePreviews,
      onChange: refreshPreview,
      allowPrompt: galleryAllowsPrompt,
      forcePromptOnly: !galleryAllowsUpload,
      promptPlaceholder:
        galleryMaterial.promptPlaceholder || '描述要生成的小图内容',
    });
    refreshPreview();
  }

  async function refreshTemplatePreviewStage1(templateId) {
  if (!templateCanvasStage1) return;
  try {
    const assets =  await App.utils.ensureTemplateAssets(templateId); // 原有：加载模板资源 {entry,spec,image}
    await applyTemplateMaterialsStage1(assets.spec);       // 原有：同步材料开关/占位说明等

    const ctx = templateCanvasStage1.getContext('2d');
    if (!ctx) return;
    const { width, height } = templateCanvasStage1;

    ctx.clearRect(0, 0, width, height);
    ctx.fillStyle = '#f8fafc';
    ctx.fillRect(0, 0, width, height);

    const img = assets.image;
    const scale = Math.min(width / img.width, height / img.height);
    const dw = img.width * scale;
    const dh = img.height * scale;
    const ox = (width - dw) / 2;
    const oy = (height - dh) / 2;
    ctx.drawImage(img, ox, oy, dw, dh);

    if (templateDescriptionStage1) {
      templateDescriptionStage1.textContent = assets.entry?.description || '';
    }
  } catch (err) {
    console.error('[template preview] failed:', err);
    if (templateDescriptionStage1) {
      templateDescriptionStage1.textContent = '模板预览加载失败，请检查 templates 资源。';
    }
    const ctx = templateCanvasStage1?.getContext?.('2d');
    if (ctx) {
      ctx.clearRect(0, 0, templateCanvasStage1.width, templateCanvasStage1.height);
      ctx.fillStyle = '#f4f5f7';
      ctx.fillRect(0, 0, templateCanvasStage1.width, templateCanvasStage1.height);
      ctx.fillStyle = '#6b7280';
      ctx.font = '16px "Noto Sans SC", sans-serif';
      ctx.fillText('模板预览加载失败', 24, 48);
    }
  }
  }
async function mountTemplateChooserStage1() {
  if (!templateSelectStage1) return;

  // 1) 加载 registry（保持原名）
  try {
    templateRegistry = await App.utils.loadTemplateRegistry();
  } catch (e) {
    console.error('[registry] load failed:', e);
    setStatus(statusElement, '无法加载模板列表，请检查 templates/registry.json 与静态路径。', 'warning');
    return;
  }
  if (!Array.isArray(templateRegistry) || templateRegistry.length === 0) {
    setStatus(statusElement, '模板列表为空，请确认 templates/registry.json 格式。', 'warning');
    return;
  }

  // 2) 填充下拉
  templateSelectStage1.innerHTML = '';
  templateRegistry.forEach((entry) => {
    const opt = document.createElement('option');
    opt.value = entry.id;
    opt.textContent = entry.name || entry.id;
    templateSelectStage1.appendChild(opt);
  });

  // 3) 恢复/设置默认选项
  const stored = loadStage1Data();
  if (stored?.template_id) {
    state.templateId = stored.template_id;
    state.templateLabel = stored.template_label || '';
  } else {
    const first = templateRegistry[0];
    state.templateId = first.id;
    state.templateLabel = first.name || '';
  }
  templateSelectStage1.value = state.templateId;

  // 4) 预览一次
  await refreshTemplatePreviewStage1(state.templateId);

  // 立即持久化一次（不必等“构建预览”）
  const quickPersist = () => {
    try {
      const relaxedPayload = collectStage1Data(form, state, { strict: false });
      currentLayoutPreview = updatePosterPreview(
        relaxedPayload,
        state,
        previewElements,
        layoutStructure,
        previewContainer
      );
      const serialised = serialiseStage1Data(relaxedPayload, state, currentLayoutPreview, false);
      saveStage1Data(serialised, { preserveStage2: false });
    } catch (e) {
      console.warn('[template persist] skipped:', e);
    }
  };
  quickPersist();

  // 5) 绑定切换
  templateSelectStage1.addEventListener('change', async (ev) => {
    const value = ev.target.value || DEFAULT_STAGE1.template_id;
    state.templateId = value;
    const entry = templateRegistry.find((x) => x.id === value);
    state.templateLabel = entry?.name || '';

    state.previewBuilt = false; // 切换模板 => 预览需重建
    setStatus(statusElement, '已切换模板，请重新构建版式预览或继续到环节 2 生成。', 'info');

    quickPersist();
    await refreshTemplatePreviewStage1(value);
  });
}

// 注意：不要用顶层 await
void mountTemplateChooserStage1();
  if (templateSelectStage1) {
    App.utils.loadTemplateRegistry()
      .then(async (registry) => {
        templateRegistry = registry;
        templateSelectStage1.innerHTML = '';
        registry.forEach((entry) => {
          const option = document.createElement('option');
          option.value = entry.id;
          option.textContent = entry.name;
          templateSelectStage1.appendChild(option);
        });
        const activeEntry = registry.find((entry) => entry.id === state.templateId);
        if (!activeEntry && registry[0]) {
          state.templateId = registry[0].id;
          state.templateLabel = registry[0].name || '';
        } else if (activeEntry) {
          state.templateLabel = activeEntry.name || state.templateLabel;
        }
        templateSelectStage1.value = state.templateId;
        await refreshTemplatePreviewStage1(state.templateId);
      })
      .catch((error) => {
        console.error(error);
        setStatus(statusElement, '无法加载模板列表，请检查 templates 目录。', 'warning');
      });

    templateSelectStage1.addEventListener('change', async (event) => {
      const value = event.target.value || DEFAULT_STAGE1.template_id;
      state.templateId = value;
      const entry = templateRegistry.find((item) => item.id === value);
      state.templateLabel = entry?.name || '';
      state.previewBuilt = false;
      refreshPreview();
      await refreshTemplatePreviewStage1(value);
    });
  }

  attachSingleImageHandler(
    form.querySelector('input[name="brand_logo"]'),
    'brandLogo',
    inlinePreviews.brand_logo,
    state,
    refreshPreview,
    statusElement
  );
  attachSingleImageHandler(
    form.querySelector('input[name="scenario_asset"]'),
    'scenario',
    inlinePreviews.scenario_asset,
    state,
    refreshPreview,
    statusElement
  );
  attachSingleImageHandler(
    form.querySelector('input[name="product_asset"]'),
    'product',
    inlinePreviews.product_asset,
    state,
    refreshPreview,
    statusElement
  );

  bindSlotGenerationButtons(form, state, inlinePreviews, {
    refreshPreview,
    statusElement,
  });

  renderGalleryItems(state, galleryItemsContainer, {
    previewElements,
    layoutStructure,
    previewContainer,
    statusElement,
    form,
    inlinePreviews,
    onChange: refreshPreview,
    allowPrompt: state.galleryAllowsPrompt,
    forcePromptOnly: state.galleryAllowsUpload === false,
    promptPlaceholder:
      state.templateSpec?.materials?.gallery?.promptPlaceholder ||
      '描述要生成的小图内容',
  });

  refreshPreview();

  if (galleryButton && galleryFileInput) {
    galleryButton.addEventListener('click', () => {
      if (!state.galleryAllowsUpload) {
        setStatus(
          statusElement,
          `${state.galleryLabel || MATERIAL_DEFAULT_LABELS.gallery}由模板限定为 AI 生成，请通过“添加 AI 生成条目”补充素材。`,
          'info'
        );
        return;
      }
      galleryFileInput.click();
    });

    galleryFileInput.addEventListener('change', async (event) => {
      if (!state.galleryAllowsUpload) {
        event.target.value = '';
        setStatus(
          statusElement,
          `${state.galleryLabel || MATERIAL_DEFAULT_LABELS.gallery}当前仅支持文字描述生成。`,
          'warning'
        );
        return;
      }
      const files = Array.from(event.target.files || []);
      if (!files.length) {
        return;
      }
      const limit = state.galleryLimit || 4;
      const remaining = Math.max(0, limit - state.galleryEntries.length);
      if (remaining <= 0) {
        setStatus(
          statusElement,
          `最多仅支持上传 ${limit} 张${state.galleryLabel || MATERIAL_DEFAULT_LABELS.gallery}。`,
          'warning'
        );
        galleryFileInput.value = '';
        return;
      }

      const selected = files.slice(0, remaining);
      for (const file of selected) {
        try {
          const asset = await prepareAssetFromFile('gallery', file, null, statusElement);
          state.galleryEntries.push({
            id: createId(),
            caption: '',
            asset,
            mode: 'upload',
            prompt: '',
          });
        } catch (error) {
          console.error(error);
          setStatus(statusElement, '上传或读取底部产品小图时发生错误。', 'error');
        }
      }
      galleryFileInput.value = '';
      state.previewBuilt = false;
      renderGalleryItems(state, galleryItemsContainer, {
        previewElements,
        layoutStructure,
        previewContainer,
        statusElement,
        form,
        inlinePreviews,
        onChange: refreshPreview,
        allowPrompt: state.galleryAllowsPrompt,
        forcePromptOnly: state.galleryAllowsUpload === false,
        promptPlaceholder:
          state.templateSpec?.materials?.gallery?.promptPlaceholder ||
          '描述要生成的小图内容',
      });
      refreshPreview();
    });
  }

  if (galleryPlaceholderButton) {
    galleryPlaceholderButton.addEventListener('click', () => {
      if (!state.galleryAllowsPrompt) {
        setStatus(
          statusElement,
          `${state.galleryLabel || MATERIAL_DEFAULT_LABELS.gallery}仅支持上传图像素材。`,
          'info'
        );
        return;
      }
      const limit = state.galleryLimit || 4;
      if (state.galleryEntries.length >= limit) {
        setStatus(
          statusElement,
          `最多仅支持 ${limit} 个${state.galleryLabel || MATERIAL_DEFAULT_LABELS.gallery}条目。`,
          'warning'
        );
        return;
      }
      state.galleryEntries.push({
        id: createId(),
        caption: '',
        asset: null,
        mode: 'prompt',
        prompt: '',
      });
      state.previewBuilt = false;
      renderGalleryItems(state, galleryItemsContainer, {
        previewElements,
        layoutStructure,
        previewContainer,
        statusElement,
        form,
        inlinePreviews,
        onChange: refreshPreview,
        allowPrompt: state.galleryAllowsPrompt,
        forcePromptOnly: state.galleryAllowsUpload === false,
        promptPlaceholder:
          state.templateSpec?.materials?.gallery?.promptPlaceholder ||
          '描述要生成的小图内容',
      });
      refreshPreview();
    });
  }

  form.addEventListener('input', () => {
    state.previewBuilt = false;
    refreshPreview();
  });

  buildPreviewButton.addEventListener('click', () => {
    const relaxedPayload = collectStage1Data(form, state, { strict: false });
    currentLayoutPreview = updatePosterPreview(
      relaxedPayload,
      state,
      previewElements,
      layoutStructure,
      previewContainer
    );

    try {
      const strictPayload = collectStage1Data(form, state, { strict: true });
      state.previewBuilt = true;
      const serialised = serialiseStage1Data(
        strictPayload,
        state,
        currentLayoutPreview,
        true
      );
      saveStage1Data(serialised);
      setStatus(statusElement, '版式预览已构建，可继续下一环节。', 'success');
    } catch (error) {
      console.warn(error);
      state.previewBuilt = false;
      const serialised = serialiseStage1Data(
        relaxedPayload,
        state,
        currentLayoutPreview,
        false
      );
      saveStage1Data(serialised);
      const reason = error?.message || '请补全必填素材。';
      setStatus(
        statusElement,
        `预览已更新，但${reason.replace(/^[，。]?/, '')}`,
        'warning'
      );
    }
  });

  nextButton.addEventListener('click', () => {
    try {
      const payload = collectStage1Data(form, state, { strict: true });
      currentLayoutPreview = updatePosterPreview(
        payload,
        state,
        previewElements,
        layoutStructure,
        previewContainer
      );
      state.previewBuilt = true;
      const serialised = serialiseStage1Data(payload, state, currentLayoutPreview, true);
      saveStage1Data(serialised);
      setStatus(statusElement, '素材已保存，正在跳转至环节 2。', 'info');
      window.location.href = 'stage2.html';
    } catch (error) {
      console.error(error);
      setStatus(statusElement, error.message || '请先完成版式预览后再继续。', 'error');
    }
  });
}

function applyStage1Defaults(form) {
  for (const [key, value] of Object.entries(DEFAULT_STAGE1)) {
    const element = form.elements.namedItem(key);
    if (element && typeof value === 'string') {
      element.value = value;
    }
  }

  const featureInputs = form.querySelectorAll('input[name="features"]');
  featureInputs.forEach((input, index) => {
    input.value = DEFAULT_STAGE1.features[index] ?? '';
  });

  const scenarioModeInputs = form.querySelectorAll('input[name="scenario_mode"]');
  scenarioModeInputs.forEach((input) => {
    input.checked = input.value === DEFAULT_STAGE1.scenario_mode;
  });

  const productModeInputs = form.querySelectorAll('input[name="product_mode"]');
  productModeInputs.forEach((input) => {
    input.checked = input.value === DEFAULT_STAGE1.product_mode;
  });

  const productPrompt = form.elements.namedItem('product_prompt');
  if (productPrompt && 'value' in productPrompt) {
    productPrompt.value = '';
  }
}

function updateInlinePlaceholders(inlinePreviews) {
  if (inlinePreviews.brand_logo) inlinePreviews.brand_logo.src = placeholderImages.brandLogo;
  if (inlinePreviews.scenario_asset) inlinePreviews.scenario_asset.src = placeholderImages.scenario;
  if (inlinePreviews.product_asset) inlinePreviews.product_asset.src = placeholderImages.product;
}

async function applyStage1DataToForm(data, form, state, inlinePreviews) {
  for (const key of ['brand_name', 'agent_name', 'scenario_image', 'product_name', 'title', 'subtitle']) {
    const element = form.elements.namedItem(key);
    if (element && typeof data[key] === 'string') {
      element.value = data[key];
    }
  }

  const features = Array.isArray(data.features) && data.features.length
    ? data.features
    : DEFAULT_STAGE1.features;
  const featureInputs = form.querySelectorAll('input[name="features"]');
  featureInputs.forEach((input, index) => {
    input.value = features[index] ?? '';
  });

  const scenarioModeValue = data.scenario_mode || DEFAULT_STAGE1.scenario_mode;
  const productModeValue = data.product_mode || DEFAULT_STAGE1.product_mode;
  state.scenarioMode = scenarioModeValue;
  state.productMode = productModeValue;

  const scenarioModeInputs = form.querySelectorAll('input[name="scenario_mode"]');
  scenarioModeInputs.forEach((input) => {
    input.checked = input.value === scenarioModeValue;
  });

  const productModeInputs = form.querySelectorAll('input[name="product_mode"]');
  productModeInputs.forEach((input) => {
    input.checked = input.value === productModeValue;
  });

  const productPrompt = form.elements.namedItem('product_prompt');
  if (productPrompt && 'value' in productPrompt) {
    productPrompt.value =
      typeof data.product_prompt === 'string' ? data.product_prompt : '';
  }

  state.brandLogo = await rehydrateStoredAsset(data.brand_logo);
  updateMaterialUrlDisplay('brand_logo', state.brandLogo);
  state.scenario = await rehydrateStoredAsset(data.scenario_asset);
  state.product = await rehydrateStoredAsset(data.product_asset);
  state.galleryEntries = Array.isArray(data.gallery_entries)
      ? await Promise.all(
        data.gallery_entries.map(async (entry) => ({
          id: entry.id || createId(),
          caption: entry.caption || '',
          asset: await rehydrateStoredAsset(entry.asset),
          mode:
            entry.mode === 'logo' || entry.mode === 'logo_fallback'
              ? 'upload'
              : entry.mode || 'upload',
          prompt: entry.prompt || '',
        }))
      )
    : [];
  state.galleryLimit = typeof data.gallery_limit === 'number' ? data.gallery_limit : state.galleryLimit;
  state.galleryLabel = data.gallery_label || state.galleryLabel;
  state.galleryAllowsPrompt = data.gallery_allows_prompt !== false;
  state.galleryAllowsUpload = data.gallery_allows_upload !== false;
  if (state.galleryEntries.length > state.galleryLimit) {
    state.galleryEntries = state.galleryEntries.slice(0, state.galleryLimit);
  }
  state.templateId = data.template_id || DEFAULT_STAGE1.template_id;
  state.templateLabel = data.template_label || '';

  applyModeToInputs('scenario', state, form, inlinePreviews);
  applyModeToInputs('product', state, form, inlinePreviews);

  if (inlinePreviews.brand_logo) {
    inlinePreviews.brand_logo.src = state.brandLogo?.dataUrl || placeholderImages.brandLogo;
  }
  if (inlinePreviews.scenario_asset) {
    inlinePreviews.scenario_asset.src = state.scenario?.dataUrl || placeholderImages.scenario;
  }
  if (inlinePreviews.product_asset) {
    inlinePreviews.product_asset.src = state.product?.dataUrl || placeholderImages.product;
  }
}

function attachSingleImageHandler(
  input,
  key,
  inlinePreview,
  state,
  refreshPreview,
  statusElement
) {
  if (!input) return;
  input.addEventListener('change', async () => {
    const file = input.files?.[0];
    if (!file) {
      await deleteStoredAsset(state[key]);
      state[key] = null;
      state.previewBuilt = false;
      if (inlinePreview) {
        const placeholder =
          key === 'brandLogo'
            ? placeholderImages.brandLogo
            : key === 'scenario'
            ? placeholderImages.scenario
            : placeholderImages.product;
        inlinePreview.src = placeholder;
      }
      if (key === 'brandLogo') {
        updateMaterialUrlDisplay('brand_logo', state[key]);
      }
      refreshPreview();
      return;
    }
    try {
      const folderMap = {
        brandLogo: 'brand-logo',
        scenario: 'scenario',
        product: 'product',
      };
      const folder = folderMap[key] || 'uploads';
      const requireUploadOptions =
        key === 'brandLogo'
          ? {
              requireUpload: true,
              requireUploadMessage:
                '品牌 Logo 必须上传到 R2/GCS，仅传递 URL 或 Key。',
            }
          : {};
      state[key] = await prepareAssetFromFile(
        folder,
        file,
        state[key],
        statusElement,
        requireUploadOptions
      );
      if (inlinePreview) {
        inlinePreview.src = state[key]?.dataUrl ||
          (key === 'brandLogo'
            ? placeholderImages.brandLogo
            : key === 'scenario'
            ? placeholderImages.scenario
            : placeholderImages.product);
      }
      if (key === 'brandLogo') {
        updateMaterialUrlDisplay('brand_logo', state[key]);
      }
      state.previewBuilt = false;
      refreshPreview();
    } catch (error) {
      console.error(error);
      const message =
        error instanceof Error
          ? error.message || '处理图片素材时发生错误，请重试。'
          : '处理图片素材时发生错误，请重试。';
      setStatus(statusElement, message, 'error');
    }
  });
}

function applyModeToInputs(target, state, form, inlinePreviews, options = {}) {
  const { initial = false } = options;
  const mode = target === 'scenario' ? state.scenarioMode : state.productMode;
  const fileInput = form.querySelector(`input[name="${target}_asset"]`);
  if (fileInput) {
    const allowsUpload =
      target === 'scenario'
        ? state.scenarioAllowsUpload !== false
        : state.productAllowsUpload !== false;
    fileInput.disabled = mode === 'prompt' || !allowsUpload;
  }
  const promptField = form.querySelector(`[data-mode-visible="${target}:prompt"]`);
  if (promptField) {
    if (mode === 'prompt') {
      promptField.classList.add('mode-visible');
    } else {
      promptField.classList.remove('mode-visible');
    }
  }

  if (!initial) {
    const inlineKey = `${target}_asset`;
    const inlinePreview = inlinePreviews?.[inlineKey];
    if (inlinePreview && !state[target]?.dataUrl) {
      inlinePreview.src =
        target === 'scenario' ? placeholderImages.scenario : placeholderImages.product;
    }
  }
}

async function switchAssetMode(target, mode, context) {
  const { form, state, inlinePreviews, refreshPreview } = context;
  const assetKey = target === 'scenario' ? 'scenario' : 'product';
  const previousMode = target === 'scenario' ? state.scenarioMode : state.productMode;
  const allowsPrompt =
    target === 'scenario'
      ? state.scenarioAllowsPrompt !== false
      : state.productAllowsPrompt !== false;
  const allowsUpload =
    target === 'scenario'
      ? state.scenarioAllowsUpload !== false
      : state.productAllowsUpload !== false;
  if (mode === 'prompt' && !allowsPrompt) {
    mode = 'upload';
  }
  if (mode === 'upload' && !allowsUpload) {
    mode = 'prompt';
  }
  if (previousMode === mode) {
    applyModeToInputs(target, state, form, inlinePreviews, { initial: true });
    return;
  }

  if (target === 'scenario') {
    state.scenarioMode = mode;
  } else {
    state.productMode = mode;
  }

  applyModeToInputs(target, state, form, inlinePreviews);

  if (mode === 'prompt') {
    await deleteStoredAsset(state[assetKey]);
    state[assetKey] = null;
    const inlineKey = `${target}_asset`;
    const inlinePreview = inlinePreviews?.[inlineKey];
    if (inlinePreview) {
      inlinePreview.src =
        target === 'scenario' ? placeholderImages.scenario : placeholderImages.product;
    }
  }

  state.previewBuilt = false;
  refreshPreview?.();
}

function renderGalleryItems(state, container, options = {}) {
  const {
    previewElements,
    layoutStructure,
    previewContainer,
    statusElement,
    form,
    inlinePreviews,
    onChange,
    allowPrompt = true,
    forcePromptOnly = false,
    promptPlaceholder = '描述要生成的小图内容',
    form,
    inlinePreviews,
  } = options;
  if (!container) return;
  container.innerHTML = '';

  const limit = state.galleryLimit || 4;
  const label = state.galleryLabel || MATERIAL_DEFAULT_LABELS.gallery;
  const allowUpload = !forcePromptOnly;
  const allowPromptMode = forcePromptOnly ? true : allowPrompt;

  state.galleryEntries.slice(0, limit).forEach((entry, index) => {
    entry.mode = entry.mode || (allowUpload ? 'upload' : 'prompt');
    entry.prompt = typeof entry.prompt === 'string' ? entry.prompt : '';
    if (!allowUpload && entry.asset) {
      void deleteStoredAsset(entry.asset);
      entry.asset = null;
      state.previewBuilt = false;
    }
    if (!allowUpload) {
      entry.mode = 'prompt';
    } else if (!allowPromptMode && entry.mode === 'prompt') {
      entry.mode = 'upload';
      state.previewBuilt = false;
    }

    const placeholder = getGalleryPlaceholder(index, label);

    const item = document.createElement('div');
    item.classList.add('gallery-item', 'bottom-product-card');
    item.dataset.galleryIndex = String(index);
    item.dataset.id = entry.id;

    const header = document.createElement('div');
    header.classList.add('gallery-item-header');
    const title = document.createElement('span');
    title.classList.add('gallery-item-title');
    title.textContent = `${label} ${index + 1}`;
    header.appendChild(title);

    const removeButton = document.createElement('button');
    removeButton.type = 'button';
    removeButton.classList.add('secondary');
    removeButton.textContent = '移除';
    removeButton.addEventListener('click', async () => {
      await deleteStoredAsset(entry.asset);
      state.galleryEntries = state.galleryEntries.filter((g) => g.id !== entry.id);
      state.previewBuilt = false;
      renderGalleryItems(state, container, {
        previewElements,
        layoutStructure,
        previewContainer,
        statusElement,
        form,
        inlinePreviews,
        onChange,
        allowPrompt,
        forcePromptOnly,
        promptPlaceholder,
      });
      onChange?.();
    });

    const actions = document.createElement('div');
    actions.classList.add('gallery-item-actions');
    actions.appendChild(removeButton);
    header.appendChild(actions);
    item.appendChild(header);

    const modeToggle = document.createElement('div');
    modeToggle.classList.add('mode-toggle', 'gallery-mode-toggle');
    if (!allowUpload || !allowPromptMode) {
      modeToggle.classList.add('single-mode');
    }
    const modeLabel = document.createElement('span');
    if (!allowUpload && allowPromptMode) {
      modeLabel.textContent = '素材来源（模板限定：AI 生成）';
    } else if (allowUpload && !allowPromptMode) {
      modeLabel.textContent = '素材来源（模板限定：需上传图像）';
    } else {
      modeLabel.textContent = '素材来源';
    }
    modeToggle.appendChild(modeLabel);

    const radioName = `gallery_mode_${entry.id}`;
    let uploadRadio = null;
    if (allowUpload) {
      const uploadLabel = document.createElement('label');
      uploadRadio = document.createElement('input');
      uploadRadio.type = 'radio';
      uploadRadio.name = radioName;
      uploadRadio.value = 'upload';
      uploadLabel.appendChild(uploadRadio);
      uploadLabel.append(' 上传图像');
      modeToggle.appendChild(uploadLabel);
    }

    let promptRadio = null;
    if (allowPromptMode) {
      const promptLabel = document.createElement('label');
      promptRadio = document.createElement('input');
      promptRadio.type = 'radio';
      promptRadio.name = radioName;
      promptRadio.value = 'prompt';
      promptLabel.appendChild(promptRadio);
      promptLabel.append(' 文字生成');
      modeToggle.appendChild(promptLabel);
    }
    item.appendChild(modeToggle);

    const fileField = document.createElement('label');
    fileField.classList.add('field', 'file-field', 'gallery-file-field');
    fileField.innerHTML = `<span>上传${label}</span>`;
    const fileInput = document.createElement('input');
    fileInput.type = 'file';
    fileInput.accept = 'image/*';
    fileInput.disabled = !allowUpload;
    fileInput.addEventListener('change', async () => {
      const file = fileInput.files?.[0];
      if (!file) return;
      try {
        entry.asset = await prepareAssetFromFile('gallery', file, entry.asset, statusElement);
        previewImage.src = pickImageSrc(entry.asset) || placeholder;
        state.previewBuilt = false;
        onChange?.();
      } catch (error) {
        console.error(error);
        setStatus(statusElement, '上传或读取底部产品小图时发生错误。', 'error');
      }
    });
    if (!allowUpload) {
      fileField.classList.add('mode-hidden');
    }
    fileField.appendChild(fileInput);
    item.appendChild(fileField);

    const previewWrapper = document.createElement('div');
    previewWrapper.classList.add('gallery-item-preview');
    previewWrapper.dataset.galleryIndex = String(index);
    const previewImage = document.createElement('img');
    previewImage.alt = `${label} ${index + 1} 预览`;
    previewImage.src = pickImageSrc(entry.asset) || placeholder;
    previewImage.dataset.role = 'gallery-preview';
    previewImage.dataset.index = String(index);
    previewImage.dataset.galleryIndex = String(index);
    previewImage.classList.add('slot-preview');
    previewWrapper.appendChild(previewImage);
    item.appendChild(previewWrapper);

    const captionField = document.createElement('label');
    captionField.classList.add('field', 'gallery-caption');
    captionField.innerHTML = `<span>${label}文案</span>`;
    const captionInput = document.createElement('input');
    captionInput.type = 'text';
    captionInput.value = entry.caption || '';
    captionInput.placeholder = '请输入对应系列说明';
    captionInput.addEventListener('input', () => {
      entry.caption = captionInput.value;
      state.previewBuilt = false;
      onChange?.();
    });
    captionField.appendChild(captionInput);
    item.appendChild(captionField);

    const promptField = document.createElement('label');
    promptField.classList.add('field', 'gallery-prompt', 'optional');
    promptField.innerHTML = '<span>AI 生成描述</span>';
    const promptTextarea = document.createElement('textarea');
    promptTextarea.rows = 2;
    promptTextarea.placeholder = promptPlaceholder;
    promptTextarea.value = entry.prompt || '';
    promptTextarea.dataset.role = 'gallery-prompt';
    promptTextarea.dataset.index = String(index);
    promptTextarea.addEventListener('input', () => {
      entry.prompt = promptTextarea.value;
      state.previewBuilt = false;
      onChange?.();
      refreshGalleryGenerateState(entry.mode === 'prompt');
    });
    promptField.appendChild(promptTextarea);
    item.appendChild(promptField);

    const generateButton = document.createElement('button');
    generateButton.type = 'button';
    generateButton.textContent = `AI 生成底部产品小图 ${index + 1}`;
    generateButton.classList.add('secondary');
    generateButton.dataset.role = 'gallery-generate';
    generateButton.dataset.index = String(index);
    item.appendChild(generateButton);

    const refreshGalleryGenerateState = (isPromptMode) => {
      const hasPromptText = Boolean((promptTextarea.value || '').trim());
      generateButton.disabled = !allowPromptMode || !isPromptMode || !hasPromptText;
    };

    async function applyGalleryMode(mode, options = {}) {
      const { initial = false } = options;
      let resolvedMode = mode;
      if (!allowUpload) {
        resolvedMode = 'prompt';
      } else if (!allowPromptMode && mode === 'prompt') {
        resolvedMode = 'upload';
      }
      entry.mode = resolvedMode;
      const isPrompt = resolvedMode === 'prompt';

      fileInput.disabled = !allowUpload || isPrompt;
      if (allowUpload) {
        fileField.classList.toggle('mode-hidden', isPrompt);
      } else {
        fileField.classList.add('mode-hidden');
      }

      if (allowPromptMode) {
        promptField.classList.remove('hidden');
        promptField.classList.toggle('mode-visible', isPrompt);
        promptTextarea.disabled = !isPrompt;
      } else {
        promptField.classList.add('hidden');
        promptTextarea.disabled = true;
      }

      if (isPrompt) {
        if ((!allowUpload && entry.asset) || (allowUpload && entry.asset && !initial)) {
          await deleteStoredAsset(entry.asset);
          entry.asset = null;
        }
        previewImage.src = placeholder;
      } else {
        previewImage.src = pickImageSrc(entry.asset) || placeholder;
      }

      if (allowPromptMode) {
        refreshGalleryGenerateState(isPrompt);
      }

      if (!initial) {
        state.previewBuilt = false;
        onChange?.();
      }
    }

    if (uploadRadio) {
      uploadRadio.addEventListener('change', () => {
        if (uploadRadio.checked) {
          void applyGalleryMode('upload');
        }
      });
      uploadRadio.checked = entry.mode !== 'prompt';
    }

    if (promptRadio) {
      promptRadio.addEventListener('change', () => {
        if (promptRadio.checked) {
          void applyGalleryMode('prompt');
        }
      });
      promptRadio.checked = entry.mode === 'prompt';
    }

    if (!allowPromptMode) {
      promptField.classList.add('hidden');
      promptTextarea.disabled = true;
    }

    void applyGalleryMode(entry.mode, { initial: true });

    container.appendChild(item);
  });

  bindSlotGenerationButtons(state, {
    refreshPreview: onChange,
    form,
    inlinePreviews,
    statusElement,
  });
}
function collectStage1Data(form, state, { strict = false } = {}) {
  const formData = new FormData(form);
  const payload = {
    brand_name: formData.get('brand_name')?.toString().trim() || '',
    agent_name: formData.get('agent_name')?.toString().trim() || '',
    scenario_image: formData.get('scenario_image')?.toString().trim() || '',
    product_name: formData.get('product_name')?.toString().trim() || '',
    title: formData.get('title')?.toString().trim() || '',
    subtitle: formData.get('subtitle')?.toString().trim() || '',
  };

  const features = formData
    .getAll('features')
    .map((feature) => feature.toString().trim())
    .filter((feature) => feature.length > 0);

  payload.features = features;

  const galleryLimit = state.galleryLimit || 4;
  const galleryLabel = state.galleryLabel || MATERIAL_DEFAULT_LABELS.gallery;

  const galleryEntries = state.galleryEntries.slice(0, galleryLimit).map((entry) => ({
    id: entry.id,
    caption: entry.caption.trim(),
    asset: entry.asset,
    mode: entry.mode || 'upload',
    prompt: entry.prompt?.trim() || null,
  }));

  const validGalleryEntries = galleryEntries.filter((entry) =>
    entry.mode === 'prompt' ? Boolean(entry.prompt) : Boolean(entry.asset)
  );

  payload.series_description = validGalleryEntries.length
    ? validGalleryEntries
        .map((entry, index) => `${galleryLabel}${index + 1}：${entry.caption || '系列说明待补充'}`)
        .join(' / ')
    : '';

  payload.brand_logo = state.brandLogo;
  payload.scenario_asset = state.scenario;
  payload.product_asset = state.product;
  payload.gallery_entries = galleryEntries;
  payload.template_id = state.templateId || DEFAULT_STAGE1.template_id;
  payload.template_label = state.templateLabel || '';
  payload.scenario_mode = state.scenarioMode || 'upload';
  payload.product_mode = state.productMode || 'upload';
  const scenarioPromptValue =
    formData.get('scenario_prompt')?.toString().trim() || payload.scenario_image || '';
  const productPromptValue = formData.get('product_prompt')?.toString().trim() || '';
  payload.product_prompt = productPromptValue || null;
  payload.scenario_prompt =
    payload.scenario_mode === 'prompt'
      ? payload.scenario_image
      : scenarioPromptValue || null;
  payload.gallery_label = galleryLabel;
  payload.gallery_limit = galleryLimit;
  payload.gallery_allows_prompt = state.galleryAllowsPrompt !== false;

  if (strict) {
    const missing = [];
    for (const [key, value] of Object.entries(payload)) {
      if (
        [
          'brand_logo',
          'scenario_asset',
          'product_asset',
          'gallery_entries',
          'scenario_mode',
          'product_mode',
          'product_prompt',
          'scenario_prompt',
        ].includes(key)
      ) {
        continue;
      }
      if (typeof value === 'string' && !value) {
        missing.push(key);
      }
    }
    if (payload.features.length < 3) {
      throw new Error('请填写至少 3 条产品功能点。');
    }
    if (galleryLimit > 0 && validGalleryEntries.length < galleryLimit) {
      throw new Error(
        `请准备至少 ${galleryLimit} 个${galleryLabel}（上传或 AI 生成）并填写对应文案。`
      );
    }
    const captionsIncomplete = validGalleryEntries.some((entry) => !entry.caption);
    if (captionsIncomplete) {
      throw new Error(`请为每个${galleryLabel}填写文案说明。`);
    }
    const promptMissing = galleryEntries.some(
      (entry) => entry.mode === 'prompt' && !entry.prompt
    );
    if (promptMissing) {
      throw new Error(`选择 AI 生成的${galleryLabel}需要提供文字描述。`);
    }
    if (missing.length) {
      throw new Error('请完整填写素材输入表单中的必填字段。');
    }
  }

  return payload;
}

async function generateSlotImage(slotType, index, promptText, stage1Data) {
  const apiCandidates = getApiCandidates(apiBaseInput?.value || null);
  if (!apiCandidates.length) {
    throw new Error('未配置后端 API 基址');
  }
  const prompt = (promptText || '').trim();
  if (!prompt) {
    throw new Error('请先填写提示词再生成图片');
  }

  const payload = {
    slot: slotType,
    index: index ?? null,
    prompt,
    template_id: stage1Data?.template_id || stage1Data?.templateId || null,
  };

  const data = await postJsonWithRetry(
    apiCandidates,
    '/api/generate-slot-image',
    payload,
    1
  );

  console.log('[debug] generateSlotImage result', { slotType, index, data });

  if (!data || !data.url) {
    throw new Error('生成图片失败，返回结果缺少 url');
  }

  return data;
}

function bindSlotGenerationButtons(stage1State, options = {}) {
  const { refreshPreview, form, inlinePreviews, statusElement } = options;
  const posterForm = form || document.getElementById('poster-form');
  if (!posterForm) return;

  const scenarioPreview = document.getElementById('scenario_preview');
  const productPreview = document.getElementById('product_preview');

  const getStage1DataSnapshot = () =>
    collectStage1Data(posterForm, stage1State, { strict: false });

  const applyGeneratedAsset = (targetKey, asset, previewEl) => {
    if (!asset) return;
    stage1State[targetKey] = asset;
    const modeKey = targetKey === 'scenario' ? 'scenarioMode' : 'productMode';
    stage1State[modeKey] = 'upload';
    stage1State.previewBuilt = false;

    const inlineKey = `${targetKey}_asset`;
    const inlineEl =
      inlinePreviews?.[inlineKey] ||
      posterForm.querySelector(`[data-inline-preview="${inlineKey}"]`);
    const src = pickImageSrc(asset);
    if (inlineEl && src) inlineEl.src = src;
    if (previewEl && src) previewEl.src = src;

    const uploadRadio = posterForm.querySelector(
      `input[name="${targetKey}_mode"][value="upload"]`
    );
    const promptRadio = posterForm.querySelector(
      `input[name="${targetKey}_mode"][value="prompt"]`
    );
    if (uploadRadio) uploadRadio.checked = true;
    if (promptRadio) promptRadio.checked = false;

    refreshPreview?.();
  };

  const bindButton = (buttonId, slotType, promptSelectors, previewEl) => {
    const button = document.getElementById(buttonId);
    if (!button || button.dataset.bound === 'true') return;
    button.dataset.bound = 'true';

    const promptEl =
      promptSelectors.map((selector) => posterForm.querySelector(selector)).find(Boolean) ||
      null;

    const isPromptMode = () =>
      slotType === 'scenario'
        ? stage1State.scenarioMode === 'prompt'
        : stage1State.productMode === 'prompt';

    const refreshButtonState = () => {
      const promptValue = (promptEl?.value || '').trim();
      button.disabled = !isPromptMode() || !promptValue;
    };

    if (promptEl) {
      promptEl.addEventListener('input', refreshButtonState);
    }

    const modeInputs = posterForm.querySelectorAll(`input[name="${slotType}_mode"]`);
    modeInputs.forEach((input) => input.addEventListener('change', refreshButtonState));

    refreshButtonState();

    button.addEventListener('click', async () => {
      const prompt = promptEl?.value || '';
      if (!isPromptMode()) return;
      try {
        button.disabled = true;
        const snapshot = getStage1DataSnapshot();
        const { url, key } = await generateSlotImage(
          slotType,
          null,
          prompt,
          snapshot
        );
        const asset = buildGeneratedAssetFromUrl(url, key);
        applyGeneratedAsset(slotType === 'scenario' ? 'scenario' : 'product', asset, previewEl);
      } catch (err) {
        console.error(`[${slotType}] generate failed`, err);
        const detail = err?.responseJson?.detail || err?.responseJson;
        const quotaExceeded = err?.status === 429 && detail?.error === 'vertex_quota_exceeded';
        const message = quotaExceeded
          ? '图像生成配额已用尽，请稍后再试，或先上传现有素材。'
          : err?.message || '生成图片失败';
        if (statusElement) {
          setStatus(statusElement, message, 'error');
        } else {
          alert(message);
        }
      } finally {
        refreshButtonState();
      }
    });
  };

  bindButton(
    'btn-generate-scenario',
    'scenario',
    ['[data-role="scenario-positive-prompt"]', '#scenario_prompt', 'textarea[name="scenario_image"]'],
    scenarioPreview
  );

  bindButton(
    'btn-generate-product',
    'product',
    ['[data-role="product-positive-prompt"]', '#product_prompt', 'textarea[name="product_prompt"]'],
    productPreview
  );

  const galleryButtons = document.querySelectorAll('[data-role="gallery-generate"]');
  galleryButtons.forEach((btn) => {
    if (btn.dataset.bound === 'true') return;
    btn.dataset.bound = 'true';
    const index = Number(btn.getAttribute('data-index') || '0');
    btn.addEventListener('click', async () => {
      const promptEl = posterForm.querySelector(
        `[data-role="gallery-prompt"][data-index="${index}"]`
      );
      const prompt = promptEl?.value || '';
      try {
        btn.disabled = true;
        const snapshot = getStage1DataSnapshot();
        const { url, key } = await generateSlotImage('gallery', index, prompt, snapshot);
        if (!Array.isArray(stage1State.galleryEntries)) {
          stage1State.galleryEntries = [];
        }
        if (!stage1State.galleryEntries[index]) {
          stage1State.galleryEntries[index] = {
            id: `gallery-${index}-${Date.now()}`,
            caption: '',
            asset: null,
            prompt: '',
            mode: 'upload',
          };
        }
        stage1State.galleryEntries[index].asset = buildGeneratedAssetFromUrl(url, key);
        stage1State.galleryEntries[index].mode = 'upload';

        const img = posterForm.querySelector(
          `[data-role="gallery-preview"][data-index="${index}"]`
        );
        const src = pickImageSrc(stage1State.galleryEntries[index].asset);
        if (img && src) img.src = src;

        const logoFallback = pickImageSrc(stage1State.brandLogo);
        applySlotImagePreview('gallery', index, src, { logoFallback });
        refreshPreview?.();
      } catch (err) {
        console.error(`[gallery ${index}] generate failed`, err);
        const detail = err?.responseJson?.detail || err?.responseJson;
        const quotaExceeded = err?.status === 429 && detail?.error === 'vertex_quota_exceeded';
        const message =
          quotaExceeded
            ? '图像生成配额已用尽，请稍后再试，或先上传现有素材。'
            : err?.message || `生成小图 ${index + 1} 失败`;
        if (statusElement) {
          setStatus(statusElement, message, 'error');
        } else {
          alert(message);
        }
      } finally {
        btn.disabled = false;
      }
    });
  });
}
function updatePosterPreview(payload, state, elements, layoutStructure, previewContainer) {
  const {
    brandLogo,
    brandName,
    agentName,
    scenarioImage,
    productImage,
    featureList,
    title,
    subtitle,
    gallery,
  } = elements;

  const layoutText = buildLayoutPreview(payload);

  if (layoutStructure) {
    layoutStructure.textContent = layoutText;
  }

  if (previewContainer) {
    previewContainer.classList.remove('hidden');
  }

  const assetSrc = (asset) => {
    if (!asset) return null;
    const candidates = [
      asset.remoteUrl,
      asset.url,
      asset.publicUrl,
      asset.dataUrl,
    ];
    return candidates.find(
      (value) => typeof value === 'string' && (HTTP_URL_RX.test(value) || value.startsWith('data:'))
    ) || null;
  };

  const logoFallback = assetSrc(state.brandLogo) || placeholderImages.brandLogo;

  if (brandLogo) {
    brandLogo.src = assetSrc(payload.brand_logo) || placeholderImages.brandLogo;
  }
  if (brandName) {
    brandName.textContent = payload.brand_name || '品牌名称';
  }
  if (agentName) {
    agentName.textContent = (payload.agent_name || '代理名 / 分销名').toUpperCase();
  }
  if (scenarioImage) {
    scenarioImage.src = assetSrc(payload.scenario_asset) || placeholderImages.scenario;
  }
  if (productImage) {
    productImage.src = assetSrc(payload.product_asset) || placeholderImages.product;
  }
  if (title) {
    title.textContent = payload.title || '标题文案';
  }
  if (subtitle) {
    subtitle.textContent = payload.subtitle || '副标题文案';
  }

  if (featureList) {
    const featuresForPreview = payload.features.length
      ? payload.features
      : DEFAULT_STAGE1.features;
    renderFeatureTags(featureList, featuresForPreview.slice(0, 3));
  }

  if (gallery) {
    gallery.innerHTML = '';
    const limit = state.galleryLimit || 4;
    const entries = state.galleryEntries.slice(0, limit);
    const galleryLabel = state.galleryLabel || MATERIAL_DEFAULT_LABELS.gallery;
    const total = Math.max(entries.length, limit);
    for (let index = 0; index < total; index += 1) {
      const entry = entries[index];
      const figure = document.createElement('figure');
      figure.dataset.galleryIndex = String(index);
      const img = document.createElement('img');
      const caption = document.createElement('figcaption');
      const gallerySrc = assetSrc(entry?.asset) || logoFallback;
      img.src = gallerySrc || getGalleryPlaceholder(index, galleryLabel);
      img.alt = `${galleryLabel} ${index + 1} 预览`;
      caption.textContent = entry?.caption || `${galleryLabel} ${index + 1}`;
      figure.appendChild(img);
      figure.appendChild(caption);
      gallery.appendChild(figure);
    }
  }

  return layoutText;
}

function buildLayoutPreview(payload) {
  const templateLine =
    payload.template_label || payload.template_id || DEFAULT_STAGE1.template_id;
  const logoLine = payload.brand_logo
    ? `已上传品牌 Logo（${payload.brand_name}）`
    : payload.brand_name || '品牌 Logo 待上传';
  const hasScenarioAsset = Boolean(payload.scenario_asset || payload.scenario_key);
  const scenarioLine = payload.scenario_mode === 'prompt'
    ? `AI 生成（描述：${payload.scenario_prompt || payload.scenario_image || '待补充'}）`
    : hasScenarioAsset
    ? `已上传应用场景图（描述：${payload.scenario_image || '待补充'}）`
    : payload.scenario_image || '应用场景描述待补充';
  const hasProductAsset = Boolean(payload.product_asset || payload.product_key);
  const productLine = payload.product_mode === 'prompt'
    ? `AI 生成（${payload.product_prompt || payload.product_name || '描述待补充'}）`
    : hasProductAsset
    ? `已上传 45° 渲染图（${payload.product_name || '主产品'}）`
    : payload.product_name || '主产品名称待补充';
  const galleryLabel = payload.gallery_label || MATERIAL_DEFAULT_LABELS.gallery;
  const galleryLimit = payload.gallery_limit || 4;

  const featuresPreview = (payload.features.length ? payload.features : DEFAULT_STAGE1.features)
    .map((feature, index) => `    - 功能点${index + 1}: ${feature}`)
    .join('\n');

  const galleryEntries = Array.isArray(payload.gallery_entries)
    ? payload.gallery_entries.filter((entry) =>
        entry.mode === 'prompt'
          ? Boolean(entry.prompt)
          : Boolean(entry.asset || entry.key)
      )
    : [];
  const gallerySummary = galleryEntries.length
    ? galleryEntries
        .map((entry, index) =>
          entry.mode === 'prompt'
            ? `    · ${galleryLabel}${index + 1}：AI 生成（${entry.prompt || '描述待补充'}）`
            : `    · ${galleryLabel}${index + 1}：${entry.caption || '系列说明待补充'}`
        )
        .join('\n')
    : `    · ${galleryLabel}待准备（可上传或 AI 生成 ${galleryLimit} 项素材，并附文字说明）。`;

  return `模板锁版\n  · 当前模板：${templateLine}\n\n顶部横条\n  · 品牌 Logo（左上）：${logoLine}\n  · 品牌代理名 / 分销名（右上）：${
    payload.agent_name || '代理名待填写'
  }\n\n左侧区域（约 40% 宽）\n  · 应用场景图：${scenarioLine}\n\n右侧区域（视觉中心）\n  · 主产品 45° 渲染图：${productLine}\n  · 功能点标注：\n${featuresPreview}\n\n中部标题（大号粗体红字）\n  · ${payload.title || '标题文案待补充'}\n\n底部区域（三视图或系列款式）\n${gallerySummary}\n\n角落副标题 / 标语（大号粗体红字）\n  · ${payload.subtitle || '副标题待补充'}\n\n主色建议：黑（功能）、红（标题 / 副标题）、灰 / 银（金属质感）\n背景：浅灰或白色，保持留白与对齐。`;
}

function serialiseStage1Data(payload, state, layoutPreview, previewBuilt) {
  return {
    brand_name: payload.brand_name,
    agent_name: payload.agent_name,
    scenario_image: payload.scenario_image,
    product_name: payload.product_name,
    features: payload.features,
    title: payload.title,
    subtitle: payload.subtitle,
    series_description: payload.series_description,
    scenario_mode: state.scenarioMode || 'upload',
    product_mode: state.productMode || 'upload',
    product_prompt: payload.product_prompt,
    scenario_prompt: payload.scenario_prompt,
    brand_logo: serialiseAssetForStorage(state.brandLogo),
    scenario_asset: serialiseAssetForStorage(state.scenario),
    product_asset: serialiseAssetForStorage(state.product),
    gallery_entries: state.galleryEntries.map((entry) => ({
      id: entry.id,
      caption: entry.caption,
      asset: serialiseAssetForStorage(entry.asset),
      mode: entry.mode || 'upload',
      prompt: entry.prompt || null,
    })),
    template_id: state.templateId || DEFAULT_STAGE1.template_id,
    template_label: state.templateLabel || '',
    gallery_limit: state.galleryLimit || 4,
    gallery_label: state.galleryLabel || MATERIAL_DEFAULT_LABELS.gallery,
    gallery_allows_prompt: state.galleryAllowsPrompt !== false,
    gallery_allows_upload: state.galleryAllowsUpload !== false,
    layout_preview: layoutPreview,
    preview_built: previewBuilt,
  };
}

const FEATURE_TAG_CLASSNAMES = [
  'feature-tag feature-tag--top',
  'feature-tag feature-tag--middle',
  'feature-tag feature-tag--bottom',
];

function renderFeatureTags(target, features) {
  if (!target) return;
  target.innerHTML = '';
  FEATURE_TAG_CLASSNAMES.forEach((className, index) => {
    const li = document.createElement('li');
    li.className = className;
    li.dataset.featureIndex = String(index);
    const span = document.createElement('span');
    const text = features?.[index] || '';
    span.textContent = text;
    if (!text) li.style.display = 'none';
    li.appendChild(span);
    target.appendChild(li);
  });
}

function saveStage1Data(data, options = {}) {
  const { preserveStage2 = false } = options;
  try {
    sessionStorage.setItem(STORAGE_KEYS.stage1, JSON.stringify(data));
  } catch (error) {
    if (isQuotaError(error)) {
      console.warn('sessionStorage 容量不足，正在尝试覆盖旧的环节 1 数据。', error);
      try {
        sessionStorage.removeItem(STORAGE_KEYS.stage1);
        sessionStorage.setItem(STORAGE_KEYS.stage1, JSON.stringify(data));
      } catch (innerError) {
        console.error('无法保存环节 1 数据，已放弃持久化。', innerError);
      }
    } else {
      console.error('保存环节 1 数据失败。', error);
    }
  }
  if (!preserveStage2) {
    const stage2Raw = sessionStorage.getItem(STORAGE_KEYS.stage2);
    if (stage2Raw) {
      try {
        const stage2Meta = JSON.parse(stage2Raw);
        const key = stage2Meta?.poster_image?.storage_key;
        if (key) {
          void assetStore.delete(key);
        }
      } catch (error) {
        console.warn('清理环节 2 缓存时解析失败。', error);
      }
    }
    sessionStorage.removeItem(STORAGE_KEYS.stage2);
  }
}

function loadStage1Data() {
  const raw = sessionStorage.getItem(STORAGE_KEYS.stage1);
  if (!raw) return null;
  try {
    return JSON.parse(raw);
  } catch (error) {
    console.error('Unable to parse stage1 data', error);
    return null;
  }
}
function loadPromptPresets() {
  if (!promptPresetPromise) {
    promptPresetPromise = fetch(assetUrl(PROMPT_PRESETS_PATH))
      .then((response) => {
        if (!response.ok) {
          throw new Error('无法加载提示词预设');
        }
        return response.json();
      })
      .catch((error) => {
        promptPresetPromise = null;
        throw error;
      });
  }
  return promptPresetPromise.then((data) => ({
    presets: data?.presets || {},
    defaultAssignments: data?.defaultAssignments || {},
  }));
}

const PROMPT_SLOT_LABELS = {
  scenario: '场景背景',
  product: '核心产品',
  gallery: '底部系列小图',
};

const PROMPT_SLOT_LABELS_EN = {
  scenario: 'Scenario Background',
  product: 'Hero Product',
  gallery: 'Gallery Thumbnails',
};

function createPromptState(stage1Data, presets) {
  const state = {
    slots: {},
    seed: parseSeed(stage1Data?.prompt_seed),
    lockSeed: Boolean(stage1Data?.prompt_lock_seed),
    variants: clampVariants(Number(stage1Data?.prompt_variants) || DEFAULT_PROMPT_VARIANTS),
  };
  const savedSlots = stage1Data?.prompt_settings || {};
  const presetMap = presets.presets || {};
  const defaults = presets.defaultAssignments || {};
  PROMPT_SLOTS.forEach((slot) => {
    const saved = savedSlots?.[slot] || {};
    const fallbackId = defaults?.[slot] || Object.keys(presetMap)[0] || null;
    const presetId = saved.preset || fallbackId;
    const preset = (presetMap && presetId ? presetMap[presetId] : null) || {};
    state.slots[slot] = {
      preset: presetId,
      positive: saved.positive ?? preset.positive ?? '',
      negative: saved.negative ?? preset.negative ?? '',
      aspect: saved.aspect ?? preset.aspect ?? '',
    };
  });
  return state;
}

function clonePromptState(state) {
  return JSON.parse(JSON.stringify(state || {}));
}

function clampVariants(value) {
  const num = Number.isFinite(value) ? value : Number(value);
  if (!Number.isFinite(num)) return DEFAULT_PROMPT_VARIANTS;
  return Math.min(Math.max(Math.round(num), 1), 3);
}

function parseSeed(raw) {
  if (raw === '' || raw === null || raw === undefined) return null;
  const num = Number(raw);
  if (!Number.isFinite(num) || num < 0) return null;
  return Math.floor(num);
}

function serialisePromptState(state) {
  const payload = {};
  PROMPT_SLOTS.forEach((slot) => {
    const entry = state.slots?.[slot];
    if (!entry) return;
    payload[slot] = {
      preset: entry.preset || null,
      positive: entry.positive || '',
      negative: entry.negative || '',
      aspect: entry.aspect || '',
    };
  });
  return payload;
}

function buildPromptPreviewText(state) {
  const lines = [];
  PROMPT_SLOTS.forEach((slot) => {
    const entry = state.slots?.[slot];
    if (!entry) return;
    lines.push(`【${PROMPT_SLOT_LABELS[slot] || slot}】`);
    if (entry.positive) {
      lines.push(`正向：${entry.positive}`);
    }
    if (entry.negative) {
      lines.push(`负向：${entry.negative}`);
    }
    if (entry.aspect) {
      lines.push(`画幅：${entry.aspect}`);
    }
    lines.push('');
  });
  return lines.join('\n').trim();
}

function renderPromptPreview(state) {
<<<<<<< HEAD
  const promptState = state || stage2State.prompts || {};
  try {
    stage2State.prompts = clonePromptState(promptState);
  } catch (error) {
    stage2State.prompts = promptState || {};
    console.warn('无法拷贝提示词状态，将直接引用原对象', error);
  }

  const container =
    document.getElementById('prompt-preview-text') ||
    document.getElementById('prompt-preview-summary');
  const text = buildPromptPreviewText(promptState || {});
  if (container) {
    container.innerHTML = '';
    if (text) {
      PROMPT_SLOTS.forEach((slot) => {
        const entry = promptState.slots?.[slot];
        if (!entry) return;
        const block = document.createElement('div');
        block.className = 'prompt-preview-slot';
        const title = document.createElement('h5');
        title.textContent = PROMPT_SLOT_LABELS[slot] || slot;
        const body = document.createElement('div');
        body.className = 'prompt-preview-body';
        const lines = [];
        if (entry.positive) lines.push(`正向：${entry.positive}`);
        if (entry.negative) lines.push(`负向：${entry.negative}`);
        if (entry.aspect) lines.push(`画幅：${entry.aspect}`);
        body.textContent = lines.join('\n') || '暂无内容';
        block.appendChild(title);
        block.appendChild(body);
        container.appendChild(block);
      });
    }
    if (!container.children.length) {
      const empty = document.createElement('div');
      empty.className = 'prompt-preview-empty';
      empty.textContent = '当前暂无提示词内容。';
      container.appendChild(empty);
    }
  }
=======
  const previewTextarea = document.getElementById('prompt-preview-text');
  if (!previewTextarea) return;
  const text = buildPromptPreviewText(state || {});
  previewTextarea.value = text || '当前暂无提示词内容。';
>>>>>>> 6a77f82e
}

function buildTemplateDefaultPrompt(stage1Data, templateSpec, presets) {
  if (!templateSpec) return '';

  const lines = [];
  const templateName = templateSpec.name || templateSpec.id || 'Poster Template';
  const version = templateSpec.version ? ` v${templateSpec.version}` : '';
  lines.push(`${templateName}${version}`.trim());

  const width = templateSpec.size?.width;
  const height = templateSpec.size?.height;
  if (width && height) {
    lines.push(`Canvas: ${width} × ${height} px`);
  }

  if (stage1Data?.brand_name) {
    lines.push(`Brand: ${stage1Data.brand_name}`);
  }
  if (stage1Data?.agent_name) {
    lines.push(`Distributor: ${stage1Data.agent_name}`);
  }
  if (stage1Data?.product_name) {
    lines.push(`Product: ${stage1Data.product_name}`);
  }
  if (stage1Data?.title) {
    lines.push(`Headline: ${stage1Data.title}`);
  }
  if (stage1Data?.subtitle) {
    lines.push(`Tagline: ${stage1Data.subtitle}`);
  }
  if (stage1Data?.series_description) {
    lines.push(`Series copy: ${stage1Data.series_description}`);
  }

  const features = Array.isArray(stage1Data?.features)
    ? stage1Data.features.filter(Boolean)
    : [];
  if (features.length) {
    lines.push('Feature highlights:');
    features.forEach((feature, index) => {
      lines.push(`- Feature ${index + 1}: ${feature}`);
    });
  }

  const slotMap = templateSpec.slots || {};
  const presetMap = presets?.presets || {};
  const defaults = presets?.defaultAssignments || {};

  const promptSections = [];
  PROMPT_SLOTS.forEach((slot) => {
    const slotSpec = slotMap[slot];
    if (!slotSpec) return;
    const label = PROMPT_SLOT_LABELS_EN[slot] || slot;
    const guidance = slotSpec.guidance || {};
    const presetId = guidance.preset || defaults[slot] || null;
    const preset = presetId ? presetMap[presetId] || null : null;
    const section = [];
    section.push(`- ${label}: ${presetId || 'N/A'}`);
    if (preset?.positive) {
      section.push(`  • Positive: ${preset.positive}`);
    }
    if (preset?.negative) {
      section.push(`  • Negative: ${preset.negative}`);
    }
    if (preset?.aspect || guidance.aspect) {
      section.push(`  • Aspect: ${preset?.aspect || guidance.aspect}`);
    }
    if (guidance.mode) {
      section.push(`  • Mode: ${guidance.mode}`);
    }
    promptSections.push(section.join('\n'));
  });

  if (promptSections.length) {
    lines.push('');
    lines.push('Template prompt presets:');
    lines.push(promptSections.join('\n'));
  }

  return lines.join('\n').trim();
}

function buildPromptRequest(state) {
  const prompts = {};
  PROMPT_SLOTS.forEach((slot) => {
    const entry = state.slots?.[slot];
    if (!entry) return;
    prompts[slot] = {
      preset: entry.preset || null,
      positive: entry.positive?.trim() || null,
      negative: entry.negative?.trim() || null,
      aspect: entry.aspect || null,
    };
  });
  const variants = clampVariants(state.variants || DEFAULT_PROMPT_VARIANTS);
  const seed = state.lockSeed ? parseSeed(state.seed) : null;
  return { prompts, variants, seed, lockSeed: Boolean(state.lockSeed) };
}

function applyPromptStateToInspector(state, elements, presets) {
  if (!elements) return;
  const presetMap = presets?.presets || {};
  PROMPT_SLOTS.forEach((slot) => {
    const select = elements.selects?.[slot];
    const positive = elements.positives?.[slot];
    const negative = elements.negatives?.[slot];
    const aspectLabel = elements.aspects?.[slot];
    const entry = state.slots?.[slot];
    if (select) {
      select.value = entry?.preset || '';
    }
    if (positive) {
      positive.value = entry?.positive || '';
    }
    if (negative) {
      negative.value = entry?.negative || '';
    }
    if (aspectLabel) {
      const preset = entry?.preset ? presetMap[entry.preset] : null;
      const aspect = entry?.aspect || preset?.aspect || '';
      aspectLabel.textContent = aspect ? `推荐画幅：${aspect}` : '未设置画幅约束';
    }
  });
  if (elements.seedInput) {
    elements.seedInput.value = state.seed ?? '';
    elements.seedInput.disabled = !state.lockSeed;
  }
  if (elements.lockSeedCheckbox) {
    elements.lockSeedCheckbox.checked = Boolean(state.lockSeed);
  }
  if (elements.variantsInput) {
    elements.variantsInput.value = clampVariants(state.variants || DEFAULT_PROMPT_VARIANTS);
  }
}

function populatePresetSelect(select, presets, slot) {
  if (!select) return;
  select.innerHTML = '';
  const presetMap = presets?.presets || {};
  const entries = Object.entries(presetMap);
  if (!entries.length) {
    select.disabled = true;
    const option = document.createElement('option');
    option.value = '';
    option.textContent = '暂无预设';
    select.appendChild(option);
    return;
  }
  entries.forEach(([id, config]) => {
    const option = document.createElement('option');
    option.value = id;
    option.textContent = config?.label || `${slot}：${id}`;
    select.appendChild(option);
  });
}

function persistPromptState(stage1Data, state) {
  stage1Data.prompt_settings = serialisePromptState(state);
  stage1Data.prompt_seed = parseSeed(state.seed);
  stage1Data.prompt_lock_seed = Boolean(state.lockSeed);
  stage1Data.prompt_variants = clampVariants(state.variants || DEFAULT_PROMPT_VARIANTS);
  saveStage1Data(stage1Data, { preserveStage2: true });
}

async function setupPromptInspector(stage1Data, { promptTextarea, statusElement, onStateChange } = {}) {
  const container = document.getElementById('prompt-inspector');
  if (!container) return null;

  let presets;
  try {
    presets = await loadPromptPresets();
  } catch (error) {
    console.error('加载提示词预设失败', error);
    if (statusElement) {
      setStatus(statusElement, '提示词预设加载失败，将使用空白提示词。', 'warning');
    }
    presets = { presets: {}, defaultAssignments: {} };
  }

  const selects = {};
  const positives = {};
  const negatives = {};
  const aspects = {};
  const resets = {};

  PROMPT_SLOTS.forEach((slot) => {
    selects[slot] = container.querySelector(`[data-preset-select="${slot}"]`);
    positives[slot] = container.querySelector(`[data-positive="${slot}"]`);
    negatives[slot] = container.querySelector(`[data-negative="${slot}"]`);
    aspects[slot] = container.querySelector(`[data-aspect="${slot}"]`);
    resets[slot] = container.querySelector(`[data-reset="${slot}"]`);
    populatePresetSelect(selects[slot], presets, slot);
  });

  const seedInput = container.querySelector('#prompt-seed');
  const lockSeedCheckbox = container.querySelector('#prompt-lock-seed');
  const variantsInput = container.querySelector('#prompt-variants');
<<<<<<< HEAD
=======
  const abButton = container.querySelector('#generate-ab');

>>>>>>> 6a77f82e
  const elements = {
    selects,
    positives,
    negatives,
    aspects,
    seedInput,
    lockSeedCheckbox,
    variantsInput,
  };

  const state = createPromptState(stage1Data, presets);
  applyPromptStateToInspector(state, elements, presets);

  const emitStateChange = () => {
    try {
      stage2State.prompts = clonePromptState(state);
    } catch (error) {
      stage2State.prompts = state;
      console.warn('无法保存提示词状态快照', error);
    }
    if (typeof onStateChange === 'function') {
      onStateChange(clonePromptState(state), presets);
    }
    renderPromptPreview(state);
  };

  const persist = () => {
    persistPromptState(stage1Data, state);
    emitStateChange();
  };

  emitStateChange();

  const applyPreset = (slot, presetId) => {
    const preset = presets.presets?.[presetId] || {};
    const entry = state.slots[slot];
    entry.preset = presetId || null;
    if (preset.positive) {
      entry.positive = preset.positive;
    }
    if (preset.negative !== undefined) {
      entry.negative = preset.negative || '';
    }
    if (preset.aspect) {
      entry.aspect = preset.aspect;
    }
    applyPromptStateToInspector(state, elements, presets);
    persist();
  };

  PROMPT_SLOTS.forEach((slot) => {
    const select = selects[slot];
    const positive = positives[slot];
    const negative = negatives[slot];
    const reset = resets[slot];

    if (select) {
      select.addEventListener('change', (event) => {
        applyPreset(slot, event.target.value || null);
      });
    }

    if (positive) {
      positive.addEventListener('input', (event) => {
        state.slots[slot].positive = event.target.value;
        persist();
      });
    }

    if (negative) {
      negative.addEventListener('input', (event) => {
        state.slots[slot].negative = event.target.value;
        persist();
      });
    }

    if (reset) {
      reset.addEventListener('click', () => {
        const presetId = state.slots[slot].preset;
        if (presetId) {
          applyPreset(slot, presetId);
        } else {
          state.slots[slot].positive = '';
          state.slots[slot].negative = '';
          state.slots[slot].aspect = '';
          applyPromptStateToInspector(state, elements, presets);
          persist();
        }
      });
    }
  });

  if (lockSeedCheckbox) {
    lockSeedCheckbox.addEventListener('change', () => {
      state.lockSeed = lockSeedCheckbox.checked;
      if (!state.lockSeed) {
        state.seed = null;
      }
      applyPromptStateToInspector(state, elements, presets);
      persist();
    });
  }

  if (seedInput) {
    seedInput.addEventListener('input', (event) => {
      state.seed = parseSeed(event.target.value);
      persist();
    });
  }

  if (variantsInput) {
    variantsInput.addEventListener('change', (event) => {
      state.variants = clampVariants(Number(event.target.value) || DEFAULT_PROMPT_VARIANTS);
      applyPromptStateToInspector(state, elements, presets);
      persist();
    });
  }

  if (previewButton && promptTextarea) {
  }

  const api = {
    getState: () => clonePromptState(state),
    buildRequest: () => buildPromptRequest(state),
    setVariants(value) {
      state.variants = clampVariants(value);
      applyPromptStateToInspector(state, elements, presets);
      persist();
    },
    setSeed(value, lock) {
      if (typeof lock === 'boolean') {
        state.lockSeed = lock;
      }
      state.seed = parseSeed(value);
      applyPromptStateToInspector(state, elements, presets);
      persist();
    },
    refresh() {
      applyPromptStateToInspector(state, elements, presets);
    },
    presets,
    applyBackend(bundle) {
      if (!bundle) return;
      PROMPT_SLOTS.forEach((slot) => {
        const incoming = bundle?.[slot];
        if (!incoming) return;
        const entry = state.slots[slot];
        if (!entry) return;
        if (incoming.preset !== undefined) {
          entry.preset = incoming.preset || null;
        }
        if (incoming.positive !== undefined) {
          entry.positive = incoming.positive || '';
        }
        if (incoming.negative !== undefined) {
          entry.negative = incoming.negative || '';
        }
        if (incoming.aspect !== undefined) {
          entry.aspect = incoming.aspect || '';
        }
      });
      applyPromptStateToInspector(state, elements, presets);
      persist();
    },
  };

  return api;
}

function initStage2() {
  void (async () => {
    const statusElement = document.getElementById('stage2-status');
    const layoutStructure = document.getElementById('layout-structure-text');
    const posterOutput = document.getElementById('poster-output');
    const aiPreview = document.getElementById('ai-preview');
    const aiSpinner = document.getElementById('ai-spinner');
    const aiPreviewMessage = document.getElementById('ai-preview-message');
    const posterVisual = document.getElementById('poster-visual');
    const posterTemplateImage = document.getElementById('poster-template-image');
    const posterTemplatePlaceholder = document.getElementById('poster-template-placeholder');
    const posterTemplateLink = document.getElementById('poster-template-link');
<<<<<<< HEAD
    const posterGeneratedImage = document.getElementById('poster-variant-b-image');
    const posterGeneratedPlaceholder = document.getElementById('poster-variant-b-placeholder');
=======
    const posterGeneratedImage = document.querySelector('[data-role="vertex-poster-img"]');
    const posterGeneratedPlaceholder = document.querySelector('[data-role="vertex-poster-placeholder"]');
>>>>>>> 6a77f82e
    const promptGroup = document.getElementById('prompt-group');
    const promptBundleGroup = document.getElementById('prompt-bundle-group');
    const emailGroup = document.getElementById('email-group');
    const promptTextarea = document.getElementById('openai-request-prompt');
    const defaultPromptTextarea = document.getElementById('template-default-prompt');
    const promptBundlePre = document.getElementById('prompt-bundle-json');
    const emailTextarea = document.getElementById('generated-email');
    const generateButton = document.getElementById('generate-poster');
    const regenerateButton = document.getElementById('regenerate-poster');
    const nextButton = document.getElementById('to-stage3');
    const overviewList = document.getElementById('stage1-overview');
    const templateSelect = document.getElementById('template-select');
    const templateCanvas = document.getElementById('template-preview-canvas');
    const templateDescription = document.getElementById('template-description');
    const apiBaseInput = document.getElementById('api-base');
    const posterLayout = document.getElementById('posterB-layout');
    const exportPosterButton = document.getElementById('export-poster-b');

    if (!generateButton || !nextButton) {
      return;
    }

    const stage1Data = loadStage1Data();
    if (!stage1Data || !stage1Data.preview_built) {
      setStatus(statusElement, '请先完成环节 1 的素材输入与版式预览。', 'warning');
      generateButton.disabled = true;
      if (regenerateButton) {
        regenerateButton.disabled = true;
      }
      return;
    }

    await hydrateStage1DataAssets(stage1Data);

    lastStage1Data = stage1Data ? structuredClone(stage1Data) : null;
    if (posterLayout) {
      posterLayoutRoot = posterLayout;
    }
    refreshPosterLayoutPreview();
<<<<<<< HEAD
    updateVariantAvailability();
=======
>>>>>>> 6a77f82e

    if (exportPosterButton && posterLayout) {
      exportPosterButton.addEventListener('click', async () => {
        try {
          exportPosterButton.disabled = true;
          const html2canvas = await loadHtml2Canvas();
          if (!posterLayoutRoot || !html2canvas) return;
          const canvas = await html2canvas(posterLayoutRoot, {
            backgroundColor: '#ffffff',
            scale: 2,
          });
          const dataUrl = canvas.toDataURL('image/png');
          const link = document.createElement('a');
          link.download = 'poster-b.png';
          link.href = dataUrl;
          link.click();
        } catch (error) {
          console.error('导出预览失败', error);
          alert('导出预览失败，请稍后重试。');
        } finally {
          exportPosterButton.disabled = false;
        }
      });
    }

    let promptManager = null;
    let currentTemplateAssets = null;
    let latestPromptState = null;
    let promptPresets = null;
    let activeTemplatePoster = null;

    const templatePlaceholderDefault =
      posterTemplatePlaceholder?.textContent?.trim() || '后台尚未上传模板海报。';
    const generatedPlaceholderDefault =
      posterGeneratedPlaceholder?.textContent?.trim() || '生成结果将在此展示。';

    const templateState = {
      loaded: false,
      poster: null,
      variantA: null,
      variantB: null,
    };

    const normalisePosterRecord = (poster) => {
      if (!poster) return null;
      const source = getPosterImageSource(poster);
      if (!source) return null;
      const filename =
        typeof poster.filename === 'string' && poster.filename.trim()
          ? poster.filename.trim()
          : `${stage1Data.template_id || 'template'}-poster-a`;
      const mediaType =
        typeof poster.media_type === 'string' && poster.media_type
          ? poster.media_type
          : inferImageMediaType(source) || 'image/png';
      const width = typeof poster.width === 'number' ? poster.width : null;
      const height = typeof poster.height === 'number' ? poster.height : null;
      const normalizedUrl = HTTP_URL_RX.test(source) ? source : null;
      const normalizedDataUrl = source.startsWith('data:') ? source : null;
      return {
        filename,
        media_type: mediaType,
        width,
        height,
        key: typeof poster.key === 'string' ? poster.key : null,
        url: normalizedUrl,
        data_url:
          normalizedDataUrl ||
          (typeof poster.data_url === 'string' ? poster.data_url : null),
      };
    };

    const computeTemplatePoster = () => {
      const uploadedPoster = normalisePosterRecord(templateState.poster);
      if (uploadedPoster) {
        return uploadedPoster;
      }

      const templateImage = currentTemplateAssets?.image || null;
      const entryPreview = currentTemplateAssets?.entry?.preview || null;
      const fallbackSrc =
        templateImage?.currentSrc ||
        templateImage?.src ||
        (entryPreview
          ? App.utils.assetUrl?.(`templates/${entryPreview}`) ||
            `templates/${entryPreview}`
          : null);

      if (!fallbackSrc) {
        return null;
      }

      const width =
        typeof templateImage?.naturalWidth === 'number' && templateImage.naturalWidth > 0
          ? templateImage.naturalWidth
          : typeof templateImage?.width === 'number'
          ? templateImage.width
          : null;
      const height =
        typeof templateImage?.naturalHeight === 'number' && templateImage.naturalHeight > 0
          ? templateImage.naturalHeight
          : typeof templateImage?.height === 'number'
          ? templateImage.height
          : null;

      return {
        filename: `${stage1Data.template_id || 'template'}-poster-a`,
        media_type: inferImageMediaType(fallbackSrc) || 'image/png',
        width,
        height,
        url: fallbackSrc,
        data_url: null,
      };
    };

    const updateTemplatePosterDisplay = (message) => {
      const poster = computeTemplatePoster();
      activeTemplatePoster = poster ? { ...poster } : null;
      const displayMessage = message || templatePlaceholderDefault;
      if (
        poster &&
        posterTemplateImage &&
        assignPosterImage(
          posterTemplateImage,
          poster,
          `${stage1Data.product_name || '模板'} 默认模板海报`
        )
      ) {
        posterTemplateImage.classList.remove('hidden');
        if (posterTemplatePlaceholder) {
          posterTemplatePlaceholder.textContent = templatePlaceholderDefault;
          posterTemplatePlaceholder.classList.add('hidden');
        }
      } else {
        if (posterTemplateImage) {
          posterTemplateImage.classList.add('hidden');
          posterTemplateImage.removeAttribute('src');
        }
        if (posterTemplatePlaceholder) {
          posterTemplatePlaceholder.textContent = displayMessage;
          posterTemplatePlaceholder.classList.remove('hidden');
        }
      }
      if (posterTemplateLink) {
        const linkSrc = poster ? getPosterImageSource(poster) : null;
        if (linkSrc) {
          posterTemplateLink.href = linkSrc;
          posterTemplateLink.classList.remove('hidden');
        } else {
          posterTemplateLink.classList.add('hidden');
          posterTemplateLink.removeAttribute('href');
        }
      }
    };

    const loadTemplatePosters = async ({ silent = false, force = false } = {}) => {
      if (!force && templateState.loaded) {
        return Boolean(templateState.poster);
      }

      const candidates = getApiCandidates();
      if (!candidates.length) {
        templateState.loaded = false;
        templateState.poster = null;
        templateState.variantA = null;
        templateState.variantB = null;
        updateTemplatePosterDisplay('请先填写后端 API 地址以加载模板海报。');
        if (!silent) {
          setStatus(statusElement, '请先填写后端 API 地址以加载模板海报。', 'info');
        }
        return false;
      }

      try {
        await warmUp(candidates);
      } catch (error) {
        console.warn('模板海报 warm up 失败', error);
      }

      for (const base of candidates) {
        const url = joinBasePath(base, '/api/template-posters');
        if (!url) continue;
        try {
          const response = await fetch(url, {
            method: 'GET',
            headers: { Accept: 'application/json' },
            mode: 'cors',
            cache: 'no-store',
            credentials: 'omit',
          });
          if (!response.ok) {
            continue;
          }
          const payload = await response.json().catch(() => ({ posters: [] }));
          const posters = Array.isArray(payload?.posters) ? payload.posters : [];
          const variantA = posters.find((item) => item?.slot === 'variant_a')?.poster || null;
          const variantB = posters.find((item) => item?.slot === 'variant_b')?.poster || null;
          templateState.poster = variantA;
          templateState.variantA = variantA;
          templateState.variantB = variantB;
          templateState.loaded = true;
          updateTemplatePosterDisplay();
          if (!silent) {
            setStatus(statusElement, '模板海报已同步。', 'success');
          }
          return Boolean(variantA);
        } catch (error) {
          console.warn('加载模板海报失败', base, error);
        }
      }

      if (!templateState.poster) {
        updateTemplatePosterDisplay('无法加载模板海报，请稍后重试。');
      }
      if (!silent) {
        setStatus(statusElement, '模板海报加载失败，请稍后重试。', 'warning');
      }
      templateState.loaded = false;
      templateState.variantA = null;
      templateState.variantB = null;
      return false;
    };

    void loadTemplatePosters({ silent: true, force: true });

    const updatePromptPanels = (options = {}) => {
      const spec = options.spec || currentTemplateAssets?.spec || null;
      const presetsSource =
        options.presets || promptPresets || promptManager?.presets || { presets: {}, defaultAssignments: {} };

      if (defaultPromptTextarea) {
        const englishPrompt = buildTemplateDefaultPrompt(stage1Data, spec, presetsSource);
        defaultPromptTextarea.value = englishPrompt || '';
      }

      if (promptBundlePre && promptBundleGroup) {
        let bundleData = options.bundle || null;
        if (!bundleData) {
          const requestPrompts = promptManager?.buildRequest?.()?.prompts || null;
          if (requestPrompts && Object.keys(requestPrompts).length) {
            bundleData = requestPrompts;
          } else if (latestPromptState?.slots) {
            bundleData = serialisePromptState(latestPromptState);
          }
        }

        let bundleText = '';
        if (bundleData) {
          if (typeof bundleData === 'string') {
            bundleText = bundleData;
          } else if (typeof bundleData === 'object') {
            const keys = Object.keys(bundleData);
            if (keys.length) {
              bundleText = JSON.stringify(bundleData, null, 2);
            }
          }
        }

        if (bundleText) {
          promptBundlePre.value = bundleText;
          promptBundleGroup.classList.remove('hidden');
        } else {
          promptBundlePre.value = '';
          promptBundleGroup.classList.add('hidden');
        }
      }
    };
    const runGeneration = (extra = {}) => {
      const currentRequest = promptManager?.buildRequest?.();
      if (currentRequest?.prompts) {
        updatePromptPanels({ bundle: currentRequest.prompts });
      } else {
        updatePromptPanels();
      }

      const execute = async () => {
        await loadTemplatePosters({ silent: true, force: true });
        updateTemplatePosterDisplay();
        const fallbackPoster = activeTemplatePoster
          ? { ...activeTemplatePoster }
          : null;
        return triggerGeneration({
          stage1Data,
          statusElement,
          layoutStructure,
          posterOutput,
          aiPreview,
          aiSpinner,
          aiPreviewMessage,
          posterVisual,
          generatedImage: posterGeneratedImage,
          templatePoster: fallbackPoster,
          generatedPlaceholder: posterGeneratedPlaceholder,
          generatedPlaceholderDefault,
          promptGroup,
          promptBundleGroup,
          promptBundlePre,
          emailGroup,
          promptTextarea,
          emailTextarea,
          generateButton,
          regenerateButton,
          nextButton,
          promptManager,
          updatePromptPanels,
          forceVariants: extra.forceVariants ?? 1,
          ...extra,
        });
      };

      return execute().catch((error) => console.error(error));
    };

    const needsTemplatePersist = !('template_id' in stage1Data);
    stage1Data.template_id = stage1Data.template_id || DEFAULT_STAGE1.template_id;
    if (needsTemplatePersist) {
      stage1Data.layout_preview = buildLayoutPreview(stage1Data);
      if (layoutStructure) {
        layoutStructure.textContent = stage1Data.layout_preview;
      }
      saveStage1Data(stage1Data);
    }
    let currentTemplateId = stage1Data.template_id;

    if (layoutStructure && stage1Data.layout_preview) {
      layoutStructure.textContent = stage1Data.layout_preview;
    }

    let templateRegistry = [];

<<<<<<< HEAD
=======
    const handleABTest = () => {
      if (!posterGenerationState.posterUrl) {
        alert('请先点击“生成海报与文案”，成功生成一版海报后，再进行 A/B 对比。');
        return;
      }

      const templateImgEl = document.querySelector("[data-role='template-preview-image']") || null;
      const baseline = templateImgEl
        ? {
            url: templateImgEl.src,
            width:
              typeof templateImgEl.naturalWidth === 'number' && templateImgEl.naturalWidth > 0
                ? templateImgEl.naturalWidth
                : templateImgEl.width || 0,
            height:
              typeof templateImgEl.naturalHeight === 'number' && templateImgEl.naturalHeight > 0
                ? templateImgEl.naturalHeight
                : templateImgEl.height || 0,
          }
        : activeTemplatePoster
        ? {
            url: getPosterImageSource(activeTemplatePoster),
            width: activeTemplatePoster.width || 0,
            height: activeTemplatePoster.height || 0,
          }
        : null;

      const generated = {
        url: posterGenerationState.posterUrl,
        width: posterGenerationState.rawResult?.poster_image?.width || 0,
        height: posterGenerationState.rawResult?.poster_image?.height || 0,
      };

      openABModal?.(baseline, generated) ||
        alert('已准备好最新生成结果，可在右侧预览卡片查看。');
    };

>>>>>>> 6a77f82e
    promptManager = await setupPromptInspector(stage1Data, {
      promptTextarea,
      statusElement,
      onStateChange: (stateSnapshot, presets) => {
        latestPromptState = stateSnapshot || latestPromptState;
        if (presets) {
          promptPresets = presets;
        }
        updatePromptPanels();
      },
    });

    if (promptManager) {
      promptPresets = promptManager.presets || promptPresets;
      latestPromptState = promptManager.getState?.() || latestPromptState;
      updatePromptPanels();
    }

    const updateSummary = () => {
      const templateId = stage1Data.template_id || DEFAULT_STAGE1.template_id;
      const entry = templateRegistry.find((item) => item.id === templateId);
      const label = entry?.name || stage1Data.template_label || null;
      populateStage1Summary(stage1Data, overviewList, label);
    };

    updateSummary();

    async function refreshTemplatePreview(templateId) {
      if (!templateCanvas) return;
      try {
        const assets = await App.utils.ensureTemplateAssets(templateId);
        currentTemplateAssets = assets;
        if (templateDescription) {
          templateDescription.textContent = assets.entry?.description || '';
        }
        const previewAssets = await prepareTemplatePreviewAssets(stage1Data);
        drawTemplatePreview(templateCanvas, assets, stage1Data, previewAssets);
        updatePromptPanels({ spec: assets.spec });
        updateTemplatePosterDisplay();
      } catch (error) {
        console.error(error);
        currentTemplateAssets = null;
        updatePromptPanels();
        if (templateDescription) {
          templateDescription.textContent = '';
        }
        const ctx = templateCanvas?.getContext?.('2d');
        if (ctx && templateCanvas) {
          ctx.clearRect(0, 0, templateCanvas.width, templateCanvas.height);
          ctx.fillStyle = '#f4f5f7';
          ctx.fillRect(0, 0, templateCanvas.width, templateCanvas.height);
          ctx.fillStyle = '#6b7280';
          ctx.font = '16px "Noto Sans SC", "Microsoft YaHei", sans-serif';
          ctx.fillText('模板预览加载失败', 40, 40);
        }
        updateTemplatePosterDisplay('模板预览加载失败');
      }
    }

    if (templateSelect && templateCanvas) {
      try {
        templateRegistry = await App.utils.loadTemplateRegistry();
        templateSelect.innerHTML = '';
        templateRegistry.forEach((entry) => {
          const option = document.createElement('option');
          option.value = entry.id;
          option.textContent = entry.name;
          templateSelect.appendChild(option);
        });
        const activeEntry = templateRegistry.find((entry) => entry.id === currentTemplateId);
        if (!activeEntry && templateRegistry[0]) {
          const fallbackEntry = templateRegistry[0];
          currentTemplateId = fallbackEntry.id;
          stage1Data.template_id = fallbackEntry.id;
          stage1Data.template_label = fallbackEntry.name || '';
          stage1Data.layout_preview = buildLayoutPreview(stage1Data);
          if (layoutStructure) {
            layoutStructure.textContent = stage1Data.layout_preview;
          }
          saveStage1Data(stage1Data);
        } else if (activeEntry) {
          const label = activeEntry.name || '';
          if (stage1Data.template_label !== label) {
            stage1Data.template_label = label;
            stage1Data.layout_preview = buildLayoutPreview(stage1Data);
            if (layoutStructure) {
              layoutStructure.textContent = stage1Data.layout_preview;
            }
            saveStage1Data(stage1Data, { preserveStage2: true });
          }
        }
        templateSelect.value = currentTemplateId;
        templateSelect.disabled = true;
        templateSelect.title = '模板已在环节 1 中选定，可返回修改';
        await refreshTemplatePreview(currentTemplateId);
        updateSummary();
      } catch (error) {
        console.error(error);
        setStatus(statusElement, '模板清单加载失败，请检查 templates/ 目录。', 'warning');
      }
    }

    if (templateSelect) {
      templateSelect.addEventListener('change', async (event) => {
        const value = event.target.value || DEFAULT_STAGE1.template_id;
        currentTemplateId = value;
        stage1Data.template_id = value;
        const entry = templateRegistry.find((item) => item.id === value);
        stage1Data.template_label = entry?.name || '';
        stage1Data.layout_preview = buildLayoutPreview(stage1Data);
        if (layoutStructure) {
          layoutStructure.textContent = stage1Data.layout_preview;
        }
        saveStage1Data(stage1Data, { preserveStage2: true });
        updateSummary();
        await refreshTemplatePreview(value);
        setStatus(statusElement, '模板已切换，请重新生成海报以应用新布局。', 'info');
      });
    }

    if (apiBaseInput) {
      apiBaseInput.addEventListener('change', () => {
        templateState.loaded = false;
        templateState.poster = null;
        updateTemplatePosterDisplay('正在重新加载模板海报…');
        void loadTemplatePosters({ silent: true, force: true });
      });
    }

    generateButton.addEventListener('click', () => {
      runGeneration();
    });

    if (regenerateButton) {
      regenerateButton.addEventListener('click', () => {
        runGeneration();
      });
    }

    nextButton.addEventListener('click', async () => {
      const stored = await loadStage2Result();
      if (!stored || !(stored.poster_image || stored.poster_url)) {
        setStatus(statusElement, '请先完成海报生成，再前往环节 3。', 'warning');
        return;
      }
      persistPosterAttachmentSelection(stored);
      window.location.href = 'stage3.html';
    });
  })();
}
function populateStage1Summary(stage1Data, overviewList, templateName) {
  if (!overviewList) return;
  overviewList.innerHTML = '';

  const entries = [
    [
      '模板',
      templateName || stage1Data.template_id || DEFAULT_STAGE1.template_id,
    ],
    ['品牌 / 代理', `${stage1Data.brand_name} ｜ ${stage1Data.agent_name}`],
    ['主产品名称', stage1Data.product_name],
    [
      '功能点',
      (stage1Data.features || [])
        .map((feature, index) => `${index + 1}. ${feature}`)
        .join('\n'),
    ],
    ['标题', stage1Data.title],
    ['副标题', stage1Data.subtitle],
    [
      stage1Data.gallery_label || '底部产品',
      (() => {
        const galleryLimit = stage1Data.gallery_limit || 0;
        const galleryCount =
          stage1Data.gallery_entries?.filter((entry) =>
            entry.mode === 'prompt' ? Boolean(entry.prompt) : Boolean(entry.asset)
          ).length || 0;
        if (galleryLimit > 0) {
          return `${galleryCount} / ${galleryLimit} 项素材`;
        }
        return `${galleryCount} 项素材`;
      })(),
    ],
  ];

  entries.forEach(([term, description]) => {
    const dt = document.createElement('dt');
    dt.textContent = term;
    const dd = document.createElement('dd');
    dd.textContent = description;
    overviewList.appendChild(dt);
    overviewList.appendChild(dd);
  });
}

// ……前文保持不变

function toPromptString(value) {
  if (value == null) return '';
  if (typeof value === 'string') return value.trim();
  if (typeof value.text === 'string') return value.text.trim();
  if (typeof value.prompt === 'string') return value.prompt.trim();
  if (typeof value.positive === 'string') return value.positive.trim();
  if (typeof value.preset === 'string' && typeof value.aspect === 'string') {
    const preset = value.preset.trim();
    const aspect = value.aspect.trim();
    if (preset && aspect) return `${preset} (aspect ${aspect})`;
  }
  if (typeof value.preset === 'string') return value.preset.trim();
  try {
    return JSON.stringify(value);
  } catch (error) {
    console.warn('[toPromptString] fallback stringify failed', error);
    return String(value);
  }
}

function buildPromptBundleStrings(prompts = {}) {
  return {
    scenario: toPromptString(prompts.scenario),
    product: toPromptString(prompts.product),
    gallery: toPromptString(prompts.gallery),
  };
}

function renderPosterResult(result) {
  const poster = result?.poster || {};
  const galleryImages = poster.gallery_images || result?.gallery_images || [];
  const posterRoot = document.getElementById('poster-b-root');
  const posterImg =
    document.getElementById('poster-image') ||
    document.getElementById('vertex-poster-preview-img');
  const scenarioImg =
    document.querySelector('[data-role="poster-b-scenario"]') ||
    document.getElementById('scenario-image');
  const productImg =
    document.querySelector('[data-role="poster-b-product"]') ||
    document.getElementById('product-image');
  const posterPlaceholder = document.querySelector('[data-role="vertex-poster-placeholder"]');

  const brandName = poster.brand_name || lastStage1Data?.brand_name || '';
  const agentName = poster.agent_name || lastStage1Data?.agent_name || '';
  const title = poster.title || lastStage1Data?.title || '';
  const subtitle = poster.subtitle || lastStage1Data?.subtitle || '';

  const logoSrc =
    pickImageSrc(poster.brand_logo) ||
    (lastStage1Data && pickImageSrc(lastStage1Data.brand_logo));

  const logoEl = document.getElementById('poster-b-brand-logo');
  if (logoEl && logoSrc) {
    logoEl.src = logoSrc;
  }

  const brandNameEl = document.querySelector('#poster-b-root [data-bind="brand_name"]');
  const agentNameEl = document.querySelector('#poster-b-root [data-bind="agent_name"]');
  const titleEl = document.querySelector('#poster-b-root [data-bind="title"]');
  const subtitleEl = document.querySelector('#poster-b-root [data-bind="subtitle"]');

  if (brandNameEl) brandNameEl.textContent = brandName;
  if (agentNameEl) agentNameEl.textContent = agentName;
  if (titleEl) titleEl.textContent = title;
  if (subtitleEl) subtitleEl.textContent = subtitle;

  const scenarioSrc =
    pickImageSrc(poster.scenario_image) || pickImageSrc(result?.scenario_image);

  if (scenarioSrc && scenarioImg) {
    scenarioImg.src = scenarioSrc;
  }

  const productSrc =
    pickImageSrc(poster.product_image) || pickImageSrc(result?.product_image);

  if (productSrc && productImg) {
    productImg.src = productSrc;
  }

  const galleryEls = document.querySelectorAll('[data-role="poster-b-gallery"]');
  galleryEls.forEach((slot, index) => {
    const src = pickImageSrc(galleryImages[index]);
    if (src) {
      slot.src = src;
    }
  });

  const posterSrc =
    result?.poster_url || pickImageSrc(poster.poster_image) || pickImageSrc(result?.poster_image);

  if (posterSrc) {
    if (posterImg) {
      posterImg.src = posterSrc;
      if (posterImg.classList?.contains('hidden')) {
        posterImg.classList.remove('hidden');
      }
      if (posterImg.style) {
        posterImg.style.display = 'block';
      }
    }

    const hiddenUrlInput = document.getElementById('vertex-poster-url');
    if (hiddenUrlInput) {
      hiddenUrlInput.value = posterSrc;
    }

    try {
      sessionStorage.setItem('latestPosterUrl', posterSrc);
    } catch (e) {
      console.warn('failed to cache latestPosterUrl', e);
    }
  }

  const hasVisuals = Boolean(posterSrc || scenarioSrc || productSrc || galleryImages.length);
  if (posterRoot && hasVisuals) {
    posterRoot.classList.remove('hidden');
  }
  if (posterPlaceholder?.classList && hasVisuals) {
    posterPlaceholder.classList.add('hidden');
  }

  return posterSrc || null;
}

function extractVertexPosterUrl(result) {
  if (!result) return null;

  if (typeof result.poster_url === 'string' && result.poster_url.length > 0) {
    return result.poster_url;
  }

  if (Array.isArray(result.results) && result.results.length > 0) {
    const candidate = result.results.find((entry) => entry && entry.url) || result.results[0];
    if (candidate && typeof candidate.url === 'string' && candidate.url.length > 0) {
      return candidate.url;
    }
  }

  if (Array.isArray(result.gallery_images) && result.gallery_images.length > 0) {
    const candidate =
      result.gallery_images.find((entry) => entry && entry.url) || result.gallery_images[0];
    if (candidate && typeof candidate.url === 'string' && candidate.url.length > 0) {
      return candidate.url;
    }
  }

  if (
    result.gallery_images &&
    Array.isArray(result.gallery_images.results) &&
    result.gallery_images.results.length > 0
  ) {
    const candidate =
      result.gallery_images.results.find((entry) => entry && entry.url) ||
      result.gallery_images.results[0];
    if (candidate && typeof candidate.url === 'string' && candidate.url.length > 0) {
      return candidate.url;
    }
  }

  return null;
}

function renderPosterResult() {
  const root = document.getElementById('poster-result');
  if (!root) return;

  const { poster, assets } = stage2State;

  const logoImg = document.getElementById('poster-result-brand-logo');
  if (logoImg) {
    const logoSrc = assets.brand_logo_url || '';
    if (logoSrc) {
      logoImg.src = logoSrc;
      logoImg.style.display = 'block';
    } else {
      logoImg.removeAttribute('src');
      logoImg.style.display = 'none';
    }
  }

  const brandNameEl = document.getElementById('poster-result-brand-name');
  const agentNameEl = document.getElementById('poster-result-agent-name');
  if (brandNameEl) brandNameEl.textContent = poster.brand_name || '';
  if (agentNameEl) agentNameEl.textContent = poster.agent_name || '';

  const scenarioImg = document.getElementById('poster-result-scenario-image');
  if (scenarioImg) {
    const src = assets.scenario_url || '';
    if (src) {
      scenarioImg.src = src;
    } else {
      scenarioImg.removeAttribute('src');
    }
  }

  const productImg = document.getElementById('poster-result-product-image');
  if (productImg) {
    const src = assets.product_url || '';
    if (src) {
      productImg.src = src;
    } else {
      productImg.removeAttribute('src');
    }
  }

  const featureList = document.getElementById('poster-result-feature-list');
  if (featureList) {
    renderFeatureTags(featureList, (poster.features || []).slice(0, 3));
  }

  const gallerySlots = root.querySelectorAll('.poster-gallery-slot');
  const logoFallback = assets.brand_logo_url || poster.brand_logo_url || '';
  gallerySlots.forEach((slot, index) => {
    const img = slot.querySelector('img');
    const captionEl = slot.querySelector('.slot-caption');
    const src = assets.gallery_urls?.[index] || logoFallback || '';
    if (img) {
      if (src) {
        img.src = src;
        img.style.visibility = 'visible';
      } else {
        img.removeAttribute('src');
        img.style.visibility = 'hidden';
      }
    }
    if (captionEl) {
      const series = poster.series?.[index];
      captionEl.textContent = (series && series.name) || '';
    }
  });

  const taglineEl = document.getElementById('poster-result-tagline');
  if (taglineEl) {
    taglineEl.textContent = poster.tagline || '';
  }
}

function updateVariantAvailability() {
  const radioB = document.querySelector('input[name="posterAttachmentVariant"][value="B"]');
  const radioA = document.querySelector('input[name="posterAttachmentVariant"][value="A"]');
<<<<<<< HEAD
  const note = document.getElementById('ab-variant-b-hint');
=======
  const note = document.getElementById('variant-b-note');
>>>>>>> 6a77f82e
  const hasPosterB = Boolean(stage2State.assets.poster_url);
  if (radioB) {
    radioB.disabled = !hasPosterB;
    if (!hasPosterB && radioB.checked && radioA) {
      radioA.checked = true;
    }
  }
  if (note) {
<<<<<<< HEAD
    note.textContent = hasPosterB ? '' : '当前没有 B 版海报，默认使用 A 版附件。';
=======
    note.classList.toggle('hidden', hasPosterB);
>>>>>>> 6a77f82e
  }
}

function renderPosterVariantB() {
  const url = stage2State.assets.poster_url || '';
<<<<<<< HEAD
  const img = document.getElementById('poster-variant-b-image');
  const placeholder = document.getElementById('poster-variant-b-placeholder');
=======
  const img = document.getElementById('vertex-poster-preview-img');
  const placeholder = document.getElementById('vertex-poster-placeholder');
>>>>>>> 6a77f82e
  if (img) {
    if (url) {
      img.src = url;
      img.style.display = 'block';
<<<<<<< HEAD
    } else {
      img.removeAttribute('src');
      img.style.display = 'none';
=======
      img.classList.remove('hidden');
    } else {
      img.removeAttribute('src');
      img.style.display = 'none';
      img.classList.add('hidden');
>>>>>>> 6a77f82e
    }
  }
  if (placeholder) {
    placeholder.classList.toggle('hidden', Boolean(url));
  }
  updateVariantAvailability();
}

function getSelectedPosterVariant() {
  const checked = document.querySelector('input[name="posterAttachmentVariant"]:checked');
  return checked?.value === 'B' ? 'B' : 'A';
}

function persistPosterAttachmentSelection(stage2Result) {
  const variantChoice = getSelectedPosterVariant();
  const attachmentFromStage2 = stage2Result || {};
<<<<<<< HEAD
  const urlA =
    pickImageSrc(attachmentFromStage2.poster_image) ||
    pickImageSrc(attachmentFromStage2.template_poster) ||
    stage2State.assets.poster_url ||
    posterGenerationState.posterUrl ||
    null;

  const urlB = stage2State.assets.poster_url || attachmentFromStage2.poster_url || null;

  let variant = variantChoice;
  let attachmentUrl = urlA;
  let attachmentName = 'poster_A.png';

  if (variantChoice === 'B' && urlB) {
    variant = 'B';
    attachmentUrl = urlB;
    attachmentName = 'poster_B.png';
  }

  if (!attachmentUrl) {
    variant = 'A';
    attachmentUrl = urlA || urlB || '';
    attachmentName = 'poster_A.png';
  }

=======
  let variant = variantChoice;
  let attachmentUrl = null;

  if (variant === 'B') {
    attachmentUrl = stage2State.assets.poster_url || attachmentFromStage2.poster_url || null;
    if (!attachmentUrl && attachmentFromStage2.poster_image) {
      attachmentUrl = pickImageSrc(attachmentFromStage2.poster_image);
    }
    if (!attachmentUrl) {
      variant = 'A';
    }
  }

  if (variant === 'A') {
    attachmentUrl = pickImageSrc(attachmentFromStage2.poster_image) || stage2State.assets.poster_url || null;
  }

  const attachmentName = variant === 'B' ? 'poster_B.png' : 'poster_A.png';

>>>>>>> 6a77f82e
  try {
    localStorage.setItem(ATTACHMENT_STORAGE_KEYS.variant, variant);
    localStorage.setItem(ATTACHMENT_STORAGE_KEYS.url, attachmentUrl || '');
    localStorage.setItem(ATTACHMENT_STORAGE_KEYS.name, attachmentName);
  } catch (error) {
    console.warn('无法保存附件选择', error);
  }

  return { variant, attachmentUrl, attachmentName };
}

function applyVertexPosterResult(data) {
  console.log('[triggerGeneration] applyVertexPosterResult', data);

  const slotSummary = summariseGenerationSlots(data);
  console.info('[triggerGeneration] slot assets', slotSummary);

  surfaceSlotWarnings(slotSummary);

  stage2State.vertex.lastResponse = data || null;
  const assets = stage2State.assets;

  if (data?.scenario_image?.url) {
    assets.scenario_url = data.scenario_image.url;
  }
  if (data?.product_image?.url) {
    assets.product_url = data.product_image.url;
  }
  if (Array.isArray(data?.gallery_images)) {
    assets.gallery_urls = data.gallery_images
      .map((entry) => pickImageSrc(entry))
      .filter(Boolean);
  }

  const posterUrl = extractVertexPosterUrl(data);
  if (posterUrl) {
    const hiddenUrlInput = document.getElementById('vertex-poster-url');
    if (hiddenUrlInput) hiddenUrlInput.value = posterUrl;
    posterGenerationState.posterUrl = posterUrl;
    assets.poster_url = posterUrl;
    try {
      sessionStorage.setItem('latestPosterUrl', posterUrl);
    } catch (e) {
      console.warn('无法写 latestPosterUrl', e);
    }
  }

  renderPosterResult();
  renderPosterVariantB();
}

function formatPosterGenerationError(error) {
  const rawDetail = error?.responseJson?.detail ?? error?.responseJson ?? null;

  if (Array.isArray(rawDetail)) {
    const first = rawDetail.find((entry) => entry?.msg || entry?.message);
    if (first?.msg) return first.msg;
    if (first?.message) return first.message;
  }

  if (rawDetail && typeof rawDetail === 'object') {
    if (typeof rawDetail.message === 'string') return rawDetail.message;
    if (typeof rawDetail.error === 'string') return rawDetail.error;
  }

  if (typeof rawDetail === 'string') {
    return rawDetail;
  }

  return error?.message || '生成失败';
}

// ------- 直接替换：triggerGeneration 主流程（含双形态自适应） -------
async function triggerGeneration(opts) {
  const {
    stage1Data, statusElement,
    posterOutput, aiPreview, aiSpinner, aiPreviewMessage,
    posterVisual,
    generatedImage = null,
    generatedPlaceholder,
    generatedPlaceholderDefault = '生成结果将在此展示。',
    templatePoster = null,
    promptBundleGroup,
    promptBundlePre,
    promptGroup, emailGroup, promptTextarea, emailTextarea,
    generateButton, regenerateButton, nextButton,
    promptManager, updatePromptPanels,
    forceVariants = null, abTest = false,
  } = opts;

  try {
    lastStage1Data = stage1Data ? structuredClone(stage1Data) : null;
  } catch (error) {
    try {
      lastStage1Data = stage1Data ? JSON.parse(JSON.stringify(stage1Data)) : null;
    } catch {
      lastStage1Data = stage1Data || null;
    }
    console.warn('[triggerGeneration] unable to deep copy stage1Data, using fallback reference', error);
  }

  stage2State.poster = {
    brand_name: stage1Data.brand_name || '',
    agent_name: stage1Data.agent_name || '',
    headline: stage1Data.title || '',
    tagline: stage1Data.subtitle || '',
    features: Array.isArray(stage1Data.features) ? stage1Data.features.filter(Boolean) : [],
    series: Array.isArray(stage1Data.gallery_entries)
      ? stage1Data.gallery_entries.filter(Boolean).map((entry) => ({ name: entry.caption || '' }))
      : [],
  };

  stage2State.assets = {
    brand_logo_url: pickImageSrc(stage1Data.brand_logo) || '',
    scenario_url: pickImageSrc(stage1Data.scenario_asset) || '',
    product_url: pickImageSrc(stage1Data.product_asset) || '',
    gallery_urls: Array.isArray(stage1Data.gallery_entries)
      ? stage1Data.gallery_entries
          .map((entry) => pickImageSrc(entry?.asset))
          .filter(Boolean)
      : [],
    poster_url: '',
  };

  renderPosterResult();
  renderPosterVariantB();

  console.info('[debug] stage1Data snapshot', lastStage1Data || stage1Data || null);


  // 1) 选可用 API 基址
  const apiCandidates = getApiCandidates(document.getElementById('api-base')?.value || null);
  if (!apiCandidates.length) {
    setStatus(statusElement, '未找到可用后端，请先填写 API 基址。', 'warning');
    return null;
  }

  // 2) 资产“再水化”确保 dataUrl 就绪（仅用于画布预览；发送给后端使用 r2Key）
  await hydrateStage1DataAssets(stage1Data);

  // 3) 主体 poster（素材必须已上云，仅传 URL/Key）
  const templateId = stage1Data.template_id;
  const sc = stage1Data.scenario_asset || null;
  const pd = stage1Data.product_asset || null;

  const scenarioMode = stage1Data.scenario_mode || 'upload';
  const productMode = stage1Data.product_mode || 'upload';

  let posterPayload;
  let brandLogoRef;
  let scenarioRef;
  let productRef;
  let galleryItems;
  try {
    brandLogoRef = await normaliseAssetReference(stage1Data.brand_logo, {
      field: 'poster.brand_logo',
      required: true,
      apiCandidates,
      folder: 'brand-logo',
    });

    scenarioRef = await normaliseAssetReference(sc, {
      field: 'poster.scenario_image',
      required: true,
      apiCandidates,
      folder: 'scenario',
    }, brandLogoRef);

    productRef = await normaliseAssetReference(pd, {
      field: 'poster.product_image',
      required: true,
      apiCandidates,
      folder: 'product',
    }, brandLogoRef);

    galleryItems = [];

    const galleryEntries = Array.isArray(stage1Data.gallery_entries)
      ? stage1Data.gallery_entries.filter(Boolean)
      : [];
    const maxGallerySlots = 4;

      for (let index = 0; index < maxGallerySlots; index += 1) {
        const entry = galleryEntries[index] || null;
        const mode = entry?.mode || 'upload';
        const normalisedMode = mode === 'logo' || mode === 'logo_fallback' ? 'upload' : mode;
        const caption = entry?.caption?.trim() || null;
        const promptText = entry?.prompt?.trim() || null;

        const hasPrompt = !!(promptText && promptText.trim().length > 0);
        if (normalisedMode === 'prompt' && hasPrompt) {
          galleryItems.push({
            caption,
            key: null,
            asset: null,
            mode: 'prompt',
            prompt: promptText,
          });
          continue;
        }

        const hasAsset = !!entry?.asset;

        if (hasAsset) {
          const ref = await normaliseAssetReference(entry.asset, {
            field: `poster.gallery_items[${index}]`,
            requireUploaded: true,
            apiCandidates,
            folder: 'gallery',
          }, brandLogoRef);

          galleryItems.push({
            caption: caption || `Series ${index + 1}`,
            key: ref.key,
            asset: ref.url,
            mode: normalisedMode,
            prompt: promptText,
          });
          continue;
        }

        if (brandLogoRef && (brandLogoRef.url || brandLogoRef.key)) {
          console.info('[triggerGeneration] gallery empty, fallback to brand logo', {
            index,
            caption,
          });

          galleryItems.push({
            caption: caption || `Series ${index + 1}`,
            key: brandLogoRef.key || null,
            asset: brandLogoRef.url || null,
            mode: 'upload',
            prompt: null,
          });

          continue;
        }

        console.warn(
          '[triggerGeneration] gallery empty and no brand logo available, skip slot',
          { index, caption },
        );
      }

    const features = Array.isArray(stage1Data.features)
      ? stage1Data.features.filter(Boolean)
      : [];

    const brandLogoUrl = brandLogoRef.url || null;
    const scenarioUrl = scenarioRef.url || null;
    const productUrl = productRef.url || null;

    if (scenarioUrl) {
      assertAssetUrl('场景图', scenarioUrl);
    }
    if (productUrl) {
      assertAssetUrl('主产品图', productUrl);
    }
    if (brandLogoUrl) {
      assertAssetUrl('品牌 Logo', brandLogoUrl);
    }

    posterPayload = {
      brand_name: stage1Data.brand_name,
      agent_name: stage1Data.agent_name,
      scenario_image: scenarioUrl,
      product_name: stage1Data.product_name,
      template_id: templateId,
      features,
      title: stage1Data.title,
      subtitle: stage1Data.subtitle,
      series_description: stage1Data.series_description,

      brand_logo: brandLogoUrl,
      brand_logo_key: brandLogoRef.key,

      scenario_key: scenarioRef.key,
      scenario_asset: scenarioUrl,

      product_key: productRef.key,
      product_asset: productUrl,

      scenario_mode: scenarioMode,
      scenario_prompt:
        scenarioMode === 'prompt'
          ? stage1Data.scenario_prompt || stage1Data.scenario_image || null
          : null,
      product_mode: productMode,
      product_prompt: productMode === 'prompt' ? stage1Data.product_prompt || null : null,

      gallery_items: galleryItems,
      gallery_label: stage1Data.gallery_label || null,
      gallery_limit: stage1Data.gallery_limit ?? null,
      gallery_allows_prompt: stage1Data.gallery_allows_prompt !== false,
      gallery_allows_upload: stage1Data.gallery_allows_upload !== false,
    };
  } catch (error) {
    console.error('[triggerGeneration] asset normalisation failed', error);
    setStatus(
      statusElement,
      error instanceof Error ? error.message : '素材未完成上传，请先上传至 R2/GCS。',
      'error',
    );
    return null;
  }

  console.info('[debug] posterPayload', {
    ...posterPayload,
    gallery_items: posterPayload.gallery_items || [],
  });


  // 4) Prompt 组装 —— 始终发送字符串 prompt_bundle
  const reqFromInspector = promptManager?.buildRequest?.() || {};
  if (forceVariants != null) reqFromInspector.variants = forceVariants;
  
  const promptBundleStrings = buildPromptBundleStrings(reqFromInspector.prompts || {});
  
  const requestBase = {
    poster: posterPayload,
    render_mode: 'locked',
    variants: clampVariants(reqFromInspector.variants ?? 1),
    seed: reqFromInspector.seed ?? null,
    lock_seed: !!reqFromInspector.lockSeed,
  };
  
  const payload = { ...requestBase, prompt_bundle: promptBundleStrings };

  const negativeSummary = summariseNegativePrompts(reqFromInspector.prompts);
  if (negativeSummary) {
    payload.negatives = negativeSummary;
  }

  if (abTest) {
    payload.variants = Math.max(2, payload.variants || 2);
  }

  const posterSummary = {
    template_id: posterPayload.template_id,
    scenario_mode: posterPayload.scenario_mode,
    product_mode: posterPayload.product_mode,
    feature_count: Array.isArray(posterPayload.features) ? posterPayload.features.length : 0,
    gallery_count: Array.isArray(posterPayload.gallery_items) ? posterPayload.gallery_items.length : 0,
  };
  const assetAudit = {
    brand_logo: {
      key: brandLogoRef?.key || null,
      url: posterPayload.brand_logo || null,
    },
    scenario: {
      mode: posterPayload.scenario_mode,
      key: posterPayload.scenario_key || null,
      url: posterPayload.scenario_asset || null,
    },
    product: {
      mode: posterPayload.product_mode,
      key: posterPayload.product_key || null,
      url: posterPayload.product_asset || null,
    },
    gallery: posterPayload.gallery_items.map((item, index) => ({
      index,
      mode: item.mode,
      key: item.key || null,
      url: item.asset || null,
    })),
  };

  console.info('[triggerGeneration] prepared payload', {
    apiCandidates,
    poster: posterSummary,
    prompt_bundle: payload.prompt_bundle,
    variants: payload.variants,
    seed: payload.seed,
    lock_seed: payload.lock_seed,
    negatives: negativeSummary || null,
  });
  console.info('[triggerGeneration] asset audit', assetAudit);
  
  // 面板同步
  updatePromptPanels?.({ bundle: payload.prompt_bundle });
  
  // 5) 体积守护
  const rawPayload = JSON.stringify(payload);
  try { validatePayloadSize(rawPayload); } catch (e) {
    setStatus(statusElement, e.message, 'error');
    return null;
  }
  
  // 6) UI 状态
  generateButton.disabled = true;
  if (regenerateButton) regenerateButton.disabled = true;
  setStatus(statusElement, abTest ? '正在进行 A/B 提示词生成…' : '正在生成海报与文案…', 'info');
  posterOutput?.classList.remove('hidden');
  if (aiPreview) aiPreview.classList.remove('complete');
  if (aiSpinner) aiSpinner.classList.remove('hidden');
  if (aiPreviewMessage) aiPreviewMessage.textContent = 'Glibatree Art Designer 正在绘制海报…';
  if (posterVisual) posterVisual.classList.remove('hidden');
  posterGenerationState.posterUrl = null;
  posterGeneratedImage = null;
  posterGeneratedLayout = TEMPLATE_DUAL_LAYOUT;
  const resetGeneratedPlaceholder = (message) => {
    if (!generatedPlaceholder) return;
    generatedPlaceholder.textContent = message || generatedPlaceholderDefault;
    generatedPlaceholder.classList.remove('hidden');
  };
  const hideGeneratedPlaceholder = () => {
    if (!generatedPlaceholder) return;
    generatedPlaceholder.textContent = generatedPlaceholderDefault;
    generatedPlaceholder.classList.add('hidden');
  };
  if (generatedImage?.classList) {
    generatedImage.classList.add('hidden');
    generatedImage.removeAttribute('src');
    generatedImage.style.display = 'none';
  }
  resetGeneratedPlaceholder('Glibatree Art Designer 正在绘制海报…');
  if (promptGroup) promptGroup.classList.add('hidden');
  if (emailGroup) emailGroup.classList.add('hidden');
  if (nextButton) nextButton.disabled = true;

  let fallbackTriggered = false;
  let fallbackTimerId = null;

  const clearFallbackTimer = () => {
    if (fallbackTimerId) {
      clearTimeout(fallbackTimerId);
      fallbackTimerId = null;
    }
  };

  const enableTemplateFallback = async (message, options = {}) => {
    if (fallbackTriggered) return;
    fallbackTriggered = true;
    clearFallbackTimer();
    if (aiSpinner) aiSpinner.classList.add('hidden');
    if (aiPreview) aiPreview.classList.add('complete');
    if (generatedImage?.classList) {
      generatedImage.classList.add('hidden');
      generatedImage.removeAttribute('src');
    }
    resetGeneratedPlaceholder('AI 生成超时，已回退到模板海报。');
    if (nextButton) nextButton.disabled = false;
    generateButton.disabled = false;
    if (regenerateButton) regenerateButton.disabled = false;
    if (templatePoster) {
      try {
        await saveStage2Result({
          poster_image: { ...templatePoster },
          prompt: typeof options.prompt === 'string' ? options.prompt : '',
          email_body: typeof options.email === 'string' ? options.email : '',
          variants: [],
          seed: null,
          lock_seed: false,
          template_fallback: true,
          template_id: stage1Data.template_id || null,
        });
      } catch (error) {
        console.error('保存模板海报失败', error);
      }
    }
    const statusLevel = templatePoster ? 'warning' : 'error';
    const statusMessage =
      message ||
      (templatePoster
        ? 'AI 生成超时，已回退到模板海报，可前往环节 3。'
        : 'AI 生成超时，且没有可用的模板海报。');
    setStatus(statusElement, statusMessage, statusLevel);
  };

  if (templatePoster) {
    fallbackTimerId = setTimeout(() => {
      void enableTemplateFallback();
    }, 60_000);
  }

  // 7) 发送（健康探测 + 重试）
  await warmUp(apiCandidates);
  
  try {
    // 发送请求：兼容返回 Response 或 JSON
    const resp = await postJsonWithRetry(apiCandidates, '/api/generate-poster', payload, 1, rawPayload);
    const data = (resp && typeof resp.json === 'function') ? await resp.json() : resp;

    console.info('[debug] apiVertexPosterResult', {
      poster_url: data?.poster_url,
      scenario_image: data?.poster?.scenario_image,
      product_image: data?.poster?.product_image,
      gallery_images: data?.poster?.gallery_images,
    });

    const posterUrl =
      data?.poster?.asset_url ||
      data?.poster?.url ||
      data?.poster_url ||
      data?.poster_image?.url ||
      (Array.isArray(data?.results) && data.results[0]?.url) ||
      null;

    lastPosterResult = data || null;
    lastPromptBundle = data?.prompt_bundle || null;
    posterGeneratedImageUrl = posterUrl || null;

    posterGenerationState.posterUrl = posterUrl;
    posterGenerationState.promptBundle = data?.prompt_bundle || null;
    posterGenerationState.rawResult = data || null;
    posterGeneratedImage = posterGenerationState.posterUrl;
    posterGeneratedLayout = TEMPLATE_DUAL_LAYOUT;

    if (promptBundlePre && promptBundleGroup) {
      const bundle = lastPromptBundle;
      const hasBundle =
        bundle &&
        ((typeof bundle === 'string' && bundle.trim()) ||
          (typeof bundle === 'object' && Object.keys(bundle).length));
      if (hasBundle) {
        const text = typeof bundle === 'string' ? bundle : JSON.stringify(bundle, null, 2);
        promptBundlePre.value = text;
        promptBundleGroup.classList.remove('hidden');
      } else {
        promptBundlePre.value = '';
        promptBundleGroup.classList.add('hidden');
      }
    }

    console.info('[triggerGeneration] success', {
      hasPoster: Boolean(data?.poster_image),
      variants: Array.isArray(data?.variants) ? data.variants.length : 0,
      seed: data?.seed ?? null,
      lock_seed: data?.lock_seed ?? null,
    });

    applyVertexPosterResult(data);

    clearFallbackTimer();

    let assigned = false;
    if (posterGenerationState.posterUrl && generatedImage?.classList) {
      generatedImage.src = posterGenerationState.posterUrl;
      generatedImage.style.display = 'block';
      generatedImage.classList.remove('hidden');
      hideGeneratedPlaceholder();
      assigned = true;
    } else {
      if (generatedImage?.classList) {
        generatedImage.classList.add('hidden');
        generatedImage.removeAttribute('src');
        generatedImage.style.display = 'none';
      }
      resetGeneratedPlaceholder('生成结果缺少可预览图片。');
    }

    posterVisual && posterVisual.classList.remove('hidden');
    if (aiPreview) aiPreview.classList.add('complete');
    if (aiSpinner) aiSpinner.classList.add('hidden');

    if (emailTextarea) emailTextarea.value = data.email_body || '';
    if (promptTextarea) promptTextarea.value = data.prompt || '';

    if (assigned) {
      setStatus(statusElement, '生成完成', 'success');
      if (nextButton) nextButton.disabled = false;
      generateButton.disabled = false;
      if (regenerateButton) regenerateButton.disabled = false;
      try {
        const dataToStore = {
          ...data,
          template_poster: templatePoster ? { ...templatePoster } : null,
        };
        await saveStage2Result(dataToStore);
      } catch (error) {
        console.error('保存环节 2 结果失败。', error);
      }
    } else if (templatePoster) {
      await enableTemplateFallback('生成结果缺少可预览图片，已回退到模板海报，可直接前往环节 3。', {
        prompt: data?.prompt || '',
        email: data?.email_body || '',
      });
    } else {
      setStatus(statusElement, '生成完成但缺少可预览图片，请稍后重试。', 'warning');
    }

    return data;
  } catch (error) {
    console.error('[generatePoster] 请求失败', {
      error,
      status: error?.status,
      responseJson: error?.responseJson,
      responseText: error?.responseText,
    });
    posterGenerationState.posterUrl = null;
    posterGenerationState.promptBundle = null;
    posterGenerationState.rawResult = null;
    lastPosterResult = null;
    lastPromptBundle = null;
    posterGeneratedImageUrl = null;
    posterGeneratedImage = null;
    posterGeneratedLayout = TEMPLATE_DUAL_LAYOUT;
    const detail = error?.responseJson?.detail || error?.responseJson;
    const quotaExceeded = error?.status === 429 && detail?.error === 'vertex_quota_exceeded';
    const friendlyMessage =
      quotaExceeded
        ? '图像生成配额已用尽，请稍后再试，或先上传现有素材。'
        : formatPosterGenerationError(error);
    const statusHint = typeof error?.status === 'number' ? ` (HTTP ${error.status})` : '';
    const decoratedMessage = `${friendlyMessage}${statusHint}`;
    setStatus(statusElement, decoratedMessage, 'error');
    generateButton.disabled = false;
    if (regenerateButton) regenerateButton.disabled = false;
    if (aiSpinner) aiSpinner.classList.add('hidden');
    if (aiPreview) aiPreview.classList.add('complete');
    if (generatedImage?.classList) {
      generatedImage.classList.add('hidden');
      generatedImage.removeAttribute('src');
    }
    resetGeneratedPlaceholder(decoratedMessage || generatedPlaceholderDefault);
    refreshPosterLayoutPreview();
    return null;
  }
}

async function prepareTemplatePreviewAssets(stage1Data) {
  const result = {
    brand_logo: null,
    scenario: null,
    product: null,
    gallery: [],
  };

  const pickSrc = (value, depth = 0) => {
    if (!value || depth > 3) return null;
    if (typeof value === 'string') return value;

    const directFields = [
      value.dataUrl,
      value.data_url,
      value.url,
      value.remoteUrl,
      value.publicUrl,
      value.public_url,
      value.asset_url,
      value.cdnUrl,
      value.src,
    ];
    for (const field of directFields) {
      if (typeof field === 'string' && field) return field;
    }

    const nested = [value.asset, value.image, value.poster_image];
    for (const candidate of nested) {
      const picked = pickSrc(candidate, depth + 1);
      if (picked) return picked;
    }

    if (Array.isArray(value)) {
      for (const item of value) {
        const picked = pickSrc(item, depth + 1);
        if (picked) return picked;
      }
    }

    return null;
  };

  const tasks = [];
  const queue = (key, src, index) => {
    if (!src) return;
    tasks.push(
      loadImageAsset(src)
        .then((image) => {
          if (key === 'gallery') {
            result.gallery[index] = image;
          } else {
            result[key] = image;
          }
        })
        .catch(() => undefined)
    );
  };

  queue('brand_logo', pickSrc(stage1Data.brand_logo));
  queue('scenario', pickSrc(stage1Data.scenario_asset));
  queue('product', pickSrc(stage1Data.product_asset));
  (stage1Data.gallery_entries || []).forEach((entry, index) => {
    queue('gallery', pickSrc(entry?.asset || entry), index);
  });

  await Promise.allSettled(tasks);

  const galleryLimit = Math.max(
    Number(stage1Data.gallery_limit) || 0,
    (stage1Data.gallery_entries || []).length,
    4
  );
  if (result.brand_logo) {
    for (let i = 0; i < galleryLimit; i += 1) {
      if (!result.gallery[i]) {
        result.gallery[i] = result.brand_logo;
      }
    }
  }

  return result;
}

function drawTemplatePreview(canvas, assets, stage1Data, previewAssets) {
  const ctx = canvas.getContext('2d');
  if (!ctx) return;

  const spec = assets.spec || {};
  const size = spec.size || {};
  const width = Number(size.width) || assets.image.width;
  const height = Number(size.height) || assets.image.height;

  canvas.width = width;
  canvas.height = height;

  ctx.clearRect(0, 0, width, height);
  ctx.fillStyle = '#f4f5f7';
  ctx.fillRect(0, 0, width, height);
  ctx.imageSmoothingEnabled = true;
  ctx.drawImage(assets.image, 0, 0, width, height);

  const slots = spec.slots || {};
  const fonts = {
    brand: '600 36px "Noto Sans SC", "Microsoft YaHei", sans-serif',
    agent: '600 30px "Noto Sans SC", "Microsoft YaHei", sans-serif',
    title: '700 64px "Noto Sans SC", "Microsoft YaHei", sans-serif',
    subtitle: '700 40px "Noto Sans SC", "Microsoft YaHei", sans-serif',
    body: '400 28px "Noto Sans SC", "Microsoft YaHei", sans-serif',
    feature: '500 26px "Noto Sans SC", "Microsoft YaHei", sans-serif',
    caption: '400 22px "Noto Sans SC", "Microsoft YaHei", sans-serif',
  };

  const brandSlot = getSlotRect(slots.logo);
  if (brandSlot) {
    if (previewAssets.brand_logo) {
      drawPreviewImage(ctx, previewAssets.brand_logo, brandSlot, 'contain');
    } else {
      drawPreviewPlaceholder(ctx, brandSlot, stage1Data.brand_name || '品牌 Logo');
    }
  }

  const brandNameSlot = getSlotRect(slots.brand_name);
  if (brandNameSlot) {
    drawPreviewText(ctx, stage1Data.brand_name || '品牌名称', brandNameSlot, {
      font: fonts.brand,
      color: '#1f2933',
    });
  }

  const agentSlot = getSlotRect(slots.agent_name);
  if (agentSlot) {
    drawPreviewText(ctx, (stage1Data.agent_name || '代理名').toUpperCase(), agentSlot, {
      font: fonts.agent,
      color: '#1f2933',
      align: 'right',
    });
  }

  const scenarioSlot = getSlotRect(slots.scenario);
  if (scenarioSlot) {
    if (previewAssets.scenario) {
      drawPreviewImage(ctx, previewAssets.scenario, scenarioSlot, 'cover');
    } else {
      drawPreviewPlaceholder(ctx, scenarioSlot, stage1Data.scenario_image || '应用场景');
    }
  }

  const productSlot = getSlotRect(slots.product);
  if (productSlot) {
    if (previewAssets.product) {
      drawPreviewImage(ctx, previewAssets.product, productSlot, 'contain');
    } else {
      drawPreviewPlaceholder(ctx, productSlot, stage1Data.product_name || '产品渲染图');
    }
  }

  const titleSlot = getSlotRect(slots.title);
  if (titleSlot) {
    drawPreviewText(ctx, stage1Data.title || '标题文案待补充', titleSlot, {
      font: fonts.title,
      color: '#ef4c54',
      align: 'center',
      lineHeight: 72,
    });
  }

  const subtitleSlot = getSlotRect(slots.subtitle);
  if (subtitleSlot) {
    drawPreviewText(ctx, stage1Data.subtitle || '副标题待补充', subtitleSlot, {
      font: fonts.subtitle,
      color: '#ef4c54',
      align: 'right',
      lineHeight: 48,
    });
  }

  const callouts = spec.feature_callouts || [];
  callouts.forEach((callout, index) => {
    if (!stage1Data.features || !stage1Data.features[index]) return;
    const labelSlot = getSlotRect(callout.label_box);
    if (!labelSlot) return;
    drawPreviewText(
      ctx,
      `${index + 1}. ${stage1Data.features[index]}`,
      labelSlot,
      {
        font: fonts.feature,
        color: '#1f2933',
        lineHeight: 34,
      }
    );
  });

  const gallery = spec.gallery || {};
  const galleryItems = gallery.items || [];
  galleryItems.forEach((slot, index) => {
    const rect = getSlotRect(slot);
    if (!rect) return;
    const image = previewAssets.gallery[index];
    if (image) {
      ctx.save();
      ctx.filter = 'grayscale(100%)';
      drawPreviewImage(ctx, image, rect, 'cover');
      ctx.restore();
    } else {
      drawPreviewPlaceholder(ctx, rect, `底部小图 ${index + 1}`);
    }

    const caption = stage1Data.gallery_entries?.[index]?.caption;
    if (caption) {
      drawPreviewText(ctx, caption, {
        x: rect.x + 8,
        y: rect.y + rect.height - 44,
        width: rect.width - 16,
        height: 40,
      }, {
        font: fonts.caption,
        color: '#1f2933',
        lineHeight: 26,
      });
    }
  });

  const stripSlot = getSlotRect(gallery.strip);
  if (stripSlot) {
    drawPreviewText(ctx, stage1Data.series_description || '系列说明待补充', {
      x: stripSlot.x + 12,
      y: stripSlot.y + Math.max(stripSlot.height - 44, 0),
      width: stripSlot.width - 24,
      height: 40,
    }, {
      font: fonts.caption,
      color: '#1f2933',
      lineHeight: 24,
    });
  }
}

function loadImageAsset(src) {
  return new Promise((resolve, reject) => {
    const attempt = (url, allowFallback) => {
      const img = new Image();
      img.decoding = 'async';
      img.crossOrigin = 'anonymous';
      img.onload = () => resolve(img);
      img.onerror = async () => {
        if (!allowFallback) {
          reject(new Error(`无法加载图片：${url}`));
          return;
        }

        const fallback = deriveBase64Fallback(url);
        if (!fallback) {
          reject(new Error(`无法加载图片：${url}`));
          return;
        }

        try {
          const response = await fetch(fallback, { cache: 'no-store' });
          if (!response.ok) {
            throw new Error(`无法加载 Base64 资源：${fallback}`);
          }
          const base64 = (await response.text()).trim();
          attempt(`data:image/png;base64,${base64}`, false);
        } catch (error) {
          reject(error);
        }
      };
      img.src = url;
    };

    attempt(src, !src.startsWith('data:'));
  });
}

function deriveBase64Fallback(url) {
  if (!url || url.startsWith('data:')) {
    return null;
  }
  const [path] = url.split('?', 1);
  if (!path.endsWith('.png')) {
    return null;
  }
  return `${path.slice(0, -4)}.b64`;
}

function drawPreviewImage(ctx, image, slot, mode = 'contain') {
  const rect = getSlotRect(slot);
  if (!rect) return;
  const { x, y, width, height } = rect;
  let drawWidth = width;
  let drawHeight = height;

  if (mode === 'cover') {
    const scale = Math.max(width / image.width, height / image.height);
    drawWidth = image.width * scale;
    drawHeight = image.height * scale;
  } else {
    const scale = Math.min(width / image.width, height / image.height);
    drawWidth = image.width * scale;
    drawHeight = image.height * scale;
  }

  const offsetX = x + (width - drawWidth) / 2;
  const offsetY = y + (height - drawHeight) / 2;
  ctx.drawImage(image, offsetX, offsetY, drawWidth, drawHeight);
}

function drawPreviewPlaceholder(ctx, slot, label) {
  const rect = getSlotRect(slot);
  if (!rect) return;
  const { x, y, width, height } = rect;
  ctx.save();
  ctx.strokeStyle = '#cbd2d9';
  ctx.lineWidth = 2;
  ctx.setLineDash([10, 8]);
  ctx.strokeRect(x + 6, y + 6, Math.max(width - 12, 0), Math.max(height - 12, 0));
  ctx.setLineDash([]);
  drawPreviewText(ctx, label, rect, {
    font: '20px "Noto Sans SC", "Microsoft YaHei", sans-serif',
    color: '#6b7280',
    align: 'center',
    lineHeight: 28,
  });
  ctx.restore();
}

function drawPreviewText(ctx, text, slot, options = {}) {
  if (!text) return;
  const rect = getSlotRect(slot);
  if (!rect) return;
  const { x, y, width, height } = rect;
  ctx.save();
  if (options.font) ctx.font = options.font;
  ctx.fillStyle = options.color || '#1f2933';
  ctx.textBaseline = 'top';
  const lines = wrapPreviewText(ctx, text, width);
  const fontSizeMatch = /([0-9]+(?:\.[0-9]+)?)px/.exec(ctx.font);
  const fontSize = fontSizeMatch ? parseFloat(fontSizeMatch[1]) : 24;
  const lineHeight = options.lineHeight || fontSize * 1.3;
  let offsetY = y;
  lines.forEach((line) => {
    if (offsetY + lineHeight > y + height) return;
    let offsetX = x;
    const measured = ctx.measureText(line);
    if (options.align === 'center') {
      offsetX = x + Math.max((width - measured.width) / 2, 0);
    } else if (options.align === 'right') {
      offsetX = x + Math.max(width - measured.width, 0);
    }
    ctx.fillText(line, offsetX, offsetY);
    offsetY += lineHeight;
  });
  ctx.restore();
}

function wrapPreviewText(ctx, text, maxWidth) {
  const tokens = tokeniseText(text);
  const lines = [];
  let current = '';
  tokens.forEach((token) => {
    if (token === '\n') {
      if (current.trim()) lines.push(current.trim());
      current = '';
      return;
    }
    const candidate = current ? current + token : token;
    const width = ctx.measureText(candidate.trimStart()).width;
    if (width <= maxWidth || !current.trim()) {
      current = candidate;
    } else {
      if (current.trim()) lines.push(current.trim());
      current = token.trimStart();
    }
  });
  if (current.trim()) lines.push(current.trim());
  return lines;
}

function tokeniseText(text) {
  const tokens = [];
  let buffer = '';
  for (const char of text) {
    if (char === '\n') {
      if (buffer) {
        tokens.push(buffer);
        buffer = '';
      }
      tokens.push('\n');
    } else if (char === ' ') {
      buffer += char;
    } else if (/^[A-Za-z0-9]$/.test(char)) {
      buffer += char;
    } else {
      if (buffer) {
        tokens.push(buffer);
        buffer = '';
      }
      tokens.push(char);
    }
  }
  if (buffer) tokens.push(buffer);
  return tokens;
}

  function getSlotRect(slot) {
    if (!slot) return null;
    const x = Number(slot.x) || 0;
    const y = Number(slot.y) || 0;
    const width = Number(slot.width) || 0;
    const height = Number(slot.height) || 0;
    return { x, y, width, height };
  }

function resolveSlotAssetUrl(asset) {
  const direct = pickImageSrc(asset);
  if (direct) return direct;
  if (asset && typeof asset === 'object') {
    const publicUrl = typeof asset.public_url === 'string' ? asset.public_url.trim() : '';
    if (publicUrl) return publicUrl;
    const r2Url = typeof asset.r2_url === 'string' ? asset.r2_url.trim() : '';
    if (r2Url) return r2Url;
  }
  return '';
}

function summariseGenerationSlots(result) {
  const poster = result?.poster || {};
  const scenario =
    pickImageSrc(poster.scenario_image) ||
    pickImageSrc(result?.scenario_image) ||
    null;
  const product =
    pickImageSrc(poster.product_image) ||
    pickImageSrc(result?.product_image) ||
    null;

  const gallerySource = Array.isArray(poster.gallery_images)
    ? poster.gallery_images
    : Array.isArray(result?.gallery_images)
    ? result.gallery_images
    : [];
  const gallery = gallerySource.map((item) => pickImageSrc(item)).filter(Boolean);

  return {
    scenario: Boolean(scenario),
    product: Boolean(product),
    galleryCount: gallery.length,
    gallery,
    posterUrl: extractVertexPosterUrl(result),
  };
}

function surfaceSlotWarnings(slotSummary) {
  if (!slotSummary) return;
  const aiMessage = document.getElementById('ai-preview-message');
  if (!aiMessage) return;

  const missing = [];
  if (!slotSummary.scenario) missing.push('场景图');
  if (!slotSummary.product) missing.push('产品图');
  const missingGallery = slotSummary.galleryCount === 0;

  if (!missing.length && !missingGallery) return;

  const parts = [];
  if (missing.length) parts.push(`缺少${missing.join('、')}`);
  if (missingGallery) parts.push('未返回系列小图');

  aiMessage.textContent = `生成完成，但${parts.join('，')}，请检查素材或稍后重试。`;
}

function renderDualPosterPreview(root, layout, data) {
  if (!root || !layout || !layout.slots) return;
  root.innerHTML = '';
  root.classList.add('poster-layout');
  root.style.position = 'relative';
  if (layout.canvas?.width && layout.canvas?.height) {
    root.style.aspectRatio = `${layout.canvas.width} / ${layout.canvas.height}`;
  }

  const slots = layout.slots;
  Object.entries(slots).forEach(([key, slot]) => {
    if (!slot) return;
    const slotEl = document.createElement('div');
    slotEl.classList.add('poster-layout__slot', `poster-layout__slot--${key}`);
    slotEl.style.left = `${(slot.x ?? 0) * 100}%`;
    slotEl.style.top = `${(slot.y ?? 0) * 100}%`;
    slotEl.style.width = `${(slot.w ?? 0) * 100}%`;
    slotEl.style.height = `${(slot.h ?? 0) * 100}%`;

    if (slot.type === 'text') {
      slotEl.classList.add('poster-layout__slot--text');
      const textValue = data?.text?.[key] || '';
      slotEl.textContent = textValue;
      const fontSize = Math.max((slot.h || 0) * 80, 12);
      slotEl.style.fontSize = `${fontSize}px`;
      if (slot.align === 'right') {
        slotEl.style.justifyContent = 'flex-end';
        slotEl.style.textAlign = 'right';
      } else if (slot.align === 'left') {
        slotEl.style.justifyContent = 'flex-start';
        slotEl.style.textAlign = 'left';
      } else {
        slotEl.style.justifyContent = 'center';
        slotEl.style.textAlign = 'center';
      }
    } else {
      slotEl.classList.add('poster-layout__slot--image');
      const img = document.createElement('img');
      const src = resolveSlotAssetUrl(data?.images?.[key]);
      if (src) {
        img.src = src;
      } else {
        slotEl.style.background = '#f5f5f7';
      }
      slotEl.appendChild(img);
    }

    root.appendChild(slotEl);
  });
}

function buildDualPosterData(stage1Data, generation) {
  const poster = generation?.poster || {};
  const galleryEntries = Array.isArray(stage1Data?.gallery_entries)
    ? stage1Data.gallery_entries.filter(Boolean)
    : [];
  const galleryLabels = galleryEntries.map((item) => item?.caption || '');
  const stage1GallerySources = galleryEntries
    .map((entry) => resolveSlotAssetUrl(entry?.asset))
    .filter(Boolean);

  const generationGallery = Array.isArray(poster.gallery_images)
    ? poster.gallery_images
    : Array.isArray(generation?.gallery_images)
    ? generation.gallery_images
    : [];

  const logoSrc =
    resolveSlotAssetUrl(poster.brand_logo) || resolveSlotAssetUrl(stage1Data?.brand_logo);
  const scenarioSrc =
    resolveSlotAssetUrl(poster.scenario_image) ||
    resolveSlotAssetUrl(generation?.scenario_image) ||
    resolveSlotAssetUrl(stage1Data?.scenario_asset);
  const productSrc =
    resolveSlotAssetUrl(poster.product_image) ||
    resolveSlotAssetUrl(generation?.product_image) ||
    resolveSlotAssetUrl(stage1Data?.product_asset);

  const galleryImages = [];
  for (let i = 0; i < 4; i += 1) {
    const genSrc = resolveSlotAssetUrl(generationGallery[i]);
    const stage1Src = stage1GallerySources.length
      ? stage1GallerySources[i % stage1GallerySources.length]
      : '';
    galleryImages.push(genSrc || stage1Src || logoSrc || '');
  }

  const images = {
    logo: logoSrc || '',
    scenario: scenarioSrc || '',
    product: productSrc || '',
    series_1_img: galleryImages[0] || '',
    series_2_img: galleryImages[1] || '',
    series_3_img: galleryImages[2] || '',
    series_4_img: galleryImages[3] || '',
  };

  const text = {
    brand_name: stage1Data?.brand_name || poster.brand_name || '',
    agent_name: stage1Data?.agent_name || poster.agent_name || '',
    headline: stage1Data?.title || poster.title || '',
    tagline: stage1Data?.subtitle || poster.subtitle || '',
    series_1_txt: galleryLabels[0] || '',
    series_2_txt: galleryLabels[1] || '',
    series_3_txt: galleryLabels[2] || '',
    series_4_txt: galleryLabels[3] || '',
  };

  return { images, text };
}

function refreshPosterLayoutPreview(generationOverride = null) {
  if (!posterLayoutRoot || !lastStage1Data) return;
  const data = buildDualPosterData(lastStage1Data, generationOverride ?? lastPosterResult);
  renderDualPosterPreview(posterLayoutRoot, TEMPLATE_DUAL_LAYOUT, data);
}

let html2CanvasLoader = null;
async function loadHtml2Canvas() {
  if (typeof window !== 'undefined' && window.html2canvas) return window.html2canvas;
  if (html2CanvasLoader) return html2CanvasLoader;

  html2CanvasLoader = new Promise((resolve, reject) => {
    const script = document.createElement('script');
    script.src = 'https://cdn.jsdelivr.net/npm/html2canvas@1.4.1/dist/html2canvas.min.js';
    script.async = true;
    script.onload = () => resolve(window.html2canvas);
    script.onerror = () => reject(new Error('html2canvas 加载失败'));
    document.head.appendChild(script);
  });

  return html2CanvasLoader;
}

async function saveStage2Result(data) {
  if (!data) return;

  let previousKey = null;
  const previousVariantKeys = new Set();
  const existingRaw = sessionStorage.getItem(STORAGE_KEYS.stage2);
  if (existingRaw) {
    try {
      const existing = JSON.parse(existingRaw);
      previousKey = existing?.poster_image?.storage_key || null;
      if (Array.isArray(existing?.variants)) {
        existing.variants.forEach((variant) => {
          if (variant?.storage_key) {
            previousVariantKeys.add(variant.storage_key);
          }
        });
      }
    } catch (error) {
      console.warn('无法解析现有的环节 2 数据，跳过旧键清理。', error);
    }
  }

  const payload = { ...data };
  if (data.poster_image) {
    const key = data.poster_image.storage_key || createId();
    const source = getPosterImageSource(data.poster_image);
    if (source) {
      await assetStore.put(key, source);
    }
    payload.poster_image = {
      filename: data.poster_image.filename,
      media_type: data.poster_image.media_type,
      width: data.poster_image.width,
      height: data.poster_image.height,
      storage_key: key,
    };
    if (previousKey && previousKey !== key) {
      await assetStore.delete(previousKey).catch(() => undefined);
    }
  }

  if (Array.isArray(data.variants)) {
    payload.variants = [];
    const usedVariantKeys = new Set();
    for (const variant of data.variants) {
      if (!variant) continue;
      const key = variant.storage_key || createId();
      const source = getPosterImageSource(variant);
      if (source) {
        await assetStore.put(key, source);
      }
      payload.variants.push({
        filename: variant.filename,
        media_type: variant.media_type,
        width: variant.width,
        height: variant.height,
        storage_key: key,
      });
      usedVariantKeys.add(key);
    }
    previousVariantKeys.forEach((key) => {
      if (!usedVariantKeys.has(key)) {
        void assetStore.delete(key).catch(() => undefined);
      }
    });
  }

  try {
    sessionStorage.setItem(STORAGE_KEYS.stage2, JSON.stringify(payload));
  } catch (error) {
    if (isQuotaError(error)) {
      console.warn('sessionStorage 容量不足，正在覆盖旧的环节 2 结果。', error);
      try {
        sessionStorage.removeItem(STORAGE_KEYS.stage2);
        sessionStorage.setItem(STORAGE_KEYS.stage2, JSON.stringify(payload));
      } catch (innerError) {
        console.error('无法保存环节 2 结果，已放弃持久化。', innerError);
      }
    } else {
      console.error('保存环节 2 结果失败。', error);
    }
  }
}

async function loadStage2Result() {
  const raw = sessionStorage.getItem(STORAGE_KEYS.stage2);
  if (!raw) return null;
  try {
    const parsed = JSON.parse(raw);
    if (parsed?.poster_image?.storage_key) {
      const storedValue = await assetStore.get(parsed.poster_image.storage_key);
      if (storedValue) {
        applyStoredAssetValue(parsed.poster_image, storedValue);
      }
    }
    if (Array.isArray(parsed?.variants)) {
      await Promise.all(
        parsed.variants.map(async (variant) => {
          if (variant?.storage_key) {
            const storedValue = await assetStore.get(variant.storage_key);
            if (storedValue) {
              applyStoredAssetValue(variant, storedValue);
            }
          }
        })
      );
    }
    return parsed;
  } catch (error) {
    console.error('Unable to parse stage2 result', error);
    return null;
  }
}

function loadPosterAttachmentPreference(stage2Result) {
  let variant = localStorage.getItem(ATTACHMENT_STORAGE_KEYS.variant) || 'A';
  let url = localStorage.getItem(ATTACHMENT_STORAGE_KEYS.url) || '';
  let name = localStorage.getItem(ATTACHMENT_STORAGE_KEYS.name) || '';

<<<<<<< HEAD
  const posterA =
    pickImageSrc(stage2Result?.poster_image) || pickImageSrc(stage2Result?.template_poster) || '';
  const posterB = stage2Result?.poster_url || '';

  if (!url && variant === 'B') {
    url = posterB;
  }

  if (!url && variant === 'A') {
    url = posterA || posterB;
=======
  if (!url) {
    url =
      pickImageSrc(stage2Result?.poster_image) || stage2Result?.poster_url || '';
>>>>>>> 6a77f82e
  }

  if (!url) {
    variant = 'A';
<<<<<<< HEAD
    url = posterA || posterB || '';
=======
>>>>>>> 6a77f82e
  }

  if (!name) {
    name = variant === 'B' ? 'poster_B.png' : 'poster_A.png';
  }

  return { variant, url, name };
}

function initStage3() {
  void (async () => {
    const statusElement = document.getElementById('stage3-status');
    const posterImage = document.getElementById('stage3-poster-image');
    const posterCaption = document.getElementById('stage3-poster-caption');
    const attachmentIndicator = document.getElementById('attachment-indicator');
    const promptTextarea = document.getElementById('stage3-prompt');
    const emailRecipient = document.getElementById('email-recipient');
    const emailSubject = document.getElementById('email-subject');
    const emailBody = document.getElementById('email-body');
    const sendButton = document.getElementById('send-email');

    if (!sendButton || !emailRecipient || !emailSubject || !emailBody) {
      return;
    }

    const stage1Data = loadStage1Data();
    const stage2Result = await loadStage2Result();
    const attachmentPref = loadPosterAttachmentPreference(stage2Result);

    if (!stage1Data || !stage2Result) {
      setStatus(statusElement, '请先完成环节 1 与环节 2，生成海报后再发送邮件。', 'warning');
      sendButton.disabled = true;
      return;
    }

    if (posterImage) {
      let posterSrc = attachmentPref.url || null;

      if (!posterSrc) {
        try {
          posterSrc = sessionStorage.getItem('latestPosterUrl');
        } catch (e) {
          console.warn('cannot read latestPosterUrl from sessionStorage', e);
        }
      }

      if (!posterSrc) {
        posterSrc =
          stage2Result?.poster_url ||
          pickImageSrc(stage2Result?.poster?.poster_image) ||
          pickImageSrc(stage2Result?.poster_image);
      }

      if (posterSrc) {
        posterImage.src = posterSrc;
      } else if (stage2Result.poster_image) {
        assignPosterImage(
          posterImage,
          stage2Result.poster_image,
          `${stage1Data.product_name} 海报预览`
        );
      }
    }
    if (posterCaption) {
      posterCaption.textContent = `${stage1Data.brand_name} · ${stage1Data.agent_name}`;
    }
    if (attachmentIndicator) {
      const variantLabel = attachmentPref.variant === 'B' ? 'B 版海报' : 'A 版海报';
      attachmentIndicator.textContent = `当前附件：${variantLabel}`;
    }
    if (promptTextarea) {
      promptTextarea.value = stage2Result.prompt || '';
    }

    emailSubject.value = buildEmailSubject(stage1Data);
    emailRecipient.value = stage1Data.default_recipient || DEFAULT_EMAIL_RECIPIENT;
    emailBody.value = stage2Result.email_body || '';

    sendButton.addEventListener('click', async () => {
      const apiCandidates = getApiCandidates(apiBaseInput?.value || null);
      if (!apiCandidates.length) {
        setStatus(statusElement, '未找到可用的后端基址，无法发送邮件。', 'warning');
        return;
      }

      const recipient = emailRecipient.value.trim();
      const subject = emailSubject.value.trim();
      const body = emailBody.value.trim();

      if (!recipient || !subject || !body) {
        setStatus(statusElement, '请完整填写收件邮箱、主题与正文。', 'error');
        return;
      }

      sendButton.disabled = true;
      setStatus(statusElement, '正在发送营销邮件…', 'info');

      try {
        await warmUp(apiCandidates);

        const response = await postJsonWithRetry(
          apiCandidates,
          '/api/send-email',
          {
            recipient,
            subject,
            body,
            attachment: attachmentPref.url
              ? { url: attachmentPref.url, filename: attachmentPref.name }
              : stage2Result.poster_image,
          },
          1
        );

        console.log('邮件发送 response:', response);
        if (response?.status === 'sent') {
          setStatus(statusElement, '营销邮件发送成功！', 'success');
        } else if (response?.status === 'skipped') {
          setStatus(
            statusElement,
            response?.detail || '邮件服务未配置，本次只做预览，未真正发送。',
            'warning'
          );
        } else if (response?.status === 'error') {
          setStatus(
            statusElement,
            response?.detail ? `邮件发送失败：${response.detail}` : '邮件发送失败',
            'error'
          );
        } else {
          setStatus(statusElement, '邮件发送结果未知，请检查日志。', 'warning');
        }
      } catch (error) {
        console.error('[邮件发送失败]', error);
        setStatus(statusElement, error.message || '发送邮件失败，请稍后重试。', 'error');
      } finally {
        sendButton.disabled = false;
      }
    });
  })();
}

// ✉️ 构造邮件标题
function buildEmailSubject(stage1Data) {
  const brand = stage1Data.brand_name || '品牌';
  const agent = stage1Data.agent_name ? `（${stage1Data.agent_name}）` : '';
  const product = stage1Data.product_name || '产品';
  return `${brand}${agent} ${product} 市场推广海报`;
}
function setStatus(element, message, level = 'info') {
  if (!element) return;
  element.textContent = message;
  element.className = level ? `status-${level}` : '';
}

function fileToDataUrl(file) {
  return new Promise((resolve, reject) => {
    const reader = new FileReader();
    reader.onload = () => resolve(reader.result?.toString() || '');
    reader.onerror = () => reject(reader.error || new Error('文件读取失败'));
    reader.readAsDataURL(file);
  });
}

function createPlaceholder(text) {
  const svg = `<svg xmlns="http://www.w3.org/2000/svg" width="420" height="300">\n    <defs>\n      <style>\n        .bg { fill: #e5e9f0; }\n        .border { fill: none; stroke: #cbd2d9; stroke-width: 4; stroke-dasharray: 12 10; }\n        .label {\n          font-size: 26px;\n          font-family: 'Segoe UI', 'Noto Sans', sans-serif;\n          font-weight: 600;\n          fill: #3d4852;\n        }\n      </style>\n    </defs>\n    <rect class="bg" x="0" y="0" width="420" height="300" rx="28" />\n    <rect class="border" x="16" y="16" width="388" height="268" rx="24" />\n    <text class="label" x="50%" y="50%" dominant-baseline="middle" text-anchor="middle">${text}</text>\n  </svg>`;
  return `data:image/svg+xml;charset=UTF-8,${encodeURIComponent(svg)}`;
}

function getGalleryPlaceholder(index, label = MATERIAL_DEFAULT_LABELS.gallery) {
  const baseLabel = label || MATERIAL_DEFAULT_LABELS.gallery;
  const key = `${baseLabel}-${index}`;
  if (!galleryPlaceholderCache.has(key)) {
    galleryPlaceholderCache.set(
      key,
      createPlaceholder(`${baseLabel} ${index + 1}`)
    );
  }
  return galleryPlaceholderCache.get(key);
}

async function buildAsset(file, dataUrl, previousAsset, options = {}) {
  const { remoteUrl = null, r2Key = null } = options;
  const isDataUrl = typeof dataUrl === 'string' && dataUrl.startsWith('data:');
  let storageKey = previousAsset?.key || null;

  if (isDataUrl && dataUrl) {
    const newKey = createId();
    await assetStore.put(newKey, dataUrl);
    if (previousAsset?.key && previousAsset.key !== newKey) {
      await assetStore.delete(previousAsset.key).catch(() => undefined);
    }
    storageKey = newKey;
  } else if (previousAsset?.key) {
    await assetStore.delete(previousAsset.key).catch(() => undefined);
    storageKey = null;
  }

  const previewSource = dataUrl || remoteUrl || null;

  return {
    key: storageKey,
    dataUrl: previewSource,
    remoteUrl: remoteUrl || (previewSource && !isDataUrl ? previewSource : null),
    r2Key: r2Key || null,
    name: file?.name || previousAsset?.name || null,
    type: file?.type || previousAsset?.type || null,
    size:
      typeof file?.size === 'number'
        ? file.size
        : typeof previousAsset?.size === 'number'
        ? previousAsset.size
        : null,
    lastModified:
      typeof file?.lastModified === 'number'
        ? file.lastModified
        : typeof previousAsset?.lastModified === 'number'
        ? previousAsset.lastModified
        : Date.now(),
  };
}

async function prepareAssetFromFile(
  folder,
  file,
  previousAsset,
  statusElement,
  options = {}
) {
  const {
    forceDataUrl = false,
    requireUpload = false,
    requireUploadMessage,
  } = options;
  const candidates = getApiCandidates(apiBaseInput?.value || null);
  let uploadResult = null;

  if (candidates.length) {
    uploadResult = await uploadFileToR2(folder, file, { bases: candidates });
    if (!uploadResult.uploaded) {
      if (requireUpload) {
        throw new Error(
          requireUploadMessage || '素材上传失败，请确认对象存储配置。'
        );
      }
      if (statusElement) {
        const message =
          uploadResult.error instanceof Error
            ? uploadResult.error.message
            : '上传到 R2 失败，已回退至本地预览。';
        setStatus(statusElement, message, 'warning');
      }
    }
  } else if (requireUpload) {
    throw new Error(
      requireUploadMessage || '请先配置后端基址以启用对象存储上传。'
    );
  } else if (statusElement) {
    setStatus(statusElement, '未配置后端基址，素材将仅保存在本地预览。', 'warning');
  }

  const remoteUrl = uploadResult?.url || null;
  if (requireUpload && !remoteUrl) {
    throw new Error(
      requireUploadMessage || '素材上传失败，请确认对象存储配置。'
    );
  }
  let dataUrl = uploadResult?.dataUrl || null;
  if (!dataUrl || (!forceDataUrl && remoteUrl)) {
    dataUrl = !remoteUrl || forceDataUrl ? await fileToDataUrl(file) : remoteUrl;
  }

  return buildAsset(file, dataUrl, previousAsset, {
    remoteUrl,
    r2Key: uploadResult?.key || null,
  });
}

function createId() {
  if (typeof crypto !== 'undefined' && crypto.randomUUID) {
    return crypto.randomUUID();
  }
  return `${Date.now().toString(36)}-${Math.random().toString(36).slice(2, 8)}`;
}

function serialiseAssetForStorage(asset) {
  if (!asset) return null;
  const { key, name, type, size, lastModified, dataUrl, remoteUrl, r2Key } = asset;
  const isDataUrl = typeof dataUrl === 'string' && dataUrl.startsWith('data:');
  return {
    key: key || null,
    name: name || null,
    type: type || null,
    size: typeof size === 'number' ? size : null,
    lastModified: typeof lastModified === 'number' ? lastModified : null,
    remoteUrl: !isDataUrl ? dataUrl || remoteUrl || null : remoteUrl || null,
    r2Key: r2Key || null,
  };
}

async function rehydrateStoredAsset(assetMeta) {
  if (!assetMeta) return null;
  if (assetMeta.dataUrl && typeof assetMeta.dataUrl === 'string') {
    return assetMeta;
  }
  if (assetMeta.remoteUrl) {
    return { ...assetMeta, dataUrl: assetMeta.remoteUrl };
  }
  if (!assetMeta.key) {
    return { ...assetMeta, dataUrl: null };
  }
  const dataUrl = await assetStore.get(assetMeta.key);
  if (!dataUrl) {
    return { ...assetMeta, dataUrl: null };
  }
  return { ...assetMeta, dataUrl };
}

async function hydrateStage1DataAssets(stage1Data) {
  if (!stage1Data) return stage1Data;
  stage1Data.brand_logo = await rehydrateStoredAsset(stage1Data.brand_logo);
  stage1Data.scenario_asset = await rehydrateStoredAsset(stage1Data.scenario_asset);
  stage1Data.product_asset = await rehydrateStoredAsset(stage1Data.product_asset);
  if (Array.isArray(stage1Data.gallery_entries)) {
    stage1Data.gallery_entries = await Promise.all(
      stage1Data.gallery_entries.map(async (entry) => ({
        ...entry,
        asset: await rehydrateStoredAsset(entry.asset),
        mode:
          entry.mode === 'logo' || entry.mode === 'logo_fallback'
            ? 'upload'
            : entry.mode,
      }))
    );
  }
  return stage1Data;
}

async function deleteStoredAsset(asset) {
  if (asset?.key) {
    await assetStore.delete(asset.key).catch(() => undefined);
  }
}

function isQuotaError(error) {
  if (typeof DOMException === 'undefined') return false;
  return (
    error instanceof DOMException &&
    (error.name === 'QuotaExceededError' || error.name === 'NS_ERROR_DOM_QUOTA_REACHED')
  );
}

function createAssetStore() {
  const DB_NAME = 'marketing-poster-assets';
  const STORE_NAME = 'assets';
  const VERSION = 1;
  const memoryStore = new Map();
  const supportsIndexedDB = typeof indexedDB !== 'undefined';
  let dbPromise = null;

  function openDb() {
    if (!supportsIndexedDB) return Promise.resolve(null);
    if (!dbPromise) {
      dbPromise = new Promise((resolve, reject) => {
        const request = indexedDB.open(DB_NAME, VERSION);
        request.onupgradeneeded = () => {
          const db = request.result;
          if (!db.objectStoreNames.contains(STORE_NAME)) {
            db.createObjectStore(STORE_NAME);
          }
        };
        request.onsuccess = () => resolve(request.result);
        request.onerror = () => reject(request.error || new Error('无法打开 IndexedDB'));
      }).catch((error) => {
        console.warn('IndexedDB 不可用，回退到内存存储。', error);
        return null;
      });
    }
    return dbPromise;
  }

  async function put(key, value) {
    if (!key) return null;
    const db = await openDb();
    if (!db) {
      memoryStore.set(key, value);
      return key;
    }
    return new Promise((resolve) => {
      const tx = db.transaction(STORE_NAME, 'readwrite');
      tx.onabort = () => {
        console.warn('IndexedDB 写入失败，使用内存存储。', tx.error);
        memoryStore.set(key, value);
        resolve(key);
      };
      tx.oncomplete = () => resolve(key);
      const store = tx.objectStore(STORE_NAME);
      const request = store.put(value, key);
      request.onerror = () => {
        tx.abort();
      };
    });
  }

  async function get(key) {
    if (!key) return null;
    const db = await openDb();
    if (!db) {
      return memoryStore.get(key) || null;
    }
    return new Promise((resolve) => {
      const tx = db.transaction(STORE_NAME, 'readonly');
      tx.onabort = () => {
        console.warn('IndexedDB 读取失败，使用内存存储。', tx.error);
        resolve(memoryStore.get(key) || null);
      };
      const store = tx.objectStore(STORE_NAME);
      const request = store.get(key);
      request.onsuccess = () => {
        const result = request.result;
        if (result) {
          resolve(result);
        } else {
          resolve(memoryStore.get(key) || null);
        }
      };
      request.onerror = () => {
        tx.abort();
      };
    });
  }

  async function remove(key) {
    if (!key) return;
    const db = await openDb();
    if (!db) {
      memoryStore.delete(key);
      return;
    }
    await new Promise((resolve) => {
      const tx = db.transaction(STORE_NAME, 'readwrite');
      tx.oncomplete = () => resolve();
      tx.onabort = () => {
        console.warn('IndexedDB 删除失败，尝试清理内存存储。', tx.error);
        memoryStore.delete(key);
        resolve();
      };
      tx.objectStore(STORE_NAME).delete(key);
    });
    memoryStore.delete(key);
  }

  async function clear() {
    const db = await openDb();
    if (db) {
      await new Promise((resolve) => {
        const tx = db.transaction(STORE_NAME, 'readwrite');
        tx.oncomplete = () => resolve();
        tx.onabort = () => resolve();
        tx.objectStore(STORE_NAME).clear();
      });
    }
    memoryStore.clear();
  }

  return {
    put,
    get,
    delete: remove,
    clear,
  };
}

if (typeof window.openABModal !== 'function') {
  window.openABModal = function openABModal(layout) {
    console.log('[openABModal] stub called, layout =', layout);
    alert('A/B 测试弹窗暂未实现，目前已完成 AI 海报生成，可以先前往第 3 步使用该海报。');
  };
}<|MERGE_RESOLUTION|>--- conflicted
+++ resolved
@@ -101,10 +101,7 @@
     features: [],
     series: [],
   },
-<<<<<<< HEAD
   prompts: {},
-=======
->>>>>>> 6a77f82e
   assets: {
     brand_logo_url: '',
     scenario_url: '',
@@ -3306,7 +3303,6 @@
 }
 
 function renderPromptPreview(state) {
-<<<<<<< HEAD
   const promptState = state || stage2State.prompts || {};
   try {
     stage2State.prompts = clonePromptState(promptState);
@@ -3348,12 +3344,6 @@
       container.appendChild(empty);
     }
   }
-=======
-  const previewTextarea = document.getElementById('prompt-preview-text');
-  if (!previewTextarea) return;
-  const text = buildPromptPreviewText(state || {});
-  previewTextarea.value = text || '当前暂无提示词内容。';
->>>>>>> 6a77f82e
 }
 
 function buildTemplateDefaultPrompt(stage1Data, templateSpec, presets) {
@@ -3552,11 +3542,6 @@
   const seedInput = container.querySelector('#prompt-seed');
   const lockSeedCheckbox = container.querySelector('#prompt-lock-seed');
   const variantsInput = container.querySelector('#prompt-variants');
-<<<<<<< HEAD
-=======
-  const abButton = container.querySelector('#generate-ab');
-
->>>>>>> 6a77f82e
   const elements = {
     selects,
     positives,
@@ -3738,13 +3723,8 @@
     const posterTemplateImage = document.getElementById('poster-template-image');
     const posterTemplatePlaceholder = document.getElementById('poster-template-placeholder');
     const posterTemplateLink = document.getElementById('poster-template-link');
-<<<<<<< HEAD
     const posterGeneratedImage = document.getElementById('poster-variant-b-image');
     const posterGeneratedPlaceholder = document.getElementById('poster-variant-b-placeholder');
-=======
-    const posterGeneratedImage = document.querySelector('[data-role="vertex-poster-img"]');
-    const posterGeneratedPlaceholder = document.querySelector('[data-role="vertex-poster-placeholder"]');
->>>>>>> 6a77f82e
     const promptGroup = document.getElementById('prompt-group');
     const promptBundleGroup = document.getElementById('prompt-bundle-group');
     const emailGroup = document.getElementById('email-group');
@@ -3784,10 +3764,7 @@
       posterLayoutRoot = posterLayout;
     }
     refreshPosterLayoutPreview();
-<<<<<<< HEAD
     updateVariantAvailability();
-=======
->>>>>>> 6a77f82e
 
     if (exportPosterButton && posterLayout) {
       exportPosterButton.addEventListener('click', async () => {
@@ -4118,46 +4095,6 @@
 
     let templateRegistry = [];
 
-<<<<<<< HEAD
-=======
-    const handleABTest = () => {
-      if (!posterGenerationState.posterUrl) {
-        alert('请先点击“生成海报与文案”，成功生成一版海报后，再进行 A/B 对比。');
-        return;
-      }
-
-      const templateImgEl = document.querySelector("[data-role='template-preview-image']") || null;
-      const baseline = templateImgEl
-        ? {
-            url: templateImgEl.src,
-            width:
-              typeof templateImgEl.naturalWidth === 'number' && templateImgEl.naturalWidth > 0
-                ? templateImgEl.naturalWidth
-                : templateImgEl.width || 0,
-            height:
-              typeof templateImgEl.naturalHeight === 'number' && templateImgEl.naturalHeight > 0
-                ? templateImgEl.naturalHeight
-                : templateImgEl.height || 0,
-          }
-        : activeTemplatePoster
-        ? {
-            url: getPosterImageSource(activeTemplatePoster),
-            width: activeTemplatePoster.width || 0,
-            height: activeTemplatePoster.height || 0,
-          }
-        : null;
-
-      const generated = {
-        url: posterGenerationState.posterUrl,
-        width: posterGenerationState.rawResult?.poster_image?.width || 0,
-        height: posterGenerationState.rawResult?.poster_image?.height || 0,
-      };
-
-      openABModal?.(baseline, generated) ||
-        alert('已准备好最新生成结果，可在右侧预览卡片查看。');
-    };
-
->>>>>>> 6a77f82e
     promptManager = await setupPromptInspector(stage1Data, {
       promptTextarea,
       statusElement,
@@ -4597,11 +4534,7 @@
 function updateVariantAvailability() {
   const radioB = document.querySelector('input[name="posterAttachmentVariant"][value="B"]');
   const radioA = document.querySelector('input[name="posterAttachmentVariant"][value="A"]');
-<<<<<<< HEAD
   const note = document.getElementById('ab-variant-b-hint');
-=======
-  const note = document.getElementById('variant-b-note');
->>>>>>> 6a77f82e
   const hasPosterB = Boolean(stage2State.assets.poster_url);
   if (radioB) {
     radioB.disabled = !hasPosterB;
@@ -4610,38 +4543,21 @@
     }
   }
   if (note) {
-<<<<<<< HEAD
     note.textContent = hasPosterB ? '' : '当前没有 B 版海报，默认使用 A 版附件。';
-=======
-    note.classList.toggle('hidden', hasPosterB);
->>>>>>> 6a77f82e
   }
 }
 
 function renderPosterVariantB() {
   const url = stage2State.assets.poster_url || '';
-<<<<<<< HEAD
   const img = document.getElementById('poster-variant-b-image');
   const placeholder = document.getElementById('poster-variant-b-placeholder');
-=======
-  const img = document.getElementById('vertex-poster-preview-img');
-  const placeholder = document.getElementById('vertex-poster-placeholder');
->>>>>>> 6a77f82e
   if (img) {
     if (url) {
       img.src = url;
       img.style.display = 'block';
-<<<<<<< HEAD
     } else {
       img.removeAttribute('src');
       img.style.display = 'none';
-=======
-      img.classList.remove('hidden');
-    } else {
-      img.removeAttribute('src');
-      img.style.display = 'none';
-      img.classList.add('hidden');
->>>>>>> 6a77f82e
     }
   }
   if (placeholder) {
@@ -4658,7 +4574,6 @@
 function persistPosterAttachmentSelection(stage2Result) {
   const variantChoice = getSelectedPosterVariant();
   const attachmentFromStage2 = stage2Result || {};
-<<<<<<< HEAD
   const urlA =
     pickImageSrc(attachmentFromStage2.poster_image) ||
     pickImageSrc(attachmentFromStage2.template_poster) ||
@@ -4684,27 +4599,6 @@
     attachmentName = 'poster_A.png';
   }
 
-=======
-  let variant = variantChoice;
-  let attachmentUrl = null;
-
-  if (variant === 'B') {
-    attachmentUrl = stage2State.assets.poster_url || attachmentFromStage2.poster_url || null;
-    if (!attachmentUrl && attachmentFromStage2.poster_image) {
-      attachmentUrl = pickImageSrc(attachmentFromStage2.poster_image);
-    }
-    if (!attachmentUrl) {
-      variant = 'A';
-    }
-  }
-
-  if (variant === 'A') {
-    attachmentUrl = pickImageSrc(attachmentFromStage2.poster_image) || stage2State.assets.poster_url || null;
-  }
-
-  const attachmentName = variant === 'B' ? 'poster_B.png' : 'poster_A.png';
-
->>>>>>> 6a77f82e
   try {
     localStorage.setItem(ATTACHMENT_STORAGE_KEYS.variant, variant);
     localStorage.setItem(ATTACHMENT_STORAGE_KEYS.url, attachmentUrl || '');
@@ -6051,7 +5945,6 @@
   let url = localStorage.getItem(ATTACHMENT_STORAGE_KEYS.url) || '';
   let name = localStorage.getItem(ATTACHMENT_STORAGE_KEYS.name) || '';
 
-<<<<<<< HEAD
   const posterA =
     pickImageSrc(stage2Result?.poster_image) || pickImageSrc(stage2Result?.template_poster) || '';
   const posterB = stage2Result?.poster_url || '';
@@ -6062,19 +5955,11 @@
 
   if (!url && variant === 'A') {
     url = posterA || posterB;
-=======
-  if (!url) {
-    url =
-      pickImageSrc(stage2Result?.poster_image) || stage2Result?.poster_url || '';
->>>>>>> 6a77f82e
   }
 
   if (!url) {
     variant = 'A';
-<<<<<<< HEAD
     url = posterA || posterB || '';
-=======
->>>>>>> 6a77f82e
   }
 
   if (!name) {
