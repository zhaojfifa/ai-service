--- conflicted
+++ resolved
@@ -352,12 +352,8 @@
     const order = base ? [base, ...bases.filter(x => x !== base)] : bases;
 
     for (const b of order) {
-<<<<<<< HEAD
-      const url = urlFor(b);
-=======
       const ctrl = new AbortController();
       const timer = setTimeout(() => ctrl.abort(), 60000); // 60s 超时
->>>>>>> 3c960c9a
       try {
         const res = await fetch(url, {
           method: 'POST',
