
const App = (window.App ??= {});
App.utils = App.utils ?? {};

const VERTEX_IMAGE_TAG_CLASSNAMES = {
  scenario: 'slot-scenario',
  product: 'slot-product',
  gallery: 'slot-gallery',
};
let apiBaseInput;

// 统一从后端图片对象里拿 src，兼容 vertex/url 和旧的 asset/dataUrl
function pickImageSrc(img) {
  if (!img) return null;
  if (typeof img === 'string') return img;

  const src =
    (typeof img.url === 'string' && img.url.trim()) ||
    (typeof img.asset === 'string' && img.asset.trim()) ||
    (typeof img.dataUrl === 'string' && img.dataUrl.trim()) ||
    (typeof img.data_url === 'string' && img.data_url.trim()) ||
    null;

  return src;
}

function buildGeneratedAssetFromUrl(url, key) {
  if (!url) return null;
  return {
    key: null,
    dataUrl: url,
    remoteUrl: url,
    url,
    r2Key: key || null,
    type: 'image/png',
    size: null,
    lastModified: Date.now(),
  };
}

function applySlotImagePreview(slot, index, url, { logoFallback } = {}) {
  const logoImg = document.getElementById('preview-brand-logo');
  const finalUrl = url || logoFallback || logoImg?.src || '';
  if (!finalUrl) return;

  const selectors = [];
  if (slot === 'gallery') {
    selectors.push(`[data-role="gallery-preview"][data-index="${index}"]`);
    selectors.push(
      `.poster-gallery [data-gallery-index="${index}"] img, .bottom-product-card[data-gallery-index="${index}"] img`
    );
    selectors.push(`#preview-gallery figure:nth-child(${index + 1}) img`);
    selectors.push(`#poster-result .poster-gallery-slot[data-index="${index}"] img`);
  } else if (slot === 'scenario') {
    selectors.push('#preview-scenario-image');
    selectors.push('#poster-result-scenario-image');
  } else if (slot === 'product') {
    selectors.push('#preview-product-image');
    selectors.push('#poster-result-product-image');
  }

  selectors
    .map((selector) => document.querySelectorAll(selector))
    .forEach((nodeList) => {
      nodeList.forEach((img) => {
        if (img && img.tagName === 'IMG') {
          img.src = finalUrl;
          img.style.visibility = 'visible';
        }
      });
    });
}

let lastStage1Data = null;
let lastPosterResult = null;
let posterLayoutRoot = null;

// --- Stage2: 缓存最近一次生成结果，给 A/B 对比、重放使用 ---
const posterGenerationState = {
  /** 海报成品图 URL（R2 的公开地址） */
  posterUrl: null,
  /** 本次生成用到的 prompt 结构，用于展示 / 调试 */
  promptBundle: null,
  /** Vertex / Glibatree 返回的原始响应，必要时可做更多调试 */
  rawResult: null,
};
// 兼容旧版调用：确保引用不存在的全局变量时不会抛出 ReferenceError
let posterGeneratedImage = null;
let posterGeneratedLayout = null;

// stage2：缓存最近一次生成结果与提示词，便于预览与回放
let posterGeneratedImageUrl = null;
let lastPromptBundle = null;

const stage2State = {
  poster: {
    brand_name: '',
    agent_name: '',
    headline: '',
    tagline: '',
    features: [],
    series: [],
  },
<<<<<<< HEAD
  prompts: {},
=======
>>>>>>> 4dde813b
  assets: {
    brand_logo_url: '',
    scenario_url: '',
    product_url: '',
    gallery_urls: [],
    poster_url: '',
  },
  vertex: {
    lastResponse: null,
  },
};
// 双列功能模板的归一化布局（随容器等比缩放）
const TEMPLATE_DUAL_LAYOUT = {
  canvas: { width: 1024, height: 1024 },
  slots: {
    logo: { x: 0.06, y: 0.07, w: 0.08, h: 0.08, type: 'image' },
    brand_name: { x: 0.18, y: 0.08, w: 0.30, h: 0.06, type: 'text', align: 'left' },
    agent_name: { x: 0.54, y: 0.08, w: 0.38, h: 0.08, type: 'text', align: 'right' },

    scenario: { x: 0.05, y: 0.22, w: 0.38, h: 0.44, type: 'image' },
    product: { x: 0.45, y: 0.22, w: 0.48, h: 0.44, type: 'image' },
    headline: { x: 0.08, y: 0.70, w: 0.84, h: 0.08, type: 'text', align: 'center' },

    series_1_img: { x: 0.06, y: 0.80, w: 0.18, h: 0.13, type: 'image' },
    series_1_txt: { x: 0.06, y: 0.93, w: 0.18, h: 0.03, type: 'text', align: 'center' },
    series_2_img: { x: 0.30, y: 0.80, w: 0.18, h: 0.13, type: 'image' },
    series_2_txt: { x: 0.30, y: 0.93, w: 0.18, h: 0.03, type: 'text', align: 'center' },
    series_3_img: { x: 0.54, y: 0.80, w: 0.18, h: 0.13, type: 'image' },
    series_3_txt: { x: 0.54, y: 0.93, w: 0.18, h: 0.03, type: 'text', align: 'center' },
    series_4_img: { x: 0.78, y: 0.80, w: 0.18, h: 0.13, type: 'image' },
    series_4_txt: { x: 0.78, y: 0.93, w: 0.18, h: 0.03, type: 'text', align: 'center' },
    tagline: { x: 0.10, y: 0.96, w: 0.80, h: 0.03, type: 'text', align: 'center' },
  },
};
// 快速自测：在 stage2 页面点击“生成海报与文案”应完成请求且无 posterGenerationState 未定义报错，
// 生成成功后 A/B 对比按钮才可使用。

// 1) 新增：按域名决定健康检查路径
function isRenderHost(base) {
  try {
    const u = new URL(base, location.href);
    return /onrender\.com$/i.test(u.hostname);
  } catch {
    return false;
  }
}

function healthPathsFor(base) {
  // Render 后端只有 /health，且通常无 CORS
  if (isRenderHost(base)) return ['/health'];
  // Worker（或网关）提供 /api/health（带 CORS）
  return ['/api/health', '/health'];
}
// ===== 共享：模板资源助手（全局唯一出口） =====

/** 从 templates/registry.json 读取模板清单（带缓存） */
App.utils.loadTemplateRegistry = (() => {
  let _registryP;
  return async function loadTemplateRegistry() {
    if (!_registryP) {
      _registryP = fetch(App.utils.assetUrl?.('templates/registry.json') || 'templates/registry.json')
        .then(r => {
          if (!r.ok) throw new Error('无法加载模板清单');
          return r.json();
        })
        .then(list => (Array.isArray(list) ? list : []))
        .catch(err => {
          _registryP = null; // 失败时允许下次重试
          throw err;
        });
    }
    return _registryP;
  };
})();

/** 按模板 id 返回 { entry, spec, image }（带缓存） */
App.utils.ensureTemplateAssets = (() => {
  const _cache = new Map();
  return async function ensureTemplateAssets(templateId) {
    if (_cache.has(templateId)) return _cache.get(templateId);

    const registry = await App.utils.loadTemplateRegistry();
    const entry = registry.find(i => i.id === templateId) || registry[0];
    if (!entry) throw new Error('模板列表为空');

    const specUrl = App.utils.assetUrl?.(`templates/${entry.spec}`) || `templates/${entry.spec}`;
    const imgUrl  = App.utils.assetUrl?.(`templates/${entry.preview}`) || `templates/${entry.preview}`;

    const specP = fetch(specUrl).then(r => { if (!r.ok) throw new Error('无法加载模板规范'); return r.json(); });
    const imgP  = new Promise((resolve, reject) => {
      const img = new Image();
      img.decoding = 'async';
      img.crossOrigin = 'anonymous';
      img.onload = () => resolve(img);
      img.onerror = () => reject(new Error('模板预览图加载失败'));
      img.src = imgUrl;
    });

    const payload = { entry, spec: await specP, image: await imgP };
    _cache.set(entry.id, payload);
    return payload;
  };
})();

const HEALTH_CACHE_TTL = 60_000;
const HEALTH_CACHE = new Map();

let documentAssetBase = null;

//
// 组装 prompts —— 每个槽都是对象
function buildPromptSlot(prefix) {
  return {
    preset:  getValue(`#${prefix}-preset`),     // 你的原有取值方法
    positive:getValue(`#${prefix}-positive`),
    negative:getValue(`#${prefix}-negative`),
    aspect:  getValue(`#${prefix}-aspect`)
  };
}
function buildGeneratePayload() {
  return {
    poster: collectStage1Data(form, state, { strict: false }),
    render_mode: state.renderMode || 'locked',
    variants: Number(state.variants || 2),
    seed: state.seed ?? null,
    lock_seed: !!state.lockSeed,
    prompts: {
      scenario: buildPromptSlot('scenario'),
      product:  buildPromptSlot('product'),
      gallery:  buildPromptSlot('gallery'),
    }
  };
}

// 串行触发，避免免费实例并发卡死
async function runGeneration() {
  setBusy(true);
  try {
    const payloadA = buildGeneratePayload();
    await triggerGeneration(payloadA);   // 先等第一个完成
    if (state.abMode) {
      const payloadB = buildGeneratePayload(); // 若有B，第二次再发
      await triggerGeneration(payloadB);
    }
  } finally {
    setBusy(false);
  }
}

function resolveDocumentAssetBase() {
  if (documentAssetBase) return documentAssetBase;
  const baseEl = document.querySelector('base[href]');
  if (baseEl) {
    documentAssetBase = baseEl.href;
    return documentAssetBase;
  }
  const { origin, pathname } = window.location;
  const parts = pathname.split('/');
  if (parts.length) parts.pop();
  const prefix = parts.join('/') || '/';
  documentAssetBase = `${origin}${prefix.endsWith('/') ? prefix : `${prefix}/`}`;
  return documentAssetBase;
}

function assetUrl(path) {
  if (!path) return resolveDocumentAssetBase();
  if (/^[a-zA-Z][a-zA-Z0-9+.-]*:/.test(path)) {
    return path;
  }
  const base = resolveDocumentAssetBase();
  const normalised = path.startsWith('/') ? path.slice(1) : path;
  return new URL(normalised, base).toString();
}

App.utils.assetUrl = assetUrl;

// Layout helpers for relative-coordinates templates
App.utils.resolveRect = function resolveRect(slot, canvasWidth, canvasHeight, parentRect) {
  if (!slot) return { x: 0, y: 0, w: 0, h: 0 };
  const px = parentRect ? parentRect.x : 0;
  const py = parentRect ? parentRect.y : 0;
  const pw = parentRect ? parentRect.w : canvasWidth;
  const ph = parentRect ? parentRect.h : canvasHeight;

  return {
    x: px + Number(slot.x || 0) * pw,
    y: py + Number(slot.y || 0) * ph,
    w: Number(slot.w || 0) * pw,
    h: Number(slot.h || 0) * ph,
  };
};

App.utils.fontPx = function fontPx(font, canvasHeight) {
  if (!font) return 0;
  const size = typeof font.size === 'number' ? font.size : 0.02;
  return size * canvasHeight;
};

function normaliseBase(base) {
  if (!base) return null;
  try {
    const parsed = new URL(base, window.location.href);
    const path = parsed.pathname.replace(/\/+$/, '');
    const normalizedPath = path || '';
    return `${parsed.origin}${normalizedPath}`;
  } catch (error) {
    console.warn('[normaliseBase] invalid base', base, error);
    return null;
  }
}
// 把 stage1Data 中的素材“二选一”规范化为 key 或小 dataURL
function normalizePosterAssets(stage1Data) {
  const pickImage = (asset) => {
    if (!asset) return { asset: null, key: null };
    const key = asset.r2Key || null;
    const data = typeof asset.dataUrl === 'string' && asset.dataUrl.startsWith('data:')
      ? asset.dataUrl
      : null;
    return key ? { asset: null, key } : { asset: data, key: null };
  };

  const { asset: scenario_asset, key: scenario_key } = pickImage(stage1Data.scenario_asset);
  const { asset: product_asset,  key: product_key  } = pickImage(stage1Data.product_asset);

  const gallery_items = (stage1Data.gallery_entries || []).map((entry) => {
    const { asset, key } = pickImage(entry.asset);
    const mode = entry.mode || 'upload';
    const normalisedMode = mode === 'logo' || mode === 'logo_fallback' ? 'upload' : mode;
    return {
      caption: entry.caption?.trim() || null,
      asset,
      key,
      mode: normalisedMode,
      prompt: entry.prompt?.trim() || null,
    };
  });

  return { scenario_asset, scenario_key, product_asset, product_key, gallery_items };
}

function joinBasePath(base, path) {
  const normalised = normaliseBase(base);
  if (!normalised) return null;
  const p = String(path || '');
  const suffix = p.startsWith('/') ? p : `/${p}`;
  return `${normalised}${suffix}`;
}

function ensureArray(value) {
  if (Array.isArray(value)) return value.filter(Boolean);
  if (typeof value === 'string' && value.trim()) return [value.trim()];
  return [];
}



// 读取候选 API 基址（修复：避免 STORAGE_KEYS 的 TDZ）
function getApiCandidates(extra) {
  const candidates = new Set();
  const add = (v) => {
    const s = typeof v === 'string' ? v.trim() : '';
    if (!s) return;
    const n = normaliseBase(s);
    if (n) candidates.add(n);
  };

  const inputValue = document.getElementById('api-base')?.value;
  add(inputValue);

  // 避免对未初始化的 STORAGE_KEYS 访问；直接用字面量 key
  add(localStorage.getItem('marketing-poster-api-base'));

  const ds = document.body?.dataset ?? {};
  add(ds.workerBase);
  add(ds.renderBase);
  add(ds.apiBase);

  if (Array.isArray(window.APP_API_BASES)) window.APP_API_BASES.forEach(add);
  add(window.APP_WORKER_BASE);
  add(window.APP_RENDER_BASE);
  add(window.APP_DEFAULT_API_BASE);

  if (extra) ensureArray(extra).forEach(add);

  return Array.from(candidates);
}

App.utils.getApiCandidates = getApiCandidates;

async function probeBase(base, { force } = {}) {
  const now = Date.now();
  const cached = HEALTH_CACHE.get(base);
  if (!force && cached && now - cached.timestamp < HEALTH_CACHE_TTL) {
    return cached.ok;
  }

  const paths = healthPathsFor(base);           // ← 关键：按域名取路径
  for (const path of paths) {
    const url = joinBasePath(base, path);
    if (!url) continue;
    try {
      const response = await fetch(url, {
        method: 'GET',
        mode: 'cors',
        cache: 'no-store',
        credentials: 'omit',
      });
      if (response.ok) {
        HEALTH_CACHE.set(base, { ok: true, timestamp: Date.now() });
        return true;
      }
    } catch (error) {
      console.warn('[probeBase] failed', base, path, error);
    }
  }

  HEALTH_CACHE.set(base, { ok: false, timestamp: Date.now() });
  return false;
}


const warmUpLocks = new Map();

async function warmUp(baseOrBases, { force } = {}) {
  const bases = ensureArray(baseOrBases).filter(Boolean);
  const targets = bases.length ? bases : getApiCandidates();
  if (!targets.length) return [];

  const lockKey = [...targets].sort().join('|');
  const existing = warmUpLocks.get(lockKey);
  if (!force && existing) return existing;

  const task = Promise.allSettled(targets.map((base) => probeBase(base, { force })));
  warmUpLocks.set(lockKey, task);
  // 任务结束后释放锁
  task.finally(() => warmUpLocks.delete(lockKey));
  return task;
}

App.utils.warmUp = warmUp;

async function pickHealthyBase(baseOrBases) {
  const candidates = ensureArray(baseOrBases).filter(Boolean);
  const bases = candidates.length ? candidates : getApiCandidates();
  if (!bases.length) return null;

  const now = Date.now();
  for (const base of bases) {
    const cached = HEALTH_CACHE.get(base);
    if (cached && cached.ok && now - cached.timestamp < HEALTH_CACHE_TTL) {
      return base;
    }
  }

  const results = await warmUp(bases, { force: true });
  for (let i = 0; i < bases.length; i += 1) {
    const outcome = results[i];
    if (outcome && outcome.status === 'fulfilled' && outcome.value) {
      return bases[i];
    }
  }
  return null;
}

App.utils.pickHealthyBase = pickHealthyBase;

// 请求体大小校验（发送前统一做）
// 校验字符串体积并阻断超大 dataURL
function validatePayloadSize(raw) {
  const hasBase64 = /data:[^;]+;base64,/i.test(raw);
  // 300KB 是你当前防御阈值，可按需调整
  if (hasBase64 || raw.length > 300_000) {
    throw new Error('请求体过大或包含 base64 图片，请先上传素材到 R2，仅传输 key/url。');
  }
}

const DATA_URL_PAYLOAD_RX = /^data:image\/[a-z0-9.+-]+;base64,/i;
const HTTP_URL_RX = /^https?:\/\//i;
const URL_SCHEMES = ['http://', 'https://', 'r2://', 's3://', 'gs://'];

const DEFAULT_ASSET_BUCKET =
  window.__ASSET_BUCKET__ || window.__R2_BUCKET__ || window.__S3_BUCKET__ || 'poster-assets';
const DEFAULT_ASSET_SCHEME =
  window.__ASSET_SCHEME__ || (window.__S3_BUCKET__ ? 's3' : 'r2');
const PUBLIC_ASSET_BASE =
  window.__ASSET_PUBLIC_BASE__ || window.__R2_PUBLIC_BASE__ || window.__S3_PUBLIC_BASE__ || '';

function isUrlLike(value) {
  if (typeof value !== 'string') return false;
  const trimmed = value.trim();
  if (!trimmed) return false;
  return URL_SCHEMES.some((scheme) => trimmed.startsWith(scheme));
}

function toAssetUrl(input) {
  if (!input) return '';
  const trimmed = input.trim();
  if (!trimmed) return '';
  if (isUrlLike(trimmed)) return trimmed;
  const sanitised = trimmed.replace(/^\/+/, '');
  if (PUBLIC_ASSET_BASE) {
    const base = PUBLIC_ASSET_BASE.replace(/\/$/, '');
    return `${base}/${sanitised}`;
  }
  if (DEFAULT_ASSET_BUCKET && DEFAULT_ASSET_SCHEME) {
    return `${DEFAULT_ASSET_SCHEME}://${DEFAULT_ASSET_BUCKET.replace(/\/$/, '')}/${sanitised}`;
  }
  return sanitised;
}

function assertAssetUrl(fieldLabel, value) {
  if (!value || !isUrlLike(value)) {
    throw new Error(`${fieldLabel} 必须是 r2://、s3://、gs:// 或 http(s) 的 URL，请先上传到 R2，仅传 Key/URL`);
  }
}

function guessExtensionFromMime(mime) {
  if (!mime) return 'png';
  const normalised = mime.toLowerCase();
  if (normalised.includes('png')) return 'png';
  if (normalised.includes('jpeg') || normalised.includes('jpg')) return 'jpg';
  if (normalised.includes('webp')) return 'webp';
  if (normalised.includes('gif')) return 'gif';
  return 'png';
}

async function dataUrlToFile(dataUrl, nameHint = 'asset') {
  const response = await fetch(dataUrl);
  if (!response.ok) {
    throw new Error('无法解析内联图片，请重新上传素材。');
  }
  const blob = await response.blob();
  const mime = blob.type || inferImageMediaType(dataUrl) || 'image/png';
  const extension = guessExtensionFromMime(mime);
  const safeHint = nameHint.toString().trim().replace(/[^a-z0-9]+/gi, '-').replace(/^-+|-+$/g, '') || 'asset';
  const filename = `${safeHint}.${extension}`;
  const file = new File([blob], filename, { type: mime });
  return { file, mime, extension, filename };
}

function estimatePayloadBytes(data) {
  try {
    if (typeof data === 'string') {
      return new Blob([data]).size;
    }
    return new Blob([JSON.stringify(data)]).size;
  } catch (error) {
    console.warn('[client] unable to estimate payload size', error);
    return -1;
  }
}

function payloadContainsDataUrl(value) {
  if (typeof value === 'string') return DATA_URL_PAYLOAD_RX.test(value);
  if (Array.isArray(value)) return value.some(payloadContainsDataUrl);
  if (value && typeof value === 'object') {
    return Object.values(value).some(payloadContainsDataUrl);
  }
  return false;
}

async function normaliseAssetReference(
  asset,
  {
    field = 'asset',
    required = true,
    // backward compatibility: honour legacy requireUploaded if provided
    requireUploaded = undefined,
    apiCandidates = [],
    folder = 'uploads',
  } = {},
  brandLogo = null,
) {
  const mustHaveUpload =
    typeof required === 'boolean'
      ? required
      : typeof requireUploaded === 'boolean'
        ? requireUploaded
        : true;
  const candidates = Array.isArray(apiCandidates) ? apiCandidates.filter(Boolean) : [];

  const ensureUploaderAvailable = () => {
    if (!candidates.length) {
      throw new Error(`${field} 检测到 base64 图片，请先上传到 R2/GCS，仅传 key/url`);
    }
  };

  const ensureNotInline = (value) => {
    if (typeof value !== 'string') return null;
    const trimmed = value.trim();
    if (!trimmed) return null;
    if (DATA_URL_PAYLOAD_RX.test(trimmed)) {
      return null;
    }
    return trimmed;
  };

  const normaliseKey = (value) => {
    const trimmed = ensureNotInline(value);
    if (!trimmed) return null;
    return trimmed.replace(/^\/+/, '');
  };

  const uploadInlineAsset = async (dataUrl) => {
    if (!dataUrl || !DATA_URL_PAYLOAD_RX.test(dataUrl)) return null;
    ensureUploaderAvailable();
    const safeHint = field.replace(/[^a-z0-9]+/gi, '_') || 'asset';
    const { file } = await dataUrlToFile(dataUrl, safeHint);
    const result = await uploadFileToR2(folder, file, { bases: candidates });
    if (!result.uploaded || (!result.url && !result.key)) {
      throw new Error(`${field} 上传失败，请稍后重试。`);
    }
    const finalUrl = result.url || toAssetUrl(result.key);
    if (!finalUrl || !isUrlLike(finalUrl)) {
      throw new Error(`${field} 上传失败，无法解析生成的 URL。`);
    }
    return {
      key: result.key ? result.key.replace(/^\/+/, '') : null,
      url: finalUrl,
    };
  };

  // Handle explicit logo fallback: coerce to upload with brand logo reference
  if (asset && typeof asset === 'object' && asset.mode === 'logo') {
    const logoKey = brandLogo?.key || brandLogo?.r2Key || null;
    const logoUrl = brandLogo?.url || brandLogo?.remoteUrl || brandLogo?.cdnUrl || null;
    if (!logoKey && !logoUrl) {
      throw new Error(`${field} 使用 logo 兜底失败: 品牌 Logo 缺少 URL/Key`);
    }
    asset = { ...asset, key: logoKey || asset.key || null, url: logoUrl || asset.url || null, mode: 'upload' };
  }

  if (!asset) {
    if (mustHaveUpload) {
      throw new Error(`${field} 缺少已上传的 URL/Key，请先完成素材上传。`);
    }
    return { key: null, url: null };
  }

  if (typeof asset === 'string') {
    const trimmed = asset.trim();
    if (!trimmed) {
      if (mustHaveUpload) {
        throw new Error(`${field} 缺少已上传的 URL/Key，请先完成素材上传。`);
      }
      return { key: null, url: null };
    }
    if (DATA_URL_PAYLOAD_RX.test(trimmed)) {
      const uploaded = await uploadInlineAsset(trimmed);
      if (uploaded) {
        return uploaded;
      }
    }
    const resolved = toAssetUrl(trimmed);
    if (!isUrlLike(resolved)) {
      if (mustHaveUpload) {
        throw new Error(`${field} 必须是 r2://、s3://、gs:// 或 http(s) 的 URL，请先上传到 R2，仅传 Key/URL`);
      }
    }
    return { key: HTTP_URL_RX.test(trimmed) ? null : trimmed.replace(/^\/+/, ''), url: isUrlLike(resolved) ? resolved : null };
  }

  let keyCandidate = normaliseKey(asset.r2Key || asset.key || asset.storage_key || null);
  let resolvedUrl = null;
  let inlineCandidate = null;

  const sourceCandidates = [asset.remoteUrl, asset.url, asset.publicUrl, asset.cdnUrl, asset.dataUrl];
  for (const candidate of sourceCandidates) {
    if (typeof candidate !== 'string') continue;
    const trimmed = candidate.trim();
    if (!trimmed) continue;
    if (DATA_URL_PAYLOAD_RX.test(trimmed)) {
      inlineCandidate = inlineCandidate || trimmed;
      continue;
    }
    if (isUrlLike(trimmed)) {
      resolvedUrl = toAssetUrl(trimmed);
      break;
    }
    if (!HTTP_URL_RX.test(trimmed) && !keyCandidate) {
      keyCandidate = normaliseKey(trimmed) || keyCandidate;
    }
  }

  if (!resolvedUrl && inlineCandidate) {
    const uploaded = await uploadInlineAsset(inlineCandidate);
    if (uploaded) {
      resolvedUrl = uploaded.url;
      keyCandidate = uploaded.key || keyCandidate;
      if (typeof asset === 'object') {
        asset.r2Key = uploaded.key || asset.r2Key || null;
        asset.remoteUrl = uploaded.url;
        asset.dataUrl = uploaded.url;
      }
      console.info(`[normaliseAssetReference] 已将 ${field} 的 base64 预览上传至 R2/GCS。`);
    }
  }

  if (!resolvedUrl && keyCandidate) {
    const derivedUrl = toAssetUrl(keyCandidate);
    if (isUrlLike(derivedUrl)) {
      resolvedUrl = derivedUrl;
    }
  }

  if (!resolvedUrl) {
    if (mustHaveUpload) {
      throw new Error(`${field} 缺少已上传的 URL/Key，请先完成素材上传。`);
    }
    return { key: keyCandidate || null, url: null };
  }

  if (!isUrlLike(resolvedUrl)) {
    if (mustHaveUpload) {
      throw new Error(`${field} 必须是 r2://、s3://、gs:// 或 http(s) 的 URL，请先上传到 R2，仅传 Key/URL`);
    }
    return { key: keyCandidate || null, url: null };
  }

  return {
    key: keyCandidate ? keyCandidate.replace(/^\/+/, '') : null,
    url: resolvedUrl,
  };
}

function summariseNegativePrompts(prompts) {
  if (!prompts || typeof prompts !== 'object') return null;
  const values = [];
  Object.values(prompts).forEach((entry) => {
    if (!entry) return;
    const negative = typeof entry.negative === 'string' ? entry.negative.trim() : '';
    if (negative) values.push(negative);
  });
  if (!values.length) return null;
  return Array.from(new Set(values)).join(' | ');
}

function ensureUploadedAndLog(path, payload, rawPayload) {
  const MAX = 512 * 1024;
  const requestId = (typeof crypto !== 'undefined' && crypto.randomUUID)
    ? crypto.randomUUID().slice(0, 8)
    : Math.random().toString(16).slice(2, 10);
  let bodyString = null;
  if (typeof rawPayload === 'string') {
    bodyString = rawPayload;
  } else if (payload !== undefined) {
    try {
      bodyString = JSON.stringify(payload);
    } catch (error) {
      console.warn('[client] stringify payload failed', error);
    }
  }

  const size = estimatePayloadBytes(bodyString ?? payload);
  const hasBase64 = payloadContainsDataUrl(bodyString ?? payload);
  const preview = typeof bodyString === 'string'
    ? (bodyString.length > 512 ? `${bodyString.slice(0, 512)}…(+${bodyString.length - 512} chars)` : bodyString)
    : null;

  console.log(`[client] pre-check ${path}`, {
    requestId,
    size,
    hasBase64,
    preview,
  });

  if (hasBase64) {
    throw new Error('检测到 base64 图片，请先上传到 R2/GCS，仅传 key/url');
  }
  if (MAX > 0 && size > MAX) {
    throw new Error(`请求体过大(${size}B)，请仅传 key/url`);
  }

  return {
    headers: { 'X-Request-ID': requestId },
    bodyString,
    size,
  };
}

// 完整替换 app.js 里的 postJsonWithRetry
// 发送请求：始终 JSON/UTF-8，支持多基址与重试
// 发送请求：始终 JSON/UTF-8，支持多基址与重试
async function postJsonWithRetry(apiBaseOrBases, path, payload, retry = 1, rawPayload) {
  // 1) 规范化候选基址
  const bases = (window.resolveApiBases?.(apiBaseOrBases))
    ?? (Array.isArray(apiBaseOrBases) ? apiBaseOrBases
        : String(apiBaseOrBases || '').split(',').map(s => s.trim()).filter(Boolean));
  if (!bases.length) throw new Error('未配置后端 API 地址');

  const inspection = ensureUploadedAndLog(path, payload, rawPayload);

  // 2) 组包（外部已给字符串就不再二次 JSON.stringify）
  const bodyRaw = (typeof rawPayload === 'string')
    ? rawPayload
    : inspection.bodyString ?? JSON.stringify(payload);

  const logPrefix = `[postJsonWithRetry] ${path}`;
  const previewSnippet = (() => {
    if (typeof bodyRaw !== 'string') return '';
    const limit = 512;
    return bodyRaw.length <= limit ? bodyRaw : `${bodyRaw.slice(0, limit)}…(+${bodyRaw.length - limit} chars)`;
  })();

  // 3) 粗略体积 & dataURL 防御
  if (typeof bodyRaw === 'string' && (/data:[^;]+;base64,/.test(bodyRaw) || bodyRaw.length > 300000)) {
    throw new Error('请求体过大或包含 base64 图片，请确保素材已直传并仅传 key/url。');
  }

  // 4) 选择健康基址
  let base = await (window.pickHealthyBase?.(bases, { timeoutMs: 2500 })) ?? bases[0];
  const urlFor = (b) => `${String(b).replace(/\/$/, '')}/${String(path).replace(/^\/+/, '')}`;
  let lastErr = null;

  for (let attempt = 0; attempt <= retry; attempt += 1) {
    const order = base ? [base, ...bases.filter(x => x !== base)] : bases;

    for (const b of order) {
      const ctrl = new AbortController();
      const timer = setTimeout(() => ctrl.abort(), 60000); // 60s 超时
      const url = urlFor(b);                               // ← 定义 url
      try {
        const headers = {
          'Content-Type': 'application/json; charset=UTF-8',
          ...(inspection?.headers || {}),
        };

        const res = await fetch(url, {
          method: 'POST',
          mode: 'cors',
          cache: 'no-store',
          credentials: 'omit',
          headers,
          body: bodyRaw,
          signal: ctrl.signal,
        });

        console.info(`${logPrefix} -> ${url}`, {
          attempt: attempt + 1,
          candidateIndex: order.indexOf(b),
          bodyBytes: typeof bodyRaw === 'string' ? bodyRaw.length : 0,
          status: res.status,
        });

        const text = await res.text();
        let json = null;
        try { json = text ? JSON.parse(text) : null; } catch { /* 非 JSON */ }

        if (!res.ok) {
          const detail = (json && (json.detail || json.message)) || text || `HTTP ${res.status}`;
          const error = new Error(detail);
          error.status = res.status;
          error.responseText = text;
          error.responseJson = json;
          error.url = url;
          error.requestBody = bodyRaw;
          throw error;
        }

        if (window._healthCache?.set) window._healthCache.set(b, { ok: true, ts: Date.now() });
        return json ?? {}; // 保持旧版语义：返回 JSON 对象
      } catch (e) {
        console.warn(`${logPrefix} failed`, {
          attempt: attempt + 1,
          url,
          message: e?.message,
          status: e?.status,
          bodyPreview: previewSnippet,
        });
        lastErr = e;
        if (window._healthCache?.set) window._healthCache.set(b, { ok: false, ts: Date.now() });
        base = null; // 该轮失败，下一轮重新挑
      } finally {
        clearTimeout(timer);
      }
    }

    // 整轮失败后：热身 + 等待 + 重选
    try { await window.warmUp?.(bases, { timeoutMs: 2500 }); } catch {}
    await new Promise(r => setTimeout(r, 800));
    base = await (window.pickHealthyBase?.(bases, { timeoutMs: 2500 })) ?? bases[0];
  }

  throw lastErr || new Error('请求失败');
}

App.utils.postJsonWithRetry = postJsonWithRetry;


const STORAGE_KEYS = {
  apiBase: 'marketing-poster-api-base',
  stage1: 'marketing-poster-stage1-data',
  stage2: 'marketing-poster-stage2-result',
};

const ATTACHMENT_STORAGE_KEYS = {
  variant: 'poster-attachment-variant',
  url: 'poster-attachment-url',
  name: 'poster-attachment-name',
};

const DEFAULT_STAGE1 = {
  brand_name: '厨匠ChefCraft',
  agent_name: '星辉渠道服务中心',
  scenario_image: '现代开放式厨房中智能蒸烤一体机的沉浸式体验',
  product_name: 'ChefCraft 智能蒸烤大师',
  template_id: 'template_dual',
  scenario_mode: 'upload',
  product_mode: 'upload',
  features: [
    '一键蒸烤联动，精准锁鲜',
    '360° 智能热风循环，均匀受热',
    '高温自清洁腔体，省心维护',
    'Wi-Fi 远程操控，云端菜谱推送',
  ],
  title: '焕新厨房效率，打造大厨级美味',
  subtitle: '智能蒸烤 · 家宴轻松掌控',
};

const TEMPLATE_REGISTRY_PATH = 'templates/registry.json';
const templateCache = new Map();
let templateRegistryPromise = null;

const PROMPT_PRESETS_PATH = 'prompts/presets.json';
let promptPresetPromise = null;
const PROMPT_SLOTS = ['scenario', 'product', 'gallery'];
const DEFAULT_PROMPT_VARIANTS = 1;

const DEFAULT_EMAIL_RECIPIENT = 'client@example.com';

const placeholderImages = {
  brandLogo: createPlaceholder('品牌\\nLogo'),
  scenario: createPlaceholder('应用场景'),
  product: createPlaceholder('产品渲染'),
};

const galleryPlaceholderCache = new Map();

const MATERIAL_DEFAULT_LABELS = {
  brand_logo: '品牌 Logo',
  scenario: '应用场景图',
  product: '主产品渲染图',
  gallery: '底部产品小图',
};

const assetStore = createAssetStore();

function getPosterImageSource(image) {
  if (!image) return '';
  const directUrl = pickImageSrc(image);
  if (directUrl && typeof directUrl === 'string') {
    const trimmed = directUrl.trim();
    if (HTTP_URL_RX.test(trimmed) || trimmed.startsWith('data:')) {
      return trimmed;
    }
    return trimmed;
  }
  return '';
}

function inferImageMediaType(src) {
  if (typeof src !== 'string') return null;
  const value = src.split('?')[0].trim().toLowerCase();
  if (!value) return null;
  if (value.startsWith('data:image/')) {
    const match = value.match(/^data:(image\/[a-z0-9.+-]+);/);
    return match ? match[1] : null;
  }
  if (value.endsWith('.png')) return 'image/png';
  if (value.endsWith('.jpg') || value.endsWith('.jpeg')) return 'image/jpeg';
  if (value.endsWith('.webp')) return 'image/webp';
  if (value.endsWith('.gif')) return 'image/gif';
  return null;
}

function assignPosterImage(element, image, altText) {
  if (!element) return false;
  const src = getPosterImageSource(image);
  if (!src) return false;
  element.src = src;
  if (altText) {
    element.alt = altText;
  }
  return true;
}

function isSamePosterImage(a, b) {
  if (!a || !b) return false;
  if (a === b) return true;
  const filenameA = typeof a.filename === 'string' ? a.filename : '';
  const filenameB = typeof b.filename === 'string' ? b.filename : '';
  if (filenameA && filenameB && filenameA === filenameB) {
    return true;
  }
  const urlA = getPosterImageSource(a);
  const urlB = getPosterImageSource(b);
  if (urlA && urlB && urlA === urlB) {
    return true;
  }
  const dataA = typeof a.data_url === 'string' ? a.data_url : '';
  const dataB = typeof b.data_url === 'string' ? b.data_url : '';
  if (dataA && dataB && dataA === dataB) {
    return true;
  }
  const keyA = typeof a.storage_key === 'string' ? a.storage_key : '';
  const keyB = typeof b.storage_key === 'string' ? b.storage_key : '';
  return Boolean(keyA && keyB && keyA === keyB);
}

// 预签名上传：向后端申请 R2 PUT 地址，并可直接完成上传
// 返回 { key, put_url, get_url, r2_url, public_url, etag, content_type, size }
async function r2PresignPut(folder, file, bases, options = {}) {
  if (!file) throw new Error('没有可上传的文件');

  const retry = options.retry ?? 1;
  const contentType = file.type || 'image/png'; // 图片默认 image/png 更稳
  const size = (typeof file.size === 'number') ? file.size : null;

  // 1) 申请预签名
  const payload = {
    folder: folder || 'uploads',
    filename: file.name || 'upload.bin',
    content_type: contentType,
    size,
  };
  const resp = await postJsonWithRetry(bases, '/api/r2/presign-put', payload, retry);
  const data = (resp && typeof resp.json === 'function') ? await resp.json() : resp;

  if (!data || typeof data !== 'object') throw new Error('预签名接口返回异常');
  const {
    key,
    put_url: putUrl,
    get_url: getUrl,
    r2_url: r2Url,
    public_url: legacyPublicUrl,
  } = data;
  if (!key || !putUrl) throw new Error('预签名接口缺少 key 或 put_url');
  const normalizedR2 = r2Url || null;
  const readableUrl = getUrl || legacyPublicUrl || null;

  // 2) 直接上传到 R2（options.upload === false 可只要签名不上传）
  if (options.upload !== false) {
    const putRes = await fetch(putUrl, {
      method: 'PUT',
      headers: { 'Content-Type': contentType }, // 关键：写入正确 Content-Type
      body: file,
    });
    if (!putRes.ok) {
      const txt = await putRes.text().catch(() => '');
      throw new Error(`R2 上传失败：HTTP ${putRes.status} ${putRes.statusText} ${txt || ''}`.trim());
    }
    const etag = putRes.headers.get('etag') || null;
    return {
      key,
      put_url: putUrl,
      get_url: readableUrl,
      r2_url: normalizedR2,
      public_url: readableUrl,
      etag,
      content_type: contentType,
      size,
    };
  }

  // 仅返回签名信息
  return {
    key,
    put_url: putUrl,
    get_url: readableUrl,
    r2_url: normalizedR2,
    public_url: readableUrl,
    content_type: contentType,
    size,
  };
}


async function uploadFileToR2(folder, file, options = {}) {
  try {
    const shouldUpload = options?.upload !== false;
    const presign = await r2PresignPut(folder, file, options?.bases, {
      upload: false,
    });
    if (shouldUpload) {
      const headers = (presign.headers && Object.keys(presign.headers).length)
        ? presign.headers
        : { 'Content-Type': file?.type || 'application/octet-stream' };

      const putResponse = await fetch(presign.put_url, {
        method: 'PUT',
        headers,
        body: file,
        mode: 'cors',
      });
      if (!putResponse.ok) {
        const detail = await putResponse.text();
        throw new Error(detail || '上传到 R2 失败，请稍后重试。');
      }
    }
    const selectHttpUrl = (value) => {
      if (typeof value !== 'string') return null;
      const trimmed = value.trim();
      if (!trimmed) return null;
      return HTTP_URL_RX.test(trimmed) ? trimmed : null;
    };
    const accessibleUrl =
      selectHttpUrl(presign.get_url) || selectHttpUrl(presign.public_url);
    const derivedUrl = selectHttpUrl(toAssetUrl(presign.key));
    const referenceUrl = accessibleUrl || derivedUrl || null;
    return {
      key: presign.key,
      url: referenceUrl,
      uploaded: true,
      presign,
    };
  } catch (error) {
    console.error('[uploadFileToR2] 直传失败', error);
    if (error instanceof TypeError) {
      const origin = (typeof window !== 'undefined' && window.location)
        ? window.location.origin
        : '当前站点';
      const message = `R2 上传失败：请确认对象存储的 CORS 规则已允许 ${origin} 执行 PUT 请求。`;
      const corsError = new Error(message);
      corsError.code = 'R2_CORS_BLOCKED';
      throw corsError;
    }
    if (error instanceof Error) {
      throw error;
    }
    throw new Error('上传到 R2 失败，请稍后重试。');
  }
}

App.utils.r2PresignPut = r2PresignPut;
App.utils.uploadFileToR2 = uploadFileToR2;
App.utils.updateMaterialUrlDisplay = updateMaterialUrlDisplay;

function applyStoredAssetValue(target, storedValue) {
  if (!target || typeof storedValue !== 'string') return;
  if (storedValue.startsWith('data:')) {
    target.data_url = storedValue;
  } else {
    target.url = storedValue;
  }
}

function updateMaterialUrlDisplay(field, asset) {
  const container = document.querySelector(`[data-material-url="${field}"]`);
  if (!container) return;

  const label = container.dataset.label || '素材 URL：';
  const prefix = label.endsWith('：') ? label : `${label}：`;
  const urlCandidates = [];
  if (asset) {
    if (typeof asset === 'string') {
      if (HTTP_URL_RX.test(asset)) urlCandidates.push(asset);
    } else if (typeof asset === 'object') {
      const {
        remoteUrl,
        url,
        publicUrl,
        dataUrl,
      } = asset;
      [remoteUrl, url, publicUrl].forEach((candidate) => {
        if (typeof candidate === 'string' && HTTP_URL_RX.test(candidate)) {
          urlCandidates.push(candidate);
        }
      });
      if (typeof dataUrl === 'string' && HTTP_URL_RX.test(dataUrl)) {
        urlCandidates.push(dataUrl);
      }
    }
  }

  const url = urlCandidates.find(Boolean) || null;
  container.textContent = '';
  const labelSpan = document.createElement('span');
  labelSpan.classList.add('asset-url-label');
  labelSpan.textContent = prefix;
  container.appendChild(labelSpan);

  if (url) {
    const link = document.createElement('a');
    link.href = url;
    link.target = '_blank';
    link.rel = 'noopener noreferrer';
    link.textContent = url;
    container.appendChild(link);
    container.classList.add('has-url');
  } else {
    const placeholder = document.createElement('span');
    placeholder.classList.add('asset-url-empty');
    placeholder.textContent = '尚未上传';
    container.appendChild(placeholder);
    container.classList.remove('has-url');
  }
}

// ==== 兜底：保持原命名的 loadTemplateRegistry（放在 init() 之前）====
(function ensureLoadTemplateRegistry() {
  const REG_PATH = (typeof TEMPLATE_REGISTRY_PATH === 'string' && TEMPLATE_REGISTRY_PATH)
    ? TEMPLATE_REGISTRY_PATH
    : 'templates/registry.json';

  if (typeof window.loadTemplateRegistry !== 'function') {
    let _tmplRegistryPromise = null;
    window.loadTemplateRegistry = async function loadTemplateRegistry() {
      if (!_tmplRegistryPromise) {
        _tmplRegistryPromise = fetch(assetUrl(REG_PATH))
          .then((r) => {
            if (!r.ok) throw new Error('无法加载模板清单');
            return r.json();
          })
          .then((arr) => (Array.isArray(arr) ? arr : []))
          .catch((err) => {
            _tmplRegistryPromise = null; // 失败允许下次重试
            throw err;
          });
      }
      return _tmplRegistryPromise;
    };
  }
})();

function init() {
  apiBaseInput = document.getElementById('api-base');
  loadApiBase();
  if (apiBaseInput) {
    apiBaseInput.addEventListener('change', saveApiBase);
    apiBaseInput.addEventListener('blur', saveApiBase);
  }

  const stage = document.body?.dataset?.stage;
  switch (stage) {
    case 'stage1':
      initStage1();
      break;
    case 'stage2':
      initStage2();
      break;
    case 'stage3':
      initStage3();
      break;
    default:
      break;
  }
}

document.addEventListener('DOMContentLoaded', init);

function loadApiBase() {
  if (!apiBaseInput) return;
  const stored = localStorage.getItem(STORAGE_KEYS.apiBase);
  if (stored) {
    apiBaseInput.value = stored;
  }
}

function saveApiBase() {
  if (!apiBaseInput) return;
  const value = apiBaseInput.value.trim();
  if (value) {
    localStorage.setItem(STORAGE_KEYS.apiBase, value);
  } else {
    localStorage.removeItem(STORAGE_KEYS.apiBase);
  }
}

function initStage1() {
  const form = document.getElementById('poster-form');
  const buildPreviewButton = document.getElementById('build-preview');
  const nextButton = document.getElementById('go-to-stage2');
  const statusElement = document.getElementById('stage1-status');
  const previewContainer = document.getElementById('preview-container');
  const layoutStructure = document.getElementById('layout-structure-text');
  const galleryButton = document.getElementById('add-gallery-item');
  const galleryPlaceholderButton = document.getElementById('add-gallery-placeholder');
  const galleryFileInput = document.getElementById('gallery-file-input');
  const galleryItemsContainer = document.getElementById('gallery-items');
  const templateSelectStage1 = document.getElementById('template-select-stage1');
  const templateDescriptionStage1 = document.getElementById('template-description-stage1');
  const templateCanvasStage1 = document.getElementById('template-preview-stage1');
  

  if (!form || !buildPreviewButton || !nextButton) {
    return;
  }

  const previewElements = {
    brandLogo: document.getElementById('preview-brand-logo'),
    brandName: document.getElementById('preview-brand-name'),
    agentName: document.getElementById('preview-agent-name'),
    scenarioImage: document.getElementById('preview-scenario-image'),
    productImage: document.getElementById('preview-product-image'),
    featureList: document.getElementById('preview-feature-list'),
    title: document.getElementById('preview-title'),
    subtitle: document.getElementById('preview-subtitle'),
    gallery: document.getElementById('preview-gallery'),
  };

  const inlinePreviews = {
    brand_logo: document.querySelector('[data-inline-preview="brand_logo"]'),
    scenario_asset: document.querySelector('[data-inline-preview="scenario_asset"]'),
    product_asset: document.querySelector('[data-inline-preview="product_asset"]'),
  };

  const state = {
    brandLogo: null,
    scenario: null,
    product: null,
    galleryEntries: [],
    previewBuilt: false,
    templateId: DEFAULT_STAGE1.template_id,
    templateLabel: '',
    scenarioMode: DEFAULT_STAGE1.scenario_mode,
    productMode: DEFAULT_STAGE1.product_mode,
    scenarioType: 'image',
    scenarioAllowsPrompt: true,
    scenarioAllowsUpload: true,
    productType: 'image',
    productAllowsPrompt: true,
    productAllowsUpload: true,
    templateSpec: null,
    galleryLimit: 4,
    galleryAllowsPrompt: true,
    galleryAllowsUpload: true,
    galleryLabel: MATERIAL_DEFAULT_LABELS.gallery,
    galleryType: 'image',
  };

  updateMaterialUrlDisplay('brand_logo', state.brandLogo);

  let currentLayoutPreview = '';
  let templateRegistry = [];

  const refreshPreview = () => {
    if (!form) return null;
    const payload = collectStage1Data(form, state, { strict: false });
    currentLayoutPreview = updatePosterPreview(
      payload,
      state,
      previewElements,
      layoutStructure,
      previewContainer
    );
    return payload;
  };

  const stored = loadStage1Data();
  if (stored) {
    void (async () => {
      await applyStage1DataToForm(stored, form, state, inlinePreviews);
      state.previewBuilt = Boolean(stored.preview_built);
      currentLayoutPreview = stored.layout_preview || '';
      renderGalleryItems(state, galleryItemsContainer, {
        previewElements,
        layoutStructure,
        previewContainer,
        statusElement,
        form,
        inlinePreviews,
        onChange: refreshPreview,
        allowPrompt: state.galleryAllowsPrompt,
        forcePromptOnly: state.galleryAllowsUpload === false,
        promptPlaceholder:
          state.templateSpec?.materials?.gallery?.promptPlaceholder ||
          '描述要生成的小图内容',
      });
      refreshPreview();
      const scenarioPreview = document.getElementById('scenario_preview');
      if (scenarioPreview) {
        scenarioPreview.src = pickImageSrc(state.scenario) || '';
      }
      const productPreview = document.getElementById('product_preview');
      if (productPreview) {
        productPreview.src = pickImageSrc(state.product) || '';
      }
    })();
  } else {
    applyStage1Defaults(form);
    updateInlinePlaceholders(inlinePreviews);
    applyModeToInputs('scenario', state, form, inlinePreviews, { initial: true });
    applyModeToInputs('product', state, form, inlinePreviews, { initial: true });
    refreshPreview();
  }

  const modeContext = { form, state, inlinePreviews, refreshPreview };

  const scenarioModeRadios = form.querySelectorAll('input[name="scenario_mode"]');
  scenarioModeRadios.forEach((radio) => {
    radio.addEventListener('change', (event) => {
      if (!radio.checked) return;
      const value = radio.value === 'prompt' ? 'prompt' : 'upload';
      void switchAssetMode('scenario', value, modeContext);
    });
  });

  const productModeRadios = form.querySelectorAll('input[name="product_mode"]');
  productModeRadios.forEach((radio) => {
    radio.addEventListener('change', (event) => {
      if (!radio.checked) return;
      const value = radio.value === 'prompt' ? 'prompt' : 'upload';
      void switchAssetMode('product', value, modeContext);
    });
  });

  const getMaterialLabel = (key, material) =>
    (material && typeof material.label === 'string' && material.label.trim()) ||
    MATERIAL_DEFAULT_LABELS[key] || key;

  async function applyTemplateMaterialsStage1(spec) {
    state.templateSpec = spec || null;
    const materials = (spec && spec.materials) || {};

    const brandMaterial = materials.brand_logo || {};
    const brandLabel = getMaterialLabel('brand_logo', brandMaterial);
    const brandField = form.querySelector('[data-material-field="brand_logo"] [data-material-label="brand_logo"]');
    if (brandField) {
      brandField.textContent = `${brandLabel}上传`;
    }

    const scenarioMaterial = materials.scenario || {};
    const scenarioLabel = getMaterialLabel('scenario', scenarioMaterial);
    const scenarioType = (scenarioMaterial.type || 'image').toLowerCase();
    const scenarioAllowsUpload = scenarioType !== 'text' && scenarioMaterial.allowsUpload !== false;
    const scenarioAllowsPrompt =
      scenarioType === 'text' || scenarioMaterial.allowsPrompt !== false;
    state.scenarioType = scenarioType;
    state.scenarioAllowsPrompt = scenarioAllowsPrompt;
    state.scenarioAllowsUpload = scenarioAllowsUpload;

    const scenarioToggleLabel = form.querySelector('[data-material-toggle-label="scenario"]');
    if (scenarioToggleLabel) {
      scenarioToggleLabel.textContent = `${scenarioLabel}素材来源`;
    }
    const scenarioToggle = form.querySelector('[data-mode-target="scenario"]');
    const scenarioUploadOption = form.querySelector('[data-mode-option="scenario-upload"]');
    const scenarioUploadRadio = scenarioUploadOption?.querySelector('input[type="radio"]');
    if (scenarioUploadOption) {
      scenarioUploadOption.classList.toggle('hidden', !scenarioAllowsUpload);
    }
    if (scenarioUploadRadio) {
      scenarioUploadRadio.disabled = !scenarioAllowsUpload;
    }
    const scenarioPromptOption = form.querySelector('[data-mode-option="scenario-prompt"]');
    const scenarioPromptRadio = scenarioPromptOption?.querySelector('input[type="radio"]');
    if (scenarioPromptOption) {
      scenarioPromptOption.classList.toggle('hidden', !scenarioAllowsPrompt);
    }
    if (scenarioPromptRadio) {
      scenarioPromptRadio.disabled = !scenarioAllowsPrompt;
    }
    if (scenarioToggle) {
      scenarioToggle.classList.toggle(
        'single-mode',
        !scenarioAllowsUpload || !scenarioAllowsPrompt
      );
    }

    const scenarioFileLabel = form.querySelector('[data-material-label="scenario"]');
    if (scenarioFileLabel) {
      scenarioFileLabel.textContent = `${scenarioLabel}上传`;
      scenarioFileLabel.classList.toggle('hidden', !scenarioAllowsUpload);
    }
    const scenarioFieldWrapper = form.querySelector('[data-material-field="scenario"]');
    if (scenarioFieldWrapper) {
      scenarioFieldWrapper.classList.toggle('hidden', !scenarioAllowsUpload);
    }
    const scenarioFileInput = form.querySelector('input[name="scenario_asset"]');
    if (scenarioFileInput) {
      scenarioFileInput.disabled = !scenarioAllowsUpload;
    }
    const scenarioDescription = form.querySelector('[data-material-description="scenario"]');
    if (scenarioDescription) {
      scenarioDescription.textContent = scenarioAllowsPrompt
        ? `${scenarioLabel}描述（上传或 AI 生成时都会用到）`
        : `${scenarioLabel}描述`;
    }
    const scenarioTextarea = form.querySelector('[data-material-input="scenario"]');
    if (scenarioTextarea) {
      scenarioTextarea.placeholder =
        scenarioMaterial.promptPlaceholder || `描述${scenarioLabel}的氛围与细节`;
    }
    let scenarioChanged = false;
    if (!scenarioAllowsUpload) {
      if (state.scenario) {
        await deleteStoredAsset(state.scenario);
        state.scenario = null;
        scenarioChanged = true;
      }
      state.scenarioMode = 'prompt';
      if (scenarioUploadRadio) {
        scenarioUploadRadio.checked = false;
      }
      if (scenarioPromptRadio) {
        scenarioPromptRadio.checked = true;
      }
      if (inlinePreviews.scenario_asset) {
        inlinePreviews.scenario_asset.src = placeholderImages.scenario;
      }
    } else if (!scenarioAllowsPrompt && state.scenarioMode === 'prompt') {
      state.scenarioMode = 'upload';
      if (scenarioUploadRadio) {
        scenarioUploadRadio.checked = true;
      }
      if (scenarioPromptRadio) {
        scenarioPromptRadio.checked = false;
      }
    }
    if (scenarioChanged) {
      state.previewBuilt = false;
    }
    applyModeToInputs('scenario', state, form, inlinePreviews, { initial: true });

    const productMaterial = materials.product || {};
    const productLabel = getMaterialLabel('product', productMaterial);
    const productType = (productMaterial.type || 'image').toLowerCase();
    const productAllowsUpload = productType !== 'text' && productMaterial.allowsUpload !== false;
    const productAllowsPrompt = productType === 'text' || productMaterial.allowsPrompt !== false;
    state.productType = productType;
    state.productAllowsPrompt = productAllowsPrompt;
    state.productAllowsUpload = productAllowsUpload;

    const productToggleLabel = form.querySelector('[data-material-toggle-label="product"]');
    if (productToggleLabel) {
      productToggleLabel.textContent = `${productLabel}素材来源`;
    }
    const productToggle = form.querySelector('[data-mode-target="product"]');
    const productUploadOption = form.querySelector('[data-mode-option="product-upload"]');
    const productUploadRadio = productUploadOption?.querySelector('input[type="radio"]');
    if (productUploadOption) {
      productUploadOption.classList.toggle('hidden', !productAllowsUpload);
    }
    if (productUploadRadio) {
      productUploadRadio.disabled = !productAllowsUpload;
    }
    const productPromptOption = form.querySelector('[data-mode-option="product-prompt"]');
    const productPromptRadio = productPromptOption?.querySelector('input[type="radio"]');
    if (productPromptOption) {
      productPromptOption.classList.toggle('hidden', !productAllowsPrompt);
    }
    if (productPromptRadio) {
      productPromptRadio.disabled = !productAllowsPrompt;
    }
    if (productToggle) {
      productToggle.classList.toggle(
        'single-mode',
        !productAllowsUpload || !productAllowsPrompt
      );
    }

    const productFileLabel = form.querySelector('[data-material-label="product"]');
    if (productFileLabel) {
      productFileLabel.textContent = `${productLabel}上传`;
      productFileLabel.classList.toggle('hidden', !productAllowsUpload);
    }
    const productFieldWrapper = form.querySelector('[data-material-field="product"]');
    if (productFieldWrapper) {
      productFieldWrapper.classList.toggle('hidden', !productAllowsUpload);
    }
    const productFileInput = form.querySelector('input[name="product_asset"]');
    if (productFileInput) {
      productFileInput.disabled = !productAllowsUpload;
    }
    const productPromptContainer = form.querySelector('[data-material-prompt="product"]');
    if (productPromptContainer) {
      productPromptContainer.classList.toggle('hidden', !productAllowsPrompt);
    }
    const productPromptLabel = form.querySelector('[data-material-prompt-label="product"]');
    if (productPromptLabel) {
      productPromptLabel.textContent = productAllowsPrompt
        ? `${productLabel}生成描述（可选补充）`
        : `${productLabel}说明`;
    }
    const productPromptInput = form.querySelector('[data-material-input="product-prompt"]');
    if (productPromptInput) {
      productPromptInput.placeholder =
        productMaterial.promptPlaceholder || `补充${productLabel}的材质、角度等信息`;
    }
    let productChanged = false;
    if (!productAllowsUpload) {
      if (state.product) {
        await deleteStoredAsset(state.product);
        state.product = null;
        productChanged = true;
      }
      state.productMode = 'prompt';
      if (productUploadRadio) {
        productUploadRadio.checked = false;
      }
      if (productPromptRadio) {
        productPromptRadio.checked = true;
      }
      if (inlinePreviews.product_asset) {
        inlinePreviews.product_asset.src = placeholderImages.product;
      }
    } else if (!productAllowsPrompt && state.productMode === 'prompt') {
      state.productMode = 'upload';
      if (productUploadRadio) {
        productUploadRadio.checked = true;
      }
      if (productPromptRadio) {
        productPromptRadio.checked = false;
      }
    }
    if (productChanged) {
      state.previewBuilt = false;
    }
    applyModeToInputs('product', state, form, inlinePreviews, { initial: true });

    const galleryMaterial = materials.gallery || {};
    const galleryLabel = getMaterialLabel('gallery', galleryMaterial);
    const galleryType = (galleryMaterial.type || 'image').toLowerCase();
    const galleryAllowsUpload = galleryType !== 'text' && galleryMaterial.allowsUpload !== false;
    const galleryAllowsPrompt =
      galleryType === 'text' || galleryMaterial.allowsPrompt !== false;
    const slotCount = Array.isArray(spec?.gallery?.items)
      ? spec.gallery.items.length
      : null;
    const configuredCount = Number(galleryMaterial.count);
    const galleryLimit = Number.isFinite(configuredCount) && configuredCount > 0
      ? configuredCount
      : slotCount || state.galleryLimit || 4;
    state.galleryLabel = galleryLabel;
    state.galleryAllowsPrompt = galleryAllowsPrompt;
    state.galleryAllowsUpload = galleryAllowsUpload;
    state.galleryType = galleryType;
    if (state.galleryLimit !== galleryLimit) {
      const removed = state.galleryEntries.splice(galleryLimit);
      await Promise.all(
        removed.map((entry) => deleteStoredAsset(entry.asset))
      );
      state.galleryLimit = galleryLimit;
    } else {
      state.galleryLimit = galleryLimit;
    }
    if (!galleryAllowsUpload) {
      await Promise.all(
        state.galleryEntries.map(async (entry) => {
          if (entry.asset) {
            await deleteStoredAsset(entry.asset);
            entry.asset = null;
          }
          entry.mode = 'prompt';
        })
      );
      state.previewBuilt = false;
    } else if (!galleryAllowsPrompt) {
      state.galleryEntries.forEach((entry) => {
        if (entry.mode === 'prompt') {
          entry.mode = 'upload';
          entry.prompt = '';
        }
      });
      state.previewBuilt = false;
    }

    const galleryLabelElement = document.querySelector('[data-gallery-label]');
    if (galleryLabelElement) {
      galleryLabelElement.textContent = `${galleryLabel}（${galleryLimit} 项，支持多选）`;
    }
    const galleryDescription = document.querySelector('[data-gallery-description]');
    if (galleryDescription) {
      galleryDescription.textContent = !galleryAllowsUpload
        ? `每个条目需通过文字描述生成，共 ${galleryLimit} 项，请填写系列说明。`
        : galleryAllowsPrompt
        ? `每个条目由一张图像与系列说明组成，可上传或使用 AI 生成，共需 ${galleryLimit} 项。`
        : `请上传 ${galleryLimit} 张${galleryLabel}并填写对应说明。`;
    }
    const galleryUploadButton = document.querySelector('[data-gallery-upload]');
    if (galleryUploadButton) {
      galleryUploadButton.textContent = `上传${galleryLabel}`;
      galleryUploadButton.classList.toggle('hidden', !galleryAllowsUpload);
      galleryUploadButton.disabled = !galleryAllowsUpload;
    }
    const galleryPromptButton = document.querySelector('[data-gallery-prompt]');
    if (galleryPromptButton) {
      const promptText = galleryLabel.includes('条目')
        ? '添加 AI 生成条目'
        : `添加 AI 生成${galleryLabel}`;
      galleryPromptButton.textContent = promptText;
      galleryPromptButton.classList.toggle('hidden', !galleryAllowsPrompt);
    }

    renderGalleryItems(state, galleryItemsContainer, {
      previewElements,
      layoutStructure,
      previewContainer,
      statusElement,
      form,
      inlinePreviews,
      onChange: refreshPreview,
      allowPrompt: galleryAllowsPrompt,
      forcePromptOnly: !galleryAllowsUpload,
      promptPlaceholder:
        galleryMaterial.promptPlaceholder || '描述要生成的小图内容',
    });
    refreshPreview();
  }

  async function refreshTemplatePreviewStage1(templateId) {
  if (!templateCanvasStage1) return;
  try {
    const assets =  await App.utils.ensureTemplateAssets(templateId); // 原有：加载模板资源 {entry,spec,image}
    await applyTemplateMaterialsStage1(assets.spec);       // 原有：同步材料开关/占位说明等

    const ctx = templateCanvasStage1.getContext('2d');
    if (!ctx) return;
    const { width, height } = templateCanvasStage1;

    ctx.clearRect(0, 0, width, height);
    ctx.fillStyle = '#f8fafc';
    ctx.fillRect(0, 0, width, height);

    const img = assets.image;
    const scale = Math.min(width / img.width, height / img.height);
    const dw = img.width * scale;
    const dh = img.height * scale;
    const ox = (width - dw) / 2;
    const oy = (height - dh) / 2;
    ctx.drawImage(img, ox, oy, dw, dh);

    if (templateDescriptionStage1) {
      templateDescriptionStage1.textContent = assets.entry?.description || '';
    }
  } catch (err) {
    console.error('[template preview] failed:', err);
    if (templateDescriptionStage1) {
      templateDescriptionStage1.textContent = '模板预览加载失败，请检查 templates 资源。';
    }
    const ctx = templateCanvasStage1?.getContext?.('2d');
    if (ctx) {
      ctx.clearRect(0, 0, templateCanvasStage1.width, templateCanvasStage1.height);
      ctx.fillStyle = '#f4f5f7';
      ctx.fillRect(0, 0, templateCanvasStage1.width, templateCanvasStage1.height);
      ctx.fillStyle = '#6b7280';
      ctx.font = '16px "Noto Sans SC", sans-serif';
      ctx.fillText('模板预览加载失败', 24, 48);
    }
  }
  }
async function mountTemplateChooserStage1() {
  if (!templateSelectStage1) return;

  // 1) 加载 registry（保持原名）
  try {
    templateRegistry = await App.utils.loadTemplateRegistry();
  } catch (e) {
    console.error('[registry] load failed:', e);
    setStatus(statusElement, '无法加载模板列表，请检查 templates/registry.json 与静态路径。', 'warning');
    return;
  }
  if (!Array.isArray(templateRegistry) || templateRegistry.length === 0) {
    setStatus(statusElement, '模板列表为空，请确认 templates/registry.json 格式。', 'warning');
    return;
  }

  // 2) 填充下拉
  templateSelectStage1.innerHTML = '';
  templateRegistry.forEach((entry) => {
    const opt = document.createElement('option');
    opt.value = entry.id;
    opt.textContent = entry.name || entry.id;
    templateSelectStage1.appendChild(opt);
  });

  // 3) 恢复/设置默认选项
  const stored = loadStage1Data();
  if (stored?.template_id) {
    state.templateId = stored.template_id;
    state.templateLabel = stored.template_label || '';
  } else {
    const first = templateRegistry[0];
    state.templateId = first.id;
    state.templateLabel = first.name || '';
  }
  templateSelectStage1.value = state.templateId;

  // 4) 预览一次
  await refreshTemplatePreviewStage1(state.templateId);

  // 立即持久化一次（不必等“构建预览”）
  const quickPersist = () => {
    try {
      const relaxedPayload = collectStage1Data(form, state, { strict: false });
      currentLayoutPreview = updatePosterPreview(
        relaxedPayload,
        state,
        previewElements,
        layoutStructure,
        previewContainer
      );
      const serialised = serialiseStage1Data(relaxedPayload, state, currentLayoutPreview, false);
      saveStage1Data(serialised, { preserveStage2: false });
    } catch (e) {
      console.warn('[template persist] skipped:', e);
    }
  };
  quickPersist();

  // 5) 绑定切换
  templateSelectStage1.addEventListener('change', async (ev) => {
    const value = ev.target.value || DEFAULT_STAGE1.template_id;
    state.templateId = value;
    const entry = templateRegistry.find((x) => x.id === value);
    state.templateLabel = entry?.name || '';

    state.previewBuilt = false; // 切换模板 => 预览需重建
    setStatus(statusElement, '已切换模板，请重新构建版式预览或继续到环节 2 生成。', 'info');

    quickPersist();
    await refreshTemplatePreviewStage1(value);
  });
}

// 注意：不要用顶层 await
void mountTemplateChooserStage1();
  if (templateSelectStage1) {
    App.utils.loadTemplateRegistry()
      .then(async (registry) => {
        templateRegistry = registry;
        templateSelectStage1.innerHTML = '';
        registry.forEach((entry) => {
          const option = document.createElement('option');
          option.value = entry.id;
          option.textContent = entry.name;
          templateSelectStage1.appendChild(option);
        });
        const activeEntry = registry.find((entry) => entry.id === state.templateId);
        if (!activeEntry && registry[0]) {
          state.templateId = registry[0].id;
          state.templateLabel = registry[0].name || '';
        } else if (activeEntry) {
          state.templateLabel = activeEntry.name || state.templateLabel;
        }
        templateSelectStage1.value = state.templateId;
        await refreshTemplatePreviewStage1(state.templateId);
      })
      .catch((error) => {
        console.error(error);
        setStatus(statusElement, '无法加载模板列表，请检查 templates 目录。', 'warning');
      });

    templateSelectStage1.addEventListener('change', async (event) => {
      const value = event.target.value || DEFAULT_STAGE1.template_id;
      state.templateId = value;
      const entry = templateRegistry.find((item) => item.id === value);
      state.templateLabel = entry?.name || '';
      state.previewBuilt = false;
      refreshPreview();
      await refreshTemplatePreviewStage1(value);
    });
  }

  attachSingleImageHandler(
    form.querySelector('input[name="brand_logo"]'),
    'brandLogo',
    inlinePreviews.brand_logo,
    state,
    refreshPreview,
    statusElement
  );
  attachSingleImageHandler(
    form.querySelector('input[name="scenario_asset"]'),
    'scenario',
    inlinePreviews.scenario_asset,
    state,
    refreshPreview,
    statusElement
  );
  attachSingleImageHandler(
    form.querySelector('input[name="product_asset"]'),
    'product',
    inlinePreviews.product_asset,
    state,
    refreshPreview,
    statusElement
  );

  bindSlotGenerationButtons(form, state, inlinePreviews, {
    refreshPreview,
    statusElement,
  });

  renderGalleryItems(state, galleryItemsContainer, {
    previewElements,
    layoutStructure,
    previewContainer,
    statusElement,
    form,
    inlinePreviews,
    onChange: refreshPreview,
    allowPrompt: state.galleryAllowsPrompt,
    forcePromptOnly: state.galleryAllowsUpload === false,
    promptPlaceholder:
      state.templateSpec?.materials?.gallery?.promptPlaceholder ||
      '描述要生成的小图内容',
  });

  refreshPreview();

  if (galleryButton && galleryFileInput) {
    galleryButton.addEventListener('click', () => {
      if (!state.galleryAllowsUpload) {
        setStatus(
          statusElement,
          `${state.galleryLabel || MATERIAL_DEFAULT_LABELS.gallery}由模板限定为 AI 生成，请通过“添加 AI 生成条目”补充素材。`,
          'info'
        );
        return;
      }
      galleryFileInput.click();
    });

    galleryFileInput.addEventListener('change', async (event) => {
      if (!state.galleryAllowsUpload) {
        event.target.value = '';
        setStatus(
          statusElement,
          `${state.galleryLabel || MATERIAL_DEFAULT_LABELS.gallery}当前仅支持文字描述生成。`,
          'warning'
        );
        return;
      }
      const files = Array.from(event.target.files || []);
      if (!files.length) {
        return;
      }
      const limit = state.galleryLimit || 4;
      const remaining = Math.max(0, limit - state.galleryEntries.length);
      if (remaining <= 0) {
        setStatus(
          statusElement,
          `最多仅支持上传 ${limit} 张${state.galleryLabel || MATERIAL_DEFAULT_LABELS.gallery}。`,
          'warning'
        );
        galleryFileInput.value = '';
        return;
      }

      const selected = files.slice(0, remaining);
      for (const file of selected) {
        try {
          const asset = await prepareAssetFromFile('gallery', file, null, statusElement);
          state.galleryEntries.push({
            id: createId(),
            caption: '',
            asset,
            mode: 'upload',
            prompt: '',
          });
        } catch (error) {
          console.error(error);
          setStatus(statusElement, '上传或读取底部产品小图时发生错误。', 'error');
        }
      }
      galleryFileInput.value = '';
      state.previewBuilt = false;
      renderGalleryItems(state, galleryItemsContainer, {
        previewElements,
        layoutStructure,
        previewContainer,
        statusElement,
        form,
        inlinePreviews,
        onChange: refreshPreview,
        allowPrompt: state.galleryAllowsPrompt,
        forcePromptOnly: state.galleryAllowsUpload === false,
        promptPlaceholder:
          state.templateSpec?.materials?.gallery?.promptPlaceholder ||
          '描述要生成的小图内容',
      });
      refreshPreview();
    });
  }

  if (galleryPlaceholderButton) {
    galleryPlaceholderButton.addEventListener('click', () => {
      if (!state.galleryAllowsPrompt) {
        setStatus(
          statusElement,
          `${state.galleryLabel || MATERIAL_DEFAULT_LABELS.gallery}仅支持上传图像素材。`,
          'info'
        );
        return;
      }
      const limit = state.galleryLimit || 4;
      if (state.galleryEntries.length >= limit) {
        setStatus(
          statusElement,
          `最多仅支持 ${limit} 个${state.galleryLabel || MATERIAL_DEFAULT_LABELS.gallery}条目。`,
          'warning'
        );
        return;
      }
      state.galleryEntries.push({
        id: createId(),
        caption: '',
        asset: null,
        mode: 'prompt',
        prompt: '',
      });
      state.previewBuilt = false;
      renderGalleryItems(state, galleryItemsContainer, {
        previewElements,
        layoutStructure,
        previewContainer,
        statusElement,
        form,
        inlinePreviews,
        onChange: refreshPreview,
        allowPrompt: state.galleryAllowsPrompt,
        forcePromptOnly: state.galleryAllowsUpload === false,
        promptPlaceholder:
          state.templateSpec?.materials?.gallery?.promptPlaceholder ||
          '描述要生成的小图内容',
      });
      refreshPreview();
    });
  }

  form.addEventListener('input', () => {
    state.previewBuilt = false;
    refreshPreview();
  });

  buildPreviewButton.addEventListener('click', () => {
    const relaxedPayload = collectStage1Data(form, state, { strict: false });
    currentLayoutPreview = updatePosterPreview(
      relaxedPayload,
      state,
      previewElements,
      layoutStructure,
      previewContainer
    );

    try {
      const strictPayload = collectStage1Data(form, state, { strict: true });
      state.previewBuilt = true;
      const serialised = serialiseStage1Data(
        strictPayload,
        state,
        currentLayoutPreview,
        true
      );
      saveStage1Data(serialised);
      setStatus(statusElement, '版式预览已构建，可继续下一环节。', 'success');
    } catch (error) {
      console.warn(error);
      state.previewBuilt = false;
      const serialised = serialiseStage1Data(
        relaxedPayload,
        state,
        currentLayoutPreview,
        false
      );
      saveStage1Data(serialised);
      const reason = error?.message || '请补全必填素材。';
      setStatus(
        statusElement,
        `预览已更新，但${reason.replace(/^[，。]?/, '')}`,
        'warning'
      );
    }
  });

  nextButton.addEventListener('click', () => {
    try {
      const payload = collectStage1Data(form, state, { strict: true });
      currentLayoutPreview = updatePosterPreview(
        payload,
        state,
        previewElements,
        layoutStructure,
        previewContainer
      );
      state.previewBuilt = true;
      const serialised = serialiseStage1Data(payload, state, currentLayoutPreview, true);
      saveStage1Data(serialised);
      setStatus(statusElement, '素材已保存，正在跳转至环节 2。', 'info');
      window.location.href = 'stage2.html';
    } catch (error) {
      console.error(error);
      setStatus(statusElement, error.message || '请先完成版式预览后再继续。', 'error');
    }
  });
}

function applyStage1Defaults(form) {
  for (const [key, value] of Object.entries(DEFAULT_STAGE1)) {
    const element = form.elements.namedItem(key);
    if (element && typeof value === 'string') {
      element.value = value;
    }
  }

  const featureInputs = form.querySelectorAll('input[name="features"]');
  featureInputs.forEach((input, index) => {
    input.value = DEFAULT_STAGE1.features[index] ?? '';
  });

  const scenarioModeInputs = form.querySelectorAll('input[name="scenario_mode"]');
  scenarioModeInputs.forEach((input) => {
    input.checked = input.value === DEFAULT_STAGE1.scenario_mode;
  });

  const productModeInputs = form.querySelectorAll('input[name="product_mode"]');
  productModeInputs.forEach((input) => {
    input.checked = input.value === DEFAULT_STAGE1.product_mode;
  });

  const productPrompt = form.elements.namedItem('product_prompt');
  if (productPrompt && 'value' in productPrompt) {
    productPrompt.value = '';
  }
}

function updateInlinePlaceholders(inlinePreviews) {
  if (inlinePreviews.brand_logo) inlinePreviews.brand_logo.src = placeholderImages.brandLogo;
  if (inlinePreviews.scenario_asset) inlinePreviews.scenario_asset.src = placeholderImages.scenario;
  if (inlinePreviews.product_asset) inlinePreviews.product_asset.src = placeholderImages.product;
}

async function applyStage1DataToForm(data, form, state, inlinePreviews) {
  for (const key of ['brand_name', 'agent_name', 'scenario_image', 'product_name', 'title', 'subtitle']) {
    const element = form.elements.namedItem(key);
    if (element && typeof data[key] === 'string') {
      element.value = data[key];
    }
  }

  const features = Array.isArray(data.features) && data.features.length
    ? data.features
    : DEFAULT_STAGE1.features;
  const featureInputs = form.querySelectorAll('input[name="features"]');
  featureInputs.forEach((input, index) => {
    input.value = features[index] ?? '';
  });

  const scenarioModeValue = data.scenario_mode || DEFAULT_STAGE1.scenario_mode;
  const productModeValue = data.product_mode || DEFAULT_STAGE1.product_mode;
  state.scenarioMode = scenarioModeValue;
  state.productMode = productModeValue;

  const scenarioModeInputs = form.querySelectorAll('input[name="scenario_mode"]');
  scenarioModeInputs.forEach((input) => {
    input.checked = input.value === scenarioModeValue;
  });

  const productModeInputs = form.querySelectorAll('input[name="product_mode"]');
  productModeInputs.forEach((input) => {
    input.checked = input.value === productModeValue;
  });

  const productPrompt = form.elements.namedItem('product_prompt');
  if (productPrompt && 'value' in productPrompt) {
    productPrompt.value =
      typeof data.product_prompt === 'string' ? data.product_prompt : '';
  }

  state.brandLogo = await rehydrateStoredAsset(data.brand_logo);
  updateMaterialUrlDisplay('brand_logo', state.brandLogo);
  state.scenario = await rehydrateStoredAsset(data.scenario_asset);
  state.product = await rehydrateStoredAsset(data.product_asset);
  state.galleryEntries = Array.isArray(data.gallery_entries)
      ? await Promise.all(
        data.gallery_entries.map(async (entry) => ({
          id: entry.id || createId(),
          caption: entry.caption || '',
          asset: await rehydrateStoredAsset(entry.asset),
          mode:
            entry.mode === 'logo' || entry.mode === 'logo_fallback'
              ? 'upload'
              : entry.mode || 'upload',
          prompt: entry.prompt || '',
        }))
      )
    : [];
  state.galleryLimit = typeof data.gallery_limit === 'number' ? data.gallery_limit : state.galleryLimit;
  state.galleryLabel = data.gallery_label || state.galleryLabel;
  state.galleryAllowsPrompt = data.gallery_allows_prompt !== false;
  state.galleryAllowsUpload = data.gallery_allows_upload !== false;
  if (state.galleryEntries.length > state.galleryLimit) {
    state.galleryEntries = state.galleryEntries.slice(0, state.galleryLimit);
  }
  state.templateId = data.template_id || DEFAULT_STAGE1.template_id;
  state.templateLabel = data.template_label || '';

  applyModeToInputs('scenario', state, form, inlinePreviews);
  applyModeToInputs('product', state, form, inlinePreviews);

  if (inlinePreviews.brand_logo) {
    inlinePreviews.brand_logo.src = state.brandLogo?.dataUrl || placeholderImages.brandLogo;
  }
  if (inlinePreviews.scenario_asset) {
    inlinePreviews.scenario_asset.src = state.scenario?.dataUrl || placeholderImages.scenario;
  }
  if (inlinePreviews.product_asset) {
    inlinePreviews.product_asset.src = state.product?.dataUrl || placeholderImages.product;
  }
}

function attachSingleImageHandler(
  input,
  key,
  inlinePreview,
  state,
  refreshPreview,
  statusElement
) {
  if (!input) return;
  input.addEventListener('change', async () => {
    const file = input.files?.[0];
    if (!file) {
      await deleteStoredAsset(state[key]);
      state[key] = null;
      state.previewBuilt = false;
      if (inlinePreview) {
        const placeholder =
          key === 'brandLogo'
            ? placeholderImages.brandLogo
            : key === 'scenario'
            ? placeholderImages.scenario
            : placeholderImages.product;
        inlinePreview.src = placeholder;
      }
      if (key === 'brandLogo') {
        updateMaterialUrlDisplay('brand_logo', state[key]);
      }
      refreshPreview();
      return;
    }
    try {
      const folderMap = {
        brandLogo: 'brand-logo',
        scenario: 'scenario',
        product: 'product',
      };
      const folder = folderMap[key] || 'uploads';
      const requireUploadOptions =
        key === 'brandLogo'
          ? {
              requireUpload: true,
              requireUploadMessage:
                '品牌 Logo 必须上传到 R2/GCS，仅传递 URL 或 Key。',
            }
          : {};
      state[key] = await prepareAssetFromFile(
        folder,
        file,
        state[key],
        statusElement,
        requireUploadOptions
      );
      if (inlinePreview) {
        inlinePreview.src = state[key]?.dataUrl ||
          (key === 'brandLogo'
            ? placeholderImages.brandLogo
            : key === 'scenario'
            ? placeholderImages.scenario
            : placeholderImages.product);
      }
      if (key === 'brandLogo') {
        updateMaterialUrlDisplay('brand_logo', state[key]);
      }
      state.previewBuilt = false;
      refreshPreview();
    } catch (error) {
      console.error(error);
      const message =
        error instanceof Error
          ? error.message || '处理图片素材时发生错误，请重试。'
          : '处理图片素材时发生错误，请重试。';
      setStatus(statusElement, message, 'error');
    }
  });
}

function applyModeToInputs(target, state, form, inlinePreviews, options = {}) {
  const { initial = false } = options;
  const mode = target === 'scenario' ? state.scenarioMode : state.productMode;
  const fileInput = form.querySelector(`input[name="${target}_asset"]`);
  if (fileInput) {
    const allowsUpload =
      target === 'scenario'
        ? state.scenarioAllowsUpload !== false
        : state.productAllowsUpload !== false;
    fileInput.disabled = mode === 'prompt' || !allowsUpload;
  }
  const promptField = form.querySelector(`[data-mode-visible="${target}:prompt"]`);
  if (promptField) {
    if (mode === 'prompt') {
      promptField.classList.add('mode-visible');
    } else {
      promptField.classList.remove('mode-visible');
    }
  }

  if (!initial) {
    const inlineKey = `${target}_asset`;
    const inlinePreview = inlinePreviews?.[inlineKey];
    if (inlinePreview && !state[target]?.dataUrl) {
      inlinePreview.src =
        target === 'scenario' ? placeholderImages.scenario : placeholderImages.product;
    }
  }
}

async function switchAssetMode(target, mode, context) {
  const { form, state, inlinePreviews, refreshPreview } = context;
  const assetKey = target === 'scenario' ? 'scenario' : 'product';
  const previousMode = target === 'scenario' ? state.scenarioMode : state.productMode;
  const allowsPrompt =
    target === 'scenario'
      ? state.scenarioAllowsPrompt !== false
      : state.productAllowsPrompt !== false;
  const allowsUpload =
    target === 'scenario'
      ? state.scenarioAllowsUpload !== false
      : state.productAllowsUpload !== false;
  if (mode === 'prompt' && !allowsPrompt) {
    mode = 'upload';
  }
  if (mode === 'upload' && !allowsUpload) {
    mode = 'prompt';
  }
  if (previousMode === mode) {
    applyModeToInputs(target, state, form, inlinePreviews, { initial: true });
    return;
  }

  if (target === 'scenario') {
    state.scenarioMode = mode;
  } else {
    state.productMode = mode;
  }

  applyModeToInputs(target, state, form, inlinePreviews);

  if (mode === 'prompt') {
    await deleteStoredAsset(state[assetKey]);
    state[assetKey] = null;
    const inlineKey = `${target}_asset`;
    const inlinePreview = inlinePreviews?.[inlineKey];
    if (inlinePreview) {
      inlinePreview.src =
        target === 'scenario' ? placeholderImages.scenario : placeholderImages.product;
    }
  }

  state.previewBuilt = false;
  refreshPreview?.();
}

function renderGalleryItems(state, container, options = {}) {
  const {
    previewElements,
    layoutStructure,
    previewContainer,
    statusElement,
    form,
    inlinePreviews,
    onChange,
    allowPrompt = true,
    forcePromptOnly = false,
    promptPlaceholder = '描述要生成的小图内容',
    form,
    inlinePreviews,
  } = options;
  if (!container) return;
  container.innerHTML = '';

  const limit = state.galleryLimit || 4;
  const label = state.galleryLabel || MATERIAL_DEFAULT_LABELS.gallery;
  const allowUpload = !forcePromptOnly;
  const allowPromptMode = forcePromptOnly ? true : allowPrompt;

  state.galleryEntries.slice(0, limit).forEach((entry, index) => {
    entry.mode = entry.mode || (allowUpload ? 'upload' : 'prompt');
    entry.prompt = typeof entry.prompt === 'string' ? entry.prompt : '';
    if (!allowUpload && entry.asset) {
      void deleteStoredAsset(entry.asset);
      entry.asset = null;
      state.previewBuilt = false;
    }
    if (!allowUpload) {
      entry.mode = 'prompt';
    } else if (!allowPromptMode && entry.mode === 'prompt') {
      entry.mode = 'upload';
      state.previewBuilt = false;
    }

    const placeholder = getGalleryPlaceholder(index, label);

    const item = document.createElement('div');
    item.classList.add('gallery-item', 'bottom-product-card');
    item.dataset.galleryIndex = String(index);
    item.dataset.id = entry.id;

    const header = document.createElement('div');
    header.classList.add('gallery-item-header');
    const title = document.createElement('span');
    title.classList.add('gallery-item-title');
    title.textContent = `${label} ${index + 1}`;
    header.appendChild(title);

    const removeButton = document.createElement('button');
    removeButton.type = 'button';
    removeButton.classList.add('secondary');
    removeButton.textContent = '移除';
    removeButton.addEventListener('click', async () => {
      await deleteStoredAsset(entry.asset);
      state.galleryEntries = state.galleryEntries.filter((g) => g.id !== entry.id);
      state.previewBuilt = false;
      renderGalleryItems(state, container, {
        previewElements,
        layoutStructure,
        previewContainer,
        statusElement,
        form,
        inlinePreviews,
        onChange,
        allowPrompt,
        forcePromptOnly,
        promptPlaceholder,
      });
      onChange?.();
    });

    const actions = document.createElement('div');
    actions.classList.add('gallery-item-actions');
    actions.appendChild(removeButton);
    header.appendChild(actions);
    item.appendChild(header);

    const modeToggle = document.createElement('div');
    modeToggle.classList.add('mode-toggle', 'gallery-mode-toggle');
    if (!allowUpload || !allowPromptMode) {
      modeToggle.classList.add('single-mode');
    }
    const modeLabel = document.createElement('span');
    if (!allowUpload && allowPromptMode) {
      modeLabel.textContent = '素材来源（模板限定：AI 生成）';
    } else if (allowUpload && !allowPromptMode) {
      modeLabel.textContent = '素材来源（模板限定：需上传图像）';
    } else {
      modeLabel.textContent = '素材来源';
    }
    modeToggle.appendChild(modeLabel);

    const radioName = `gallery_mode_${entry.id}`;
    let uploadRadio = null;
    if (allowUpload) {
      const uploadLabel = document.createElement('label');
      uploadRadio = document.createElement('input');
      uploadRadio.type = 'radio';
      uploadRadio.name = radioName;
      uploadRadio.value = 'upload';
      uploadLabel.appendChild(uploadRadio);
      uploadLabel.append(' 上传图像');
      modeToggle.appendChild(uploadLabel);
    }

    let promptRadio = null;
    if (allowPromptMode) {
      const promptLabel = document.createElement('label');
      promptRadio = document.createElement('input');
      promptRadio.type = 'radio';
      promptRadio.name = radioName;
      promptRadio.value = 'prompt';
      promptLabel.appendChild(promptRadio);
      promptLabel.append(' 文字生成');
      modeToggle.appendChild(promptLabel);
    }
    item.appendChild(modeToggle);

    const fileField = document.createElement('label');
    fileField.classList.add('field', 'file-field', 'gallery-file-field');
    fileField.innerHTML = `<span>上传${label}</span>`;
    const fileInput = document.createElement('input');
    fileInput.type = 'file';
    fileInput.accept = 'image/*';
    fileInput.disabled = !allowUpload;
    fileInput.addEventListener('change', async () => {
      const file = fileInput.files?.[0];
      if (!file) return;
      try {
        entry.asset = await prepareAssetFromFile('gallery', file, entry.asset, statusElement);
        previewImage.src = pickImageSrc(entry.asset) || placeholder;
        state.previewBuilt = false;
        onChange?.();
      } catch (error) {
        console.error(error);
        setStatus(statusElement, '上传或读取底部产品小图时发生错误。', 'error');
      }
    });
    if (!allowUpload) {
      fileField.classList.add('mode-hidden');
    }
    fileField.appendChild(fileInput);
    item.appendChild(fileField);

    const previewWrapper = document.createElement('div');
    previewWrapper.classList.add('gallery-item-preview');
    previewWrapper.dataset.galleryIndex = String(index);
    const previewImage = document.createElement('img');
    previewImage.alt = `${label} ${index + 1} 预览`;
    previewImage.src = pickImageSrc(entry.asset) || placeholder;
    previewImage.dataset.role = 'gallery-preview';
    previewImage.dataset.index = String(index);
    previewImage.dataset.galleryIndex = String(index);
    previewImage.classList.add('slot-preview');
    previewWrapper.appendChild(previewImage);
    item.appendChild(previewWrapper);

    const captionField = document.createElement('label');
    captionField.classList.add('field', 'gallery-caption');
    captionField.innerHTML = `<span>${label}文案</span>`;
    const captionInput = document.createElement('input');
    captionInput.type = 'text';
    captionInput.value = entry.caption || '';
    captionInput.placeholder = '请输入对应系列说明';
    captionInput.addEventListener('input', () => {
      entry.caption = captionInput.value;
      state.previewBuilt = false;
      onChange?.();
    });
    captionField.appendChild(captionInput);
    item.appendChild(captionField);

    const promptField = document.createElement('label');
    promptField.classList.add('field', 'gallery-prompt', 'optional');
    promptField.innerHTML = '<span>AI 生成描述</span>';
    const promptTextarea = document.createElement('textarea');
    promptTextarea.rows = 2;
    promptTextarea.placeholder = promptPlaceholder;
    promptTextarea.value = entry.prompt || '';
    promptTextarea.dataset.role = 'gallery-prompt';
    promptTextarea.dataset.index = String(index);
    promptTextarea.addEventListener('input', () => {
      entry.prompt = promptTextarea.value;
      state.previewBuilt = false;
      onChange?.();
      refreshGalleryGenerateState(entry.mode === 'prompt');
    });
    promptField.appendChild(promptTextarea);
    item.appendChild(promptField);

    const generateButton = document.createElement('button');
    generateButton.type = 'button';
    generateButton.textContent = `AI 生成底部产品小图 ${index + 1}`;
    generateButton.classList.add('secondary');
    generateButton.dataset.role = 'gallery-generate';
    generateButton.dataset.index = String(index);
    item.appendChild(generateButton);

    const refreshGalleryGenerateState = (isPromptMode) => {
      const hasPromptText = Boolean((promptTextarea.value || '').trim());
      generateButton.disabled = !allowPromptMode || !isPromptMode || !hasPromptText;
    };

    async function applyGalleryMode(mode, options = {}) {
      const { initial = false } = options;
      let resolvedMode = mode;
      if (!allowUpload) {
        resolvedMode = 'prompt';
      } else if (!allowPromptMode && mode === 'prompt') {
        resolvedMode = 'upload';
      }
      entry.mode = resolvedMode;
      const isPrompt = resolvedMode === 'prompt';

      fileInput.disabled = !allowUpload || isPrompt;
      if (allowUpload) {
        fileField.classList.toggle('mode-hidden', isPrompt);
      } else {
        fileField.classList.add('mode-hidden');
      }

      if (allowPromptMode) {
        promptField.classList.remove('hidden');
        promptField.classList.toggle('mode-visible', isPrompt);
        promptTextarea.disabled = !isPrompt;
      } else {
        promptField.classList.add('hidden');
        promptTextarea.disabled = true;
      }

      if (isPrompt) {
        if ((!allowUpload && entry.asset) || (allowUpload && entry.asset && !initial)) {
          await deleteStoredAsset(entry.asset);
          entry.asset = null;
        }
        previewImage.src = placeholder;
      } else {
        previewImage.src = pickImageSrc(entry.asset) || placeholder;
      }

      if (allowPromptMode) {
        refreshGalleryGenerateState(isPrompt);
      }

      if (!initial) {
        state.previewBuilt = false;
        onChange?.();
      }
    }

    if (uploadRadio) {
      uploadRadio.addEventListener('change', () => {
        if (uploadRadio.checked) {
          void applyGalleryMode('upload');
        }
      });
      uploadRadio.checked = entry.mode !== 'prompt';
    }

    if (promptRadio) {
      promptRadio.addEventListener('change', () => {
        if (promptRadio.checked) {
          void applyGalleryMode('prompt');
        }
      });
      promptRadio.checked = entry.mode === 'prompt';
    }

    if (!allowPromptMode) {
      promptField.classList.add('hidden');
      promptTextarea.disabled = true;
    }

    void applyGalleryMode(entry.mode, { initial: true });

    container.appendChild(item);
  });

  bindSlotGenerationButtons(state, {
    refreshPreview: onChange,
    form,
    inlinePreviews,
    statusElement,
  });
}
function collectStage1Data(form, state, { strict = false } = {}) {
  const formData = new FormData(form);
  const payload = {
    brand_name: formData.get('brand_name')?.toString().trim() || '',
    agent_name: formData.get('agent_name')?.toString().trim() || '',
    scenario_image: formData.get('scenario_image')?.toString().trim() || '',
    product_name: formData.get('product_name')?.toString().trim() || '',
    title: formData.get('title')?.toString().trim() || '',
    subtitle: formData.get('subtitle')?.toString().trim() || '',
  };

  const features = formData
    .getAll('features')
    .map((feature) => feature.toString().trim())
    .filter((feature) => feature.length > 0);

  payload.features = features;

  const galleryLimit = state.galleryLimit || 4;
  const galleryLabel = state.galleryLabel || MATERIAL_DEFAULT_LABELS.gallery;

  const galleryEntries = state.galleryEntries.slice(0, galleryLimit).map((entry) => ({
    id: entry.id,
    caption: entry.caption.trim(),
    asset: entry.asset,
    mode: entry.mode || 'upload',
    prompt: entry.prompt?.trim() || null,
  }));

  const validGalleryEntries = galleryEntries.filter((entry) =>
    entry.mode === 'prompt' ? Boolean(entry.prompt) : Boolean(entry.asset)
  );

  payload.series_description = validGalleryEntries.length
    ? validGalleryEntries
        .map((entry, index) => `${galleryLabel}${index + 1}：${entry.caption || '系列说明待补充'}`)
        .join(' / ')
    : '';

  payload.brand_logo = state.brandLogo;
  payload.scenario_asset = state.scenario;
  payload.product_asset = state.product;
  payload.gallery_entries = galleryEntries;
  payload.template_id = state.templateId || DEFAULT_STAGE1.template_id;
  payload.template_label = state.templateLabel || '';
  payload.scenario_mode = state.scenarioMode || 'upload';
  payload.product_mode = state.productMode || 'upload';
  const scenarioPromptValue =
    formData.get('scenario_prompt')?.toString().trim() || payload.scenario_image || '';
  const productPromptValue = formData.get('product_prompt')?.toString().trim() || '';
  payload.product_prompt = productPromptValue || null;
  payload.scenario_prompt =
    payload.scenario_mode === 'prompt'
      ? payload.scenario_image
      : scenarioPromptValue || null;
  payload.gallery_label = galleryLabel;
  payload.gallery_limit = galleryLimit;
  payload.gallery_allows_prompt = state.galleryAllowsPrompt !== false;

  if (strict) {
    const missing = [];
    for (const [key, value] of Object.entries(payload)) {
      if (
        [
          'brand_logo',
          'scenario_asset',
          'product_asset',
          'gallery_entries',
          'scenario_mode',
          'product_mode',
          'product_prompt',
          'scenario_prompt',
        ].includes(key)
      ) {
        continue;
      }
      if (typeof value === 'string' && !value) {
        missing.push(key);
      }
    }
    if (payload.features.length < 3) {
      throw new Error('请填写至少 3 条产品功能点。');
    }
    if (galleryLimit > 0 && validGalleryEntries.length < galleryLimit) {
      throw new Error(
        `请准备至少 ${galleryLimit} 个${galleryLabel}（上传或 AI 生成）并填写对应文案。`
      );
    }
    const captionsIncomplete = validGalleryEntries.some((entry) => !entry.caption);
    if (captionsIncomplete) {
      throw new Error(`请为每个${galleryLabel}填写文案说明。`);
    }
    const promptMissing = galleryEntries.some(
      (entry) => entry.mode === 'prompt' && !entry.prompt
    );
    if (promptMissing) {
      throw new Error(`选择 AI 生成的${galleryLabel}需要提供文字描述。`);
    }
    if (missing.length) {
      throw new Error('请完整填写素材输入表单中的必填字段。');
    }
  }

  return payload;
}

async function generateSlotImage(slotType, index, promptText, stage1Data) {
  const apiCandidates = getApiCandidates(apiBaseInput?.value || null);
  if (!apiCandidates.length) {
    throw new Error('未配置后端 API 基址');
  }
  const prompt = (promptText || '').trim();
  if (!prompt) {
    throw new Error('请先填写提示词再生成图片');
  }

  const payload = {
    slot: slotType,
    index: index ?? null,
    prompt,
    template_id: stage1Data?.template_id || stage1Data?.templateId || null,
  };

  const data = await postJsonWithRetry(
    apiCandidates,
    '/api/generate-slot-image',
    payload,
    1
  );

  console.log('[debug] generateSlotImage result', { slotType, index, data });

  if (!data || !data.url) {
    throw new Error('生成图片失败，返回结果缺少 url');
  }

  return data;
}

function bindSlotGenerationButtons(stage1State, options = {}) {
  const { refreshPreview, form, inlinePreviews, statusElement } = options;
  const posterForm = form || document.getElementById('poster-form');
  if (!posterForm) return;

  const scenarioPreview = document.getElementById('scenario_preview');
  const productPreview = document.getElementById('product_preview');

  const getStage1DataSnapshot = () =>
    collectStage1Data(posterForm, stage1State, { strict: false });

  const applyGeneratedAsset = (targetKey, asset, previewEl) => {
    if (!asset) return;
    stage1State[targetKey] = asset;
    const modeKey = targetKey === 'scenario' ? 'scenarioMode' : 'productMode';
    stage1State[modeKey] = 'upload';
    stage1State.previewBuilt = false;

    const inlineKey = `${targetKey}_asset`;
    const inlineEl =
      inlinePreviews?.[inlineKey] ||
      posterForm.querySelector(`[data-inline-preview="${inlineKey}"]`);
    const src = pickImageSrc(asset);
    if (inlineEl && src) inlineEl.src = src;
    if (previewEl && src) previewEl.src = src;

    const uploadRadio = posterForm.querySelector(
      `input[name="${targetKey}_mode"][value="upload"]`
    );
    const promptRadio = posterForm.querySelector(
      `input[name="${targetKey}_mode"][value="prompt"]`
    );
    if (uploadRadio) uploadRadio.checked = true;
    if (promptRadio) promptRadio.checked = false;

    refreshPreview?.();
  };

  const bindButton = (buttonId, slotType, promptSelectors, previewEl) => {
    const button = document.getElementById(buttonId);
    if (!button || button.dataset.bound === 'true') return;
    button.dataset.bound = 'true';

    const promptEl =
      promptSelectors.map((selector) => posterForm.querySelector(selector)).find(Boolean) ||
      null;

    const isPromptMode = () =>
      slotType === 'scenario'
        ? stage1State.scenarioMode === 'prompt'
        : stage1State.productMode === 'prompt';

    const refreshButtonState = () => {
      const promptValue = (promptEl?.value || '').trim();
      button.disabled = !isPromptMode() || !promptValue;
    };

    if (promptEl) {
      promptEl.addEventListener('input', refreshButtonState);
    }

    const modeInputs = posterForm.querySelectorAll(`input[name="${slotType}_mode"]`);
    modeInputs.forEach((input) => input.addEventListener('change', refreshButtonState));

    refreshButtonState();

    button.addEventListener('click', async () => {
      const prompt = promptEl?.value || '';
      if (!isPromptMode()) return;
      try {
        button.disabled = true;
        const snapshot = getStage1DataSnapshot();
        const { url, key } = await generateSlotImage(
          slotType,
          null,
          prompt,
          snapshot
        );
        const asset = buildGeneratedAssetFromUrl(url, key);
        applyGeneratedAsset(slotType === 'scenario' ? 'scenario' : 'product', asset, previewEl);
      } catch (err) {
        console.error(`[${slotType}] generate failed`, err);
        const detail = err?.responseJson?.detail || err?.responseJson;
        const quotaExceeded = err?.status === 429 && detail?.error === 'vertex_quota_exceeded';
        const message = quotaExceeded
          ? '图像生成配额已用尽，请稍后再试，或先上传现有素材。'
          : err?.message || '生成图片失败';
        if (statusElement) {
          setStatus(statusElement, message, 'error');
        } else {
          alert(message);
        }
      } finally {
        refreshButtonState();
      }
    });
  };

  bindButton(
    'btn-generate-scenario',
    'scenario',
    ['[data-role="scenario-positive-prompt"]', '#scenario_prompt', 'textarea[name="scenario_image"]'],
    scenarioPreview
  );

  bindButton(
    'btn-generate-product',
    'product',
    ['[data-role="product-positive-prompt"]', '#product_prompt', 'textarea[name="product_prompt"]'],
    productPreview
  );

  const galleryButtons = document.querySelectorAll('[data-role="gallery-generate"]');
  galleryButtons.forEach((btn) => {
    if (btn.dataset.bound === 'true') return;
    btn.dataset.bound = 'true';
    const index = Number(btn.getAttribute('data-index') || '0');
    btn.addEventListener('click', async () => {
      const promptEl = posterForm.querySelector(
        `[data-role="gallery-prompt"][data-index="${index}"]`
      );
      const prompt = promptEl?.value || '';
      try {
        btn.disabled = true;
        const snapshot = getStage1DataSnapshot();
        const { url, key } = await generateSlotImage('gallery', index, prompt, snapshot);
        if (!Array.isArray(stage1State.galleryEntries)) {
          stage1State.galleryEntries = [];
        }
        if (!stage1State.galleryEntries[index]) {
          stage1State.galleryEntries[index] = {
            id: `gallery-${index}-${Date.now()}`,
            caption: '',
            asset: null,
            prompt: '',
            mode: 'upload',
          };
        }
        stage1State.galleryEntries[index].asset = buildGeneratedAssetFromUrl(url, key);
        stage1State.galleryEntries[index].mode = 'upload';

        const img = posterForm.querySelector(
          `[data-role="gallery-preview"][data-index="${index}"]`
        );
        const src = pickImageSrc(stage1State.galleryEntries[index].asset);
        if (img && src) img.src = src;

        const logoFallback = pickImageSrc(stage1State.brandLogo);
        applySlotImagePreview('gallery', index, src, { logoFallback });
        refreshPreview?.();
      } catch (err) {
        console.error(`[gallery ${index}] generate failed`, err);
        const detail = err?.responseJson?.detail || err?.responseJson;
        const quotaExceeded = err?.status === 429 && detail?.error === 'vertex_quota_exceeded';
        const message =
          quotaExceeded
            ? '图像生成配额已用尽，请稍后再试，或先上传现有素材。'
            : err?.message || `生成小图 ${index + 1} 失败`;
        if (statusElement) {
          setStatus(statusElement, message, 'error');
        } else {
          alert(message);
        }
      } finally {
        btn.disabled = false;
      }
    });
  });
}
function updatePosterPreview(payload, state, elements, layoutStructure, previewContainer) {
  const {
    brandLogo,
    brandName,
    agentName,
    scenarioImage,
    productImage,
    featureList,
    title,
    subtitle,
    gallery,
  } = elements;

  const layoutText = buildLayoutPreview(payload);

  if (layoutStructure) {
    layoutStructure.textContent = layoutText;
  }

  if (previewContainer) {
    previewContainer.classList.remove('hidden');
  }

  const assetSrc = (asset) => {
    if (!asset) return null;
    const candidates = [
      asset.remoteUrl,
      asset.url,
      asset.publicUrl,
      asset.dataUrl,
    ];
    return candidates.find(
      (value) => typeof value === 'string' && (HTTP_URL_RX.test(value) || value.startsWith('data:'))
    ) || null;
  };

  const logoFallback = assetSrc(state.brandLogo) || placeholderImages.brandLogo;

  if (brandLogo) {
    brandLogo.src = assetSrc(payload.brand_logo) || placeholderImages.brandLogo;
  }
  if (brandName) {
    brandName.textContent = payload.brand_name || '品牌名称';
  }
  if (agentName) {
    agentName.textContent = (payload.agent_name || '代理名 / 分销名').toUpperCase();
  }
  if (scenarioImage) {
    scenarioImage.src = assetSrc(payload.scenario_asset) || placeholderImages.scenario;
  }
  if (productImage) {
    productImage.src = assetSrc(payload.product_asset) || placeholderImages.product;
  }
  if (title) {
    title.textContent = payload.title || '标题文案';
  }
  if (subtitle) {
    subtitle.textContent = payload.subtitle || '副标题文案';
  }

  if (featureList) {
    const featuresForPreview = payload.features.length
      ? payload.features
      : DEFAULT_STAGE1.features;
    renderFeatureTags(featureList, featuresForPreview.slice(0, 3));
  }

  if (gallery) {
    gallery.innerHTML = '';
    const limit = state.galleryLimit || 4;
    const entries = state.galleryEntries.slice(0, limit);
    const galleryLabel = state.galleryLabel || MATERIAL_DEFAULT_LABELS.gallery;
    const total = Math.max(entries.length, limit);
    for (let index = 0; index < total; index += 1) {
      const entry = entries[index];
      const figure = document.createElement('figure');
      figure.dataset.galleryIndex = String(index);
      const img = document.createElement('img');
      const caption = document.createElement('figcaption');
      const gallerySrc = assetSrc(entry?.asset) || logoFallback;
      img.src = gallerySrc || getGalleryPlaceholder(index, galleryLabel);
      img.alt = `${galleryLabel} ${index + 1} 预览`;
      caption.textContent = entry?.caption || `${galleryLabel} ${index + 1}`;
      figure.appendChild(img);
      figure.appendChild(caption);
      gallery.appendChild(figure);
    }
  }

  return layoutText;
}

function buildLayoutPreview(payload) {
  const templateLine =
    payload.template_label || payload.template_id || DEFAULT_STAGE1.template_id;
  const logoLine = payload.brand_logo
    ? `已上传品牌 Logo（${payload.brand_name}）`
    : payload.brand_name || '品牌 Logo 待上传';
  const hasScenarioAsset = Boolean(payload.scenario_asset || payload.scenario_key);
  const scenarioLine = payload.scenario_mode === 'prompt'
    ? `AI 生成（描述：${payload.scenario_prompt || payload.scenario_image || '待补充'}）`
    : hasScenarioAsset
    ? `已上传应用场景图（描述：${payload.scenario_image || '待补充'}）`
    : payload.scenario_image || '应用场景描述待补充';
  const hasProductAsset = Boolean(payload.product_asset || payload.product_key);
  const productLine = payload.product_mode === 'prompt'
    ? `AI 生成（${payload.product_prompt || payload.product_name || '描述待补充'}）`
    : hasProductAsset
    ? `已上传 45° 渲染图（${payload.product_name || '主产品'}）`
    : payload.product_name || '主产品名称待补充';
  const galleryLabel = payload.gallery_label || MATERIAL_DEFAULT_LABELS.gallery;
  const galleryLimit = payload.gallery_limit || 4;

  const featuresPreview = (payload.features.length ? payload.features : DEFAULT_STAGE1.features)
    .map((feature, index) => `    - 功能点${index + 1}: ${feature}`)
    .join('\n');

  const galleryEntries = Array.isArray(payload.gallery_entries)
    ? payload.gallery_entries.filter((entry) =>
        entry.mode === 'prompt'
          ? Boolean(entry.prompt)
          : Boolean(entry.asset || entry.key)
      )
    : [];
  const gallerySummary = galleryEntries.length
    ? galleryEntries
        .map((entry, index) =>
          entry.mode === 'prompt'
            ? `    · ${galleryLabel}${index + 1}：AI 生成（${entry.prompt || '描述待补充'}）`
            : `    · ${galleryLabel}${index + 1}：${entry.caption || '系列说明待补充'}`
        )
        .join('\n')
    : `    · ${galleryLabel}待准备（可上传或 AI 生成 ${galleryLimit} 项素材，并附文字说明）。`;

  return `模板锁版\n  · 当前模板：${templateLine}\n\n顶部横条\n  · 品牌 Logo（左上）：${logoLine}\n  · 品牌代理名 / 分销名（右上）：${
    payload.agent_name || '代理名待填写'
  }\n\n左侧区域（约 40% 宽）\n  · 应用场景图：${scenarioLine}\n\n右侧区域（视觉中心）\n  · 主产品 45° 渲染图：${productLine}\n  · 功能点标注：\n${featuresPreview}\n\n中部标题（大号粗体红字）\n  · ${payload.title || '标题文案待补充'}\n\n底部区域（三视图或系列款式）\n${gallerySummary}\n\n角落副标题 / 标语（大号粗体红字）\n  · ${payload.subtitle || '副标题待补充'}\n\n主色建议：黑（功能）、红（标题 / 副标题）、灰 / 银（金属质感）\n背景：浅灰或白色，保持留白与对齐。`;
}

function serialiseStage1Data(payload, state, layoutPreview, previewBuilt) {
  return {
    brand_name: payload.brand_name,
    agent_name: payload.agent_name,
    scenario_image: payload.scenario_image,
    product_name: payload.product_name,
    features: payload.features,
    title: payload.title,
    subtitle: payload.subtitle,
    series_description: payload.series_description,
    scenario_mode: state.scenarioMode || 'upload',
    product_mode: state.productMode || 'upload',
    product_prompt: payload.product_prompt,
    scenario_prompt: payload.scenario_prompt,
    brand_logo: serialiseAssetForStorage(state.brandLogo),
    scenario_asset: serialiseAssetForStorage(state.scenario),
    product_asset: serialiseAssetForStorage(state.product),
    gallery_entries: state.galleryEntries.map((entry) => ({
      id: entry.id,
      caption: entry.caption,
      asset: serialiseAssetForStorage(entry.asset),
      mode: entry.mode || 'upload',
      prompt: entry.prompt || null,
    })),
    template_id: state.templateId || DEFAULT_STAGE1.template_id,
    template_label: state.templateLabel || '',
    gallery_limit: state.galleryLimit || 4,
    gallery_label: state.galleryLabel || MATERIAL_DEFAULT_LABELS.gallery,
    gallery_allows_prompt: state.galleryAllowsPrompt !== false,
    gallery_allows_upload: state.galleryAllowsUpload !== false,
    layout_preview: layoutPreview,
    preview_built: previewBuilt,
  };
}

const FEATURE_TAG_CLASSNAMES = [
  'feature-tag feature-tag--top',
  'feature-tag feature-tag--middle',
  'feature-tag feature-tag--bottom',
];

function renderFeatureTags(target, features) {
  if (!target) return;
  target.innerHTML = '';
  FEATURE_TAG_CLASSNAMES.forEach((className, index) => {
    const li = document.createElement('li');
    li.className = className;
    li.dataset.featureIndex = String(index);
    const span = document.createElement('span');
    const text = features?.[index] || '';
    span.textContent = text;
    if (!text) li.style.display = 'none';
    li.appendChild(span);
    target.appendChild(li);
  });
}

function saveStage1Data(data, options = {}) {
  const { preserveStage2 = false } = options;
  try {
    sessionStorage.setItem(STORAGE_KEYS.stage1, JSON.stringify(data));
  } catch (error) {
    if (isQuotaError(error)) {
      console.warn('sessionStorage 容量不足，正在尝试覆盖旧的环节 1 数据。', error);
      try {
        sessionStorage.removeItem(STORAGE_KEYS.stage1);
        sessionStorage.setItem(STORAGE_KEYS.stage1, JSON.stringify(data));
      } catch (innerError) {
        console.error('无法保存环节 1 数据，已放弃持久化。', innerError);
      }
    } else {
      console.error('保存环节 1 数据失败。', error);
    }
  }
  if (!preserveStage2) {
    const stage2Raw = sessionStorage.getItem(STORAGE_KEYS.stage2);
    if (stage2Raw) {
      try {
        const stage2Meta = JSON.parse(stage2Raw);
        const key = stage2Meta?.poster_image?.storage_key;
        if (key) {
          void assetStore.delete(key);
        }
      } catch (error) {
        console.warn('清理环节 2 缓存时解析失败。', error);
      }
    }
    sessionStorage.removeItem(STORAGE_KEYS.stage2);
  }
}

function loadStage1Data() {
  const raw = sessionStorage.getItem(STORAGE_KEYS.stage1);
  if (!raw) return null;
  try {
    return JSON.parse(raw);
  } catch (error) {
    console.error('Unable to parse stage1 data', error);
    return null;
  }
}
function loadPromptPresets() {
  if (!promptPresetPromise) {
    promptPresetPromise = fetch(assetUrl(PROMPT_PRESETS_PATH))
      .then((response) => {
        if (!response.ok) {
          throw new Error('无法加载提示词预设');
        }
        return response.json();
      })
      .catch((error) => {
        promptPresetPromise = null;
        throw error;
      });
  }
  return promptPresetPromise.then((data) => ({
    presets: data?.presets || {},
    defaultAssignments: data?.defaultAssignments || {},
  }));
}

const PROMPT_SLOT_LABELS = {
  scenario: '场景背景',
  product: '核心产品',
  gallery: '底部系列小图',
};

const PROMPT_SLOT_LABELS_EN = {
  scenario: 'Scenario Background',
  product: 'Hero Product',
  gallery: 'Gallery Thumbnails',
};

function createPromptState(stage1Data, presets) {
  const state = {
    slots: {},
    seed: parseSeed(stage1Data?.prompt_seed),
    lockSeed: Boolean(stage1Data?.prompt_lock_seed),
    variants: clampVariants(Number(stage1Data?.prompt_variants) || DEFAULT_PROMPT_VARIANTS),
  };
  const savedSlots = stage1Data?.prompt_settings || {};
  const presetMap = presets.presets || {};
  const defaults = presets.defaultAssignments || {};
  PROMPT_SLOTS.forEach((slot) => {
    const saved = savedSlots?.[slot] || {};
    const fallbackId = defaults?.[slot] || Object.keys(presetMap)[0] || null;
    const presetId = saved.preset || fallbackId;
    const preset = (presetMap && presetId ? presetMap[presetId] : null) || {};
    state.slots[slot] = {
      preset: presetId,
      positive: saved.positive ?? preset.positive ?? '',
      negative: saved.negative ?? preset.negative ?? '',
      aspect: saved.aspect ?? preset.aspect ?? '',
    };
  });
  return state;
}

function clonePromptState(state) {
  return JSON.parse(JSON.stringify(state || {}));
}

function clampVariants(value) {
  const num = Number.isFinite(value) ? value : Number(value);
  if (!Number.isFinite(num)) return DEFAULT_PROMPT_VARIANTS;
  return Math.min(Math.max(Math.round(num), 1), 3);
}

function parseSeed(raw) {
  if (raw === '' || raw === null || raw === undefined) return null;
  const num = Number(raw);
  if (!Number.isFinite(num) || num < 0) return null;
  return Math.floor(num);
}

function serialisePromptState(state) {
  const payload = {};
  PROMPT_SLOTS.forEach((slot) => {
    const entry = state.slots?.[slot];
    if (!entry) return;
    payload[slot] = {
      preset: entry.preset || null,
      positive: entry.positive || '',
      negative: entry.negative || '',
      aspect: entry.aspect || '',
    };
  });
  return payload;
}

function buildPromptPreviewText(state) {
  const lines = [];
  PROMPT_SLOTS.forEach((slot) => {
    const entry = state.slots?.[slot];
    if (!entry) return;
    lines.push(`【${PROMPT_SLOT_LABELS[slot] || slot}】`);
    if (entry.positive) {
      lines.push(`正向：${entry.positive}`);
    }
    if (entry.negative) {
      lines.push(`负向：${entry.negative}`);
    }
    if (entry.aspect) {
      lines.push(`画幅：${entry.aspect}`);
    }
    lines.push('');
  });
  return lines.join('\n').trim();
}

function renderPromptPreview(state) {
<<<<<<< HEAD
  const promptState = state || stage2State.prompts || {};
  try {
    stage2State.prompts = clonePromptState(promptState);
  } catch (error) {
    stage2State.prompts = promptState || {};
    console.warn('无法拷贝提示词状态，将直接引用原对象', error);
  }

  const container = document.getElementById('prompt-preview-summary');
  const text = buildPromptPreviewText(promptState || {});
  if (container) {
    container.innerHTML = '';
    if (text) {
      PROMPT_SLOTS.forEach((slot) => {
        const entry = promptState.slots?.[slot];
        if (!entry) return;
        const block = document.createElement('div');
        block.className = 'prompt-preview-slot';
        const title = document.createElement('h5');
        title.textContent = PROMPT_SLOT_LABELS[slot] || slot;
        const body = document.createElement('div');
        body.className = 'prompt-preview-body';
        const lines = [];
        if (entry.positive) lines.push(`正向：${entry.positive}`);
        if (entry.negative) lines.push(`负向：${entry.negative}`);
        if (entry.aspect) lines.push(`画幅：${entry.aspect}`);
        body.textContent = lines.join('\n') || '暂无内容';
        block.appendChild(title);
        block.appendChild(body);
        container.appendChild(block);
      });
    }
    if (!container.children.length) {
      const empty = document.createElement('div');
      empty.className = 'prompt-preview-empty';
      empty.textContent = '当前暂无提示词内容。';
      container.appendChild(empty);
    }
  }
=======
  const previewTextarea = document.getElementById('prompt-preview-text');
  if (!previewTextarea) return;
  const text = buildPromptPreviewText(state || {});
  previewTextarea.value = text || '当前暂无提示词内容。';
>>>>>>> 4dde813b
}

function buildTemplateDefaultPrompt(stage1Data, templateSpec, presets) {
  if (!templateSpec) return '';

  const lines = [];
  const templateName = templateSpec.name || templateSpec.id || 'Poster Template';
  const version = templateSpec.version ? ` v${templateSpec.version}` : '';
  lines.push(`${templateName}${version}`.trim());

  const width = templateSpec.size?.width;
  const height = templateSpec.size?.height;
  if (width && height) {
    lines.push(`Canvas: ${width} × ${height} px`);
  }

  if (stage1Data?.brand_name) {
    lines.push(`Brand: ${stage1Data.brand_name}`);
  }
  if (stage1Data?.agent_name) {
    lines.push(`Distributor: ${stage1Data.agent_name}`);
  }
  if (stage1Data?.product_name) {
    lines.push(`Product: ${stage1Data.product_name}`);
  }
  if (stage1Data?.title) {
    lines.push(`Headline: ${stage1Data.title}`);
  }
  if (stage1Data?.subtitle) {
    lines.push(`Tagline: ${stage1Data.subtitle}`);
  }
  if (stage1Data?.series_description) {
    lines.push(`Series copy: ${stage1Data.series_description}`);
  }

  const features = Array.isArray(stage1Data?.features)
    ? stage1Data.features.filter(Boolean)
    : [];
  if (features.length) {
    lines.push('Feature highlights:');
    features.forEach((feature, index) => {
      lines.push(`- Feature ${index + 1}: ${feature}`);
    });
  }

  const slotMap = templateSpec.slots || {};
  const presetMap = presets?.presets || {};
  const defaults = presets?.defaultAssignments || {};

  const promptSections = [];
  PROMPT_SLOTS.forEach((slot) => {
    const slotSpec = slotMap[slot];
    if (!slotSpec) return;
    const label = PROMPT_SLOT_LABELS_EN[slot] || slot;
    const guidance = slotSpec.guidance || {};
    const presetId = guidance.preset || defaults[slot] || null;
    const preset = presetId ? presetMap[presetId] || null : null;
    const section = [];
    section.push(`- ${label}: ${presetId || 'N/A'}`);
    if (preset?.positive) {
      section.push(`  • Positive: ${preset.positive}`);
    }
    if (preset?.negative) {
      section.push(`  • Negative: ${preset.negative}`);
    }
    if (preset?.aspect || guidance.aspect) {
      section.push(`  • Aspect: ${preset?.aspect || guidance.aspect}`);
    }
    if (guidance.mode) {
      section.push(`  • Mode: ${guidance.mode}`);
    }
    promptSections.push(section.join('\n'));
  });

  if (promptSections.length) {
    lines.push('');
    lines.push('Template prompt presets:');
    lines.push(promptSections.join('\n'));
  }

  return lines.join('\n').trim();
}

function buildPromptRequest(state) {
  const prompts = {};
  PROMPT_SLOTS.forEach((slot) => {
    const entry = state.slots?.[slot];
    if (!entry) return;
    prompts[slot] = {
      preset: entry.preset || null,
      positive: entry.positive?.trim() || null,
      negative: entry.negative?.trim() || null,
      aspect: entry.aspect || null,
    };
  });
  const variants = clampVariants(state.variants || DEFAULT_PROMPT_VARIANTS);
  const seed = state.lockSeed ? parseSeed(state.seed) : null;
  return { prompts, variants, seed, lockSeed: Boolean(state.lockSeed) };
}

function applyPromptStateToInspector(state, elements, presets) {
  if (!elements) return;
  const presetMap = presets?.presets || {};
  PROMPT_SLOTS.forEach((slot) => {
    const select = elements.selects?.[slot];
    const positive = elements.positives?.[slot];
    const negative = elements.negatives?.[slot];
    const aspectLabel = elements.aspects?.[slot];
    const entry = state.slots?.[slot];
    if (select) {
      select.value = entry?.preset || '';
    }
    if (positive) {
      positive.value = entry?.positive || '';
    }
    if (negative) {
      negative.value = entry?.negative || '';
    }
    if (aspectLabel) {
      const preset = entry?.preset ? presetMap[entry.preset] : null;
      const aspect = entry?.aspect || preset?.aspect || '';
      aspectLabel.textContent = aspect ? `推荐画幅：${aspect}` : '未设置画幅约束';
    }
  });
  if (elements.seedInput) {
    elements.seedInput.value = state.seed ?? '';
    elements.seedInput.disabled = !state.lockSeed;
  }
  if (elements.lockSeedCheckbox) {
    elements.lockSeedCheckbox.checked = Boolean(state.lockSeed);
  }
  if (elements.variantsInput) {
    elements.variantsInput.value = clampVariants(state.variants || DEFAULT_PROMPT_VARIANTS);
  }
}

function populatePresetSelect(select, presets, slot) {
  if (!select) return;
  select.innerHTML = '';
  const presetMap = presets?.presets || {};
  const entries = Object.entries(presetMap);
  if (!entries.length) {
    select.disabled = true;
    const option = document.createElement('option');
    option.value = '';
    option.textContent = '暂无预设';
    select.appendChild(option);
    return;
  }
  entries.forEach(([id, config]) => {
    const option = document.createElement('option');
    option.value = id;
    option.textContent = config?.label || `${slot}：${id}`;
    select.appendChild(option);
  });
}

function persistPromptState(stage1Data, state) {
  stage1Data.prompt_settings = serialisePromptState(state);
  stage1Data.prompt_seed = parseSeed(state.seed);
  stage1Data.prompt_lock_seed = Boolean(state.lockSeed);
  stage1Data.prompt_variants = clampVariants(state.variants || DEFAULT_PROMPT_VARIANTS);
  saveStage1Data(stage1Data, { preserveStage2: true });
}

async function setupPromptInspector(
  stage1Data,
  { promptTextarea, statusElement, onStateChange, onABTest } = {}
) {
  const container = document.getElementById('prompt-inspector');
  if (!container) return null;

  let presets;
  try {
    presets = await loadPromptPresets();
  } catch (error) {
    console.error('加载提示词预设失败', error);
    if (statusElement) {
      setStatus(statusElement, '提示词预设加载失败，将使用空白提示词。', 'warning');
    }
    presets = { presets: {}, defaultAssignments: {} };
  }

  const selects = {};
  const positives = {};
  const negatives = {};
  const aspects = {};
  const resets = {};

  PROMPT_SLOTS.forEach((slot) => {
    selects[slot] = container.querySelector(`[data-preset-select="${slot}"]`);
    positives[slot] = container.querySelector(`[data-positive="${slot}"]`);
    negatives[slot] = container.querySelector(`[data-negative="${slot}"]`);
    aspects[slot] = container.querySelector(`[data-aspect="${slot}"]`);
    resets[slot] = container.querySelector(`[data-reset="${slot}"]`);
    populatePresetSelect(selects[slot], presets, slot);
  });

  const seedInput = container.querySelector('#prompt-seed');
  const lockSeedCheckbox = container.querySelector('#prompt-lock-seed');
  const variantsInput = container.querySelector('#prompt-variants');
  const abButton = container.querySelector('#generate-ab');

  const elements = {
    selects,
    positives,
    negatives,
    aspects,
    seedInput,
    lockSeedCheckbox,
    variantsInput,
  };

  const state = createPromptState(stage1Data, presets);
  applyPromptStateToInspector(state, elements, presets);

  const emitStateChange = () => {
    try {
      stage2State.prompts = clonePromptState(state);
    } catch (error) {
      stage2State.prompts = state;
      console.warn('无法保存提示词状态快照', error);
    }
    if (typeof onStateChange === 'function') {
      onStateChange(clonePromptState(state), presets);
    }
    renderPromptPreview(state);
  };

  const persist = () => {
    persistPromptState(stage1Data, state);
    emitStateChange();
  };

  emitStateChange();

  const applyPreset = (slot, presetId) => {
    const preset = presets.presets?.[presetId] || {};
    const entry = state.slots[slot];
    entry.preset = presetId || null;
    if (preset.positive) {
      entry.positive = preset.positive;
    }
    if (preset.negative !== undefined) {
      entry.negative = preset.negative || '';
    }
    if (preset.aspect) {
      entry.aspect = preset.aspect;
    }
    applyPromptStateToInspector(state, elements, presets);
    persist();
  };

  PROMPT_SLOTS.forEach((slot) => {
    const select = selects[slot];
    const positive = positives[slot];
    const negative = negatives[slot];
    const reset = resets[slot];

    if (select) {
      select.addEventListener('change', (event) => {
        applyPreset(slot, event.target.value || null);
      });
    }

    if (positive) {
      positive.addEventListener('input', (event) => {
        state.slots[slot].positive = event.target.value;
        persist();
      });
    }

    if (negative) {
      negative.addEventListener('input', (event) => {
        state.slots[slot].negative = event.target.value;
        persist();
      });
    }

    if (reset) {
      reset.addEventListener('click', () => {
        const presetId = state.slots[slot].preset;
        if (presetId) {
          applyPreset(slot, presetId);
        } else {
          state.slots[slot].positive = '';
          state.slots[slot].negative = '';
          state.slots[slot].aspect = '';
          applyPromptStateToInspector(state, elements, presets);
          persist();
        }
      });
    }
  });

  if (lockSeedCheckbox) {
    lockSeedCheckbox.addEventListener('change', () => {
      state.lockSeed = lockSeedCheckbox.checked;
      if (!state.lockSeed) {
        state.seed = null;
      }
      applyPromptStateToInspector(state, elements, presets);
      persist();
    });
  }

  if (seedInput) {
    seedInput.addEventListener('input', (event) => {
      state.seed = parseSeed(event.target.value);
      persist();
    });
  }

  if (variantsInput) {
    variantsInput.addEventListener('change', (event) => {
      state.variants = clampVariants(Number(event.target.value) || DEFAULT_PROMPT_VARIANTS);
      applyPromptStateToInspector(state, elements, presets);
      persist();
    });
  }

  if (previewButton && promptTextarea) {
  }

  const api = {
    getState: () => clonePromptState(state),
    buildRequest: () => buildPromptRequest(state),
    setVariants(value) {
      state.variants = clampVariants(value);
      applyPromptStateToInspector(state, elements, presets);
      persist();
    },
    setSeed(value, lock) {
      if (typeof lock === 'boolean') {
        state.lockSeed = lock;
      }
      state.seed = parseSeed(value);
      applyPromptStateToInspector(state, elements, presets);
      persist();
    },
    refresh() {
      applyPromptStateToInspector(state, elements, presets);
    },
    presets,
    applyBackend(bundle) {
      if (!bundle) return;
      PROMPT_SLOTS.forEach((slot) => {
        const incoming = bundle?.[slot];
        if (!incoming) return;
        const entry = state.slots[slot];
        if (!entry) return;
        if (incoming.preset !== undefined) {
          entry.preset = incoming.preset || null;
        }
        if (incoming.positive !== undefined) {
          entry.positive = incoming.positive || '';
        }
        if (incoming.negative !== undefined) {
          entry.negative = incoming.negative || '';
        }
        if (incoming.aspect !== undefined) {
          entry.aspect = incoming.aspect || '';
        }
      });
      applyPromptStateToInspector(state, elements, presets);
      persist();
    },
  };

  if (abButton) {
    abButton.addEventListener('click', () => {
      api.setVariants(Math.max(2, state.variants || 2));
      if (typeof onABTest === 'function') {
        onABTest();
      }
    });
  }

  return api;
}

function initStage2() {
  void (async () => {
    const statusElement = document.getElementById('stage2-status');
    const layoutStructure = document.getElementById('layout-structure-text');
    const posterOutput = document.getElementById('poster-output');
    const aiPreview = document.getElementById('ai-preview');
    const aiSpinner = document.getElementById('ai-spinner');
    const aiPreviewMessage = document.getElementById('ai-preview-message');
    const posterVisual = document.getElementById('poster-visual');
    const posterTemplateImage = document.getElementById('poster-template-image');
    const posterTemplatePlaceholder = document.getElementById('poster-template-placeholder');
    const posterTemplateLink = document.getElementById('poster-template-link');
<<<<<<< HEAD
    const posterGeneratedImage = document.getElementById('poster-variant-b-image');
    const posterGeneratedPlaceholder = document.getElementById('poster-variant-b-placeholder');
=======
    const posterGeneratedImage = document.querySelector('[data-role="vertex-poster-img"]');
    const posterGeneratedPlaceholder = document.querySelector('[data-role="vertex-poster-placeholder"]');
>>>>>>> 4dde813b
    const promptGroup = document.getElementById('prompt-group');
    const promptBundleGroup = document.getElementById('prompt-bundle-group');
    const emailGroup = document.getElementById('email-group');
    const promptTextarea = document.getElementById('openai-request-prompt');
    const defaultPromptTextarea = document.getElementById('template-default-prompt');
    const promptBundlePre = document.getElementById('prompt-bundle-json');
    const emailTextarea = document.getElementById('generated-email');
    const generateButton = document.getElementById('generate-poster');
    const regenerateButton = document.getElementById('regenerate-poster');
    const nextButton = document.getElementById('to-stage3');
    const overviewList = document.getElementById('stage1-overview');
    const templateSelect = document.getElementById('template-select');
    const templateCanvas = document.getElementById('template-preview-canvas');
    const templateDescription = document.getElementById('template-description');
    const apiBaseInput = document.getElementById('api-base');
    const posterLayout = document.getElementById('posterB-layout');
    const exportPosterButton = document.getElementById('export-poster-b');

    if (!generateButton || !nextButton) {
      return;
    }

    const stage1Data = loadStage1Data();
    if (!stage1Data || !stage1Data.preview_built) {
      setStatus(statusElement, '请先完成环节 1 的素材输入与版式预览。', 'warning');
      generateButton.disabled = true;
      if (regenerateButton) {
        regenerateButton.disabled = true;
      }
      return;
    }

    await hydrateStage1DataAssets(stage1Data);

    lastStage1Data = stage1Data ? structuredClone(stage1Data) : null;
    if (posterLayout) {
      posterLayoutRoot = posterLayout;
    }
    refreshPosterLayoutPreview();
<<<<<<< HEAD
    updateVariantAvailability();
=======
>>>>>>> 4dde813b

    if (exportPosterButton && posterLayout) {
      exportPosterButton.addEventListener('click', async () => {
        try {
          exportPosterButton.disabled = true;
          const html2canvas = await loadHtml2Canvas();
          if (!posterLayoutRoot || !html2canvas) return;
          const canvas = await html2canvas(posterLayoutRoot, {
            backgroundColor: '#ffffff',
            scale: 2,
          });
          const dataUrl = canvas.toDataURL('image/png');
          const link = document.createElement('a');
          link.download = 'poster-b.png';
          link.href = dataUrl;
          link.click();
        } catch (error) {
          console.error('导出预览失败', error);
          alert('导出预览失败，请稍后重试。');
        } finally {
          exportPosterButton.disabled = false;
        }
      });
    }

    let promptManager = null;
    let currentTemplateAssets = null;
    let latestPromptState = null;
    let promptPresets = null;
    let activeTemplatePoster = null;

    const templatePlaceholderDefault =
      posterTemplatePlaceholder?.textContent?.trim() || '后台尚未上传模板海报。';
    const generatedPlaceholderDefault =
      posterGeneratedPlaceholder?.textContent?.trim() || '生成结果将在此展示。';

    const templateState = {
      loaded: false,
      poster: null,
      variantA: null,
      variantB: null,
    };

    const normalisePosterRecord = (poster) => {
      if (!poster) return null;
      const source = getPosterImageSource(poster);
      if (!source) return null;
      const filename =
        typeof poster.filename === 'string' && poster.filename.trim()
          ? poster.filename.trim()
          : `${stage1Data.template_id || 'template'}-poster-a`;
      const mediaType =
        typeof poster.media_type === 'string' && poster.media_type
          ? poster.media_type
          : inferImageMediaType(source) || 'image/png';
      const width = typeof poster.width === 'number' ? poster.width : null;
      const height = typeof poster.height === 'number' ? poster.height : null;
      const normalizedUrl = HTTP_URL_RX.test(source) ? source : null;
      const normalizedDataUrl = source.startsWith('data:') ? source : null;
      return {
        filename,
        media_type: mediaType,
        width,
        height,
        key: typeof poster.key === 'string' ? poster.key : null,
        url: normalizedUrl,
        data_url:
          normalizedDataUrl ||
          (typeof poster.data_url === 'string' ? poster.data_url : null),
      };
    };

    const computeTemplatePoster = () => {
      const uploadedPoster = normalisePosterRecord(templateState.poster);
      if (uploadedPoster) {
        return uploadedPoster;
      }

      const templateImage = currentTemplateAssets?.image || null;
      const entryPreview = currentTemplateAssets?.entry?.preview || null;
      const fallbackSrc =
        templateImage?.currentSrc ||
        templateImage?.src ||
        (entryPreview
          ? App.utils.assetUrl?.(`templates/${entryPreview}`) ||
            `templates/${entryPreview}`
          : null);

      if (!fallbackSrc) {
        return null;
      }

      const width =
        typeof templateImage?.naturalWidth === 'number' && templateImage.naturalWidth > 0
          ? templateImage.naturalWidth
          : typeof templateImage?.width === 'number'
          ? templateImage.width
          : null;
      const height =
        typeof templateImage?.naturalHeight === 'number' && templateImage.naturalHeight > 0
          ? templateImage.naturalHeight
          : typeof templateImage?.height === 'number'
          ? templateImage.height
          : null;

      return {
        filename: `${stage1Data.template_id || 'template'}-poster-a`,
        media_type: inferImageMediaType(fallbackSrc) || 'image/png',
        width,
        height,
        url: fallbackSrc,
        data_url: null,
      };
    };

    const updateTemplatePosterDisplay = (message) => {
      const poster = computeTemplatePoster();
      activeTemplatePoster = poster ? { ...poster } : null;
      const displayMessage = message || templatePlaceholderDefault;
      if (
        poster &&
        posterTemplateImage &&
        assignPosterImage(
          posterTemplateImage,
          poster,
          `${stage1Data.product_name || '模板'} 默认模板海报`
        )
      ) {
        posterTemplateImage.classList.remove('hidden');
        if (posterTemplatePlaceholder) {
          posterTemplatePlaceholder.textContent = templatePlaceholderDefault;
          posterTemplatePlaceholder.classList.add('hidden');
        }
      } else {
        if (posterTemplateImage) {
          posterTemplateImage.classList.add('hidden');
          posterTemplateImage.removeAttribute('src');
        }
        if (posterTemplatePlaceholder) {
          posterTemplatePlaceholder.textContent = displayMessage;
          posterTemplatePlaceholder.classList.remove('hidden');
        }
      }
      if (posterTemplateLink) {
        const linkSrc = poster ? getPosterImageSource(poster) : null;
        if (linkSrc) {
          posterTemplateLink.href = linkSrc;
          posterTemplateLink.classList.remove('hidden');
        } else {
          posterTemplateLink.classList.add('hidden');
          posterTemplateLink.removeAttribute('href');
        }
      }
    };

    const loadTemplatePosters = async ({ silent = false, force = false } = {}) => {
      if (!force && templateState.loaded) {
        return Boolean(templateState.poster);
      }

      const candidates = getApiCandidates();
      if (!candidates.length) {
        templateState.loaded = false;
        templateState.poster = null;
        templateState.variantA = null;
        templateState.variantB = null;
        updateTemplatePosterDisplay('请先填写后端 API 地址以加载模板海报。');
        if (!silent) {
          setStatus(statusElement, '请先填写后端 API 地址以加载模板海报。', 'info');
        }
        return false;
      }

      try {
        await warmUp(candidates);
      } catch (error) {
        console.warn('模板海报 warm up 失败', error);
      }

      for (const base of candidates) {
        const url = joinBasePath(base, '/api/template-posters');
        if (!url) continue;
        try {
          const response = await fetch(url, {
            method: 'GET',
            headers: { Accept: 'application/json' },
            mode: 'cors',
            cache: 'no-store',
            credentials: 'omit',
          });
          if (!response.ok) {
            continue;
          }
          const payload = await response.json().catch(() => ({ posters: [] }));
          const posters = Array.isArray(payload?.posters) ? payload.posters : [];
          const variantA = posters.find((item) => item?.slot === 'variant_a')?.poster || null;
          const variantB = posters.find((item) => item?.slot === 'variant_b')?.poster || null;
          templateState.poster = variantA;
          templateState.variantA = variantA;
          templateState.variantB = variantB;
          templateState.loaded = true;
          updateTemplatePosterDisplay();
          if (!silent) {
            setStatus(statusElement, '模板海报已同步。', 'success');
          }
          return Boolean(variantA);
        } catch (error) {
          console.warn('加载模板海报失败', base, error);
        }
      }

      if (!templateState.poster) {
        updateTemplatePosterDisplay('无法加载模板海报，请稍后重试。');
      }
      if (!silent) {
        setStatus(statusElement, '模板海报加载失败，请稍后重试。', 'warning');
      }
      templateState.loaded = false;
      templateState.variantA = null;
      templateState.variantB = null;
      return false;
    };

    void loadTemplatePosters({ silent: true, force: true });

    const updatePromptPanels = (options = {}) => {
      const spec = options.spec || currentTemplateAssets?.spec || null;
      const presetsSource =
        options.presets || promptPresets || promptManager?.presets || { presets: {}, defaultAssignments: {} };

      if (defaultPromptTextarea) {
        const englishPrompt = buildTemplateDefaultPrompt(stage1Data, spec, presetsSource);
        defaultPromptTextarea.value = englishPrompt || '';
      }

      if (promptBundlePre && promptBundleGroup) {
        let bundleData = options.bundle || null;
        if (!bundleData) {
          const requestPrompts = promptManager?.buildRequest?.()?.prompts || null;
          if (requestPrompts && Object.keys(requestPrompts).length) {
            bundleData = requestPrompts;
          } else if (latestPromptState?.slots) {
            bundleData = serialisePromptState(latestPromptState);
          }
        }

        let bundleText = '';
        if (bundleData) {
          if (typeof bundleData === 'string') {
            bundleText = bundleData;
          } else if (typeof bundleData === 'object') {
            const keys = Object.keys(bundleData);
            if (keys.length) {
              bundleText = JSON.stringify(bundleData, null, 2);
            }
          }
        }

        if (bundleText) {
          promptBundlePre.value = bundleText;
          promptBundleGroup.classList.remove('hidden');
        } else {
          promptBundlePre.value = '';
          promptBundleGroup.classList.add('hidden');
        }
      }
    };
    const runGeneration = (extra = {}) => {
      const currentRequest = promptManager?.buildRequest?.();
      if (currentRequest?.prompts) {
        updatePromptPanels({ bundle: currentRequest.prompts });
      } else {
        updatePromptPanels();
      }

      const execute = async () => {
        await loadTemplatePosters({ silent: true, force: true });
        updateTemplatePosterDisplay();
        const fallbackPoster = activeTemplatePoster
          ? { ...activeTemplatePoster }
          : null;
        return triggerGeneration({
          stage1Data,
          statusElement,
          layoutStructure,
          posterOutput,
          aiPreview,
          aiSpinner,
          aiPreviewMessage,
          posterVisual,
          generatedImage: posterGeneratedImage,
          templatePoster: fallbackPoster,
          generatedPlaceholder: posterGeneratedPlaceholder,
          generatedPlaceholderDefault,
          promptGroup,
          promptBundleGroup,
          promptBundlePre,
          emailGroup,
          promptTextarea,
          emailTextarea,
          generateButton,
          regenerateButton,
          nextButton,
          promptManager,
          updatePromptPanels,
          forceVariants: extra.forceVariants ?? 1,
          ...extra,
        });
      };

      return execute().catch((error) => console.error(error));
    };

    const needsTemplatePersist = !('template_id' in stage1Data);
    stage1Data.template_id = stage1Data.template_id || DEFAULT_STAGE1.template_id;
    if (needsTemplatePersist) {
      stage1Data.layout_preview = buildLayoutPreview(stage1Data);
      if (layoutStructure) {
        layoutStructure.textContent = stage1Data.layout_preview;
      }
      saveStage1Data(stage1Data);
    }
    let currentTemplateId = stage1Data.template_id;

    if (layoutStructure && stage1Data.layout_preview) {
      layoutStructure.textContent = stage1Data.layout_preview;
    }

    let templateRegistry = [];

    const handleABTest = () => {
      if (!posterGenerationState.posterUrl) {
        alert('请先点击“生成海报与文案”，成功生成一版海报后，再进行 A/B 对比。');
        return;
      }

      const templateImgEl = document.querySelector("[data-role='template-preview-image']") || null;
      const baseline = templateImgEl
        ? {
            url: templateImgEl.src,
            width:
              typeof templateImgEl.naturalWidth === 'number' && templateImgEl.naturalWidth > 0
                ? templateImgEl.naturalWidth
                : templateImgEl.width || 0,
            height:
              typeof templateImgEl.naturalHeight === 'number' && templateImgEl.naturalHeight > 0
                ? templateImgEl.naturalHeight
                : templateImgEl.height || 0,
          }
        : activeTemplatePoster
        ? {
            url: getPosterImageSource(activeTemplatePoster),
            width: activeTemplatePoster.width || 0,
            height: activeTemplatePoster.height || 0,
          }
        : null;

      const generated = {
        url: posterGenerationState.posterUrl,
        width: posterGenerationState.rawResult?.poster_image?.width || 0,
        height: posterGenerationState.rawResult?.poster_image?.height || 0,
      };

      openABModal?.(baseline, generated) ||
        alert('已准备好最新生成结果，可在右侧预览卡片查看。');
    };

    promptManager = await setupPromptInspector(stage1Data, {
      promptTextarea,
      statusElement,
      onABTest: handleABTest,
      onStateChange: (stateSnapshot, presets) => {
        latestPromptState = stateSnapshot || latestPromptState;
        if (presets) {
          promptPresets = presets;
        }
        updatePromptPanels();
      },
    });

    if (promptManager) {
      promptPresets = promptManager.presets || promptPresets;
      latestPromptState = promptManager.getState?.() || latestPromptState;
      updatePromptPanels();
    }

    const updateSummary = () => {
      const templateId = stage1Data.template_id || DEFAULT_STAGE1.template_id;
      const entry = templateRegistry.find((item) => item.id === templateId);
      const label = entry?.name || stage1Data.template_label || null;
      populateStage1Summary(stage1Data, overviewList, label);
    };

    updateSummary();

    async function refreshTemplatePreview(templateId) {
      if (!templateCanvas) return;
      try {
        const assets = await App.utils.ensureTemplateAssets(templateId);
        currentTemplateAssets = assets;
        if (templateDescription) {
          templateDescription.textContent = assets.entry?.description || '';
        }
        const previewAssets = await prepareTemplatePreviewAssets(stage1Data);
        drawTemplatePreview(templateCanvas, assets, stage1Data, previewAssets);
        updatePromptPanels({ spec: assets.spec });
        updateTemplatePosterDisplay();
      } catch (error) {
        console.error(error);
        currentTemplateAssets = null;
        updatePromptPanels();
        if (templateDescription) {
          templateDescription.textContent = '';
        }
        const ctx = templateCanvas?.getContext?.('2d');
        if (ctx && templateCanvas) {
          ctx.clearRect(0, 0, templateCanvas.width, templateCanvas.height);
          ctx.fillStyle = '#f4f5f7';
          ctx.fillRect(0, 0, templateCanvas.width, templateCanvas.height);
          ctx.fillStyle = '#6b7280';
          ctx.font = '16px "Noto Sans SC", "Microsoft YaHei", sans-serif';
          ctx.fillText('模板预览加载失败', 40, 40);
        }
        updateTemplatePosterDisplay('模板预览加载失败');
      }
    }

    if (templateSelect && templateCanvas) {
      try {
        templateRegistry = await App.utils.loadTemplateRegistry();
        templateSelect.innerHTML = '';
        templateRegistry.forEach((entry) => {
          const option = document.createElement('option');
          option.value = entry.id;
          option.textContent = entry.name;
          templateSelect.appendChild(option);
        });
        const activeEntry = templateRegistry.find((entry) => entry.id === currentTemplateId);
        if (!activeEntry && templateRegistry[0]) {
          const fallbackEntry = templateRegistry[0];
          currentTemplateId = fallbackEntry.id;
          stage1Data.template_id = fallbackEntry.id;
          stage1Data.template_label = fallbackEntry.name || '';
          stage1Data.layout_preview = buildLayoutPreview(stage1Data);
          if (layoutStructure) {
            layoutStructure.textContent = stage1Data.layout_preview;
          }
          saveStage1Data(stage1Data);
        } else if (activeEntry) {
          const label = activeEntry.name || '';
          if (stage1Data.template_label !== label) {
            stage1Data.template_label = label;
            stage1Data.layout_preview = buildLayoutPreview(stage1Data);
            if (layoutStructure) {
              layoutStructure.textContent = stage1Data.layout_preview;
            }
            saveStage1Data(stage1Data, { preserveStage2: true });
          }
        }
        templateSelect.value = currentTemplateId;
        templateSelect.disabled = true;
        templateSelect.title = '模板已在环节 1 中选定，可返回修改';
        await refreshTemplatePreview(currentTemplateId);
        updateSummary();
      } catch (error) {
        console.error(error);
        setStatus(statusElement, '模板清单加载失败，请检查 templates/ 目录。', 'warning');
      }
    }

    if (templateSelect) {
      templateSelect.addEventListener('change', async (event) => {
        const value = event.target.value || DEFAULT_STAGE1.template_id;
        currentTemplateId = value;
        stage1Data.template_id = value;
        const entry = templateRegistry.find((item) => item.id === value);
        stage1Data.template_label = entry?.name || '';
        stage1Data.layout_preview = buildLayoutPreview(stage1Data);
        if (layoutStructure) {
          layoutStructure.textContent = stage1Data.layout_preview;
        }
        saveStage1Data(stage1Data, { preserveStage2: true });
        updateSummary();
        await refreshTemplatePreview(value);
        setStatus(statusElement, '模板已切换，请重新生成海报以应用新布局。', 'info');
      });
    }

    if (apiBaseInput) {
      apiBaseInput.addEventListener('change', () => {
        templateState.loaded = false;
        templateState.poster = null;
        updateTemplatePosterDisplay('正在重新加载模板海报…');
        void loadTemplatePosters({ silent: true, force: true });
      });
    }

    generateButton.addEventListener('click', () => {
      runGeneration();
    });

    if (regenerateButton) {
      regenerateButton.addEventListener('click', () => {
        runGeneration();
      });
    }

    nextButton.addEventListener('click', async () => {
      const stored = await loadStage2Result();
      if (!stored || !(stored.poster_image || stored.poster_url)) {
        setStatus(statusElement, '请先完成海报生成，再前往环节 3。', 'warning');
        return;
      }
      persistPosterAttachmentSelection(stored);
      window.location.href = 'stage3.html';
    });
  })();
}
function populateStage1Summary(stage1Data, overviewList, templateName) {
  if (!overviewList) return;
  overviewList.innerHTML = '';

  const entries = [
    [
      '模板',
      templateName || stage1Data.template_id || DEFAULT_STAGE1.template_id,
    ],
    ['品牌 / 代理', `${stage1Data.brand_name} ｜ ${stage1Data.agent_name}`],
    ['主产品名称', stage1Data.product_name],
    [
      '功能点',
      (stage1Data.features || [])
        .map((feature, index) => `${index + 1}. ${feature}`)
        .join('\n'),
    ],
    ['标题', stage1Data.title],
    ['副标题', stage1Data.subtitle],
    [
      stage1Data.gallery_label || '底部产品',
      (() => {
        const galleryLimit = stage1Data.gallery_limit || 0;
        const galleryCount =
          stage1Data.gallery_entries?.filter((entry) =>
            entry.mode === 'prompt' ? Boolean(entry.prompt) : Boolean(entry.asset)
          ).length || 0;
        if (galleryLimit > 0) {
          return `${galleryCount} / ${galleryLimit} 项素材`;
        }
        return `${galleryCount} 项素材`;
      })(),
    ],
  ];

  entries.forEach(([term, description]) => {
    const dt = document.createElement('dt');
    dt.textContent = term;
    const dd = document.createElement('dd');
    dd.textContent = description;
    overviewList.appendChild(dt);
    overviewList.appendChild(dd);
  });
}

// ……前文保持不变

function toPromptString(value) {
  if (value == null) return '';
  if (typeof value === 'string') return value.trim();
  if (typeof value.text === 'string') return value.text.trim();
  if (typeof value.prompt === 'string') return value.prompt.trim();
  if (typeof value.positive === 'string') return value.positive.trim();
  if (typeof value.preset === 'string' && typeof value.aspect === 'string') {
    const preset = value.preset.trim();
    const aspect = value.aspect.trim();
    if (preset && aspect) return `${preset} (aspect ${aspect})`;
  }
  if (typeof value.preset === 'string') return value.preset.trim();
  try {
    return JSON.stringify(value);
  } catch (error) {
    console.warn('[toPromptString] fallback stringify failed', error);
    return String(value);
  }
}

function buildPromptBundleStrings(prompts = {}) {
  return {
    scenario: toPromptString(prompts.scenario),
    product: toPromptString(prompts.product),
    gallery: toPromptString(prompts.gallery),
  };
}

function renderPosterResult(result) {
  const poster = result?.poster || {};
  const galleryImages = poster.gallery_images || result?.gallery_images || [];
  const posterRoot = document.getElementById('poster-b-root');
  const posterImg =
    document.getElementById('poster-image') ||
    document.getElementById('vertex-poster-preview-img');
  const scenarioImg =
    document.querySelector('[data-role="poster-b-scenario"]') ||
    document.getElementById('scenario-image');
  const productImg =
    document.querySelector('[data-role="poster-b-product"]') ||
    document.getElementById('product-image');
  const posterPlaceholder = document.querySelector('[data-role="vertex-poster-placeholder"]');

  const brandName = poster.brand_name || lastStage1Data?.brand_name || '';
  const agentName = poster.agent_name || lastStage1Data?.agent_name || '';
  const title = poster.title || lastStage1Data?.title || '';
  const subtitle = poster.subtitle || lastStage1Data?.subtitle || '';

  const logoSrc =
    pickImageSrc(poster.brand_logo) ||
    (lastStage1Data && pickImageSrc(lastStage1Data.brand_logo));

  const logoEl = document.getElementById('poster-b-brand-logo');
  if (logoEl && logoSrc) {
    logoEl.src = logoSrc;
  }

  const brandNameEl = document.querySelector('#poster-b-root [data-bind="brand_name"]');
  const agentNameEl = document.querySelector('#poster-b-root [data-bind="agent_name"]');
  const titleEl = document.querySelector('#poster-b-root [data-bind="title"]');
  const subtitleEl = document.querySelector('#poster-b-root [data-bind="subtitle"]');

  if (brandNameEl) brandNameEl.textContent = brandName;
  if (agentNameEl) agentNameEl.textContent = agentName;
  if (titleEl) titleEl.textContent = title;
  if (subtitleEl) subtitleEl.textContent = subtitle;

  const scenarioSrc =
    pickImageSrc(poster.scenario_image) || pickImageSrc(result?.scenario_image);

  if (scenarioSrc && scenarioImg) {
    scenarioImg.src = scenarioSrc;
  }

  const productSrc =
    pickImageSrc(poster.product_image) || pickImageSrc(result?.product_image);

  if (productSrc && productImg) {
    productImg.src = productSrc;
  }

  const galleryEls = document.querySelectorAll('[data-role="poster-b-gallery"]');
  galleryEls.forEach((slot, index) => {
    const src = pickImageSrc(galleryImages[index]);
    if (src) {
      slot.src = src;
    }
  });

  const posterSrc =
    result?.poster_url || pickImageSrc(poster.poster_image) || pickImageSrc(result?.poster_image);

  if (posterSrc) {
    if (posterImg) {
      posterImg.src = posterSrc;
      if (posterImg.classList?.contains('hidden')) {
        posterImg.classList.remove('hidden');
      }
      if (posterImg.style) {
        posterImg.style.display = 'block';
      }
    }

    const hiddenUrlInput = document.getElementById('vertex-poster-url');
    if (hiddenUrlInput) {
      hiddenUrlInput.value = posterSrc;
    }

    try {
      sessionStorage.setItem('latestPosterUrl', posterSrc);
    } catch (e) {
      console.warn('failed to cache latestPosterUrl', e);
    }
  }

  const hasVisuals = Boolean(posterSrc || scenarioSrc || productSrc || galleryImages.length);
  if (posterRoot && hasVisuals) {
    posterRoot.classList.remove('hidden');
  }
  if (posterPlaceholder?.classList && hasVisuals) {
    posterPlaceholder.classList.add('hidden');
  }

  return posterSrc || null;
}

function extractVertexPosterUrl(result) {
  if (!result) return null;

  if (typeof result.poster_url === 'string' && result.poster_url.length > 0) {
    return result.poster_url;
  }

  if (Array.isArray(result.results) && result.results.length > 0) {
    const candidate = result.results.find((entry) => entry && entry.url) || result.results[0];
    if (candidate && typeof candidate.url === 'string' && candidate.url.length > 0) {
      return candidate.url;
    }
  }

  if (Array.isArray(result.gallery_images) && result.gallery_images.length > 0) {
    const candidate =
      result.gallery_images.find((entry) => entry && entry.url) || result.gallery_images[0];
    if (candidate && typeof candidate.url === 'string' && candidate.url.length > 0) {
      return candidate.url;
    }
  }

  if (
    result.gallery_images &&
    Array.isArray(result.gallery_images.results) &&
    result.gallery_images.results.length > 0
  ) {
    const candidate =
      result.gallery_images.results.find((entry) => entry && entry.url) ||
      result.gallery_images.results[0];
    if (candidate && typeof candidate.url === 'string' && candidate.url.length > 0) {
      return candidate.url;
    }
  }

  return null;
}

function renderPosterResult() {
  const root = document.getElementById('poster-result');
  if (!root) return;

  const { poster, assets } = stage2State;

  const logoImg = document.getElementById('poster-result-brand-logo');
  if (logoImg) {
    const logoSrc = assets.brand_logo_url || '';
    if (logoSrc) {
      logoImg.src = logoSrc;
      logoImg.style.display = 'block';
    } else {
      logoImg.removeAttribute('src');
      logoImg.style.display = 'none';
    }
  }

  const brandNameEl = document.getElementById('poster-result-brand-name');
  const agentNameEl = document.getElementById('poster-result-agent-name');
  if (brandNameEl) brandNameEl.textContent = poster.brand_name || '';
  if (agentNameEl) agentNameEl.textContent = poster.agent_name || '';

  const scenarioImg = document.getElementById('poster-result-scenario-image');
  if (scenarioImg) {
    const src = assets.scenario_url || '';
    if (src) {
      scenarioImg.src = src;
    } else {
      scenarioImg.removeAttribute('src');
    }
  }

  const productImg = document.getElementById('poster-result-product-image');
  if (productImg) {
    const src = assets.product_url || '';
    if (src) {
      productImg.src = src;
    } else {
      productImg.removeAttribute('src');
    }
  }

  const featureList = document.getElementById('poster-result-feature-list');
  if (featureList) {
    renderFeatureTags(featureList, (poster.features || []).slice(0, 3));
  }

  const gallerySlots = root.querySelectorAll('.poster-gallery-slot');
  const logoFallback = assets.brand_logo_url || poster.brand_logo_url || '';
  gallerySlots.forEach((slot, index) => {
    const img = slot.querySelector('img');
    const captionEl = slot.querySelector('.slot-caption');
    const src = assets.gallery_urls?.[index] || logoFallback || '';
    if (img) {
      if (src) {
        img.src = src;
        img.style.visibility = 'visible';
      } else {
        img.removeAttribute('src');
        img.style.visibility = 'hidden';
      }
    }
    if (captionEl) {
      const series = poster.series?.[index];
      captionEl.textContent = (series && series.name) || '';
    }
  });

  const taglineEl = document.getElementById('poster-result-tagline');
  if (taglineEl) {
    taglineEl.textContent = poster.tagline || '';
  }
}

function updateVariantAvailability() {
  const radioB = document.querySelector('input[name="posterAttachmentVariant"][value="B"]');
  const radioA = document.querySelector('input[name="posterAttachmentVariant"][value="A"]');
<<<<<<< HEAD
  const note = document.getElementById('ab-variant-b-hint');
=======
  const note = document.getElementById('variant-b-note');
>>>>>>> 4dde813b
  const hasPosterB = Boolean(stage2State.assets.poster_url);
  if (radioB) {
    radioB.disabled = !hasPosterB;
    if (!hasPosterB && radioB.checked && radioA) {
      radioA.checked = true;
    }
  }
  if (note) {
<<<<<<< HEAD
    note.textContent = hasPosterB ? '' : '当前没有 B 版海报，默认使用 A 版附件。';
=======
    note.classList.toggle('hidden', hasPosterB);
>>>>>>> 4dde813b
  }
}

function renderPosterVariantB() {
  const url = stage2State.assets.poster_url || '';
<<<<<<< HEAD
  const img = document.getElementById('poster-variant-b-image');
  const placeholder = document.getElementById('poster-variant-b-placeholder');
=======
  const img = document.getElementById('vertex-poster-preview-img');
  const placeholder = document.getElementById('vertex-poster-placeholder');
>>>>>>> 4dde813b
  if (img) {
    if (url) {
      img.src = url;
      img.style.display = 'block';
<<<<<<< HEAD
    } else {
      img.removeAttribute('src');
      img.style.display = 'none';
=======
      img.classList.remove('hidden');
    } else {
      img.removeAttribute('src');
      img.style.display = 'none';
      img.classList.add('hidden');
>>>>>>> 4dde813b
    }
  }
  if (placeholder) {
    placeholder.classList.toggle('hidden', Boolean(url));
  }
  updateVariantAvailability();
}

function getSelectedPosterVariant() {
  const checked = document.querySelector('input[name="posterAttachmentVariant"]:checked');
  return checked?.value === 'B' ? 'B' : 'A';
}

function persistPosterAttachmentSelection(stage2Result) {
  const variantChoice = getSelectedPosterVariant();
  const attachmentFromStage2 = stage2Result || {};
  let variant = variantChoice;
  let attachmentUrl = null;

  if (variant === 'B') {
    attachmentUrl = stage2State.assets.poster_url || attachmentFromStage2.poster_url || null;
    if (!attachmentUrl && attachmentFromStage2.poster_image) {
      attachmentUrl = pickImageSrc(attachmentFromStage2.poster_image);
    }
    if (!attachmentUrl) {
      variant = 'A';
    }
  }

  if (variant === 'A') {
    attachmentUrl = pickImageSrc(attachmentFromStage2.poster_image) || stage2State.assets.poster_url || null;
  }

  const attachmentName = variant === 'B' ? 'poster_B.png' : 'poster_A.png';

  try {
    localStorage.setItem(ATTACHMENT_STORAGE_KEYS.variant, variant);
    localStorage.setItem(ATTACHMENT_STORAGE_KEYS.url, attachmentUrl || '');
    localStorage.setItem(ATTACHMENT_STORAGE_KEYS.name, attachmentName);
  } catch (error) {
    console.warn('无法保存附件选择', error);
  }

  return { variant, attachmentUrl, attachmentName };
}

function applyVertexPosterResult(data) {
  console.log('[triggerGeneration] applyVertexPosterResult', data);

  const slotSummary = summariseGenerationSlots(data);
  console.info('[triggerGeneration] slot assets', slotSummary);

  surfaceSlotWarnings(slotSummary);

  stage2State.vertex.lastResponse = data || null;
  const assets = stage2State.assets;

  if (data?.scenario_image?.url) {
    assets.scenario_url = data.scenario_image.url;
  }
  if (data?.product_image?.url) {
    assets.product_url = data.product_image.url;
  }
  if (Array.isArray(data?.gallery_images)) {
    assets.gallery_urls = data.gallery_images
      .map((entry) => pickImageSrc(entry))
      .filter(Boolean);
  }

  const posterUrl = extractVertexPosterUrl(data);
  if (posterUrl) {
    const hiddenUrlInput = document.getElementById('vertex-poster-url');
    if (hiddenUrlInput) hiddenUrlInput.value = posterUrl;
    posterGenerationState.posterUrl = posterUrl;
    assets.poster_url = posterUrl;
    try {
      sessionStorage.setItem('latestPosterUrl', posterUrl);
    } catch (e) {
      console.warn('无法写 latestPosterUrl', e);
    }
  }

  renderPosterResult();
  renderPosterVariantB();
}

function formatPosterGenerationError(error) {
  const rawDetail = error?.responseJson?.detail ?? error?.responseJson ?? null;

  if (Array.isArray(rawDetail)) {
    const first = rawDetail.find((entry) => entry?.msg || entry?.message);
    if (first?.msg) return first.msg;
    if (first?.message) return first.message;
  }

  if (rawDetail && typeof rawDetail === 'object') {
    if (typeof rawDetail.message === 'string') return rawDetail.message;
    if (typeof rawDetail.error === 'string') return rawDetail.error;
  }

  if (typeof rawDetail === 'string') {
    return rawDetail;
  }

  return error?.message || '生成失败';
}

// ------- 直接替换：triggerGeneration 主流程（含双形态自适应） -------
async function triggerGeneration(opts) {
  const {
    stage1Data, statusElement,
    posterOutput, aiPreview, aiSpinner, aiPreviewMessage,
    posterVisual,
    generatedImage = null,
    generatedPlaceholder,
    generatedPlaceholderDefault = '生成结果将在此展示。',
    templatePoster = null,
    promptBundleGroup,
    promptBundlePre,
    promptGroup, emailGroup, promptTextarea, emailTextarea,
    generateButton, regenerateButton, nextButton,
    promptManager, updatePromptPanels,
    forceVariants = null, abTest = false,
  } = opts;

  try {
    lastStage1Data = stage1Data ? structuredClone(stage1Data) : null;
  } catch (error) {
    try {
      lastStage1Data = stage1Data ? JSON.parse(JSON.stringify(stage1Data)) : null;
    } catch {
      lastStage1Data = stage1Data || null;
    }
    console.warn('[triggerGeneration] unable to deep copy stage1Data, using fallback reference', error);
  }

  stage2State.poster = {
    brand_name: stage1Data.brand_name || '',
    agent_name: stage1Data.agent_name || '',
    headline: stage1Data.title || '',
    tagline: stage1Data.subtitle || '',
    features: Array.isArray(stage1Data.features) ? stage1Data.features.filter(Boolean) : [],
    series: Array.isArray(stage1Data.gallery_entries)
      ? stage1Data.gallery_entries.filter(Boolean).map((entry) => ({ name: entry.caption || '' }))
      : [],
  };

  stage2State.assets = {
    brand_logo_url: pickImageSrc(stage1Data.brand_logo) || '',
    scenario_url: pickImageSrc(stage1Data.scenario_asset) || '',
    product_url: pickImageSrc(stage1Data.product_asset) || '',
    gallery_urls: Array.isArray(stage1Data.gallery_entries)
      ? stage1Data.gallery_entries
          .map((entry) => pickImageSrc(entry?.asset))
          .filter(Boolean)
      : [],
    poster_url: '',
  };

  renderPosterResult();
  renderPosterVariantB();

  console.info('[debug] stage1Data snapshot', lastStage1Data || stage1Data || null);


  // 1) 选可用 API 基址
  const apiCandidates = getApiCandidates(document.getElementById('api-base')?.value || null);
  if (!apiCandidates.length) {
    setStatus(statusElement, '未找到可用后端，请先填写 API 基址。', 'warning');
    return null;
  }

  // 2) 资产“再水化”确保 dataUrl 就绪（仅用于画布预览；发送给后端使用 r2Key）
  await hydrateStage1DataAssets(stage1Data);

  // 3) 主体 poster（素材必须已上云，仅传 URL/Key）
  const templateId = stage1Data.template_id;
  const sc = stage1Data.scenario_asset || null;
  const pd = stage1Data.product_asset || null;

  const scenarioMode = stage1Data.scenario_mode || 'upload';
  const productMode = stage1Data.product_mode || 'upload';

  let posterPayload;
  let brandLogoRef;
  let scenarioRef;
  let productRef;
  let galleryItems;
  try {
    brandLogoRef = await normaliseAssetReference(stage1Data.brand_logo, {
      field: 'poster.brand_logo',
      required: true,
      apiCandidates,
      folder: 'brand-logo',
    });

    scenarioRef = await normaliseAssetReference(sc, {
      field: 'poster.scenario_image',
      required: true,
      apiCandidates,
      folder: 'scenario',
    }, brandLogoRef);

    productRef = await normaliseAssetReference(pd, {
      field: 'poster.product_image',
      required: true,
      apiCandidates,
      folder: 'product',
    }, brandLogoRef);

    galleryItems = [];

    const galleryEntries = Array.isArray(stage1Data.gallery_entries)
      ? stage1Data.gallery_entries.filter(Boolean)
      : [];
    const maxGallerySlots = 4;

      for (let index = 0; index < maxGallerySlots; index += 1) {
        const entry = galleryEntries[index] || null;
        const mode = entry?.mode || 'upload';
        const normalisedMode = mode === 'logo' || mode === 'logo_fallback' ? 'upload' : mode;
        const caption = entry?.caption?.trim() || null;
        const promptText = entry?.prompt?.trim() || null;

        const hasPrompt = !!(promptText && promptText.trim().length > 0);
        if (normalisedMode === 'prompt' && hasPrompt) {
          galleryItems.push({
            caption,
            key: null,
            asset: null,
            mode: 'prompt',
            prompt: promptText,
          });
          continue;
        }

        const hasAsset = !!entry?.asset;

        if (hasAsset) {
          const ref = await normaliseAssetReference(entry.asset, {
            field: `poster.gallery_items[${index}]`,
            requireUploaded: true,
            apiCandidates,
            folder: 'gallery',
          }, brandLogoRef);

          galleryItems.push({
            caption: caption || `Series ${index + 1}`,
            key: ref.key,
            asset: ref.url,
            mode: normalisedMode,
            prompt: promptText,
          });
          continue;
        }

        if (brandLogoRef && (brandLogoRef.url || brandLogoRef.key)) {
          console.info('[triggerGeneration] gallery empty, fallback to brand logo', {
            index,
            caption,
          });

          galleryItems.push({
            caption: caption || `Series ${index + 1}`,
            key: brandLogoRef.key || null,
            asset: brandLogoRef.url || null,
            mode: 'upload',
            prompt: null,
          });

          continue;
        }

        console.warn(
          '[triggerGeneration] gallery empty and no brand logo available, skip slot',
          { index, caption },
        );
      }

    const features = Array.isArray(stage1Data.features)
      ? stage1Data.features.filter(Boolean)
      : [];

    const brandLogoUrl = brandLogoRef.url || null;
    const scenarioUrl = scenarioRef.url || null;
    const productUrl = productRef.url || null;

    if (scenarioUrl) {
      assertAssetUrl('场景图', scenarioUrl);
    }
    if (productUrl) {
      assertAssetUrl('主产品图', productUrl);
    }
    if (brandLogoUrl) {
      assertAssetUrl('品牌 Logo', brandLogoUrl);
    }

    posterPayload = {
      brand_name: stage1Data.brand_name,
      agent_name: stage1Data.agent_name,
      scenario_image: scenarioUrl,
      product_name: stage1Data.product_name,
      template_id: templateId,
      features,
      title: stage1Data.title,
      subtitle: stage1Data.subtitle,
      series_description: stage1Data.series_description,

      brand_logo: brandLogoUrl,
      brand_logo_key: brandLogoRef.key,

      scenario_key: scenarioRef.key,
      scenario_asset: scenarioUrl,

      product_key: productRef.key,
      product_asset: productUrl,

      scenario_mode: scenarioMode,
      scenario_prompt:
        scenarioMode === 'prompt'
          ? stage1Data.scenario_prompt || stage1Data.scenario_image || null
          : null,
      product_mode: productMode,
      product_prompt: productMode === 'prompt' ? stage1Data.product_prompt || null : null,

      gallery_items: galleryItems,
      gallery_label: stage1Data.gallery_label || null,
      gallery_limit: stage1Data.gallery_limit ?? null,
      gallery_allows_prompt: stage1Data.gallery_allows_prompt !== false,
      gallery_allows_upload: stage1Data.gallery_allows_upload !== false,
    };
  } catch (error) {
    console.error('[triggerGeneration] asset normalisation failed', error);
    setStatus(
      statusElement,
      error instanceof Error ? error.message : '素材未完成上传，请先上传至 R2/GCS。',
      'error',
    );
    return null;
  }

  console.info('[debug] posterPayload', {
    ...posterPayload,
    gallery_items: posterPayload.gallery_items || [],
  });


  // 4) Prompt 组装 —— 始终发送字符串 prompt_bundle
  const reqFromInspector = promptManager?.buildRequest?.() || {};
  if (forceVariants != null) reqFromInspector.variants = forceVariants;
  
  const promptBundleStrings = buildPromptBundleStrings(reqFromInspector.prompts || {});
  
  const requestBase = {
    poster: posterPayload,
    render_mode: 'locked',
    variants: clampVariants(reqFromInspector.variants ?? 1),
    seed: reqFromInspector.seed ?? null,
    lock_seed: !!reqFromInspector.lockSeed,
  };
  
  const payload = { ...requestBase, prompt_bundle: promptBundleStrings };

  const negativeSummary = summariseNegativePrompts(reqFromInspector.prompts);
  if (negativeSummary) {
    payload.negatives = negativeSummary;
  }

  if (abTest) {
    payload.variants = Math.max(2, payload.variants || 2);
  }

  const posterSummary = {
    template_id: posterPayload.template_id,
    scenario_mode: posterPayload.scenario_mode,
    product_mode: posterPayload.product_mode,
    feature_count: Array.isArray(posterPayload.features) ? posterPayload.features.length : 0,
    gallery_count: Array.isArray(posterPayload.gallery_items) ? posterPayload.gallery_items.length : 0,
  };
  const assetAudit = {
    brand_logo: {
      key: brandLogoRef?.key || null,
      url: posterPayload.brand_logo || null,
    },
    scenario: {
      mode: posterPayload.scenario_mode,
      key: posterPayload.scenario_key || null,
      url: posterPayload.scenario_asset || null,
    },
    product: {
      mode: posterPayload.product_mode,
      key: posterPayload.product_key || null,
      url: posterPayload.product_asset || null,
    },
    gallery: posterPayload.gallery_items.map((item, index) => ({
      index,
      mode: item.mode,
      key: item.key || null,
      url: item.asset || null,
    })),
  };

  console.info('[triggerGeneration] prepared payload', {
    apiCandidates,
    poster: posterSummary,
    prompt_bundle: payload.prompt_bundle,
    variants: payload.variants,
    seed: payload.seed,
    lock_seed: payload.lock_seed,
    negatives: negativeSummary || null,
  });
  console.info('[triggerGeneration] asset audit', assetAudit);
  
  // 面板同步
  updatePromptPanels?.({ bundle: payload.prompt_bundle });
  
  // 5) 体积守护
  const rawPayload = JSON.stringify(payload);
  try { validatePayloadSize(rawPayload); } catch (e) {
    setStatus(statusElement, e.message, 'error');
    return null;
  }
  
  // 6) UI 状态
  generateButton.disabled = true;
  if (regenerateButton) regenerateButton.disabled = true;
  setStatus(statusElement, abTest ? '正在进行 A/B 提示词生成…' : '正在生成海报与文案…', 'info');
  posterOutput?.classList.remove('hidden');
  if (aiPreview) aiPreview.classList.remove('complete');
  if (aiSpinner) aiSpinner.classList.remove('hidden');
  if (aiPreviewMessage) aiPreviewMessage.textContent = 'Glibatree Art Designer 正在绘制海报…';
  if (posterVisual) posterVisual.classList.remove('hidden');
  posterGenerationState.posterUrl = null;
  posterGeneratedImage = null;
  posterGeneratedLayout = TEMPLATE_DUAL_LAYOUT;
  const resetGeneratedPlaceholder = (message) => {
    if (!generatedPlaceholder) return;
    generatedPlaceholder.textContent = message || generatedPlaceholderDefault;
    generatedPlaceholder.classList.remove('hidden');
  };
  const hideGeneratedPlaceholder = () => {
    if (!generatedPlaceholder) return;
    generatedPlaceholder.textContent = generatedPlaceholderDefault;
    generatedPlaceholder.classList.add('hidden');
  };
  if (generatedImage?.classList) {
    generatedImage.classList.add('hidden');
    generatedImage.removeAttribute('src');
    generatedImage.style.display = 'none';
  }
  resetGeneratedPlaceholder('Glibatree Art Designer 正在绘制海报…');
  if (promptGroup) promptGroup.classList.add('hidden');
  if (emailGroup) emailGroup.classList.add('hidden');
  if (nextButton) nextButton.disabled = true;

  let fallbackTriggered = false;
  let fallbackTimerId = null;

  const clearFallbackTimer = () => {
    if (fallbackTimerId) {
      clearTimeout(fallbackTimerId);
      fallbackTimerId = null;
    }
  };

  const enableTemplateFallback = async (message, options = {}) => {
    if (fallbackTriggered) return;
    fallbackTriggered = true;
    clearFallbackTimer();
    if (aiSpinner) aiSpinner.classList.add('hidden');
    if (aiPreview) aiPreview.classList.add('complete');
    if (generatedImage?.classList) {
      generatedImage.classList.add('hidden');
      generatedImage.removeAttribute('src');
    }
    resetGeneratedPlaceholder('AI 生成超时，已回退到模板海报。');
    if (nextButton) nextButton.disabled = false;
    generateButton.disabled = false;
    if (regenerateButton) regenerateButton.disabled = false;
    if (templatePoster) {
      try {
        await saveStage2Result({
          poster_image: { ...templatePoster },
          prompt: typeof options.prompt === 'string' ? options.prompt : '',
          email_body: typeof options.email === 'string' ? options.email : '',
          variants: [],
          seed: null,
          lock_seed: false,
          template_fallback: true,
          template_id: stage1Data.template_id || null,
        });
      } catch (error) {
        console.error('保存模板海报失败', error);
      }
    }
    const statusLevel = templatePoster ? 'warning' : 'error';
    const statusMessage =
      message ||
      (templatePoster
        ? 'AI 生成超时，已回退到模板海报，可前往环节 3。'
        : 'AI 生成超时，且没有可用的模板海报。');
    setStatus(statusElement, statusMessage, statusLevel);
  };

  if (templatePoster) {
    fallbackTimerId = setTimeout(() => {
      void enableTemplateFallback();
    }, 60_000);
  }

  // 7) 发送（健康探测 + 重试）
  await warmUp(apiCandidates);
  
  try {
    // 发送请求：兼容返回 Response 或 JSON
    const resp = await postJsonWithRetry(apiCandidates, '/api/generate-poster', payload, 1, rawPayload);
    const data = (resp && typeof resp.json === 'function') ? await resp.json() : resp;

    console.info('[debug] apiVertexPosterResult', {
      poster_url: data?.poster_url,
      scenario_image: data?.poster?.scenario_image,
      product_image: data?.poster?.product_image,
      gallery_images: data?.poster?.gallery_images,
    });

    const posterUrl =
      data?.poster?.asset_url ||
      data?.poster?.url ||
      data?.poster_url ||
      data?.poster_image?.url ||
      (Array.isArray(data?.results) && data.results[0]?.url) ||
      null;

    lastPosterResult = data || null;
    lastPromptBundle = data?.prompt_bundle || null;
    posterGeneratedImageUrl = posterUrl || null;

    posterGenerationState.posterUrl = posterUrl;
    posterGenerationState.promptBundle = data?.prompt_bundle || null;
    posterGenerationState.rawResult = data || null;
    posterGeneratedImage = posterGenerationState.posterUrl;
    posterGeneratedLayout = TEMPLATE_DUAL_LAYOUT;

    if (promptBundlePre && promptBundleGroup) {
      const bundle = lastPromptBundle;
      const hasBundle =
        bundle &&
        ((typeof bundle === 'string' && bundle.trim()) ||
          (typeof bundle === 'object' && Object.keys(bundle).length));
      if (hasBundle) {
        const text = typeof bundle === 'string' ? bundle : JSON.stringify(bundle, null, 2);
        promptBundlePre.value = text;
        promptBundleGroup.classList.remove('hidden');
      } else {
        promptBundlePre.value = '';
        promptBundleGroup.classList.add('hidden');
      }
    }

    console.info('[triggerGeneration] success', {
      hasPoster: Boolean(data?.poster_image),
      variants: Array.isArray(data?.variants) ? data.variants.length : 0,
      seed: data?.seed ?? null,
      lock_seed: data?.lock_seed ?? null,
    });

    applyVertexPosterResult(data);

    clearFallbackTimer();

    let assigned = false;
    if (posterGenerationState.posterUrl && generatedImage?.classList) {
      generatedImage.src = posterGenerationState.posterUrl;
      generatedImage.style.display = 'block';
      generatedImage.classList.remove('hidden');
      hideGeneratedPlaceholder();
      assigned = true;
    } else {
      if (generatedImage?.classList) {
        generatedImage.classList.add('hidden');
        generatedImage.removeAttribute('src');
        generatedImage.style.display = 'none';
      }
      resetGeneratedPlaceholder('生成结果缺少可预览图片。');
    }

    posterVisual && posterVisual.classList.remove('hidden');
    if (aiPreview) aiPreview.classList.add('complete');
    if (aiSpinner) aiSpinner.classList.add('hidden');

    if (emailTextarea) emailTextarea.value = data.email_body || '';
    if (promptTextarea) promptTextarea.value = data.prompt || '';

    if (assigned) {
      setStatus(statusElement, '生成完成', 'success');
      if (nextButton) nextButton.disabled = false;
      generateButton.disabled = false;
      if (regenerateButton) regenerateButton.disabled = false;
      try {
        const dataToStore = {
          ...data,
          template_poster: templatePoster ? { ...templatePoster } : null,
        };
        await saveStage2Result(dataToStore);
      } catch (error) {
        console.error('保存环节 2 结果失败。', error);
      }
    } else if (templatePoster) {
      await enableTemplateFallback('生成结果缺少可预览图片，已回退到模板海报，可直接前往环节 3。', {
        prompt: data?.prompt || '',
        email: data?.email_body || '',
      });
    } else {
      setStatus(statusElement, '生成完成但缺少可预览图片，请稍后重试。', 'warning');
    }

    return data;
  } catch (error) {
    console.error('[generatePoster] 请求失败', {
      error,
      status: error?.status,
      responseJson: error?.responseJson,
      responseText: error?.responseText,
    });
    posterGenerationState.posterUrl = null;
    posterGenerationState.promptBundle = null;
    posterGenerationState.rawResult = null;
    lastPosterResult = null;
    lastPromptBundle = null;
    posterGeneratedImageUrl = null;
    posterGeneratedImage = null;
    posterGeneratedLayout = TEMPLATE_DUAL_LAYOUT;
    const detail = error?.responseJson?.detail || error?.responseJson;
    const quotaExceeded = error?.status === 429 && detail?.error === 'vertex_quota_exceeded';
    const friendlyMessage =
      quotaExceeded
        ? '图像生成配额已用尽，请稍后再试，或先上传现有素材。'
        : formatPosterGenerationError(error);
    const statusHint = typeof error?.status === 'number' ? ` (HTTP ${error.status})` : '';
    const decoratedMessage = `${friendlyMessage}${statusHint}`;
    setStatus(statusElement, decoratedMessage, 'error');
    generateButton.disabled = false;
    if (regenerateButton) regenerateButton.disabled = false;
    if (aiSpinner) aiSpinner.classList.add('hidden');
    if (aiPreview) aiPreview.classList.add('complete');
    if (generatedImage?.classList) {
      generatedImage.classList.add('hidden');
      generatedImage.removeAttribute('src');
    }
    resetGeneratedPlaceholder(decoratedMessage || generatedPlaceholderDefault);
    refreshPosterLayoutPreview();
    return null;
  }
}

async function prepareTemplatePreviewAssets(stage1Data) {
  const result = {
    brand_logo: null,
    scenario: null,
    product: null,
    gallery: [],
  };

  const pickSrc = (value, depth = 0) => {
    if (!value || depth > 3) return null;
    if (typeof value === 'string') return value;

    const directFields = [
      value.dataUrl,
      value.data_url,
      value.url,
      value.remoteUrl,
      value.publicUrl,
      value.public_url,
      value.asset_url,
      value.cdnUrl,
      value.src,
    ];
    for (const field of directFields) {
      if (typeof field === 'string' && field) return field;
    }

    const nested = [value.asset, value.image, value.poster_image];
    for (const candidate of nested) {
      const picked = pickSrc(candidate, depth + 1);
      if (picked) return picked;
    }

    if (Array.isArray(value)) {
      for (const item of value) {
        const picked = pickSrc(item, depth + 1);
        if (picked) return picked;
      }
    }

    return null;
  };

  const tasks = [];
  const queue = (key, src, index) => {
    if (!src) return;
    tasks.push(
      loadImageAsset(src)
        .then((image) => {
          if (key === 'gallery') {
            result.gallery[index] = image;
          } else {
            result[key] = image;
          }
        })
        .catch(() => undefined)
    );
  };

  queue('brand_logo', pickSrc(stage1Data.brand_logo));
  queue('scenario', pickSrc(stage1Data.scenario_asset));
  queue('product', pickSrc(stage1Data.product_asset));
  (stage1Data.gallery_entries || []).forEach((entry, index) => {
    queue('gallery', pickSrc(entry?.asset || entry), index);
  });

  await Promise.allSettled(tasks);

  const galleryLimit = Math.max(
    Number(stage1Data.gallery_limit) || 0,
    (stage1Data.gallery_entries || []).length,
    4
  );
  if (result.brand_logo) {
    for (let i = 0; i < galleryLimit; i += 1) {
      if (!result.gallery[i]) {
        result.gallery[i] = result.brand_logo;
      }
    }
  }

  return result;
}

function drawTemplatePreview(canvas, assets, stage1Data, previewAssets) {
  const ctx = canvas.getContext('2d');
  if (!ctx) return;

  const spec = assets.spec || {};
  const size = spec.size || {};
  const width = Number(size.width) || assets.image.width;
  const height = Number(size.height) || assets.image.height;

  canvas.width = width;
  canvas.height = height;

  ctx.clearRect(0, 0, width, height);
  ctx.fillStyle = '#f4f5f7';
  ctx.fillRect(0, 0, width, height);
  ctx.imageSmoothingEnabled = true;
  ctx.drawImage(assets.image, 0, 0, width, height);

  const slots = spec.slots || {};
  const fonts = {
    brand: '600 36px "Noto Sans SC", "Microsoft YaHei", sans-serif',
    agent: '600 30px "Noto Sans SC", "Microsoft YaHei", sans-serif',
    title: '700 64px "Noto Sans SC", "Microsoft YaHei", sans-serif',
    subtitle: '700 40px "Noto Sans SC", "Microsoft YaHei", sans-serif',
    body: '400 28px "Noto Sans SC", "Microsoft YaHei", sans-serif',
    feature: '500 26px "Noto Sans SC", "Microsoft YaHei", sans-serif',
    caption: '400 22px "Noto Sans SC", "Microsoft YaHei", sans-serif',
  };

  const brandSlot = getSlotRect(slots.logo);
  if (brandSlot) {
    if (previewAssets.brand_logo) {
      drawPreviewImage(ctx, previewAssets.brand_logo, brandSlot, 'contain');
    } else {
      drawPreviewPlaceholder(ctx, brandSlot, stage1Data.brand_name || '品牌 Logo');
    }
  }

  const brandNameSlot = getSlotRect(slots.brand_name);
  if (brandNameSlot) {
    drawPreviewText(ctx, stage1Data.brand_name || '品牌名称', brandNameSlot, {
      font: fonts.brand,
      color: '#1f2933',
    });
  }

  const agentSlot = getSlotRect(slots.agent_name);
  if (agentSlot) {
    drawPreviewText(ctx, (stage1Data.agent_name || '代理名').toUpperCase(), agentSlot, {
      font: fonts.agent,
      color: '#1f2933',
      align: 'right',
    });
  }

  const scenarioSlot = getSlotRect(slots.scenario);
  if (scenarioSlot) {
    if (previewAssets.scenario) {
      drawPreviewImage(ctx, previewAssets.scenario, scenarioSlot, 'cover');
    } else {
      drawPreviewPlaceholder(ctx, scenarioSlot, stage1Data.scenario_image || '应用场景');
    }
  }

  const productSlot = getSlotRect(slots.product);
  if (productSlot) {
    if (previewAssets.product) {
      drawPreviewImage(ctx, previewAssets.product, productSlot, 'contain');
    } else {
      drawPreviewPlaceholder(ctx, productSlot, stage1Data.product_name || '产品渲染图');
    }
  }

  const titleSlot = getSlotRect(slots.title);
  if (titleSlot) {
    drawPreviewText(ctx, stage1Data.title || '标题文案待补充', titleSlot, {
      font: fonts.title,
      color: '#ef4c54',
      align: 'center',
      lineHeight: 72,
    });
  }

  const subtitleSlot = getSlotRect(slots.subtitle);
  if (subtitleSlot) {
    drawPreviewText(ctx, stage1Data.subtitle || '副标题待补充', subtitleSlot, {
      font: fonts.subtitle,
      color: '#ef4c54',
      align: 'right',
      lineHeight: 48,
    });
  }

  const callouts = spec.feature_callouts || [];
  callouts.forEach((callout, index) => {
    if (!stage1Data.features || !stage1Data.features[index]) return;
    const labelSlot = getSlotRect(callout.label_box);
    if (!labelSlot) return;
    drawPreviewText(
      ctx,
      `${index + 1}. ${stage1Data.features[index]}`,
      labelSlot,
      {
        font: fonts.feature,
        color: '#1f2933',
        lineHeight: 34,
      }
    );
  });

  const gallery = spec.gallery || {};
  const galleryItems = gallery.items || [];
  galleryItems.forEach((slot, index) => {
    const rect = getSlotRect(slot);
    if (!rect) return;
    const image = previewAssets.gallery[index];
    if (image) {
      ctx.save();
      ctx.filter = 'grayscale(100%)';
      drawPreviewImage(ctx, image, rect, 'cover');
      ctx.restore();
    } else {
      drawPreviewPlaceholder(ctx, rect, `底部小图 ${index + 1}`);
    }

    const caption = stage1Data.gallery_entries?.[index]?.caption;
    if (caption) {
      drawPreviewText(ctx, caption, {
        x: rect.x + 8,
        y: rect.y + rect.height - 44,
        width: rect.width - 16,
        height: 40,
      }, {
        font: fonts.caption,
        color: '#1f2933',
        lineHeight: 26,
      });
    }
  });

  const stripSlot = getSlotRect(gallery.strip);
  if (stripSlot) {
    drawPreviewText(ctx, stage1Data.series_description || '系列说明待补充', {
      x: stripSlot.x + 12,
      y: stripSlot.y + Math.max(stripSlot.height - 44, 0),
      width: stripSlot.width - 24,
      height: 40,
    }, {
      font: fonts.caption,
      color: '#1f2933',
      lineHeight: 24,
    });
  }
}

function loadImageAsset(src) {
  return new Promise((resolve, reject) => {
    const attempt = (url, allowFallback) => {
      const img = new Image();
      img.decoding = 'async';
      img.crossOrigin = 'anonymous';
      img.onload = () => resolve(img);
      img.onerror = async () => {
        if (!allowFallback) {
          reject(new Error(`无法加载图片：${url}`));
          return;
        }

        const fallback = deriveBase64Fallback(url);
        if (!fallback) {
          reject(new Error(`无法加载图片：${url}`));
          return;
        }

        try {
          const response = await fetch(fallback, { cache: 'no-store' });
          if (!response.ok) {
            throw new Error(`无法加载 Base64 资源：${fallback}`);
          }
          const base64 = (await response.text()).trim();
          attempt(`data:image/png;base64,${base64}`, false);
        } catch (error) {
          reject(error);
        }
      };
      img.src = url;
    };

    attempt(src, !src.startsWith('data:'));
  });
}

function deriveBase64Fallback(url) {
  if (!url || url.startsWith('data:')) {
    return null;
  }
  const [path] = url.split('?', 1);
  if (!path.endsWith('.png')) {
    return null;
  }
  return `${path.slice(0, -4)}.b64`;
}

function drawPreviewImage(ctx, image, slot, mode = 'contain') {
  const rect = getSlotRect(slot);
  if (!rect) return;
  const { x, y, width, height } = rect;
  let drawWidth = width;
  let drawHeight = height;

  if (mode === 'cover') {
    const scale = Math.max(width / image.width, height / image.height);
    drawWidth = image.width * scale;
    drawHeight = image.height * scale;
  } else {
    const scale = Math.min(width / image.width, height / image.height);
    drawWidth = image.width * scale;
    drawHeight = image.height * scale;
  }

  const offsetX = x + (width - drawWidth) / 2;
  const offsetY = y + (height - drawHeight) / 2;
  ctx.drawImage(image, offsetX, offsetY, drawWidth, drawHeight);
}

function drawPreviewPlaceholder(ctx, slot, label) {
  const rect = getSlotRect(slot);
  if (!rect) return;
  const { x, y, width, height } = rect;
  ctx.save();
  ctx.strokeStyle = '#cbd2d9';
  ctx.lineWidth = 2;
  ctx.setLineDash([10, 8]);
  ctx.strokeRect(x + 6, y + 6, Math.max(width - 12, 0), Math.max(height - 12, 0));
  ctx.setLineDash([]);
  drawPreviewText(ctx, label, rect, {
    font: '20px "Noto Sans SC", "Microsoft YaHei", sans-serif',
    color: '#6b7280',
    align: 'center',
    lineHeight: 28,
  });
  ctx.restore();
}

function drawPreviewText(ctx, text, slot, options = {}) {
  if (!text) return;
  const rect = getSlotRect(slot);
  if (!rect) return;
  const { x, y, width, height } = rect;
  ctx.save();
  if (options.font) ctx.font = options.font;
  ctx.fillStyle = options.color || '#1f2933';
  ctx.textBaseline = 'top';
  const lines = wrapPreviewText(ctx, text, width);
  const fontSizeMatch = /([0-9]+(?:\.[0-9]+)?)px/.exec(ctx.font);
  const fontSize = fontSizeMatch ? parseFloat(fontSizeMatch[1]) : 24;
  const lineHeight = options.lineHeight || fontSize * 1.3;
  let offsetY = y;
  lines.forEach((line) => {
    if (offsetY + lineHeight > y + height) return;
    let offsetX = x;
    const measured = ctx.measureText(line);
    if (options.align === 'center') {
      offsetX = x + Math.max((width - measured.width) / 2, 0);
    } else if (options.align === 'right') {
      offsetX = x + Math.max(width - measured.width, 0);
    }
    ctx.fillText(line, offsetX, offsetY);
    offsetY += lineHeight;
  });
  ctx.restore();
}

function wrapPreviewText(ctx, text, maxWidth) {
  const tokens = tokeniseText(text);
  const lines = [];
  let current = '';
  tokens.forEach((token) => {
    if (token === '\n') {
      if (current.trim()) lines.push(current.trim());
      current = '';
      return;
    }
    const candidate = current ? current + token : token;
    const width = ctx.measureText(candidate.trimStart()).width;
    if (width <= maxWidth || !current.trim()) {
      current = candidate;
    } else {
      if (current.trim()) lines.push(current.trim());
      current = token.trimStart();
    }
  });
  if (current.trim()) lines.push(current.trim());
  return lines;
}

function tokeniseText(text) {
  const tokens = [];
  let buffer = '';
  for (const char of text) {
    if (char === '\n') {
      if (buffer) {
        tokens.push(buffer);
        buffer = '';
      }
      tokens.push('\n');
    } else if (char === ' ') {
      buffer += char;
    } else if (/^[A-Za-z0-9]$/.test(char)) {
      buffer += char;
    } else {
      if (buffer) {
        tokens.push(buffer);
        buffer = '';
      }
      tokens.push(char);
    }
  }
  if (buffer) tokens.push(buffer);
  return tokens;
}

  function getSlotRect(slot) {
    if (!slot) return null;
    const x = Number(slot.x) || 0;
    const y = Number(slot.y) || 0;
    const width = Number(slot.width) || 0;
    const height = Number(slot.height) || 0;
    return { x, y, width, height };
  }

function resolveSlotAssetUrl(asset) {
  const direct = pickImageSrc(asset);
  if (direct) return direct;
  if (asset && typeof asset === 'object') {
    const publicUrl = typeof asset.public_url === 'string' ? asset.public_url.trim() : '';
    if (publicUrl) return publicUrl;
    const r2Url = typeof asset.r2_url === 'string' ? asset.r2_url.trim() : '';
    if (r2Url) return r2Url;
  }
  return '';
}

function summariseGenerationSlots(result) {
  const poster = result?.poster || {};
  const scenario =
    pickImageSrc(poster.scenario_image) ||
    pickImageSrc(result?.scenario_image) ||
    null;
  const product =
    pickImageSrc(poster.product_image) ||
    pickImageSrc(result?.product_image) ||
    null;

  const gallerySource = Array.isArray(poster.gallery_images)
    ? poster.gallery_images
    : Array.isArray(result?.gallery_images)
    ? result.gallery_images
    : [];
  const gallery = gallerySource.map((item) => pickImageSrc(item)).filter(Boolean);

  return {
    scenario: Boolean(scenario),
    product: Boolean(product),
    galleryCount: gallery.length,
    gallery,
    posterUrl: extractVertexPosterUrl(result),
  };
}

function surfaceSlotWarnings(slotSummary) {
  if (!slotSummary) return;
  const aiMessage = document.getElementById('ai-preview-message');
  if (!aiMessage) return;

  const missing = [];
  if (!slotSummary.scenario) missing.push('场景图');
  if (!slotSummary.product) missing.push('产品图');
  const missingGallery = slotSummary.galleryCount === 0;

  if (!missing.length && !missingGallery) return;

  const parts = [];
  if (missing.length) parts.push(`缺少${missing.join('、')}`);
  if (missingGallery) parts.push('未返回系列小图');

  aiMessage.textContent = `生成完成，但${parts.join('，')}，请检查素材或稍后重试。`;
}

function renderDualPosterPreview(root, layout, data) {
  if (!root || !layout || !layout.slots) return;
  root.innerHTML = '';
  root.classList.add('poster-layout');
  root.style.position = 'relative';
  if (layout.canvas?.width && layout.canvas?.height) {
    root.style.aspectRatio = `${layout.canvas.width} / ${layout.canvas.height}`;
  }

  const slots = layout.slots;
  Object.entries(slots).forEach(([key, slot]) => {
    if (!slot) return;
    const slotEl = document.createElement('div');
    slotEl.classList.add('poster-layout__slot', `poster-layout__slot--${key}`);
    slotEl.style.left = `${(slot.x ?? 0) * 100}%`;
    slotEl.style.top = `${(slot.y ?? 0) * 100}%`;
    slotEl.style.width = `${(slot.w ?? 0) * 100}%`;
    slotEl.style.height = `${(slot.h ?? 0) * 100}%`;

    if (slot.type === 'text') {
      slotEl.classList.add('poster-layout__slot--text');
      const textValue = data?.text?.[key] || '';
      slotEl.textContent = textValue;
      const fontSize = Math.max((slot.h || 0) * 80, 12);
      slotEl.style.fontSize = `${fontSize}px`;
      if (slot.align === 'right') {
        slotEl.style.justifyContent = 'flex-end';
        slotEl.style.textAlign = 'right';
      } else if (slot.align === 'left') {
        slotEl.style.justifyContent = 'flex-start';
        slotEl.style.textAlign = 'left';
      } else {
        slotEl.style.justifyContent = 'center';
        slotEl.style.textAlign = 'center';
      }
    } else {
      slotEl.classList.add('poster-layout__slot--image');
      const img = document.createElement('img');
      const src = resolveSlotAssetUrl(data?.images?.[key]);
      if (src) {
        img.src = src;
      } else {
        slotEl.style.background = '#f5f5f7';
      }
      slotEl.appendChild(img);
    }

    root.appendChild(slotEl);
  });
}

function buildDualPosterData(stage1Data, generation) {
  const poster = generation?.poster || {};
  const galleryEntries = Array.isArray(stage1Data?.gallery_entries)
    ? stage1Data.gallery_entries.filter(Boolean)
    : [];
  const galleryLabels = galleryEntries.map((item) => item?.caption || '');
  const stage1GallerySources = galleryEntries
    .map((entry) => resolveSlotAssetUrl(entry?.asset))
    .filter(Boolean);

  const generationGallery = Array.isArray(poster.gallery_images)
    ? poster.gallery_images
    : Array.isArray(generation?.gallery_images)
    ? generation.gallery_images
    : [];

  const logoSrc =
    resolveSlotAssetUrl(poster.brand_logo) || resolveSlotAssetUrl(stage1Data?.brand_logo);
  const scenarioSrc =
    resolveSlotAssetUrl(poster.scenario_image) ||
    resolveSlotAssetUrl(generation?.scenario_image) ||
    resolveSlotAssetUrl(stage1Data?.scenario_asset);
  const productSrc =
    resolveSlotAssetUrl(poster.product_image) ||
    resolveSlotAssetUrl(generation?.product_image) ||
    resolveSlotAssetUrl(stage1Data?.product_asset);

  const galleryImages = [];
  for (let i = 0; i < 4; i += 1) {
    const genSrc = resolveSlotAssetUrl(generationGallery[i]);
    const stage1Src = stage1GallerySources.length
      ? stage1GallerySources[i % stage1GallerySources.length]
      : '';
    galleryImages.push(genSrc || stage1Src || logoSrc || '');
  }

  const images = {
    logo: logoSrc || '',
    scenario: scenarioSrc || '',
    product: productSrc || '',
    series_1_img: galleryImages[0] || '',
    series_2_img: galleryImages[1] || '',
    series_3_img: galleryImages[2] || '',
    series_4_img: galleryImages[3] || '',
  };

  const text = {
    brand_name: stage1Data?.brand_name || poster.brand_name || '',
    agent_name: stage1Data?.agent_name || poster.agent_name || '',
    headline: stage1Data?.title || poster.title || '',
    tagline: stage1Data?.subtitle || poster.subtitle || '',
    series_1_txt: galleryLabels[0] || '',
    series_2_txt: galleryLabels[1] || '',
    series_3_txt: galleryLabels[2] || '',
    series_4_txt: galleryLabels[3] || '',
  };

  return { images, text };
}

function refreshPosterLayoutPreview(generationOverride = null) {
  if (!posterLayoutRoot || !lastStage1Data) return;
  const data = buildDualPosterData(lastStage1Data, generationOverride ?? lastPosterResult);
  renderDualPosterPreview(posterLayoutRoot, TEMPLATE_DUAL_LAYOUT, data);
}

let html2CanvasLoader = null;
async function loadHtml2Canvas() {
  if (typeof window !== 'undefined' && window.html2canvas) return window.html2canvas;
  if (html2CanvasLoader) return html2CanvasLoader;

  html2CanvasLoader = new Promise((resolve, reject) => {
    const script = document.createElement('script');
    script.src = 'https://cdn.jsdelivr.net/npm/html2canvas@1.4.1/dist/html2canvas.min.js';
    script.async = true;
    script.onload = () => resolve(window.html2canvas);
    script.onerror = () => reject(new Error('html2canvas 加载失败'));
    document.head.appendChild(script);
  });

  return html2CanvasLoader;
}

async function saveStage2Result(data) {
  if (!data) return;

  let previousKey = null;
  const previousVariantKeys = new Set();
  const existingRaw = sessionStorage.getItem(STORAGE_KEYS.stage2);
  if (existingRaw) {
    try {
      const existing = JSON.parse(existingRaw);
      previousKey = existing?.poster_image?.storage_key || null;
      if (Array.isArray(existing?.variants)) {
        existing.variants.forEach((variant) => {
          if (variant?.storage_key) {
            previousVariantKeys.add(variant.storage_key);
          }
        });
      }
    } catch (error) {
      console.warn('无法解析现有的环节 2 数据，跳过旧键清理。', error);
    }
  }

  const payload = { ...data };
  if (data.poster_image) {
    const key = data.poster_image.storage_key || createId();
    const source = getPosterImageSource(data.poster_image);
    if (source) {
      await assetStore.put(key, source);
    }
    payload.poster_image = {
      filename: data.poster_image.filename,
      media_type: data.poster_image.media_type,
      width: data.poster_image.width,
      height: data.poster_image.height,
      storage_key: key,
    };
    if (previousKey && previousKey !== key) {
      await assetStore.delete(previousKey).catch(() => undefined);
    }
  }

  if (Array.isArray(data.variants)) {
    payload.variants = [];
    const usedVariantKeys = new Set();
    for (const variant of data.variants) {
      if (!variant) continue;
      const key = variant.storage_key || createId();
      const source = getPosterImageSource(variant);
      if (source) {
        await assetStore.put(key, source);
      }
      payload.variants.push({
        filename: variant.filename,
        media_type: variant.media_type,
        width: variant.width,
        height: variant.height,
        storage_key: key,
      });
      usedVariantKeys.add(key);
    }
    previousVariantKeys.forEach((key) => {
      if (!usedVariantKeys.has(key)) {
        void assetStore.delete(key).catch(() => undefined);
      }
    });
  }

  try {
    sessionStorage.setItem(STORAGE_KEYS.stage2, JSON.stringify(payload));
  } catch (error) {
    if (isQuotaError(error)) {
      console.warn('sessionStorage 容量不足，正在覆盖旧的环节 2 结果。', error);
      try {
        sessionStorage.removeItem(STORAGE_KEYS.stage2);
        sessionStorage.setItem(STORAGE_KEYS.stage2, JSON.stringify(payload));
      } catch (innerError) {
        console.error('无法保存环节 2 结果，已放弃持久化。', innerError);
      }
    } else {
      console.error('保存环节 2 结果失败。', error);
    }
  }
}

async function loadStage2Result() {
  const raw = sessionStorage.getItem(STORAGE_KEYS.stage2);
  if (!raw) return null;
  try {
    const parsed = JSON.parse(raw);
    if (parsed?.poster_image?.storage_key) {
      const storedValue = await assetStore.get(parsed.poster_image.storage_key);
      if (storedValue) {
        applyStoredAssetValue(parsed.poster_image, storedValue);
      }
    }
    if (Array.isArray(parsed?.variants)) {
      await Promise.all(
        parsed.variants.map(async (variant) => {
          if (variant?.storage_key) {
            const storedValue = await assetStore.get(variant.storage_key);
            if (storedValue) {
              applyStoredAssetValue(variant, storedValue);
            }
          }
        })
      );
    }
    return parsed;
  } catch (error) {
    console.error('Unable to parse stage2 result', error);
    return null;
  }
}

function loadPosterAttachmentPreference(stage2Result) {
  let variant = localStorage.getItem(ATTACHMENT_STORAGE_KEYS.variant) || 'A';
  let url = localStorage.getItem(ATTACHMENT_STORAGE_KEYS.url) || '';
  let name = localStorage.getItem(ATTACHMENT_STORAGE_KEYS.name) || '';

  if (!url) {
    url =
      pickImageSrc(stage2Result?.poster_image) || stage2Result?.poster_url || '';
  }

  if (!url) {
    variant = 'A';
  }

  if (!name) {
    name = variant === 'B' ? 'poster_B.png' : 'poster_A.png';
  }

  return { variant, url, name };
}

function initStage3() {
  void (async () => {
    const statusElement = document.getElementById('stage3-status');
    const posterImage = document.getElementById('stage3-poster-image');
    const posterCaption = document.getElementById('stage3-poster-caption');
    const attachmentIndicator = document.getElementById('attachment-indicator');
    const promptTextarea = document.getElementById('stage3-prompt');
    const emailRecipient = document.getElementById('email-recipient');
    const emailSubject = document.getElementById('email-subject');
    const emailBody = document.getElementById('email-body');
    const sendButton = document.getElementById('send-email');

    if (!sendButton || !emailRecipient || !emailSubject || !emailBody) {
      return;
    }

    const stage1Data = loadStage1Data();
    const stage2Result = await loadStage2Result();
    const attachmentPref = loadPosterAttachmentPreference(stage2Result);

    if (!stage1Data || !stage2Result) {
      setStatus(statusElement, '请先完成环节 1 与环节 2，生成海报后再发送邮件。', 'warning');
      sendButton.disabled = true;
      return;
    }

    if (posterImage) {
      let posterSrc = attachmentPref.url || null;

      if (!posterSrc) {
        try {
          posterSrc = sessionStorage.getItem('latestPosterUrl');
        } catch (e) {
          console.warn('cannot read latestPosterUrl from sessionStorage', e);
        }
      }

      if (!posterSrc) {
        posterSrc =
          stage2Result?.poster_url ||
          pickImageSrc(stage2Result?.poster?.poster_image) ||
          pickImageSrc(stage2Result?.poster_image);
      }

      if (posterSrc) {
        posterImage.src = posterSrc;
      } else if (stage2Result.poster_image) {
        assignPosterImage(
          posterImage,
          stage2Result.poster_image,
          `${stage1Data.product_name} 海报预览`
        );
      }
    }
    if (posterCaption) {
      posterCaption.textContent = `${stage1Data.brand_name} · ${stage1Data.agent_name}`;
    }
    if (attachmentIndicator) {
      const variantLabel = attachmentPref.variant === 'B' ? 'B 版海报' : 'A 版海报';
      attachmentIndicator.textContent = `当前附件：${variantLabel}`;
    }
    if (promptTextarea) {
      promptTextarea.value = stage2Result.prompt || '';
    }

    emailSubject.value = buildEmailSubject(stage1Data);
    emailRecipient.value = stage1Data.default_recipient || DEFAULT_EMAIL_RECIPIENT;
    emailBody.value = stage2Result.email_body || '';

    sendButton.addEventListener('click', async () => {
      const apiCandidates = getApiCandidates(apiBaseInput?.value || null);
      if (!apiCandidates.length) {
        setStatus(statusElement, '未找到可用的后端基址，无法发送邮件。', 'warning');
        return;
      }

      const recipient = emailRecipient.value.trim();
      const subject = emailSubject.value.trim();
      const body = emailBody.value.trim();

      if (!recipient || !subject || !body) {
        setStatus(statusElement, '请完整填写收件邮箱、主题与正文。', 'error');
        return;
      }

      sendButton.disabled = true;
      setStatus(statusElement, '正在发送营销邮件…', 'info');

      try {
        await warmUp(apiCandidates);

        const response = await postJsonWithRetry(
          apiCandidates,
          '/api/send-email',
          {
            recipient,
            subject,
            body,
            attachment: attachmentPref.url
              ? { url: attachmentPref.url, filename: attachmentPref.name }
              : stage2Result.poster_image,
          },
          1
        );

        console.log('邮件发送 response:', response);
        if (response?.status === 'sent') {
          setStatus(statusElement, '营销邮件发送成功！', 'success');
        } else if (response?.status === 'skipped') {
          setStatus(
            statusElement,
            response?.detail || '邮件服务未配置，本次只做预览，未真正发送。',
            'warning'
          );
        } else if (response?.status === 'error') {
          setStatus(
            statusElement,
            response?.detail ? `邮件发送失败：${response.detail}` : '邮件发送失败',
            'error'
          );
        } else {
          setStatus(statusElement, '邮件发送结果未知，请检查日志。', 'warning');
        }
      } catch (error) {
        console.error('[邮件发送失败]', error);
        setStatus(statusElement, error.message || '发送邮件失败，请稍后重试。', 'error');
      } finally {
        sendButton.disabled = false;
      }
    });
  })();
}

// ✉️ 构造邮件标题
function buildEmailSubject(stage1Data) {
  const brand = stage1Data.brand_name || '品牌';
  const agent = stage1Data.agent_name ? `（${stage1Data.agent_name}）` : '';
  const product = stage1Data.product_name || '产品';
  return `${brand}${agent} ${product} 市场推广海报`;
}
function setStatus(element, message, level = 'info') {
  if (!element) return;
  element.textContent = message;
  element.className = level ? `status-${level}` : '';
}

function fileToDataUrl(file) {
  return new Promise((resolve, reject) => {
    const reader = new FileReader();
    reader.onload = () => resolve(reader.result?.toString() || '');
    reader.onerror = () => reject(reader.error || new Error('文件读取失败'));
    reader.readAsDataURL(file);
  });
}

function createPlaceholder(text) {
  const svg = `<svg xmlns="http://www.w3.org/2000/svg" width="420" height="300">\n    <defs>\n      <style>\n        .bg { fill: #e5e9f0; }\n        .border { fill: none; stroke: #cbd2d9; stroke-width: 4; stroke-dasharray: 12 10; }\n        .label {\n          font-size: 26px;\n          font-family: 'Segoe UI', 'Noto Sans', sans-serif;\n          font-weight: 600;\n          fill: #3d4852;\n        }\n      </style>\n    </defs>\n    <rect class="bg" x="0" y="0" width="420" height="300" rx="28" />\n    <rect class="border" x="16" y="16" width="388" height="268" rx="24" />\n    <text class="label" x="50%" y="50%" dominant-baseline="middle" text-anchor="middle">${text}</text>\n  </svg>`;
  return `data:image/svg+xml;charset=UTF-8,${encodeURIComponent(svg)}`;
}

function getGalleryPlaceholder(index, label = MATERIAL_DEFAULT_LABELS.gallery) {
  const baseLabel = label || MATERIAL_DEFAULT_LABELS.gallery;
  const key = `${baseLabel}-${index}`;
  if (!galleryPlaceholderCache.has(key)) {
    galleryPlaceholderCache.set(
      key,
      createPlaceholder(`${baseLabel} ${index + 1}`)
    );
  }
  return galleryPlaceholderCache.get(key);
}

async function buildAsset(file, dataUrl, previousAsset, options = {}) {
  const { remoteUrl = null, r2Key = null } = options;
  const isDataUrl = typeof dataUrl === 'string' && dataUrl.startsWith('data:');
  let storageKey = previousAsset?.key || null;

  if (isDataUrl && dataUrl) {
    const newKey = createId();
    await assetStore.put(newKey, dataUrl);
    if (previousAsset?.key && previousAsset.key !== newKey) {
      await assetStore.delete(previousAsset.key).catch(() => undefined);
    }
    storageKey = newKey;
  } else if (previousAsset?.key) {
    await assetStore.delete(previousAsset.key).catch(() => undefined);
    storageKey = null;
  }

  const previewSource = dataUrl || remoteUrl || null;

  return {
    key: storageKey,
    dataUrl: previewSource,
    remoteUrl: remoteUrl || (previewSource && !isDataUrl ? previewSource : null),
    r2Key: r2Key || null,
    name: file?.name || previousAsset?.name || null,
    type: file?.type || previousAsset?.type || null,
    size:
      typeof file?.size === 'number'
        ? file.size
        : typeof previousAsset?.size === 'number'
        ? previousAsset.size
        : null,
    lastModified:
      typeof file?.lastModified === 'number'
        ? file.lastModified
        : typeof previousAsset?.lastModified === 'number'
        ? previousAsset.lastModified
        : Date.now(),
  };
}

async function prepareAssetFromFile(
  folder,
  file,
  previousAsset,
  statusElement,
  options = {}
) {
  const {
    forceDataUrl = false,
    requireUpload = false,
    requireUploadMessage,
  } = options;
  const candidates = getApiCandidates(apiBaseInput?.value || null);
  let uploadResult = null;

  if (candidates.length) {
    uploadResult = await uploadFileToR2(folder, file, { bases: candidates });
    if (!uploadResult.uploaded) {
      if (requireUpload) {
        throw new Error(
          requireUploadMessage || '素材上传失败，请确认对象存储配置。'
        );
      }
      if (statusElement) {
        const message =
          uploadResult.error instanceof Error
            ? uploadResult.error.message
            : '上传到 R2 失败，已回退至本地预览。';
        setStatus(statusElement, message, 'warning');
      }
    }
  } else if (requireUpload) {
    throw new Error(
      requireUploadMessage || '请先配置后端基址以启用对象存储上传。'
    );
  } else if (statusElement) {
    setStatus(statusElement, '未配置后端基址，素材将仅保存在本地预览。', 'warning');
  }

  const remoteUrl = uploadResult?.url || null;
  if (requireUpload && !remoteUrl) {
    throw new Error(
      requireUploadMessage || '素材上传失败，请确认对象存储配置。'
    );
  }
  let dataUrl = uploadResult?.dataUrl || null;
  if (!dataUrl || (!forceDataUrl && remoteUrl)) {
    dataUrl = !remoteUrl || forceDataUrl ? await fileToDataUrl(file) : remoteUrl;
  }

  return buildAsset(file, dataUrl, previousAsset, {
    remoteUrl,
    r2Key: uploadResult?.key || null,
  });
}

function createId() {
  if (typeof crypto !== 'undefined' && crypto.randomUUID) {
    return crypto.randomUUID();
  }
  return `${Date.now().toString(36)}-${Math.random().toString(36).slice(2, 8)}`;
}

function serialiseAssetForStorage(asset) {
  if (!asset) return null;
  const { key, name, type, size, lastModified, dataUrl, remoteUrl, r2Key } = asset;
  const isDataUrl = typeof dataUrl === 'string' && dataUrl.startsWith('data:');
  return {
    key: key || null,
    name: name || null,
    type: type || null,
    size: typeof size === 'number' ? size : null,
    lastModified: typeof lastModified === 'number' ? lastModified : null,
    remoteUrl: !isDataUrl ? dataUrl || remoteUrl || null : remoteUrl || null,
    r2Key: r2Key || null,
  };
}

async function rehydrateStoredAsset(assetMeta) {
  if (!assetMeta) return null;
  if (assetMeta.dataUrl && typeof assetMeta.dataUrl === 'string') {
    return assetMeta;
  }
  if (assetMeta.remoteUrl) {
    return { ...assetMeta, dataUrl: assetMeta.remoteUrl };
  }
  if (!assetMeta.key) {
    return { ...assetMeta, dataUrl: null };
  }
  const dataUrl = await assetStore.get(assetMeta.key);
  if (!dataUrl) {
    return { ...assetMeta, dataUrl: null };
  }
  return { ...assetMeta, dataUrl };
}

async function hydrateStage1DataAssets(stage1Data) {
  if (!stage1Data) return stage1Data;
  stage1Data.brand_logo = await rehydrateStoredAsset(stage1Data.brand_logo);
  stage1Data.scenario_asset = await rehydrateStoredAsset(stage1Data.scenario_asset);
  stage1Data.product_asset = await rehydrateStoredAsset(stage1Data.product_asset);
  if (Array.isArray(stage1Data.gallery_entries)) {
    stage1Data.gallery_entries = await Promise.all(
      stage1Data.gallery_entries.map(async (entry) => ({
        ...entry,
        asset: await rehydrateStoredAsset(entry.asset),
        mode:
          entry.mode === 'logo' || entry.mode === 'logo_fallback'
            ? 'upload'
            : entry.mode,
      }))
    );
  }
  return stage1Data;
}

async function deleteStoredAsset(asset) {
  if (asset?.key) {
    await assetStore.delete(asset.key).catch(() => undefined);
  }
}

function isQuotaError(error) {
  if (typeof DOMException === 'undefined') return false;
  return (
    error instanceof DOMException &&
    (error.name === 'QuotaExceededError' || error.name === 'NS_ERROR_DOM_QUOTA_REACHED')
  );
}

function createAssetStore() {
  const DB_NAME = 'marketing-poster-assets';
  const STORE_NAME = 'assets';
  const VERSION = 1;
  const memoryStore = new Map();
  const supportsIndexedDB = typeof indexedDB !== 'undefined';
  let dbPromise = null;

  function openDb() {
    if (!supportsIndexedDB) return Promise.resolve(null);
    if (!dbPromise) {
      dbPromise = new Promise((resolve, reject) => {
        const request = indexedDB.open(DB_NAME, VERSION);
        request.onupgradeneeded = () => {
          const db = request.result;
          if (!db.objectStoreNames.contains(STORE_NAME)) {
            db.createObjectStore(STORE_NAME);
          }
        };
        request.onsuccess = () => resolve(request.result);
        request.onerror = () => reject(request.error || new Error('无法打开 IndexedDB'));
      }).catch((error) => {
        console.warn('IndexedDB 不可用，回退到内存存储。', error);
        return null;
      });
    }
    return dbPromise;
  }

  async function put(key, value) {
    if (!key) return null;
    const db = await openDb();
    if (!db) {
      memoryStore.set(key, value);
      return key;
    }
    return new Promise((resolve) => {
      const tx = db.transaction(STORE_NAME, 'readwrite');
      tx.onabort = () => {
        console.warn('IndexedDB 写入失败，使用内存存储。', tx.error);
        memoryStore.set(key, value);
        resolve(key);
      };
      tx.oncomplete = () => resolve(key);
      const store = tx.objectStore(STORE_NAME);
      const request = store.put(value, key);
      request.onerror = () => {
        tx.abort();
      };
    });
  }

  async function get(key) {
    if (!key) return null;
    const db = await openDb();
    if (!db) {
      return memoryStore.get(key) || null;
    }
    return new Promise((resolve) => {
      const tx = db.transaction(STORE_NAME, 'readonly');
      tx.onabort = () => {
        console.warn('IndexedDB 读取失败，使用内存存储。', tx.error);
        resolve(memoryStore.get(key) || null);
      };
      const store = tx.objectStore(STORE_NAME);
      const request = store.get(key);
      request.onsuccess = () => {
        const result = request.result;
        if (result) {
          resolve(result);
        } else {
          resolve(memoryStore.get(key) || null);
        }
      };
      request.onerror = () => {
        tx.abort();
      };
    });
  }

  async function remove(key) {
    if (!key) return;
    const db = await openDb();
    if (!db) {
      memoryStore.delete(key);
      return;
    }
    await new Promise((resolve) => {
      const tx = db.transaction(STORE_NAME, 'readwrite');
      tx.oncomplete = () => resolve();
      tx.onabort = () => {
        console.warn('IndexedDB 删除失败，尝试清理内存存储。', tx.error);
        memoryStore.delete(key);
        resolve();
      };
      tx.objectStore(STORE_NAME).delete(key);
    });
    memoryStore.delete(key);
  }

  async function clear() {
    const db = await openDb();
    if (db) {
      await new Promise((resolve) => {
        const tx = db.transaction(STORE_NAME, 'readwrite');
        tx.oncomplete = () => resolve();
        tx.onabort = () => resolve();
        tx.objectStore(STORE_NAME).clear();
      });
    }
    memoryStore.clear();
  }

  return {
    put,
    get,
    delete: remove,
    clear,
  };
}

if (typeof window.openABModal !== 'function') {
  window.openABModal = function openABModal(layout) {
    console.log('[openABModal] stub called, layout =', layout);
    alert('A/B 测试弹窗暂未实现，目前已完成 AI 海报生成，可以先前往第 3 步使用该海报。');
  };
}<|MERGE_RESOLUTION|>--- conflicted
+++ resolved
@@ -101,10 +101,6 @@
     features: [],
     series: [],
   },
-<<<<<<< HEAD
-  prompts: {},
-=======
->>>>>>> 4dde813b
   assets: {
     brand_logo_url: '',
     scenario_url: '',
@@ -3306,52 +3302,10 @@
 }
 
 function renderPromptPreview(state) {
-<<<<<<< HEAD
-  const promptState = state || stage2State.prompts || {};
-  try {
-    stage2State.prompts = clonePromptState(promptState);
-  } catch (error) {
-    stage2State.prompts = promptState || {};
-    console.warn('无法拷贝提示词状态，将直接引用原对象', error);
-  }
-
-  const container = document.getElementById('prompt-preview-summary');
-  const text = buildPromptPreviewText(promptState || {});
-  if (container) {
-    container.innerHTML = '';
-    if (text) {
-      PROMPT_SLOTS.forEach((slot) => {
-        const entry = promptState.slots?.[slot];
-        if (!entry) return;
-        const block = document.createElement('div');
-        block.className = 'prompt-preview-slot';
-        const title = document.createElement('h5');
-        title.textContent = PROMPT_SLOT_LABELS[slot] || slot;
-        const body = document.createElement('div');
-        body.className = 'prompt-preview-body';
-        const lines = [];
-        if (entry.positive) lines.push(`正向：${entry.positive}`);
-        if (entry.negative) lines.push(`负向：${entry.negative}`);
-        if (entry.aspect) lines.push(`画幅：${entry.aspect}`);
-        body.textContent = lines.join('\n') || '暂无内容';
-        block.appendChild(title);
-        block.appendChild(body);
-        container.appendChild(block);
-      });
-    }
-    if (!container.children.length) {
-      const empty = document.createElement('div');
-      empty.className = 'prompt-preview-empty';
-      empty.textContent = '当前暂无提示词内容。';
-      container.appendChild(empty);
-    }
-  }
-=======
   const previewTextarea = document.getElementById('prompt-preview-text');
   if (!previewTextarea) return;
   const text = buildPromptPreviewText(state || {});
   previewTextarea.value = text || '当前暂无提示词内容。';
->>>>>>> 4dde813b
 }
 
 function buildTemplateDefaultPrompt(stage1Data, templateSpec, presets) {
@@ -3745,13 +3699,8 @@
     const posterTemplateImage = document.getElementById('poster-template-image');
     const posterTemplatePlaceholder = document.getElementById('poster-template-placeholder');
     const posterTemplateLink = document.getElementById('poster-template-link');
-<<<<<<< HEAD
-    const posterGeneratedImage = document.getElementById('poster-variant-b-image');
-    const posterGeneratedPlaceholder = document.getElementById('poster-variant-b-placeholder');
-=======
     const posterGeneratedImage = document.querySelector('[data-role="vertex-poster-img"]');
     const posterGeneratedPlaceholder = document.querySelector('[data-role="vertex-poster-placeholder"]');
->>>>>>> 4dde813b
     const promptGroup = document.getElementById('prompt-group');
     const promptBundleGroup = document.getElementById('prompt-bundle-group');
     const emailGroup = document.getElementById('email-group');
@@ -3791,10 +3740,6 @@
       posterLayoutRoot = posterLayout;
     }
     refreshPosterLayoutPreview();
-<<<<<<< HEAD
-    updateVariantAvailability();
-=======
->>>>>>> 4dde813b
 
     if (exportPosterButton && posterLayout) {
       exportPosterButton.addEventListener('click', async () => {
@@ -4602,11 +4547,7 @@
 function updateVariantAvailability() {
   const radioB = document.querySelector('input[name="posterAttachmentVariant"][value="B"]');
   const radioA = document.querySelector('input[name="posterAttachmentVariant"][value="A"]');
-<<<<<<< HEAD
-  const note = document.getElementById('ab-variant-b-hint');
-=======
   const note = document.getElementById('variant-b-note');
->>>>>>> 4dde813b
   const hasPosterB = Boolean(stage2State.assets.poster_url);
   if (radioB) {
     radioB.disabled = !hasPosterB;
@@ -4615,38 +4556,23 @@
     }
   }
   if (note) {
-<<<<<<< HEAD
-    note.textContent = hasPosterB ? '' : '当前没有 B 版海报，默认使用 A 版附件。';
-=======
     note.classList.toggle('hidden', hasPosterB);
->>>>>>> 4dde813b
   }
 }
 
 function renderPosterVariantB() {
   const url = stage2State.assets.poster_url || '';
-<<<<<<< HEAD
-  const img = document.getElementById('poster-variant-b-image');
-  const placeholder = document.getElementById('poster-variant-b-placeholder');
-=======
   const img = document.getElementById('vertex-poster-preview-img');
   const placeholder = document.getElementById('vertex-poster-placeholder');
->>>>>>> 4dde813b
   if (img) {
     if (url) {
       img.src = url;
       img.style.display = 'block';
-<<<<<<< HEAD
-    } else {
-      img.removeAttribute('src');
-      img.style.display = 'none';
-=======
       img.classList.remove('hidden');
     } else {
       img.removeAttribute('src');
       img.style.display = 'none';
       img.classList.add('hidden');
->>>>>>> 4dde813b
     }
   }
   if (placeholder) {
