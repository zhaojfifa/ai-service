--- conflicted
+++ resolved
@@ -4538,84 +4538,6 @@
   }
 }
 
-<<<<<<< HEAD
-function updateVariantAvailability() {
-  const radioB = document.querySelector('input[name="posterAttachmentVariant"][value="B"]');
-  const radioA = document.querySelector('input[name="posterAttachmentVariant"][value="A"]');
-  const note = document.getElementById('variant-b-note');
-  const hasPosterB = Boolean(stage2State.assets.composite_poster_url);
-  if (radioB) {
-    radioB.disabled = !hasPosterB;
-    if (!hasPosterB && radioB.checked && radioA) {
-      radioA.checked = true;
-    }
-  }
-  if (note) {
-    note.classList.toggle('hidden', hasPosterB);
-  }
-}
-
-function renderPosterVariantB() {
-  const url = stage2State.assets.composite_poster_url || '';
-  const img = document.getElementById('vertex-poster-preview-img');
-  const placeholder = document.getElementById('vertex-poster-placeholder');
-  if (img) {
-    if (url) {
-      img.src = url;
-      img.style.display = 'block';
-      img.classList.remove('hidden');
-    } else {
-      img.removeAttribute('src');
-      img.style.display = 'none';
-      img.classList.add('hidden');
-    }
-  }
-  if (placeholder) {
-    placeholder.classList.toggle('hidden', Boolean(url));
-  }
-  updateVariantAvailability();
-}
-
-function getSelectedPosterVariant() {
-  const checked = document.querySelector('input[name="posterAttachmentVariant"]:checked');
-  return checked?.value === 'B' ? 'B' : 'A';
-}
-
-function persistPosterAttachmentSelection(stage2Result) {
-  const variantChoice = getSelectedPosterVariant();
-  const attachmentFromStage2 = stage2Result || {};
-  let variant = variantChoice;
-  let attachmentUrl = null;
-
-  if (variant === 'B') {
-    attachmentUrl = stage2State.assets.composite_poster_url || attachmentFromStage2.poster_url || null;
-    if (!attachmentUrl && attachmentFromStage2.poster_image) {
-      attachmentUrl = pickImageSrc(attachmentFromStage2.poster_image);
-    }
-    if (!attachmentUrl) {
-      variant = 'A';
-    }
-  }
-
-  if (variant === 'A') {
-    attachmentUrl = pickImageSrc(attachmentFromStage2.poster_image) || stage2State.assets.composite_poster_url || null;
-  }
-
-  const attachmentName = variant === 'B' ? 'poster_B.png' : 'poster_A.png';
-
-  try {
-    localStorage.setItem(ATTACHMENT_STORAGE_KEYS.variant, variant);
-    localStorage.setItem(ATTACHMENT_STORAGE_KEYS.url, attachmentUrl || '');
-    localStorage.setItem(ATTACHMENT_STORAGE_KEYS.name, attachmentName);
-  } catch (error) {
-    console.warn('无法保存附件选择', error);
-  }
-
-  return { variant, attachmentUrl, attachmentName };
-}
-
-=======
->>>>>>> 24753a7d
 function applyVertexPosterResult(data) {
   console.log('[triggerGeneration] applyVertexPosterResult', data);
 
@@ -4653,10 +4575,6 @@
   }
 
   renderPosterResult();
-<<<<<<< HEAD
-  renderPosterVariantB();
-=======
->>>>>>> 24753a7d
 }
 
 function formatPosterGenerationError(error) {
@@ -4733,10 +4651,6 @@
   };
 
   renderPosterResult();
-<<<<<<< HEAD
-  renderPosterVariantB();
-=======
->>>>>>> 24753a7d
 
   console.info('[debug] stage1Data snapshot', lastStage1Data || stage1Data || null);
 
@@ -6000,23 +5914,12 @@
     }
 
     if (posterImage) {
-<<<<<<< HEAD
-      let posterSrc = attachmentPref.url || null;
-
-      if (!posterSrc) {
-        try {
-          posterSrc = sessionStorage.getItem('latestPosterUrl');
-        } catch (e) {
-          console.warn('cannot read latestPosterUrl from sessionStorage', e);
-        }
-=======
       let posterSrc = null;
 
       try {
         posterSrc = sessionStorage.getItem('latestPosterUrl');
       } catch (e) {
         console.warn('cannot read latestPosterUrl from sessionStorage', e);
->>>>>>> 24753a7d
       }
 
       if (!posterSrc) {
