--- conflicted
+++ resolved
@@ -14,14 +14,6 @@
 // 兼容旧版调用：确保引用不存在的全局变量时不会抛出 ReferenceError
 let posterGeneratedImage = null;
 let posterGeneratedLayout = null;
-<<<<<<< HEAD
-=======
-
-// stage2：缓存最近一次生成结果与提示词，便于预览与回放
-let lastPosterResult = null;
-let posterGeneratedImageUrl = null;
-let lastPromptBundle = null;
->>>>>>> c0f704d1
 // 双列功能模板的归一化布局（随容器等比缩放）
 const TEMPLATE_DUAL_LAYOUT = {
   canvas: { width: 1024, height: 1024 },
@@ -4244,38 +4236,12 @@
       (Array.isArray(data?.results) && data.results[0]?.url) ||
       null;
 
-<<<<<<< HEAD
-=======
-    lastPosterResult = data || null;
-    lastPromptBundle = data?.prompt_bundle || null;
-    posterGeneratedImageUrl = posterUrl || null;
-
->>>>>>> c0f704d1
     posterGenerationState.posterUrl = posterUrl;
     posterGenerationState.promptBundle = data?.prompt_bundle || null;
     posterGenerationState.rawResult = data || null;
     posterGeneratedImage = posterGenerationState.posterUrl;
     posterGeneratedLayout = TEMPLATE_DUAL_LAYOUT;
 
-<<<<<<< HEAD
-=======
-    if (promptBundlePre && promptBundleGroup) {
-      const bundle = lastPromptBundle;
-      const hasBundle =
-        bundle &&
-        ((typeof bundle === 'string' && bundle.trim()) ||
-          (typeof bundle === 'object' && Object.keys(bundle).length));
-      if (hasBundle) {
-        const text = typeof bundle === 'string' ? bundle : JSON.stringify(bundle, null, 2);
-        promptBundlePre.value = text;
-        promptBundleGroup.classList.remove('hidden');
-      } else {
-        promptBundlePre.value = '';
-        promptBundleGroup.classList.add('hidden');
-      }
-    }
-
->>>>>>> c0f704d1
     console.info('[triggerGeneration] success', {
       hasPoster: Boolean(data?.poster_image),
       variants: Array.isArray(data?.variants) ? data.variants.length : 0,
@@ -4283,11 +4249,6 @@
       lock_seed: data?.lock_seed ?? null,
     });
 
-<<<<<<< HEAD
-=======
-    applyVertexPosterResult(data);
-
->>>>>>> c0f704d1
     clearFallbackTimer();
 
     let assigned = false;
@@ -4340,12 +4301,6 @@
     posterGenerationState.posterUrl = null;
     posterGenerationState.promptBundle = null;
     posterGenerationState.rawResult = null;
-<<<<<<< HEAD
-=======
-    lastPosterResult = null;
-    lastPromptBundle = null;
-    posterGeneratedImageUrl = null;
->>>>>>> c0f704d1
     posterGeneratedImage = null;
     posterGeneratedLayout = TEMPLATE_DUAL_LAYOUT;
     setStatus(statusElement, error?.message || '生成失败', 'error');
