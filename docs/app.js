
const App = (window.App ??= {});
App.utils = App.utils ?? {};

// 统一从后端图片对象里拿 src，兼容 vertex/url 和旧的 asset/dataUrl
function pickImageSrc(img) {
  if (!img) return null;
  if (typeof img === 'string') return img;

  const src =
    (typeof img.url === 'string' && img.url.trim()) ||
    (typeof img.asset === 'string' && img.asset.trim()) ||
    (typeof img.dataUrl === 'string' && img.dataUrl.trim()) ||
    (typeof img.data_url === 'string' && img.data_url.trim()) ||
    null;

  return src;
}

function buildGeneratedAssetFromUrl(url, key) {
  if (!url) return null;
  return {
    key: null,
    dataUrl: url,
    remoteUrl: url,
    url,
    r2Key: key || null,
    type: 'image/png',
    size: null,
    lastModified: Date.now(),
  };
}

let lastStage1Data = null;
let lastPosterResult = null;
let posterLayoutRoot = null;

// --- Stage2: 缓存最近一次生成结果，给 A/B 对比、重放使用 ---
const posterGenerationState = {
  /** 海报成品图 URL（R2 的公开地址） */
  posterUrl: null,
  /** 本次生成用到的 prompt 结构，用于展示 / 调试 */
  promptBundle: null,
  /** Vertex / Glibatree 返回的原始响应，必要时可做更多调试 */
  rawResult: null,
};
// 兼容旧版调用：确保引用不存在的全局变量时不会抛出 ReferenceError
let posterGeneratedImage = null;
let posterGeneratedLayout = null;

// stage2：缓存最近一次生成结果与提示词，便于预览与回放
let posterGeneratedImageUrl = null;
let lastPromptBundle = null;
<<<<<<< HEAD

const stage2State = {
  poster: {
    brand_name: '',
    agent_name: '',
    headline: '',
    tagline: '',
    features: [],
    series: [],
  },
  assets: {
    brand_logo_url: '',
    scenario_url: '',
    product_url: '',
    gallery_urls: [],
    composite_poster_url: '',
  },
  vertex: {
    lastResponse: null,
  },
};
=======
>>>>>>> dc48d04b
// 双列功能模板的归一化布局（随容器等比缩放）
const TEMPLATE_DUAL_LAYOUT = {
  canvas: { width: 1024, height: 1024 },
  slots: {
    logo: { x: 0.06, y: 0.07, w: 0.08, h: 0.08, type: 'image' },
    brand_name: { x: 0.18, y: 0.08, w: 0.30, h: 0.06, type: 'text', align: 'left' },
    agent_name: { x: 0.54, y: 0.08, w: 0.38, h: 0.08, type: 'text', align: 'right' },

    scenario: { x: 0.05, y: 0.22, w: 0.38, h: 0.44, type: 'image' },
    product: { x: 0.45, y: 0.22, w: 0.48, h: 0.44, type: 'image' },
    headline: { x: 0.08, y: 0.70, w: 0.84, h: 0.08, type: 'text', align: 'center' },

    series_1_img: { x: 0.06, y: 0.80, w: 0.18, h: 0.13, type: 'image' },
    series_1_txt: { x: 0.06, y: 0.93, w: 0.18, h: 0.03, type: 'text', align: 'center' },
    series_2_img: { x: 0.30, y: 0.80, w: 0.18, h: 0.13, type: 'image' },
    series_2_txt: { x: 0.30, y: 0.93, w: 0.18, h: 0.03, type: 'text', align: 'center' },
    series_3_img: { x: 0.54, y: 0.80, w: 0.18, h: 0.13, type: 'image' },
    series_3_txt: { x: 0.54, y: 0.93, w: 0.18, h: 0.03, type: 'text', align: 'center' },
    series_4_img: { x: 0.78, y: 0.80, w: 0.18, h: 0.13, type: 'image' },
    series_4_txt: { x: 0.78, y: 0.93, w: 0.18, h: 0.03, type: 'text', align: 'center' },
    tagline: { x: 0.10, y: 0.96, w: 0.80, h: 0.03, type: 'text', align: 'center' },
  },
};
// 快速自测：在 stage2 页面点击“生成海报与文案”应完成请求且无 posterGenerationState 未定义报错，
// 生成成功后 A/B 对比按钮才可使用。

// 1) 新增：按域名决定健康检查路径
function isRenderHost(base) {
  try {
    const u = new URL(base, location.href);
    return /onrender\.com$/i.test(u.hostname);
  } catch {
    return false;
  }
}

function healthPathsFor(base) {
  // Render 后端只有 /health，且通常无 CORS
  if (isRenderHost(base)) return ['/health'];
  // Worker（或网关）提供 /api/health（带 CORS）
  return ['/api/health', '/health'];
}
// ===== 共享：模板资源助手（全局唯一出口） =====

/** 从 templates/registry.json 读取模板清单（带缓存） */
App.utils.loadTemplateRegistry = (() => {
  let _registryP;
  return async function loadTemplateRegistry() {
    if (!_registryP) {
      _registryP = fetch(App.utils.assetUrl?.('templates/registry.json') || 'templates/registry.json')
        .then(r => {
          if (!r.ok) throw new Error('无法加载模板清单');
          return r.json();
        })
        .then(list => (Array.isArray(list) ? list : []))
        .catch(err => {
          _registryP = null; // 失败时允许下次重试
          throw err;
        });
    }
    return _registryP;
  };
})();

/** 按模板 id 返回 { entry, spec, image }（带缓存） */
App.utils.ensureTemplateAssets = (() => {
  const _cache = new Map();
  return async function ensureTemplateAssets(templateId) {
    if (_cache.has(templateId)) return _cache.get(templateId);

    const registry = await App.utils.loadTemplateRegistry();
    const entry = registry.find(i => i.id === templateId) || registry[0];
    if (!entry) throw new Error('模板列表为空');

    const specUrl = App.utils.assetUrl?.(`templates/${entry.spec}`) || `templates/${entry.spec}`;
    const imgUrl  = App.utils.assetUrl?.(`templates/${entry.preview}`) || `templates/${entry.preview}`;

    const specP = fetch(specUrl).then(r => { if (!r.ok) throw new Error('无法加载模板规范'); return r.json(); });
    const imgP  = new Promise((resolve, reject) => {
      const img = new Image();
      img.decoding = 'async';
      img.crossOrigin = 'anonymous';
      img.onload = () => resolve(img);
      img.onerror = () => reject(new Error('模板预览图加载失败'));
      img.src = imgUrl;
    });

    const payload = { entry, spec: await specP, image: await imgP };
    _cache.set(entry.id, payload);
    return payload;
  };
})();

const HEALTH_CACHE_TTL = 60_000;
const HEALTH_CACHE = new Map();

let documentAssetBase = null;

//
// 组装 prompts —— 每个槽都是对象
function buildPromptSlot(prefix) {
  return {
    preset:  getValue(`#${prefix}-preset`),     // 你的原有取值方法
    positive:getValue(`#${prefix}-positive`),
    negative:getValue(`#${prefix}-negative`),
    aspect:  getValue(`#${prefix}-aspect`)
  };
}
function buildGeneratePayload() {
  return {
    poster: collectStage1Data(form, state, { strict: false }),
    render_mode: state.renderMode || 'locked',
    variants: Number(state.variants || 2),
    seed: state.seed ?? null,
    lock_seed: !!state.lockSeed,
    prompts: {
      scenario: buildPromptSlot('scenario'),
      product:  buildPromptSlot('product'),
      gallery:  buildPromptSlot('gallery'),
    }
  };
}

// 串行触发，避免免费实例并发卡死
async function runGeneration() {
  setBusy(true);
  try {
    const payloadA = buildGeneratePayload();
    await triggerGeneration(payloadA);   // 先等第一个完成
    if (state.abMode) {
      const payloadB = buildGeneratePayload(); // 若有B，第二次再发
      await triggerGeneration(payloadB);
    }
  } finally {
    setBusy(false);
  }
}

function resolveDocumentAssetBase() {
  if (documentAssetBase) return documentAssetBase;
  const baseEl = document.querySelector('base[href]');
  if (baseEl) {
    documentAssetBase = baseEl.href;
    return documentAssetBase;
  }
  const { origin, pathname } = window.location;
  const parts = pathname.split('/');
  if (parts.length) parts.pop();
  const prefix = parts.join('/') || '/';
  documentAssetBase = `${origin}${prefix.endsWith('/') ? prefix : `${prefix}/`}`;
  return documentAssetBase;
}

function assetUrl(path) {
  if (!path) return resolveDocumentAssetBase();
  if (/^[a-zA-Z][a-zA-Z0-9+.-]*:/.test(path)) {
    return path;
  }
  const base = resolveDocumentAssetBase();
  const normalised = path.startsWith('/') ? path.slice(1) : path;
  return new URL(normalised, base).toString();
}

App.utils.assetUrl = assetUrl;

// Layout helpers for relative-coordinates templates
App.utils.resolveRect = function resolveRect(slot, canvasWidth, canvasHeight, parentRect) {
  if (!slot) return { x: 0, y: 0, w: 0, h: 0 };
  const px = parentRect ? parentRect.x : 0;
  const py = parentRect ? parentRect.y : 0;
  const pw = parentRect ? parentRect.w : canvasWidth;
  const ph = parentRect ? parentRect.h : canvasHeight;

  return {
    x: px + Number(slot.x || 0) * pw,
    y: py + Number(slot.y || 0) * ph,
    w: Number(slot.w || 0) * pw,
    h: Number(slot.h || 0) * ph,
  };
};

App.utils.fontPx = function fontPx(font, canvasHeight) {
  if (!font) return 0;
  const size = typeof font.size === 'number' ? font.size : 0.02;
  return size * canvasHeight;
};

function normaliseBase(base) {
  if (!base) return null;
  try {
    const parsed = new URL(base, window.location.href);
    const path = parsed.pathname.replace(/\/+$/, '');
    const normalizedPath = path || '';
    return `${parsed.origin}${normalizedPath}`;
  } catch (error) {
    console.warn('[normaliseBase] invalid base', base, error);
    return null;
  }
}
// 把 stage1Data 中的素材“二选一”规范化为 key 或小 dataURL
function normalizePosterAssets(stage1Data) {
  const pickImage = (asset) => {
    if (!asset) return { asset: null, key: null };
    const key = asset.r2Key || null;
    const data = typeof asset.dataUrl === 'string' && asset.dataUrl.startsWith('data:')
      ? asset.dataUrl
      : null;
    return key ? { asset: null, key } : { asset: data, key: null };
  };

  const { asset: scenario_asset, key: scenario_key } = pickImage(stage1Data.scenario_asset);
  const { asset: product_asset,  key: product_key  } = pickImage(stage1Data.product_asset);

  const gallery_items = (stage1Data.gallery_entries || []).map((entry) => {
    const { asset, key } = pickImage(entry.asset);
    const mode = entry.mode || 'upload';
    const normalisedMode = mode === 'logo' || mode === 'logo_fallback' ? 'upload' : mode;
    return {
      caption: entry.caption?.trim() || null,
      asset,
      key,
      mode: normalisedMode,
      prompt: entry.prompt?.trim() || null,
    };
  });

  return { scenario_asset, scenario_key, product_asset, product_key, gallery_items };
}

function joinBasePath(base, path) {
  const normalised = normaliseBase(base);
  if (!normalised) return null;
  const p = String(path || '');
  const suffix = p.startsWith('/') ? p : `/${p}`;
  return `${normalised}${suffix}`;
}

function ensureArray(value) {
  if (Array.isArray(value)) return value.filter(Boolean);
  if (typeof value === 'string' && value.trim()) return [value.trim()];
  return [];
}



// 读取候选 API 基址（修复：避免 STORAGE_KEYS 的 TDZ）
function getApiCandidates(extra) {
  const candidates = new Set();
  const add = (v) => {
    const s = typeof v === 'string' ? v.trim() : '';
    if (!s) return;
    const n = normaliseBase(s);
    if (n) candidates.add(n);
  };

  const inputValue = document.getElementById('api-base')?.value;
  add(inputValue);

  // 避免对未初始化的 STORAGE_KEYS 访问；直接用字面量 key
  add(localStorage.getItem('marketing-poster-api-base'));

  const ds = document.body?.dataset ?? {};
  add(ds.workerBase);
  add(ds.renderBase);
  add(ds.apiBase);

  if (Array.isArray(window.APP_API_BASES)) window.APP_API_BASES.forEach(add);
  add(window.APP_WORKER_BASE);
  add(window.APP_RENDER_BASE);
  add(window.APP_DEFAULT_API_BASE);

  if (extra) ensureArray(extra).forEach(add);

  return Array.from(candidates);
}

App.utils.getApiCandidates = getApiCandidates;

async function probeBase(base, { force } = {}) {
  const now = Date.now();
  const cached = HEALTH_CACHE.get(base);
  if (!force && cached && now - cached.timestamp < HEALTH_CACHE_TTL) {
    return cached.ok;
  }

  const paths = healthPathsFor(base);           // ← 关键：按域名取路径
  for (const path of paths) {
    const url = joinBasePath(base, path);
    if (!url) continue;
    try {
      const response = await fetch(url, {
        method: 'GET',
        mode: 'cors',
        cache: 'no-store',
        credentials: 'omit',
      });
      if (response.ok) {
        HEALTH_CACHE.set(base, { ok: true, timestamp: Date.now() });
        return true;
      }
    } catch (error) {
      console.warn('[probeBase] failed', base, path, error);
    }
  }

  HEALTH_CACHE.set(base, { ok: false, timestamp: Date.now() });
  return false;
}


const warmUpLocks = new Map();

async function warmUp(baseOrBases, { force } = {}) {
  const bases = ensureArray(baseOrBases).filter(Boolean);
  const targets = bases.length ? bases : getApiCandidates();
  if (!targets.length) return [];

  const lockKey = [...targets].sort().join('|');
  const existing = warmUpLocks.get(lockKey);
  if (!force && existing) return existing;

  const task = Promise.allSettled(targets.map((base) => probeBase(base, { force })));
  warmUpLocks.set(lockKey, task);
  // 任务结束后释放锁
  task.finally(() => warmUpLocks.delete(lockKey));
  return task;
}

App.utils.warmUp = warmUp;

async function pickHealthyBase(baseOrBases) {
  const candidates = ensureArray(baseOrBases).filter(Boolean);
  const bases = candidates.length ? candidates : getApiCandidates();
  if (!bases.length) return null;

  const now = Date.now();
  for (const base of bases) {
    const cached = HEALTH_CACHE.get(base);
    if (cached && cached.ok && now - cached.timestamp < HEALTH_CACHE_TTL) {
      return base;
    }
  }

  const results = await warmUp(bases, { force: true });
  for (let i = 0; i < bases.length; i += 1) {
    const outcome = results[i];
    if (outcome && outcome.status === 'fulfilled' && outcome.value) {
      return bases[i];
    }
  }
  return null;
}

App.utils.pickHealthyBase = pickHealthyBase;

// 请求体大小校验（发送前统一做）
// 校验字符串体积并阻断超大 dataURL
function validatePayloadSize(raw) {
  const hasBase64 = /data:[^;]+;base64,/i.test(raw);
  // 300KB 是你当前防御阈值，可按需调整
  if (hasBase64 || raw.length > 300_000) {
    throw new Error('请求体过大或包含 base64 图片，请先上传素材到 R2，仅传输 key/url。');
  }
}

const DATA_URL_PAYLOAD_RX = /^data:image\/[a-z0-9.+-]+;base64,/i;
const HTTP_URL_RX = /^https?:\/\//i;
const URL_SCHEMES = ['http://', 'https://', 'r2://', 's3://', 'gs://'];

const DEFAULT_ASSET_BUCKET =
  window.__ASSET_BUCKET__ || window.__R2_BUCKET__ || window.__S3_BUCKET__ || 'poster-assets';
const DEFAULT_ASSET_SCHEME =
  window.__ASSET_SCHEME__ || (window.__S3_BUCKET__ ? 's3' : 'r2');
const PUBLIC_ASSET_BASE =
  window.__ASSET_PUBLIC_BASE__ || window.__R2_PUBLIC_BASE__ || window.__S3_PUBLIC_BASE__ || '';

function isUrlLike(value) {
  if (typeof value !== 'string') return false;
  const trimmed = value.trim();
  if (!trimmed) return false;
  return URL_SCHEMES.some((scheme) => trimmed.startsWith(scheme));
}

function toAssetUrl(input) {
  if (!input) return '';
  const trimmed = input.trim();
  if (!trimmed) return '';
  if (isUrlLike(trimmed)) return trimmed;
  const sanitised = trimmed.replace(/^\/+/, '');
  if (PUBLIC_ASSET_BASE) {
    const base = PUBLIC_ASSET_BASE.replace(/\/$/, '');
    return `${base}/${sanitised}`;
  }
  if (DEFAULT_ASSET_BUCKET && DEFAULT_ASSET_SCHEME) {
    return `${DEFAULT_ASSET_SCHEME}://${DEFAULT_ASSET_BUCKET.replace(/\/$/, '')}/${sanitised}`;
  }
  return sanitised;
}

function assertAssetUrl(fieldLabel, value) {
  if (!value || !isUrlLike(value)) {
    throw new Error(`${fieldLabel} 必须是 r2://、s3://、gs:// 或 http(s) 的 URL，请先上传到 R2，仅传 Key/URL`);
  }
}

function guessExtensionFromMime(mime) {
  if (!mime) return 'png';
  const normalised = mime.toLowerCase();
  if (normalised.includes('png')) return 'png';
  if (normalised.includes('jpeg') || normalised.includes('jpg')) return 'jpg';
  if (normalised.includes('webp')) return 'webp';
  if (normalised.includes('gif')) return 'gif';
  return 'png';
}

async function dataUrlToFile(dataUrl, nameHint = 'asset') {
  const response = await fetch(dataUrl);
  if (!response.ok) {
    throw new Error('无法解析内联图片，请重新上传素材。');
  }
  const blob = await response.blob();
  const mime = blob.type || inferImageMediaType(dataUrl) || 'image/png';
  const extension = guessExtensionFromMime(mime);
  const safeHint = nameHint.toString().trim().replace(/[^a-z0-9]+/gi, '-').replace(/^-+|-+$/g, '') || 'asset';
  const filename = `${safeHint}.${extension}`;
  const file = new File([blob], filename, { type: mime });
  return { file, mime, extension, filename };
}

function estimatePayloadBytes(data) {
  try {
    if (typeof data === 'string') {
      return new Blob([data]).size;
    }
    return new Blob([JSON.stringify(data)]).size;
  } catch (error) {
    console.warn('[client] unable to estimate payload size', error);
    return -1;
  }
}

function payloadContainsDataUrl(value) {
  if (typeof value === 'string') return DATA_URL_PAYLOAD_RX.test(value);
  if (Array.isArray(value)) return value.some(payloadContainsDataUrl);
  if (value && typeof value === 'object') {
    return Object.values(value).some(payloadContainsDataUrl);
  }
  return false;
}

async function normaliseAssetReference(
  asset,
  {
    field = 'asset',
    required = true,
    // backward compatibility: honour legacy requireUploaded if provided
    requireUploaded = undefined,
    apiCandidates = [],
    folder = 'uploads',
  } = {},
  brandLogo = null,
) {
  const mustHaveUpload =
    typeof required === 'boolean'
      ? required
      : typeof requireUploaded === 'boolean'
        ? requireUploaded
        : true;
  const candidates = Array.isArray(apiCandidates) ? apiCandidates.filter(Boolean) : [];

  const ensureUploaderAvailable = () => {
    if (!candidates.length) {
      throw new Error(`${field} 检测到 base64 图片，请先上传到 R2/GCS，仅传 key/url`);
    }
  };

  const ensureNotInline = (value) => {
    if (typeof value !== 'string') return null;
    const trimmed = value.trim();
    if (!trimmed) return null;
    if (DATA_URL_PAYLOAD_RX.test(trimmed)) {
      return null;
    }
    return trimmed;
  };

  const normaliseKey = (value) => {
    const trimmed = ensureNotInline(value);
    if (!trimmed) return null;
    return trimmed.replace(/^\/+/, '');
  };

  const uploadInlineAsset = async (dataUrl) => {
    if (!dataUrl || !DATA_URL_PAYLOAD_RX.test(dataUrl)) return null;
    ensureUploaderAvailable();
    const safeHint = field.replace(/[^a-z0-9]+/gi, '_') || 'asset';
    const { file } = await dataUrlToFile(dataUrl, safeHint);
    const result = await uploadFileToR2(folder, file, { bases: candidates });
    if (!result.uploaded || (!result.url && !result.key)) {
      throw new Error(`${field} 上传失败，请稍后重试。`);
    }
    const finalUrl = result.url || toAssetUrl(result.key);
    if (!finalUrl || !isUrlLike(finalUrl)) {
      throw new Error(`${field} 上传失败，无法解析生成的 URL。`);
    }
    return {
      key: result.key ? result.key.replace(/^\/+/, '') : null,
      url: finalUrl,
    };
  };

  // Handle explicit logo fallback: coerce to upload with brand logo reference
  if (asset && typeof asset === 'object' && asset.mode === 'logo') {
    const logoKey = brandLogo?.key || brandLogo?.r2Key || null;
    const logoUrl = brandLogo?.url || brandLogo?.remoteUrl || brandLogo?.cdnUrl || null;
    if (!logoKey && !logoUrl) {
      throw new Error(`${field} 使用 logo 兜底失败: 品牌 Logo 缺少 URL/Key`);
    }
    asset = { ...asset, key: logoKey || asset.key || null, url: logoUrl || asset.url || null, mode: 'upload' };
  }

  if (!asset) {
    if (mustHaveUpload) {
      throw new Error(`${field} 缺少已上传的 URL/Key，请先完成素材上传。`);
    }
    return { key: null, url: null };
  }

  if (typeof asset === 'string') {
    const trimmed = asset.trim();
    if (!trimmed) {
      if (mustHaveUpload) {
        throw new Error(`${field} 缺少已上传的 URL/Key，请先完成素材上传。`);
      }
      return { key: null, url: null };
    }
    if (DATA_URL_PAYLOAD_RX.test(trimmed)) {
      const uploaded = await uploadInlineAsset(trimmed);
      if (uploaded) {
        return uploaded;
      }
    }
    const resolved = toAssetUrl(trimmed);
    if (!isUrlLike(resolved)) {
      if (mustHaveUpload) {
        throw new Error(`${field} 必须是 r2://、s3://、gs:// 或 http(s) 的 URL，请先上传到 R2，仅传 Key/URL`);
      }
    }
    return { key: HTTP_URL_RX.test(trimmed) ? null : trimmed.replace(/^\/+/, ''), url: isUrlLike(resolved) ? resolved : null };
  }

  let keyCandidate = normaliseKey(asset.r2Key || asset.key || asset.storage_key || null);
  let resolvedUrl = null;
  let inlineCandidate = null;

  const sourceCandidates = [asset.remoteUrl, asset.url, asset.publicUrl, asset.cdnUrl, asset.dataUrl];
  for (const candidate of sourceCandidates) {
    if (typeof candidate !== 'string') continue;
    const trimmed = candidate.trim();
    if (!trimmed) continue;
    if (DATA_URL_PAYLOAD_RX.test(trimmed)) {
      inlineCandidate = inlineCandidate || trimmed;
      continue;
    }
    if (isUrlLike(trimmed)) {
      resolvedUrl = toAssetUrl(trimmed);
      break;
    }
    if (!HTTP_URL_RX.test(trimmed) && !keyCandidate) {
      keyCandidate = normaliseKey(trimmed) || keyCandidate;
    }
  }

  if (!resolvedUrl && inlineCandidate) {
    const uploaded = await uploadInlineAsset(inlineCandidate);
    if (uploaded) {
      resolvedUrl = uploaded.url;
      keyCandidate = uploaded.key || keyCandidate;
      if (typeof asset === 'object') {
        asset.r2Key = uploaded.key || asset.r2Key || null;
        asset.remoteUrl = uploaded.url;
        asset.dataUrl = uploaded.url;
      }
      console.info(`[normaliseAssetReference] 已将 ${field} 的 base64 预览上传至 R2/GCS。`);
    }
  }

  if (!resolvedUrl && keyCandidate) {
    const derivedUrl = toAssetUrl(keyCandidate);
    if (isUrlLike(derivedUrl)) {
      resolvedUrl = derivedUrl;
    }
  }

  if (!resolvedUrl) {
    if (mustHaveUpload) {
      throw new Error(`${field} 缺少已上传的 URL/Key，请先完成素材上传。`);
    }
    return { key: keyCandidate || null, url: null };
  }

  if (!isUrlLike(resolvedUrl)) {
    if (mustHaveUpload) {
      throw new Error(`${field} 必须是 r2://、s3://、gs:// 或 http(s) 的 URL，请先上传到 R2，仅传 Key/URL`);
    }
    return { key: keyCandidate || null, url: null };
  }

  return {
    key: keyCandidate ? keyCandidate.replace(/^\/+/, '') : null,
    url: resolvedUrl,
  };
}

function summariseNegativePrompts(prompts) {
  if (!prompts || typeof prompts !== 'object') return null;
  const values = [];
  Object.values(prompts).forEach((entry) => {
    if (!entry) return;
    const negative = typeof entry.negative === 'string' ? entry.negative.trim() : '';
    if (negative) values.push(negative);
  });
  if (!values.length) return null;
  return Array.from(new Set(values)).join(' | ');
}

function ensureUploadedAndLog(path, payload, rawPayload) {
  const MAX = 512 * 1024;
  const requestId = (typeof crypto !== 'undefined' && crypto.randomUUID)
    ? crypto.randomUUID().slice(0, 8)
    : Math.random().toString(16).slice(2, 10);
  let bodyString = null;
  if (typeof rawPayload === 'string') {
    bodyString = rawPayload;
  } else if (payload !== undefined) {
    try {
      bodyString = JSON.stringify(payload);
    } catch (error) {
      console.warn('[client] stringify payload failed', error);
    }
  }

  const size = estimatePayloadBytes(bodyString ?? payload);
  const hasBase64 = payloadContainsDataUrl(bodyString ?? payload);
  const preview = typeof bodyString === 'string'
    ? (bodyString.length > 512 ? `${bodyString.slice(0, 512)}…(+${bodyString.length - 512} chars)` : bodyString)
    : null;

  console.log(`[client] pre-check ${path}`, {
    requestId,
    size,
    hasBase64,
    preview,
  });

  if (hasBase64) {
    throw new Error('检测到 base64 图片，请先上传到 R2/GCS，仅传 key/url');
  }
  if (MAX > 0 && size > MAX) {
    throw new Error(`请求体过大(${size}B)，请仅传 key/url`);
  }

  return {
    headers: { 'X-Request-ID': requestId },
    bodyString,
    size,
  };
}

// 完整替换 app.js 里的 postJsonWithRetry
// 发送请求：始终 JSON/UTF-8，支持多基址与重试
// 发送请求：始终 JSON/UTF-8，支持多基址与重试
async function postJsonWithRetry(apiBaseOrBases, path, payload, retry = 1, rawPayload) {
  // 1) 规范化候选基址
  const bases = (window.resolveApiBases?.(apiBaseOrBases))
    ?? (Array.isArray(apiBaseOrBases) ? apiBaseOrBases
        : String(apiBaseOrBases || '').split(',').map(s => s.trim()).filter(Boolean));
  if (!bases.length) throw new Error('未配置后端 API 地址');

  const inspection = ensureUploadedAndLog(path, payload, rawPayload);

  // 2) 组包（外部已给字符串就不再二次 JSON.stringify）
  const bodyRaw = (typeof rawPayload === 'string')
    ? rawPayload
    : inspection.bodyString ?? JSON.stringify(payload);

  const logPrefix = `[postJsonWithRetry] ${path}`;
  const previewSnippet = (() => {
    if (typeof bodyRaw !== 'string') return '';
    const limit = 512;
    return bodyRaw.length <= limit ? bodyRaw : `${bodyRaw.slice(0, limit)}…(+${bodyRaw.length - limit} chars)`;
  })();

  // 3) 粗略体积 & dataURL 防御
  if (typeof bodyRaw === 'string' && (/data:[^;]+;base64,/.test(bodyRaw) || bodyRaw.length > 300000)) {
    throw new Error('请求体过大或包含 base64 图片，请确保素材已直传并仅传 key/url。');
  }

  // 4) 选择健康基址
  let base = await (window.pickHealthyBase?.(bases, { timeoutMs: 2500 })) ?? bases[0];
  const urlFor = (b) => `${String(b).replace(/\/$/, '')}/${String(path).replace(/^\/+/, '')}`;
  let lastErr = null;

  for (let attempt = 0; attempt <= retry; attempt += 1) {
    const order = base ? [base, ...bases.filter(x => x !== base)] : bases;

    for (const b of order) {
      const ctrl = new AbortController();
      const timer = setTimeout(() => ctrl.abort(), 60000); // 60s 超时
      const url = urlFor(b);                               // ← 定义 url
      try {
        const headers = {
          'Content-Type': 'application/json; charset=UTF-8',
          ...(inspection?.headers || {}),
        };

        const res = await fetch(url, {
          method: 'POST',
          mode: 'cors',
          cache: 'no-store',
          credentials: 'omit',
          headers,
          body: bodyRaw,
          signal: ctrl.signal,
        });

        console.info(`${logPrefix} -> ${url}`, {
          attempt: attempt + 1,
          candidateIndex: order.indexOf(b),
          bodyBytes: typeof bodyRaw === 'string' ? bodyRaw.length : 0,
          status: res.status,
        });

        const text = await res.text();
        let json = null;
        try { json = text ? JSON.parse(text) : null; } catch { /* 非 JSON */ }

        if (!res.ok) {
          const detail = (json && (json.detail || json.message)) || text || `HTTP ${res.status}`;
          const error = new Error(detail);
          error.status = res.status;
          error.responseText = text;
          error.responseJson = json;
          error.url = url;
          error.requestBody = bodyRaw;
          throw error;
        }

        if (window._healthCache?.set) window._healthCache.set(b, { ok: true, ts: Date.now() });
        return json ?? {}; // 保持旧版语义：返回 JSON 对象
      } catch (e) {
        console.warn(`${logPrefix} failed`, {
          attempt: attempt + 1,
          url,
          message: e?.message,
          status: e?.status,
          bodyPreview: previewSnippet,
        });
        lastErr = e;
        if (window._healthCache?.set) window._healthCache.set(b, { ok: false, ts: Date.now() });
        base = null; // 该轮失败，下一轮重新挑
      } finally {
        clearTimeout(timer);
      }
    }

    // 整轮失败后：热身 + 等待 + 重选
    try { await window.warmUp?.(bases, { timeoutMs: 2500 }); } catch {}
    await new Promise(r => setTimeout(r, 800));
    base = await (window.pickHealthyBase?.(bases, { timeoutMs: 2500 })) ?? bases[0];
  }

  throw lastErr || new Error('请求失败');
}

App.utils.postJsonWithRetry = postJsonWithRetry;


const STORAGE_KEYS = {
  apiBase: 'marketing-poster-api-base',
  stage1: 'marketing-poster-stage1-data',
  stage2: 'marketing-poster-stage2-result',
};

const DEFAULT_STAGE1 = {
  brand_name: '厨匠ChefCraft',
  agent_name: '星辉渠道服务中心',
  scenario_image: '现代开放式厨房中智能蒸烤一体机的沉浸式体验',
  product_name: 'ChefCraft 智能蒸烤大师',
  template_id: 'template_dual',
  scenario_mode: 'upload',
  product_mode: 'upload',
  features: [
    '一键蒸烤联动，精准锁鲜',
    '360° 智能热风循环，均匀受热',
    '高温自清洁腔体，省心维护',
    'Wi-Fi 远程操控，云端菜谱推送',
  ],
  title: '焕新厨房效率，打造大厨级美味',
  subtitle: '智能蒸烤 · 家宴轻松掌控',
};

const TEMPLATE_REGISTRY_PATH = 'templates/registry.json';
const templateCache = new Map();
let templateRegistryPromise = null;

const PROMPT_PRESETS_PATH = 'prompts/presets.json';
let promptPresetPromise = null;
const PROMPT_SLOTS = ['scenario', 'product', 'gallery'];
const DEFAULT_PROMPT_VARIANTS = 1;

const DEFAULT_EMAIL_RECIPIENT = 'client@example.com';

const placeholderImages = {
  brandLogo: createPlaceholder('品牌\\nLogo'),
  scenario: createPlaceholder('应用场景'),
  product: createPlaceholder('产品渲染'),
};

const galleryPlaceholderCache = new Map();

const MATERIAL_DEFAULT_LABELS = {
  brand_logo: '品牌 Logo',
  scenario: '应用场景图',
  product: '主产品渲染图',
  gallery: '底部产品小图',
};

const assetStore = createAssetStore();

function getPosterImageSource(image) {
<<<<<<< HEAD
  if (!image) return '';
  const directUrl = pickImageSrc(image);
  if (directUrl && typeof directUrl === 'string') {
    const trimmed = directUrl.trim();
    if (HTTP_URL_RX.test(trimmed) || trimmed.startsWith('data:')) {
      return trimmed;
    }
    return trimmed;
=======
  if (!image || typeof image !== 'object') return '';
  const directUrl = typeof image.url === 'string' ? image.url.trim() : '';
  if (directUrl && (HTTP_URL_RX.test(directUrl) || directUrl.startsWith('data:'))) {
    return directUrl;
  }
  const dataUrl = typeof image.data_url === 'string' ? image.data_url.trim() : '';
  if (dataUrl && dataUrl.startsWith('data:')) {
    return dataUrl;
>>>>>>> dc48d04b
  }
  return '';
}

function inferImageMediaType(src) {
  if (typeof src !== 'string') return null;
  const value = src.split('?')[0].trim().toLowerCase();
  if (!value) return null;
  if (value.startsWith('data:image/')) {
    const match = value.match(/^data:(image\/[a-z0-9.+-]+);/);
    return match ? match[1] : null;
  }
  if (value.endsWith('.png')) return 'image/png';
  if (value.endsWith('.jpg') || value.endsWith('.jpeg')) return 'image/jpeg';
  if (value.endsWith('.webp')) return 'image/webp';
  if (value.endsWith('.gif')) return 'image/gif';
  return null;
}

function assignPosterImage(element, image, altText) {
  if (!element) return false;
  const src = getPosterImageSource(image);
  if (!src) return false;
  element.src = src;
  if (altText) {
    element.alt = altText;
  }
  return true;
}

function isSamePosterImage(a, b) {
  if (!a || !b) return false;
  if (a === b) return true;
  const filenameA = typeof a.filename === 'string' ? a.filename : '';
  const filenameB = typeof b.filename === 'string' ? b.filename : '';
  if (filenameA && filenameB && filenameA === filenameB) {
    return true;
  }
  const urlA = getPosterImageSource(a);
  const urlB = getPosterImageSource(b);
  if (urlA && urlB && urlA === urlB) {
    return true;
  }
  const dataA = typeof a.data_url === 'string' ? a.data_url : '';
  const dataB = typeof b.data_url === 'string' ? b.data_url : '';
  if (dataA && dataB && dataA === dataB) {
    return true;
  }
  const keyA = typeof a.storage_key === 'string' ? a.storage_key : '';
  const keyB = typeof b.storage_key === 'string' ? b.storage_key : '';
  return Boolean(keyA && keyB && keyA === keyB);
}

// 预签名上传：向后端申请 R2 PUT 地址，并可直接完成上传
// 返回 { key, put_url, get_url, r2_url, public_url, etag, content_type, size }
async function r2PresignPut(folder, file, bases, options = {}) {
  if (!file) throw new Error('没有可上传的文件');

  const retry = options.retry ?? 1;
  const contentType = file.type || 'image/png'; // 图片默认 image/png 更稳
  const size = (typeof file.size === 'number') ? file.size : null;

  // 1) 申请预签名
  const payload = {
    folder: folder || 'uploads',
    filename: file.name || 'upload.bin',
    content_type: contentType,
    size,
  };
  const resp = await postJsonWithRetry(bases, '/api/r2/presign-put', payload, retry);
  const data = (resp && typeof resp.json === 'function') ? await resp.json() : resp;

  if (!data || typeof data !== 'object') throw new Error('预签名接口返回异常');
  const {
    key,
    put_url: putUrl,
    get_url: getUrl,
    r2_url: r2Url,
    public_url: legacyPublicUrl,
  } = data;
  if (!key || !putUrl) throw new Error('预签名接口缺少 key 或 put_url');
  const normalizedR2 = r2Url || null;
  const readableUrl = getUrl || legacyPublicUrl || null;

  // 2) 直接上传到 R2（options.upload === false 可只要签名不上传）
  if (options.upload !== false) {
    const putRes = await fetch(putUrl, {
      method: 'PUT',
      headers: { 'Content-Type': contentType }, // 关键：写入正确 Content-Type
      body: file,
    });
    if (!putRes.ok) {
      const txt = await putRes.text().catch(() => '');
      throw new Error(`R2 上传失败：HTTP ${putRes.status} ${putRes.statusText} ${txt || ''}`.trim());
    }
    const etag = putRes.headers.get('etag') || null;
    return {
      key,
      put_url: putUrl,
      get_url: readableUrl,
      r2_url: normalizedR2,
      public_url: readableUrl,
      etag,
      content_type: contentType,
      size,
    };
  }

  // 仅返回签名信息
  return {
    key,
    put_url: putUrl,
    get_url: readableUrl,
    r2_url: normalizedR2,
    public_url: readableUrl,
    content_type: contentType,
    size,
  };
}


async function uploadFileToR2(folder, file, options = {}) {
  try {
    const shouldUpload = options?.upload !== false;
    const presign = await r2PresignPut(folder, file, options?.bases, {
      upload: false,
    });
    if (shouldUpload) {
      const headers = (presign.headers && Object.keys(presign.headers).length)
        ? presign.headers
        : { 'Content-Type': file?.type || 'application/octet-stream' };

      const putResponse = await fetch(presign.put_url, {
        method: 'PUT',
        headers,
        body: file,
        mode: 'cors',
      });
      if (!putResponse.ok) {
        const detail = await putResponse.text();
        throw new Error(detail || '上传到 R2 失败，请稍后重试。');
      }
    }
    const selectHttpUrl = (value) => {
      if (typeof value !== 'string') return null;
      const trimmed = value.trim();
      if (!trimmed) return null;
      return HTTP_URL_RX.test(trimmed) ? trimmed : null;
    };
    const accessibleUrl =
      selectHttpUrl(presign.get_url) || selectHttpUrl(presign.public_url);
    const derivedUrl = selectHttpUrl(toAssetUrl(presign.key));
    const referenceUrl = accessibleUrl || derivedUrl || null;
    return {
      key: presign.key,
      url: referenceUrl,
      uploaded: true,
      presign,
    };
  } catch (error) {
    console.error('[uploadFileToR2] 直传失败', error);
    if (error instanceof TypeError) {
      const origin = (typeof window !== 'undefined' && window.location)
        ? window.location.origin
        : '当前站点';
      const message = `R2 上传失败：请确认对象存储的 CORS 规则已允许 ${origin} 执行 PUT 请求。`;
      const corsError = new Error(message);
      corsError.code = 'R2_CORS_BLOCKED';
      throw corsError;
    }
    if (error instanceof Error) {
      throw error;
    }
    throw new Error('上传到 R2 失败，请稍后重试。');
  }
}

App.utils.r2PresignPut = r2PresignPut;
App.utils.uploadFileToR2 = uploadFileToR2;
App.utils.updateMaterialUrlDisplay = updateMaterialUrlDisplay;

function applyStoredAssetValue(target, storedValue) {
  if (!target || typeof storedValue !== 'string') return;
  if (storedValue.startsWith('data:')) {
    target.data_url = storedValue;
  } else {
    target.url = storedValue;
  }
}

function updateMaterialUrlDisplay(field, asset) {
  const container = document.querySelector(`[data-material-url="${field}"]`);
  if (!container) return;

  const label = container.dataset.label || '素材 URL：';
  const prefix = label.endsWith('：') ? label : `${label}：`;
  const urlCandidates = [];
  if (asset) {
    if (typeof asset === 'string') {
      if (HTTP_URL_RX.test(asset)) urlCandidates.push(asset);
    } else if (typeof asset === 'object') {
      const {
        remoteUrl,
        url,
        publicUrl,
        dataUrl,
      } = asset;
      [remoteUrl, url, publicUrl].forEach((candidate) => {
        if (typeof candidate === 'string' && HTTP_URL_RX.test(candidate)) {
          urlCandidates.push(candidate);
        }
      });
      if (typeof dataUrl === 'string' && HTTP_URL_RX.test(dataUrl)) {
        urlCandidates.push(dataUrl);
      }
    }
  }

  const url = urlCandidates.find(Boolean) || null;
  container.textContent = '';
  const labelSpan = document.createElement('span');
  labelSpan.classList.add('asset-url-label');
  labelSpan.textContent = prefix;
  container.appendChild(labelSpan);

  if (url) {
    const link = document.createElement('a');
    link.href = url;
    link.target = '_blank';
    link.rel = 'noopener noreferrer';
    link.textContent = url;
    container.appendChild(link);
    container.classList.add('has-url');
  } else {
    const placeholder = document.createElement('span');
    placeholder.classList.add('asset-url-empty');
    placeholder.textContent = '尚未上传';
    container.appendChild(placeholder);
    container.classList.remove('has-url');
  }
}

const apiBaseInput = document.getElementById('api-base');
// ==== 兜底：保持原命名的 loadTemplateRegistry（放在 init() 之前）====
(function ensureLoadTemplateRegistry() {
  const REG_PATH = (typeof TEMPLATE_REGISTRY_PATH === 'string' && TEMPLATE_REGISTRY_PATH)
    ? TEMPLATE_REGISTRY_PATH
    : 'templates/registry.json';

  if (typeof window.loadTemplateRegistry !== 'function') {
    let _tmplRegistryPromise = null;
    window.loadTemplateRegistry = async function loadTemplateRegistry() {
      if (!_tmplRegistryPromise) {
        _tmplRegistryPromise = fetch(assetUrl(REG_PATH))
          .then((r) => {
            if (!r.ok) throw new Error('无法加载模板清单');
            return r.json();
          })
          .then((arr) => (Array.isArray(arr) ? arr : []))
          .catch((err) => {
            _tmplRegistryPromise = null; // 失败允许下次重试
            throw err;
          });
      }
      return _tmplRegistryPromise;
    };
  }
})();

init();

function init() {
  loadApiBase();
  if (apiBaseInput) {
    apiBaseInput.addEventListener('change', saveApiBase);
    apiBaseInput.addEventListener('blur', saveApiBase);
  }

  const stage = document.body?.dataset?.stage;
  switch (stage) {
    case 'stage1':
      initStage1();
      break;
    case 'stage2':
      initStage2();
      break;
    case 'stage3':
      initStage3();
      break;
    default:
      break;
  }
}

function loadApiBase() {
  if (!apiBaseInput) return;
  const stored = localStorage.getItem(STORAGE_KEYS.apiBase);
  if (stored) {
    apiBaseInput.value = stored;
  }
}

function saveApiBase() {
  if (!apiBaseInput) return;
  const value = apiBaseInput.value.trim();
  if (value) {
    localStorage.setItem(STORAGE_KEYS.apiBase, value);
  } else {
    localStorage.removeItem(STORAGE_KEYS.apiBase);
  }
}

function initStage1() {
  const form = document.getElementById('poster-form');
  const buildPreviewButton = document.getElementById('build-preview');
  const nextButton = document.getElementById('go-to-stage2');
  const statusElement = document.getElementById('stage1-status');
  const previewContainer = document.getElementById('preview-container');
  const layoutStructure = document.getElementById('layout-structure-text');
  const galleryButton = document.getElementById('add-gallery-item');
  const galleryPlaceholderButton = document.getElementById('add-gallery-placeholder');
  const galleryFileInput = document.getElementById('gallery-file-input');
  const galleryItemsContainer = document.getElementById('gallery-items');
  const templateSelectStage1 = document.getElementById('template-select-stage1');
  const templateDescriptionStage1 = document.getElementById('template-description-stage1');
  const templateCanvasStage1 = document.getElementById('template-preview-stage1');
  

  if (!form || !buildPreviewButton || !nextButton) {
    return;
  }

  const previewElements = {
    brandLogo: document.getElementById('preview-brand-logo'),
    brandName: document.getElementById('preview-brand-name'),
    agentName: document.getElementById('preview-agent-name'),
    scenarioImage: document.getElementById('preview-scenario-image'),
    productImage: document.getElementById('preview-product-image'),
    featureList: document.getElementById('preview-feature-list'),
    title: document.getElementById('preview-title'),
    subtitle: document.getElementById('preview-subtitle'),
    gallery: document.getElementById('preview-gallery'),
  };

  const inlinePreviews = {
    brand_logo: document.querySelector('[data-inline-preview="brand_logo"]'),
    scenario_asset: document.querySelector('[data-inline-preview="scenario_asset"]'),
    product_asset: document.querySelector('[data-inline-preview="product_asset"]'),
  };

  const state = {
    brandLogo: null,
    scenario: null,
    product: null,
    galleryEntries: [],
    previewBuilt: false,
    templateId: DEFAULT_STAGE1.template_id,
    templateLabel: '',
    scenarioMode: DEFAULT_STAGE1.scenario_mode,
    productMode: DEFAULT_STAGE1.product_mode,
    scenarioType: 'image',
    scenarioAllowsPrompt: true,
    scenarioAllowsUpload: true,
    productType: 'image',
    productAllowsPrompt: true,
    productAllowsUpload: true,
    templateSpec: null,
    galleryLimit: 4,
    galleryAllowsPrompt: true,
    galleryAllowsUpload: true,
    galleryLabel: MATERIAL_DEFAULT_LABELS.gallery,
    galleryType: 'image',
  };

  updateMaterialUrlDisplay('brand_logo', state.brandLogo);

  let currentLayoutPreview = '';
  let templateRegistry = [];

  const refreshPreview = () => {
    if (!form) return null;
    const payload = collectStage1Data(form, state, { strict: false });
    currentLayoutPreview = updatePosterPreview(
      payload,
      state,
      previewElements,
      layoutStructure,
      previewContainer
    );
    return payload;
  };

  const stored = loadStage1Data();
  if (stored) {
    void (async () => {
      await applyStage1DataToForm(stored, form, state, inlinePreviews);
      state.previewBuilt = Boolean(stored.preview_built);
      currentLayoutPreview = stored.layout_preview || '';
      renderGalleryItems(state, galleryItemsContainer, {
        previewElements,
        layoutStructure,
        previewContainer,
        statusElement,
        form,
        inlinePreviews,
        onChange: refreshPreview,
        allowPrompt: state.galleryAllowsPrompt,
        forcePromptOnly: state.galleryAllowsUpload === false,
        promptPlaceholder:
          state.templateSpec?.materials?.gallery?.promptPlaceholder ||
          '描述要生成的小图内容',
      });
      refreshPreview();
      const scenarioPreview = document.getElementById('scenario_preview');
      if (scenarioPreview) {
        scenarioPreview.src = pickImageSrc(state.scenario) || '';
      }
      const productPreview = document.getElementById('product_preview');
      if (productPreview) {
        productPreview.src = pickImageSrc(state.product) || '';
      }
    })();
  } else {
    applyStage1Defaults(form);
    updateInlinePlaceholders(inlinePreviews);
    applyModeToInputs('scenario', state, form, inlinePreviews, { initial: true });
    applyModeToInputs('product', state, form, inlinePreviews, { initial: true });
    refreshPreview();
  }

  const modeContext = { form, state, inlinePreviews, refreshPreview };

  const scenarioModeRadios = form.querySelectorAll('input[name="scenario_mode"]');
  scenarioModeRadios.forEach((radio) => {
    radio.addEventListener('change', (event) => {
      if (!radio.checked) return;
      const value = radio.value === 'prompt' ? 'prompt' : 'upload';
      void switchAssetMode('scenario', value, modeContext);
    });
  });

  const productModeRadios = form.querySelectorAll('input[name="product_mode"]');
  productModeRadios.forEach((radio) => {
    radio.addEventListener('change', (event) => {
      if (!radio.checked) return;
      const value = radio.value === 'prompt' ? 'prompt' : 'upload';
      void switchAssetMode('product', value, modeContext);
    });
  });

  const getMaterialLabel = (key, material) =>
    (material && typeof material.label === 'string' && material.label.trim()) ||
    MATERIAL_DEFAULT_LABELS[key] || key;

  async function applyTemplateMaterialsStage1(spec) {
    state.templateSpec = spec || null;
    const materials = (spec && spec.materials) || {};

    const brandMaterial = materials.brand_logo || {};
    const brandLabel = getMaterialLabel('brand_logo', brandMaterial);
    const brandField = form.querySelector('[data-material-field="brand_logo"] [data-material-label="brand_logo"]');
    if (brandField) {
      brandField.textContent = `${brandLabel}上传`;
    }

    const scenarioMaterial = materials.scenario || {};
    const scenarioLabel = getMaterialLabel('scenario', scenarioMaterial);
    const scenarioType = (scenarioMaterial.type || 'image').toLowerCase();
    const scenarioAllowsUpload = scenarioType !== 'text' && scenarioMaterial.allowsUpload !== false;
    const scenarioAllowsPrompt =
      scenarioType === 'text' || scenarioMaterial.allowsPrompt !== false;
    state.scenarioType = scenarioType;
    state.scenarioAllowsPrompt = scenarioAllowsPrompt;
    state.scenarioAllowsUpload = scenarioAllowsUpload;

    const scenarioToggleLabel = form.querySelector('[data-material-toggle-label="scenario"]');
    if (scenarioToggleLabel) {
      scenarioToggleLabel.textContent = `${scenarioLabel}素材来源`;
    }
    const scenarioToggle = form.querySelector('[data-mode-target="scenario"]');
    const scenarioUploadOption = form.querySelector('[data-mode-option="scenario-upload"]');
    const scenarioUploadRadio = scenarioUploadOption?.querySelector('input[type="radio"]');
    if (scenarioUploadOption) {
      scenarioUploadOption.classList.toggle('hidden', !scenarioAllowsUpload);
    }
    if (scenarioUploadRadio) {
      scenarioUploadRadio.disabled = !scenarioAllowsUpload;
    }
    const scenarioPromptOption = form.querySelector('[data-mode-option="scenario-prompt"]');
    const scenarioPromptRadio = scenarioPromptOption?.querySelector('input[type="radio"]');
    if (scenarioPromptOption) {
      scenarioPromptOption.classList.toggle('hidden', !scenarioAllowsPrompt);
    }
    if (scenarioPromptRadio) {
      scenarioPromptRadio.disabled = !scenarioAllowsPrompt;
    }
    if (scenarioToggle) {
      scenarioToggle.classList.toggle(
        'single-mode',
        !scenarioAllowsUpload || !scenarioAllowsPrompt
      );
    }

    const scenarioFileLabel = form.querySelector('[data-material-label="scenario"]');
    if (scenarioFileLabel) {
      scenarioFileLabel.textContent = `${scenarioLabel}上传`;
      scenarioFileLabel.classList.toggle('hidden', !scenarioAllowsUpload);
    }
    const scenarioFieldWrapper = form.querySelector('[data-material-field="scenario"]');
    if (scenarioFieldWrapper) {
      scenarioFieldWrapper.classList.toggle('hidden', !scenarioAllowsUpload);
    }
    const scenarioFileInput = form.querySelector('input[name="scenario_asset"]');
    if (scenarioFileInput) {
      scenarioFileInput.disabled = !scenarioAllowsUpload;
    }
    const scenarioDescription = form.querySelector('[data-material-description="scenario"]');
    if (scenarioDescription) {
      scenarioDescription.textContent = scenarioAllowsPrompt
        ? `${scenarioLabel}描述（上传或 AI 生成时都会用到）`
        : `${scenarioLabel}描述`;
    }
    const scenarioTextarea = form.querySelector('[data-material-input="scenario"]');
    if (scenarioTextarea) {
      scenarioTextarea.placeholder =
        scenarioMaterial.promptPlaceholder || `描述${scenarioLabel}的氛围与细节`;
    }
    let scenarioChanged = false;
    if (!scenarioAllowsUpload) {
      if (state.scenario) {
        await deleteStoredAsset(state.scenario);
        state.scenario = null;
        scenarioChanged = true;
      }
      state.scenarioMode = 'prompt';
      if (scenarioUploadRadio) {
        scenarioUploadRadio.checked = false;
      }
      if (scenarioPromptRadio) {
        scenarioPromptRadio.checked = true;
      }
      if (inlinePreviews.scenario_asset) {
        inlinePreviews.scenario_asset.src = placeholderImages.scenario;
      }
    } else if (!scenarioAllowsPrompt && state.scenarioMode === 'prompt') {
      state.scenarioMode = 'upload';
      if (scenarioUploadRadio) {
        scenarioUploadRadio.checked = true;
      }
      if (scenarioPromptRadio) {
        scenarioPromptRadio.checked = false;
      }
    }
    if (scenarioChanged) {
      state.previewBuilt = false;
    }
    applyModeToInputs('scenario', state, form, inlinePreviews, { initial: true });

    const productMaterial = materials.product || {};
    const productLabel = getMaterialLabel('product', productMaterial);
    const productType = (productMaterial.type || 'image').toLowerCase();
    const productAllowsUpload = productType !== 'text' && productMaterial.allowsUpload !== false;
    const productAllowsPrompt = productType === 'text' || productMaterial.allowsPrompt !== false;
    state.productType = productType;
    state.productAllowsPrompt = productAllowsPrompt;
    state.productAllowsUpload = productAllowsUpload;

    const productToggleLabel = form.querySelector('[data-material-toggle-label="product"]');
    if (productToggleLabel) {
      productToggleLabel.textContent = `${productLabel}素材来源`;
    }
    const productToggle = form.querySelector('[data-mode-target="product"]');
    const productUploadOption = form.querySelector('[data-mode-option="product-upload"]');
    const productUploadRadio = productUploadOption?.querySelector('input[type="radio"]');
    if (productUploadOption) {
      productUploadOption.classList.toggle('hidden', !productAllowsUpload);
    }
    if (productUploadRadio) {
      productUploadRadio.disabled = !productAllowsUpload;
    }
    const productPromptOption = form.querySelector('[data-mode-option="product-prompt"]');
    const productPromptRadio = productPromptOption?.querySelector('input[type="radio"]');
    if (productPromptOption) {
      productPromptOption.classList.toggle('hidden', !productAllowsPrompt);
    }
    if (productPromptRadio) {
      productPromptRadio.disabled = !productAllowsPrompt;
    }
    if (productToggle) {
      productToggle.classList.toggle(
        'single-mode',
        !productAllowsUpload || !productAllowsPrompt
      );
    }

    const productFileLabel = form.querySelector('[data-material-label="product"]');
    if (productFileLabel) {
      productFileLabel.textContent = `${productLabel}上传`;
      productFileLabel.classList.toggle('hidden', !productAllowsUpload);
    }
    const productFieldWrapper = form.querySelector('[data-material-field="product"]');
    if (productFieldWrapper) {
      productFieldWrapper.classList.toggle('hidden', !productAllowsUpload);
    }
    const productFileInput = form.querySelector('input[name="product_asset"]');
    if (productFileInput) {
      productFileInput.disabled = !productAllowsUpload;
    }
    const productPromptContainer = form.querySelector('[data-material-prompt="product"]');
    if (productPromptContainer) {
      productPromptContainer.classList.toggle('hidden', !productAllowsPrompt);
    }
    const productPromptLabel = form.querySelector('[data-material-prompt-label="product"]');
    if (productPromptLabel) {
      productPromptLabel.textContent = productAllowsPrompt
        ? `${productLabel}生成描述（可选补充）`
        : `${productLabel}说明`;
    }
    const productPromptInput = form.querySelector('[data-material-input="product-prompt"]');
    if (productPromptInput) {
      productPromptInput.placeholder =
        productMaterial.promptPlaceholder || `补充${productLabel}的材质、角度等信息`;
    }
    let productChanged = false;
    if (!productAllowsUpload) {
      if (state.product) {
        await deleteStoredAsset(state.product);
        state.product = null;
        productChanged = true;
      }
      state.productMode = 'prompt';
      if (productUploadRadio) {
        productUploadRadio.checked = false;
      }
      if (productPromptRadio) {
        productPromptRadio.checked = true;
      }
      if (inlinePreviews.product_asset) {
        inlinePreviews.product_asset.src = placeholderImages.product;
      }
    } else if (!productAllowsPrompt && state.productMode === 'prompt') {
      state.productMode = 'upload';
      if (productUploadRadio) {
        productUploadRadio.checked = true;
      }
      if (productPromptRadio) {
        productPromptRadio.checked = false;
      }
    }
    if (productChanged) {
      state.previewBuilt = false;
    }
    applyModeToInputs('product', state, form, inlinePreviews, { initial: true });

    const galleryMaterial = materials.gallery || {};
    const galleryLabel = getMaterialLabel('gallery', galleryMaterial);
    const galleryType = (galleryMaterial.type || 'image').toLowerCase();
    const galleryAllowsUpload = galleryType !== 'text' && galleryMaterial.allowsUpload !== false;
    const galleryAllowsPrompt =
      galleryType === 'text' || galleryMaterial.allowsPrompt !== false;
    const slotCount = Array.isArray(spec?.gallery?.items)
      ? spec.gallery.items.length
      : null;
    const configuredCount = Number(galleryMaterial.count);
    const galleryLimit = Number.isFinite(configuredCount) && configuredCount > 0
      ? configuredCount
      : slotCount || state.galleryLimit || 4;
    state.galleryLabel = galleryLabel;
    state.galleryAllowsPrompt = galleryAllowsPrompt;
    state.galleryAllowsUpload = galleryAllowsUpload;
    state.galleryType = galleryType;
    if (state.galleryLimit !== galleryLimit) {
      const removed = state.galleryEntries.splice(galleryLimit);
      await Promise.all(
        removed.map((entry) => deleteStoredAsset(entry.asset))
      );
      state.galleryLimit = galleryLimit;
    } else {
      state.galleryLimit = galleryLimit;
    }
    if (!galleryAllowsUpload) {
      await Promise.all(
        state.galleryEntries.map(async (entry) => {
          if (entry.asset) {
            await deleteStoredAsset(entry.asset);
            entry.asset = null;
          }
          entry.mode = 'prompt';
        })
      );
      state.previewBuilt = false;
    } else if (!galleryAllowsPrompt) {
      state.galleryEntries.forEach((entry) => {
        if (entry.mode === 'prompt') {
          entry.mode = 'upload';
          entry.prompt = '';
        }
      });
      state.previewBuilt = false;
    }

    const galleryLabelElement = document.querySelector('[data-gallery-label]');
    if (galleryLabelElement) {
      galleryLabelElement.textContent = `${galleryLabel}（${galleryLimit} 项，支持多选）`;
    }
    const galleryDescription = document.querySelector('[data-gallery-description]');
    if (galleryDescription) {
      galleryDescription.textContent = !galleryAllowsUpload
        ? `每个条目需通过文字描述生成，共 ${galleryLimit} 项，请填写系列说明。`
        : galleryAllowsPrompt
        ? `每个条目由一张图像与系列说明组成，可上传或使用 AI 生成，共需 ${galleryLimit} 项。`
        : `请上传 ${galleryLimit} 张${galleryLabel}并填写对应说明。`;
    }
    const galleryUploadButton = document.querySelector('[data-gallery-upload]');
    if (galleryUploadButton) {
      galleryUploadButton.textContent = `上传${galleryLabel}`;
      galleryUploadButton.classList.toggle('hidden', !galleryAllowsUpload);
      galleryUploadButton.disabled = !galleryAllowsUpload;
    }
    const galleryPromptButton = document.querySelector('[data-gallery-prompt]');
    if (galleryPromptButton) {
      const promptText = galleryLabel.includes('条目')
        ? '添加 AI 生成条目'
        : `添加 AI 生成${galleryLabel}`;
      galleryPromptButton.textContent = promptText;
      galleryPromptButton.classList.toggle('hidden', !galleryAllowsPrompt);
    }

    renderGalleryItems(state, galleryItemsContainer, {
      previewElements,
      layoutStructure,
      previewContainer,
      statusElement,
      form,
      inlinePreviews,
      onChange: refreshPreview,
      allowPrompt: galleryAllowsPrompt,
      forcePromptOnly: !galleryAllowsUpload,
      promptPlaceholder:
        galleryMaterial.promptPlaceholder || '描述要生成的小图内容',
    });
    refreshPreview();
  }

  async function refreshTemplatePreviewStage1(templateId) {
  if (!templateCanvasStage1) return;
  try {
    const assets =  await App.utils.ensureTemplateAssets(templateId); // 原有：加载模板资源 {entry,spec,image}
    await applyTemplateMaterialsStage1(assets.spec);       // 原有：同步材料开关/占位说明等

    const ctx = templateCanvasStage1.getContext('2d');
    if (!ctx) return;
    const { width, height } = templateCanvasStage1;

    ctx.clearRect(0, 0, width, height);
    ctx.fillStyle = '#f8fafc';
    ctx.fillRect(0, 0, width, height);

    const img = assets.image;
    const scale = Math.min(width / img.width, height / img.height);
    const dw = img.width * scale;
    const dh = img.height * scale;
    const ox = (width - dw) / 2;
    const oy = (height - dh) / 2;
    ctx.drawImage(img, ox, oy, dw, dh);

    if (templateDescriptionStage1) {
      templateDescriptionStage1.textContent = assets.entry?.description || '';
    }
  } catch (err) {
    console.error('[template preview] failed:', err);
    if (templateDescriptionStage1) {
      templateDescriptionStage1.textContent = '模板预览加载失败，请检查 templates 资源。';
    }
    const ctx = templateCanvasStage1?.getContext?.('2d');
    if (ctx) {
      ctx.clearRect(0, 0, templateCanvasStage1.width, templateCanvasStage1.height);
      ctx.fillStyle = '#f4f5f7';
      ctx.fillRect(0, 0, templateCanvasStage1.width, templateCanvasStage1.height);
      ctx.fillStyle = '#6b7280';
      ctx.font = '16px "Noto Sans SC", sans-serif';
      ctx.fillText('模板预览加载失败', 24, 48);
    }
  }
  }
async function mountTemplateChooserStage1() {
  if (!templateSelectStage1) return;

  // 1) 加载 registry（保持原名）
  try {
    templateRegistry = await App.utils.loadTemplateRegistry();
  } catch (e) {
    console.error('[registry] load failed:', e);
    setStatus(statusElement, '无法加载模板列表，请检查 templates/registry.json 与静态路径。', 'warning');
    return;
  }
  if (!Array.isArray(templateRegistry) || templateRegistry.length === 0) {
    setStatus(statusElement, '模板列表为空，请确认 templates/registry.json 格式。', 'warning');
    return;
  }

  // 2) 填充下拉
  templateSelectStage1.innerHTML = '';
  templateRegistry.forEach((entry) => {
    const opt = document.createElement('option');
    opt.value = entry.id;
    opt.textContent = entry.name || entry.id;
    templateSelectStage1.appendChild(opt);
  });

  // 3) 恢复/设置默认选项
  const stored = loadStage1Data();
  if (stored?.template_id) {
    state.templateId = stored.template_id;
    state.templateLabel = stored.template_label || '';
  } else {
    const first = templateRegistry[0];
    state.templateId = first.id;
    state.templateLabel = first.name || '';
  }
  templateSelectStage1.value = state.templateId;

  // 4) 预览一次
  await refreshTemplatePreviewStage1(state.templateId);

  // 立即持久化一次（不必等“构建预览”）
  const quickPersist = () => {
    try {
      const relaxedPayload = collectStage1Data(form, state, { strict: false });
      currentLayoutPreview = updatePosterPreview(
        relaxedPayload,
        state,
        previewElements,
        layoutStructure,
        previewContainer
      );
      const serialised = serialiseStage1Data(relaxedPayload, state, currentLayoutPreview, false);
      saveStage1Data(serialised, { preserveStage2: false });
    } catch (e) {
      console.warn('[template persist] skipped:', e);
    }
  };
  quickPersist();

  // 5) 绑定切换
  templateSelectStage1.addEventListener('change', async (ev) => {
    const value = ev.target.value || DEFAULT_STAGE1.template_id;
    state.templateId = value;
    const entry = templateRegistry.find((x) => x.id === value);
    state.templateLabel = entry?.name || '';

    state.previewBuilt = false; // 切换模板 => 预览需重建
    setStatus(statusElement, '已切换模板，请重新构建版式预览或继续到环节 2 生成。', 'info');

    quickPersist();
    await refreshTemplatePreviewStage1(value);
  });
}

// 注意：不要用顶层 await
void mountTemplateChooserStage1();
  if (templateSelectStage1) {
    App.utils.loadTemplateRegistry()
      .then(async (registry) => {
        templateRegistry = registry;
        templateSelectStage1.innerHTML = '';
        registry.forEach((entry) => {
          const option = document.createElement('option');
          option.value = entry.id;
          option.textContent = entry.name;
          templateSelectStage1.appendChild(option);
        });
        const activeEntry = registry.find((entry) => entry.id === state.templateId);
        if (!activeEntry && registry[0]) {
          state.templateId = registry[0].id;
          state.templateLabel = registry[0].name || '';
        } else if (activeEntry) {
          state.templateLabel = activeEntry.name || state.templateLabel;
        }
        templateSelectStage1.value = state.templateId;
        await refreshTemplatePreviewStage1(state.templateId);
      })
      .catch((error) => {
        console.error(error);
        setStatus(statusElement, '无法加载模板列表，请检查 templates 目录。', 'warning');
      });

    templateSelectStage1.addEventListener('change', async (event) => {
      const value = event.target.value || DEFAULT_STAGE1.template_id;
      state.templateId = value;
      const entry = templateRegistry.find((item) => item.id === value);
      state.templateLabel = entry?.name || '';
      state.previewBuilt = false;
      refreshPreview();
      await refreshTemplatePreviewStage1(value);
    });
  }

  attachSingleImageHandler(
    form.querySelector('input[name="brand_logo"]'),
    'brandLogo',
    inlinePreviews.brand_logo,
    state,
    refreshPreview,
    statusElement
  );
  attachSingleImageHandler(
    form.querySelector('input[name="scenario_asset"]'),
    'scenario',
    inlinePreviews.scenario_asset,
    state,
    refreshPreview,
    statusElement
  );
  attachSingleImageHandler(
    form.querySelector('input[name="product_asset"]'),
    'product',
    inlinePreviews.product_asset,
    state,
    refreshPreview,
    statusElement
  );

  bindSlotGenerationButtons(form, state, inlinePreviews, {
    refreshPreview,
    statusElement,
  });

  renderGalleryItems(state, galleryItemsContainer, {
    previewElements,
    layoutStructure,
    previewContainer,
    statusElement,
    form,
    inlinePreviews,
    onChange: refreshPreview,
    allowPrompt: state.galleryAllowsPrompt,
    forcePromptOnly: state.galleryAllowsUpload === false,
    promptPlaceholder:
      state.templateSpec?.materials?.gallery?.promptPlaceholder ||
      '描述要生成的小图内容',
  });

  refreshPreview();

  if (galleryButton && galleryFileInput) {
    galleryButton.addEventListener('click', () => {
      if (!state.galleryAllowsUpload) {
        setStatus(
          statusElement,
          `${state.galleryLabel || MATERIAL_DEFAULT_LABELS.gallery}由模板限定为 AI 生成，请通过“添加 AI 生成条目”补充素材。`,
          'info'
        );
        return;
      }
      galleryFileInput.click();
    });

    galleryFileInput.addEventListener('change', async (event) => {
      if (!state.galleryAllowsUpload) {
        event.target.value = '';
        setStatus(
          statusElement,
          `${state.galleryLabel || MATERIAL_DEFAULT_LABELS.gallery}当前仅支持文字描述生成。`,
          'warning'
        );
        return;
      }
      const files = Array.from(event.target.files || []);
      if (!files.length) {
        return;
      }
      const limit = state.galleryLimit || 4;
      const remaining = Math.max(0, limit - state.galleryEntries.length);
      if (remaining <= 0) {
        setStatus(
          statusElement,
          `最多仅支持上传 ${limit} 张${state.galleryLabel || MATERIAL_DEFAULT_LABELS.gallery}。`,
          'warning'
        );
        galleryFileInput.value = '';
        return;
      }

      const selected = files.slice(0, remaining);
      for (const file of selected) {
        try {
          const asset = await prepareAssetFromFile('gallery', file, null, statusElement);
          state.galleryEntries.push({
            id: createId(),
            caption: '',
            asset,
            mode: 'upload',
            prompt: '',
          });
        } catch (error) {
          console.error(error);
          setStatus(statusElement, '上传或读取底部产品小图时发生错误。', 'error');
        }
      }
      galleryFileInput.value = '';
      state.previewBuilt = false;
      renderGalleryItems(state, galleryItemsContainer, {
        previewElements,
        layoutStructure,
        previewContainer,
        statusElement,
        form,
        inlinePreviews,
        onChange: refreshPreview,
        allowPrompt: state.galleryAllowsPrompt,
        forcePromptOnly: state.galleryAllowsUpload === false,
        promptPlaceholder:
          state.templateSpec?.materials?.gallery?.promptPlaceholder ||
          '描述要生成的小图内容',
      });
      refreshPreview();
    });
  }

  if (galleryPlaceholderButton) {
    galleryPlaceholderButton.addEventListener('click', () => {
      if (!state.galleryAllowsPrompt) {
        setStatus(
          statusElement,
          `${state.galleryLabel || MATERIAL_DEFAULT_LABELS.gallery}仅支持上传图像素材。`,
          'info'
        );
        return;
      }
      const limit = state.galleryLimit || 4;
      if (state.galleryEntries.length >= limit) {
        setStatus(
          statusElement,
          `最多仅支持 ${limit} 个${state.galleryLabel || MATERIAL_DEFAULT_LABELS.gallery}条目。`,
          'warning'
        );
        return;
      }
      state.galleryEntries.push({
        id: createId(),
        caption: '',
        asset: null,
        mode: 'prompt',
        prompt: '',
      });
      state.previewBuilt = false;
      renderGalleryItems(state, galleryItemsContainer, {
        previewElements,
        layoutStructure,
        previewContainer,
        statusElement,
        form,
        inlinePreviews,
        onChange: refreshPreview,
        allowPrompt: state.galleryAllowsPrompt,
        forcePromptOnly: state.galleryAllowsUpload === false,
        promptPlaceholder:
          state.templateSpec?.materials?.gallery?.promptPlaceholder ||
          '描述要生成的小图内容',
      });
      refreshPreview();
    });
  }

  form.addEventListener('input', () => {
    state.previewBuilt = false;
    refreshPreview();
  });

  buildPreviewButton.addEventListener('click', () => {
    const relaxedPayload = collectStage1Data(form, state, { strict: false });
    currentLayoutPreview = updatePosterPreview(
      relaxedPayload,
      state,
      previewElements,
      layoutStructure,
      previewContainer
    );

    try {
      const strictPayload = collectStage1Data(form, state, { strict: true });
      state.previewBuilt = true;
      const serialised = serialiseStage1Data(
        strictPayload,
        state,
        currentLayoutPreview,
        true
      );
      saveStage1Data(serialised);
      setStatus(statusElement, '版式预览已构建，可继续下一环节。', 'success');
    } catch (error) {
      console.warn(error);
      state.previewBuilt = false;
      const serialised = serialiseStage1Data(
        relaxedPayload,
        state,
        currentLayoutPreview,
        false
      );
      saveStage1Data(serialised);
      const reason = error?.message || '请补全必填素材。';
      setStatus(
        statusElement,
        `预览已更新，但${reason.replace(/^[，。]?/, '')}`,
        'warning'
      );
    }
  });

  nextButton.addEventListener('click', () => {
    try {
      const payload = collectStage1Data(form, state, { strict: true });
      currentLayoutPreview = updatePosterPreview(
        payload,
        state,
        previewElements,
        layoutStructure,
        previewContainer
      );
      state.previewBuilt = true;
      const serialised = serialiseStage1Data(payload, state, currentLayoutPreview, true);
      saveStage1Data(serialised);
      setStatus(statusElement, '素材已保存，正在跳转至环节 2。', 'info');
      window.location.href = 'stage2.html';
    } catch (error) {
      console.error(error);
      setStatus(statusElement, error.message || '请先完成版式预览后再继续。', 'error');
    }
  });
}

function applyStage1Defaults(form) {
  for (const [key, value] of Object.entries(DEFAULT_STAGE1)) {
    const element = form.elements.namedItem(key);
    if (element && typeof value === 'string') {
      element.value = value;
    }
  }

  const featureInputs = form.querySelectorAll('input[name="features"]');
  featureInputs.forEach((input, index) => {
    input.value = DEFAULT_STAGE1.features[index] ?? '';
  });

  const scenarioModeInputs = form.querySelectorAll('input[name="scenario_mode"]');
  scenarioModeInputs.forEach((input) => {
    input.checked = input.value === DEFAULT_STAGE1.scenario_mode;
  });

  const productModeInputs = form.querySelectorAll('input[name="product_mode"]');
  productModeInputs.forEach((input) => {
    input.checked = input.value === DEFAULT_STAGE1.product_mode;
  });

  const productPrompt = form.elements.namedItem('product_prompt');
  if (productPrompt && 'value' in productPrompt) {
    productPrompt.value = '';
  }
}

function updateInlinePlaceholders(inlinePreviews) {
  if (inlinePreviews.brand_logo) inlinePreviews.brand_logo.src = placeholderImages.brandLogo;
  if (inlinePreviews.scenario_asset) inlinePreviews.scenario_asset.src = placeholderImages.scenario;
  if (inlinePreviews.product_asset) inlinePreviews.product_asset.src = placeholderImages.product;
}

async function applyStage1DataToForm(data, form, state, inlinePreviews) {
  for (const key of ['brand_name', 'agent_name', 'scenario_image', 'product_name', 'title', 'subtitle']) {
    const element = form.elements.namedItem(key);
    if (element && typeof data[key] === 'string') {
      element.value = data[key];
    }
  }

  const features = Array.isArray(data.features) && data.features.length
    ? data.features
    : DEFAULT_STAGE1.features;
  const featureInputs = form.querySelectorAll('input[name="features"]');
  featureInputs.forEach((input, index) => {
    input.value = features[index] ?? '';
  });

  const scenarioModeValue = data.scenario_mode || DEFAULT_STAGE1.scenario_mode;
  const productModeValue = data.product_mode || DEFAULT_STAGE1.product_mode;
  state.scenarioMode = scenarioModeValue;
  state.productMode = productModeValue;

  const scenarioModeInputs = form.querySelectorAll('input[name="scenario_mode"]');
  scenarioModeInputs.forEach((input) => {
    input.checked = input.value === scenarioModeValue;
  });

  const productModeInputs = form.querySelectorAll('input[name="product_mode"]');
  productModeInputs.forEach((input) => {
    input.checked = input.value === productModeValue;
  });

  const productPrompt = form.elements.namedItem('product_prompt');
  if (productPrompt && 'value' in productPrompt) {
    productPrompt.value =
      typeof data.product_prompt === 'string' ? data.product_prompt : '';
  }

  state.brandLogo = await rehydrateStoredAsset(data.brand_logo);
  updateMaterialUrlDisplay('brand_logo', state.brandLogo);
  state.scenario = await rehydrateStoredAsset(data.scenario_asset);
  state.product = await rehydrateStoredAsset(data.product_asset);
  state.galleryEntries = Array.isArray(data.gallery_entries)
      ? await Promise.all(
        data.gallery_entries.map(async (entry) => ({
          id: entry.id || createId(),
          caption: entry.caption || '',
          asset: await rehydrateStoredAsset(entry.asset),
          mode:
            entry.mode === 'logo' || entry.mode === 'logo_fallback'
              ? 'upload'
              : entry.mode || 'upload',
          prompt: entry.prompt || '',
        }))
      )
    : [];
  state.galleryLimit = typeof data.gallery_limit === 'number' ? data.gallery_limit : state.galleryLimit;
  state.galleryLabel = data.gallery_label || state.galleryLabel;
  state.galleryAllowsPrompt = data.gallery_allows_prompt !== false;
  state.galleryAllowsUpload = data.gallery_allows_upload !== false;
  if (state.galleryEntries.length > state.galleryLimit) {
    state.galleryEntries = state.galleryEntries.slice(0, state.galleryLimit);
  }
  state.templateId = data.template_id || DEFAULT_STAGE1.template_id;
  state.templateLabel = data.template_label || '';

  applyModeToInputs('scenario', state, form, inlinePreviews);
  applyModeToInputs('product', state, form, inlinePreviews);

  if (inlinePreviews.brand_logo) {
    inlinePreviews.brand_logo.src = state.brandLogo?.dataUrl || placeholderImages.brandLogo;
  }
  if (inlinePreviews.scenario_asset) {
    inlinePreviews.scenario_asset.src = state.scenario?.dataUrl || placeholderImages.scenario;
  }
  if (inlinePreviews.product_asset) {
    inlinePreviews.product_asset.src = state.product?.dataUrl || placeholderImages.product;
  }
}

function attachSingleImageHandler(
  input,
  key,
  inlinePreview,
  state,
  refreshPreview,
  statusElement
) {
  if (!input) return;
  input.addEventListener('change', async () => {
    const file = input.files?.[0];
    if (!file) {
      await deleteStoredAsset(state[key]);
      state[key] = null;
      state.previewBuilt = false;
      if (inlinePreview) {
        const placeholder =
          key === 'brandLogo'
            ? placeholderImages.brandLogo
            : key === 'scenario'
            ? placeholderImages.scenario
            : placeholderImages.product;
        inlinePreview.src = placeholder;
      }
      if (key === 'brandLogo') {
        updateMaterialUrlDisplay('brand_logo', state[key]);
      }
      refreshPreview();
      return;
    }
    try {
      const folderMap = {
        brandLogo: 'brand-logo',
        scenario: 'scenario',
        product: 'product',
      };
      const folder = folderMap[key] || 'uploads';
      const requireUploadOptions =
        key === 'brandLogo'
          ? {
              requireUpload: true,
              requireUploadMessage:
                '品牌 Logo 必须上传到 R2/GCS，仅传递 URL 或 Key。',
            }
          : {};
      state[key] = await prepareAssetFromFile(
        folder,
        file,
        state[key],
        statusElement,
        requireUploadOptions
      );
      if (inlinePreview) {
        inlinePreview.src = state[key]?.dataUrl ||
          (key === 'brandLogo'
            ? placeholderImages.brandLogo
            : key === 'scenario'
            ? placeholderImages.scenario
            : placeholderImages.product);
      }
      if (key === 'brandLogo') {
        updateMaterialUrlDisplay('brand_logo', state[key]);
      }
      state.previewBuilt = false;
      refreshPreview();
    } catch (error) {
      console.error(error);
      const message =
        error instanceof Error
          ? error.message || '处理图片素材时发生错误，请重试。'
          : '处理图片素材时发生错误，请重试。';
      setStatus(statusElement, message, 'error');
    }
  });
}

function applyModeToInputs(target, state, form, inlinePreviews, options = {}) {
  const { initial = false } = options;
  const mode = target === 'scenario' ? state.scenarioMode : state.productMode;
  const fileInput = form.querySelector(`input[name="${target}_asset"]`);
  if (fileInput) {
    const allowsUpload =
      target === 'scenario'
        ? state.scenarioAllowsUpload !== false
        : state.productAllowsUpload !== false;
    fileInput.disabled = mode === 'prompt' || !allowsUpload;
  }
  const promptField = form.querySelector(`[data-mode-visible="${target}:prompt"]`);
  if (promptField) {
    if (mode === 'prompt') {
      promptField.classList.add('mode-visible');
    } else {
      promptField.classList.remove('mode-visible');
    }
  }

  if (!initial) {
    const inlineKey = `${target}_asset`;
    const inlinePreview = inlinePreviews?.[inlineKey];
    if (inlinePreview && !state[target]?.dataUrl) {
      inlinePreview.src =
        target === 'scenario' ? placeholderImages.scenario : placeholderImages.product;
    }
  }
}

async function switchAssetMode(target, mode, context) {
  const { form, state, inlinePreviews, refreshPreview } = context;
  const assetKey = target === 'scenario' ? 'scenario' : 'product';
  const previousMode = target === 'scenario' ? state.scenarioMode : state.productMode;
  const allowsPrompt =
    target === 'scenario'
      ? state.scenarioAllowsPrompt !== false
      : state.productAllowsPrompt !== false;
  const allowsUpload =
    target === 'scenario'
      ? state.scenarioAllowsUpload !== false
      : state.productAllowsUpload !== false;
  if (mode === 'prompt' && !allowsPrompt) {
    mode = 'upload';
  }
  if (mode === 'upload' && !allowsUpload) {
    mode = 'prompt';
  }
  if (previousMode === mode) {
    applyModeToInputs(target, state, form, inlinePreviews, { initial: true });
    return;
  }

  if (target === 'scenario') {
    state.scenarioMode = mode;
  } else {
    state.productMode = mode;
  }

  applyModeToInputs(target, state, form, inlinePreviews);

  if (mode === 'prompt') {
    await deleteStoredAsset(state[assetKey]);
    state[assetKey] = null;
    const inlineKey = `${target}_asset`;
    const inlinePreview = inlinePreviews?.[inlineKey];
    if (inlinePreview) {
      inlinePreview.src =
        target === 'scenario' ? placeholderImages.scenario : placeholderImages.product;
    }
  }

  state.previewBuilt = false;
  refreshPreview?.();
}

function renderGalleryItems(state, container, options = {}) {
  const {
    previewElements,
    layoutStructure,
    previewContainer,
    statusElement,
    form,
    inlinePreviews,
    onChange,
    allowPrompt = true,
    forcePromptOnly = false,
    promptPlaceholder = '描述要生成的小图内容',
    form,
    inlinePreviews,
  } = options;
  if (!container) return;
  container.innerHTML = '';

  const limit = state.galleryLimit || 4;
  const label = state.galleryLabel || MATERIAL_DEFAULT_LABELS.gallery;
  const allowUpload = !forcePromptOnly;
  const allowPromptMode = forcePromptOnly ? true : allowPrompt;

  state.galleryEntries.slice(0, limit).forEach((entry, index) => {
    entry.mode = entry.mode || (allowUpload ? 'upload' : 'prompt');
    entry.prompt = typeof entry.prompt === 'string' ? entry.prompt : '';
    if (!allowUpload && entry.asset) {
      void deleteStoredAsset(entry.asset);
      entry.asset = null;
      state.previewBuilt = false;
    }
    if (!allowUpload) {
      entry.mode = 'prompt';
    } else if (!allowPromptMode && entry.mode === 'prompt') {
      entry.mode = 'upload';
      state.previewBuilt = false;
    }

    const placeholder = getGalleryPlaceholder(index, label);

    const item = document.createElement('div');
    item.classList.add('gallery-item');
    item.dataset.id = entry.id;

    const header = document.createElement('div');
    header.classList.add('gallery-item-header');
    const title = document.createElement('span');
    title.classList.add('gallery-item-title');
    title.textContent = `${label} ${index + 1}`;
    header.appendChild(title);

    const removeButton = document.createElement('button');
    removeButton.type = 'button';
    removeButton.classList.add('secondary');
    removeButton.textContent = '移除';
    removeButton.addEventListener('click', async () => {
      await deleteStoredAsset(entry.asset);
      state.galleryEntries = state.galleryEntries.filter((g) => g.id !== entry.id);
      state.previewBuilt = false;
      renderGalleryItems(state, container, {
        previewElements,
        layoutStructure,
        previewContainer,
        statusElement,
        form,
        inlinePreviews,
        onChange,
        allowPrompt,
        forcePromptOnly,
        promptPlaceholder,
      });
      onChange?.();
    });

    const actions = document.createElement('div');
    actions.classList.add('gallery-item-actions');
    actions.appendChild(removeButton);
    header.appendChild(actions);
    item.appendChild(header);

    const modeToggle = document.createElement('div');
    modeToggle.classList.add('mode-toggle', 'gallery-mode-toggle');
    if (!allowUpload || !allowPromptMode) {
      modeToggle.classList.add('single-mode');
    }
    const modeLabel = document.createElement('span');
    if (!allowUpload && allowPromptMode) {
      modeLabel.textContent = '素材来源（模板限定：AI 生成）';
    } else if (allowUpload && !allowPromptMode) {
      modeLabel.textContent = '素材来源（模板限定：需上传图像）';
    } else {
      modeLabel.textContent = '素材来源';
    }
    modeToggle.appendChild(modeLabel);

    const radioName = `gallery_mode_${entry.id}`;
    let uploadRadio = null;
    if (allowUpload) {
      const uploadLabel = document.createElement('label');
      uploadRadio = document.createElement('input');
      uploadRadio.type = 'radio';
      uploadRadio.name = radioName;
      uploadRadio.value = 'upload';
      uploadLabel.appendChild(uploadRadio);
      uploadLabel.append(' 上传图像');
      modeToggle.appendChild(uploadLabel);
    }

    let promptRadio = null;
    if (allowPromptMode) {
      const promptLabel = document.createElement('label');
      promptRadio = document.createElement('input');
      promptRadio.type = 'radio';
      promptRadio.name = radioName;
      promptRadio.value = 'prompt';
      promptLabel.appendChild(promptRadio);
      promptLabel.append(' 文字生成');
      modeToggle.appendChild(promptLabel);
    }
    item.appendChild(modeToggle);

    const fileField = document.createElement('label');
    fileField.classList.add('field', 'file-field', 'gallery-file-field');
    fileField.innerHTML = `<span>上传${label}</span>`;
    const fileInput = document.createElement('input');
    fileInput.type = 'file';
    fileInput.accept = 'image/*';
    fileInput.disabled = !allowUpload;
    fileInput.addEventListener('change', async () => {
      const file = fileInput.files?.[0];
      if (!file) return;
      try {
        entry.asset = await prepareAssetFromFile('gallery', file, entry.asset, statusElement);
        previewImage.src = pickImageSrc(entry.asset) || placeholder;
        state.previewBuilt = false;
        onChange?.();
      } catch (error) {
        console.error(error);
        setStatus(statusElement, '上传或读取底部产品小图时发生错误。', 'error');
      }
    });
    if (!allowUpload) {
      fileField.classList.add('mode-hidden');
    }
    fileField.appendChild(fileInput);
    item.appendChild(fileField);

    const previewWrapper = document.createElement('div');
    previewWrapper.classList.add('gallery-item-preview');
    const previewImage = document.createElement('img');
    previewImage.alt = `${label} ${index + 1} 预览`;
    previewImage.src = pickImageSrc(entry.asset) || placeholder;
    previewImage.dataset.role = 'gallery-preview';
    previewImage.dataset.index = String(index);
    previewImage.classList.add('slot-preview');
    previewWrapper.appendChild(previewImage);
    item.appendChild(previewWrapper);

    const captionField = document.createElement('label');
    captionField.classList.add('field', 'gallery-caption');
    captionField.innerHTML = `<span>${label}文案</span>`;
    const captionInput = document.createElement('input');
    captionInput.type = 'text';
    captionInput.value = entry.caption || '';
    captionInput.placeholder = '请输入对应系列说明';
    captionInput.addEventListener('input', () => {
      entry.caption = captionInput.value;
      state.previewBuilt = false;
      onChange?.();
    });
    captionField.appendChild(captionInput);
    item.appendChild(captionField);

    const promptField = document.createElement('label');
    promptField.classList.add('field', 'gallery-prompt', 'optional');
    promptField.innerHTML = '<span>AI 生成描述</span>';
    const promptTextarea = document.createElement('textarea');
    promptTextarea.rows = 2;
    promptTextarea.placeholder = promptPlaceholder;
    promptTextarea.value = entry.prompt || '';
    promptTextarea.dataset.role = 'gallery-prompt';
    promptTextarea.dataset.index = String(index);
    promptTextarea.addEventListener('input', () => {
      entry.prompt = promptTextarea.value;
      state.previewBuilt = false;
      onChange?.();
      refreshGalleryGenerateState(entry.mode === 'prompt');
    });
    promptField.appendChild(promptTextarea);
    item.appendChild(promptField);

    const generateButton = document.createElement('button');
    generateButton.type = 'button';
    generateButton.textContent = `AI 生成底部产品小图 ${index + 1}`;
    generateButton.classList.add('secondary');
    generateButton.dataset.role = 'gallery-generate';
    generateButton.dataset.index = String(index);
    item.appendChild(generateButton);

    const refreshGalleryGenerateState = (isPromptMode) => {
      const hasPromptText = Boolean((promptTextarea.value || '').trim());
      generateButton.disabled = !allowPromptMode || !isPromptMode || !hasPromptText;
    };

    async function applyGalleryMode(mode, options = {}) {
      const { initial = false } = options;
      let resolvedMode = mode;
      if (!allowUpload) {
        resolvedMode = 'prompt';
      } else if (!allowPromptMode && mode === 'prompt') {
        resolvedMode = 'upload';
      }
      entry.mode = resolvedMode;
      const isPrompt = resolvedMode === 'prompt';

      fileInput.disabled = !allowUpload || isPrompt;
      if (allowUpload) {
        fileField.classList.toggle('mode-hidden', isPrompt);
      } else {
        fileField.classList.add('mode-hidden');
      }

      if (allowPromptMode) {
        promptField.classList.remove('hidden');
        promptField.classList.toggle('mode-visible', isPrompt);
        promptTextarea.disabled = !isPrompt;
      } else {
        promptField.classList.add('hidden');
        promptTextarea.disabled = true;
      }

      if (isPrompt) {
        if ((!allowUpload && entry.asset) || (allowUpload && entry.asset && !initial)) {
          await deleteStoredAsset(entry.asset);
          entry.asset = null;
        }
        previewImage.src = placeholder;
      } else {
        previewImage.src = pickImageSrc(entry.asset) || placeholder;
      }

      if (allowPromptMode) {
        refreshGalleryGenerateState(isPrompt);
      }

      if (!initial) {
        state.previewBuilt = false;
        onChange?.();
      }
    }

    if (uploadRadio) {
      uploadRadio.addEventListener('change', () => {
        if (uploadRadio.checked) {
          void applyGalleryMode('upload');
        }
      });
      uploadRadio.checked = entry.mode !== 'prompt';
    }

    if (promptRadio) {
      promptRadio.addEventListener('change', () => {
        if (promptRadio.checked) {
          void applyGalleryMode('prompt');
        }
      });
      promptRadio.checked = entry.mode === 'prompt';
    }

    if (!allowPromptMode) {
      promptField.classList.add('hidden');
      promptTextarea.disabled = true;
    }

    void applyGalleryMode(entry.mode, { initial: true });

    container.appendChild(item);
  });

<<<<<<< HEAD
  bindSlotGenerationButtons(state, {
    refreshPreview: onChange,
    form,
    inlinePreviews,
=======
  bindSlotGenerationButtons(form, state, inlinePreviews, {
    refreshPreview: onChange,
>>>>>>> dc48d04b
    statusElement,
  });
}
function collectStage1Data(form, state, { strict = false } = {}) {
  const formData = new FormData(form);
  const payload = {
    brand_name: formData.get('brand_name')?.toString().trim() || '',
    agent_name: formData.get('agent_name')?.toString().trim() || '',
    scenario_image: formData.get('scenario_image')?.toString().trim() || '',
    product_name: formData.get('product_name')?.toString().trim() || '',
    title: formData.get('title')?.toString().trim() || '',
    subtitle: formData.get('subtitle')?.toString().trim() || '',
  };

  const features = formData
    .getAll('features')
    .map((feature) => feature.toString().trim())
    .filter((feature) => feature.length > 0);

  payload.features = features;

  const galleryLimit = state.galleryLimit || 4;
  const galleryLabel = state.galleryLabel || MATERIAL_DEFAULT_LABELS.gallery;

  const galleryEntries = state.galleryEntries.slice(0, galleryLimit).map((entry) => ({
    id: entry.id,
    caption: entry.caption.trim(),
    asset: entry.asset,
    mode: entry.mode || 'upload',
    prompt: entry.prompt?.trim() || null,
  }));

  const validGalleryEntries = galleryEntries.filter((entry) =>
    entry.mode === 'prompt' ? Boolean(entry.prompt) : Boolean(entry.asset)
  );

  payload.series_description = validGalleryEntries.length
    ? validGalleryEntries
        .map((entry, index) => `${galleryLabel}${index + 1}：${entry.caption || '系列说明待补充'}`)
        .join(' / ')
    : '';

  payload.brand_logo = state.brandLogo;
  payload.scenario_asset = state.scenario;
  payload.product_asset = state.product;
  payload.gallery_entries = galleryEntries;
  payload.template_id = state.templateId || DEFAULT_STAGE1.template_id;
  payload.template_label = state.templateLabel || '';
  payload.scenario_mode = state.scenarioMode || 'upload';
  payload.product_mode = state.productMode || 'upload';
  const scenarioPromptValue =
    formData.get('scenario_prompt')?.toString().trim() || payload.scenario_image || '';
  const productPromptValue = formData.get('product_prompt')?.toString().trim() || '';
  payload.product_prompt = productPromptValue || null;
  payload.scenario_prompt =
    payload.scenario_mode === 'prompt'
      ? payload.scenario_image
      : scenarioPromptValue || null;
  payload.gallery_label = galleryLabel;
  payload.gallery_limit = galleryLimit;
  payload.gallery_allows_prompt = state.galleryAllowsPrompt !== false;

  if (strict) {
    const missing = [];
    for (const [key, value] of Object.entries(payload)) {
      if (
        [
          'brand_logo',
          'scenario_asset',
          'product_asset',
          'gallery_entries',
          'scenario_mode',
          'product_mode',
          'product_prompt',
          'scenario_prompt',
        ].includes(key)
      ) {
        continue;
      }
      if (typeof value === 'string' && !value) {
        missing.push(key);
      }
    }
    if (payload.features.length < 3) {
      throw new Error('请填写至少 3 条产品功能点。');
    }
    if (galleryLimit > 0 && validGalleryEntries.length < galleryLimit) {
      throw new Error(
        `请准备至少 ${galleryLimit} 个${galleryLabel}（上传或 AI 生成）并填写对应文案。`
      );
    }
    const captionsIncomplete = validGalleryEntries.some((entry) => !entry.caption);
    if (captionsIncomplete) {
      throw new Error(`请为每个${galleryLabel}填写文案说明。`);
    }
    const promptMissing = galleryEntries.some(
      (entry) => entry.mode === 'prompt' && !entry.prompt
    );
    if (promptMissing) {
      throw new Error(`选择 AI 生成的${galleryLabel}需要提供文字描述。`);
    }
    if (missing.length) {
      throw new Error('请完整填写素材输入表单中的必填字段。');
    }
  }

  return payload;
}

async function generateSlotImage(slotType, index, promptText, stage1Data) {
  const apiCandidates = getApiCandidates(apiBaseInput?.value || null);
  if (!apiCandidates.length) {
    throw new Error('未配置后端 API 基址');
  }
  const prompt = (promptText || '').trim();
  if (!prompt) {
    throw new Error('请先填写提示词再生成图片');
  }

  const payload = {
    slot: slotType,
    index: index ?? null,
    prompt,
    template_id: stage1Data?.template_id || stage1Data?.templateId || null,
  };

  const data = await postJsonWithRetry(
    apiCandidates,
    '/api/generate-slot-image',
    payload,
    1
  );

<<<<<<< HEAD
  console.log('[debug] generateSlotImage result', { slotType, index, data });

=======
>>>>>>> dc48d04b
  if (!data || !data.url) {
    throw new Error('生成图片失败，返回结果缺少 url');
  }

  return data;
}

<<<<<<< HEAD
function bindSlotGenerationButtons(stage1State, options = {}) {
  const { refreshPreview, form, inlinePreviews, statusElement } = options;
=======
function bindSlotGenerationButtons(form, state, inlinePreviews, options = {}) {
  const { refreshPreview, statusElement } = options;
>>>>>>> dc48d04b
  const posterForm = form || document.getElementById('poster-form');
  if (!posterForm) return;

  const scenarioPreview = document.getElementById('scenario_preview');
  const productPreview = document.getElementById('product_preview');

<<<<<<< HEAD
  const getStage1DataSnapshot = () =>
    collectStage1Data(posterForm, stage1State, { strict: false });

  const applyGeneratedAsset = (targetKey, asset, previewEl) => {
    if (!asset) return;
    stage1State[targetKey] = asset;
    const modeKey = targetKey === 'scenario' ? 'scenarioMode' : 'productMode';
    stage1State[modeKey] = 'upload';
    stage1State.previewBuilt = false;
=======
  const getStage1Snapshot = () => collectStage1Data(posterForm, state, { strict: false });

  const applyGeneratedAsset = (targetKey, asset, previewEl) => {
    if (!asset) return;
    state[targetKey] = asset;
    const modeKey = targetKey === 'scenario' ? 'scenarioMode' : 'productMode';
    state[modeKey] = 'upload';
    state.previewBuilt = false;
>>>>>>> dc48d04b

    const inlineKey = `${targetKey}_asset`;
    const inlineEl =
      inlinePreviews?.[inlineKey] ||
      posterForm.querySelector(`[data-inline-preview="${inlineKey}"]`);
    const src = pickImageSrc(asset);
    if (inlineEl && src) inlineEl.src = src;
    if (previewEl && src) previewEl.src = src;

    const uploadRadio = posterForm.querySelector(
      `input[name="${targetKey}_mode"][value="upload"]`
    );
    const promptRadio = posterForm.querySelector(
      `input[name="${targetKey}_mode"][value="prompt"]`
    );
    if (uploadRadio) uploadRadio.checked = true;
    if (promptRadio) promptRadio.checked = false;

    refreshPreview?.();
  };

  const bindButton = (buttonId, slotType, promptSelectors, previewEl) => {
    const button = document.getElementById(buttonId);
    if (!button || button.dataset.bound === 'true') return;
    button.dataset.bound = 'true';

    const promptEl =
      promptSelectors.map((selector) => posterForm.querySelector(selector)).find(Boolean) ||
      null;

    const isPromptMode = () =>
      slotType === 'scenario'
<<<<<<< HEAD
        ? stage1State.scenarioMode === 'prompt'
        : stage1State.productMode === 'prompt';
=======
        ? state.scenarioMode === 'prompt'
        : state.productMode === 'prompt';
>>>>>>> dc48d04b

    const refreshButtonState = () => {
      const promptValue = (promptEl?.value || '').trim();
      button.disabled = !isPromptMode() || !promptValue;
    };

    if (promptEl) {
      promptEl.addEventListener('input', refreshButtonState);
    }

    const modeInputs = posterForm.querySelectorAll(`input[name="${slotType}_mode"]`);
    modeInputs.forEach((input) => input.addEventListener('change', refreshButtonState));

    refreshButtonState();

    button.addEventListener('click', async () => {
      const prompt = promptEl?.value || '';
      if (!isPromptMode()) return;
      try {
        button.disabled = true;
<<<<<<< HEAD
        const snapshot = getStage1DataSnapshot();
=======
        const snapshot = getStage1Snapshot();
>>>>>>> dc48d04b
        const { url, key } = await generateSlotImage(
          slotType,
          null,
          prompt,
          snapshot
        );
        const asset = buildGeneratedAssetFromUrl(url, key);
        applyGeneratedAsset(slotType === 'scenario' ? 'scenario' : 'product', asset, previewEl);
      } catch (err) {
        console.error(`[${slotType}] generate failed`, err);
        const detail = err?.responseJson?.detail || err?.responseJson;
        const quotaExceeded = err?.status === 429 && detail?.error === 'vertex_quota_exceeded';
        const message = quotaExceeded
          ? '图像生成配额已用尽，请稍后再试，或先上传现有素材。'
          : err?.message || '生成图片失败';
        if (statusElement) {
          setStatus(statusElement, message, 'error');
        } else {
          alert(message);
        }
      } finally {
        refreshButtonState();
      }
    });
  };

  bindButton(
    'btn-generate-scenario',
    'scenario',
<<<<<<< HEAD
    ['[data-role="scenario-positive-prompt"]', '#scenario_prompt', 'textarea[name="scenario_image"]'],
=======
    ['[data-role="scenario-positive-prompt"]', 'textarea[name="scenario_image"]'],
>>>>>>> dc48d04b
    scenarioPreview
  );

  bindButton(
    'btn-generate-product',
    'product',
<<<<<<< HEAD
    ['[data-role="product-positive-prompt"]', '#product_prompt', 'textarea[name="product_prompt"]'],
=======
    ['[data-role="product-positive-prompt"]', 'textarea[name="product_prompt"]'],
>>>>>>> dc48d04b
    productPreview
  );

  const galleryButtons = document.querySelectorAll('[data-role="gallery-generate"]');
  galleryButtons.forEach((btn) => {
    if (btn.dataset.bound === 'true') return;
    btn.dataset.bound = 'true';
    const index = Number(btn.getAttribute('data-index') || '0');
    btn.addEventListener('click', async () => {
      const promptEl = posterForm.querySelector(
        `[data-role="gallery-prompt"][data-index="${index}"]`
      );
      const prompt = promptEl?.value || '';
      try {
        btn.disabled = true;
<<<<<<< HEAD
        const snapshot = getStage1DataSnapshot();
        const { url, key } = await generateSlotImage('gallery', index, prompt, snapshot);
        if (!Array.isArray(stage1State.galleryEntries)) {
          stage1State.galleryEntries = [];
        }
        if (!stage1State.galleryEntries[index]) {
          stage1State.galleryEntries[index] = {
=======
        const snapshot = getStage1Snapshot();
        const { url, key } = await generateSlotImage('gallery', index, prompt, snapshot);

        if (!Array.isArray(state.galleryEntries)) {
          state.galleryEntries = [];
        }
        if (!state.galleryEntries[index]) {
          state.galleryEntries[index] = {
>>>>>>> dc48d04b
            id: `gallery-${index}-${Date.now()}`,
            caption: '',
            asset: null,
            prompt: '',
            mode: 'upload',
          };
        }
<<<<<<< HEAD
        stage1State.galleryEntries[index].asset = buildGeneratedAssetFromUrl(url, key);
        stage1State.galleryEntries[index].mode = 'upload';
=======

        state.galleryEntries[index].asset = buildGeneratedAssetFromUrl(url, key);
        state.galleryEntries[index].mode = 'upload';
        state.previewBuilt = false;
>>>>>>> dc48d04b

        const img = posterForm.querySelector(
          `[data-role="gallery-preview"][data-index="${index}"]`
        );
<<<<<<< HEAD
        const src = pickImageSrc(stage1State.galleryEntries[index].asset);
        if (img && src) img.src = src;
=======
        const src = pickImageSrc(state.galleryEntries[index].asset);
        if (img && src) img.src = src;

>>>>>>> dc48d04b
        refreshPreview?.();
      } catch (err) {
        console.error(`[gallery ${index}] generate failed`, err);
        const detail = err?.responseJson?.detail || err?.responseJson;
        const quotaExceeded = err?.status === 429 && detail?.error === 'vertex_quota_exceeded';
        const message =
          quotaExceeded
            ? '图像生成配额已用尽，请稍后再试，或先上传现有素材。'
            : err?.message || `生成小图 ${index + 1} 失败`;
        if (statusElement) {
          setStatus(statusElement, message, 'error');
        } else {
          alert(message);
        }
      } finally {
        btn.disabled = false;
      }
    });
  });
}
<<<<<<< HEAD
=======

>>>>>>> dc48d04b
function updatePosterPreview(payload, state, elements, layoutStructure, previewContainer) {
  const {
    brandLogo,
    brandName,
    agentName,
    scenarioImage,
    productImage,
    featureList,
    title,
    subtitle,
    gallery,
  } = elements;

  const layoutText = buildLayoutPreview(payload);

  if (layoutStructure) {
    layoutStructure.textContent = layoutText;
  }

  if (previewContainer) {
    previewContainer.classList.remove('hidden');
  }

  const assetSrc = (asset) => {
    if (!asset) return null;
    const candidates = [
      asset.remoteUrl,
      asset.url,
      asset.publicUrl,
      asset.dataUrl,
    ];
    return candidates.find(
      (value) => typeof value === 'string' && (HTTP_URL_RX.test(value) || value.startsWith('data:'))
    ) || null;
  };

  if (brandLogo) {
    brandLogo.src = assetSrc(payload.brand_logo) || placeholderImages.brandLogo;
  }
  if (brandName) {
    brandName.textContent = payload.brand_name || '品牌名称';
  }
  if (agentName) {
    agentName.textContent = (payload.agent_name || '代理名 / 分销名').toUpperCase();
  }
  if (scenarioImage) {
    scenarioImage.src = assetSrc(payload.scenario_asset) || placeholderImages.scenario;
  }
  if (productImage) {
    productImage.src = assetSrc(payload.product_asset) || placeholderImages.product;
  }
  if (title) {
    title.textContent = payload.title || '标题文案';
  }
  if (subtitle) {
    subtitle.textContent = payload.subtitle || '副标题文案';
  }

  if (featureList) {
    featureList.innerHTML = '';
    const featuresForPreview = payload.features.length
      ? payload.features
      : DEFAULT_STAGE1.features;
    featuresForPreview.slice(0, 4).forEach((feature, index) => {
      const item = document.createElement('li');
      item.classList.add(`feature-tag-${index + 1}`);
      item.textContent = feature || `功能点 ${index + 1}`;
      featureList.appendChild(item);
    });
  }

  if (gallery) {
    gallery.innerHTML = '';
    const limit = state.galleryLimit || 4;
    const entries = state.galleryEntries.slice(0, limit);
    const galleryLabel = state.galleryLabel || MATERIAL_DEFAULT_LABELS.gallery;
    const total = Math.max(entries.length, limit);
    for (let index = 0; index < total; index += 1) {
      const entry = entries[index];
      const figure = document.createElement('figure');
      const img = document.createElement('img');
      const caption = document.createElement('figcaption');
      const gallerySrc = assetSrc(entry?.asset);
      img.src = gallerySrc || getGalleryPlaceholder(index, galleryLabel);
      img.alt = `${galleryLabel} ${index + 1} 预览`;
      caption.textContent = entry?.caption || `${galleryLabel} ${index + 1}`;
      figure.appendChild(img);
      figure.appendChild(caption);
      gallery.appendChild(figure);
    }
  }

  return layoutText;
}

function buildLayoutPreview(payload) {
  const templateLine =
    payload.template_label || payload.template_id || DEFAULT_STAGE1.template_id;
  const logoLine = payload.brand_logo
    ? `已上传品牌 Logo（${payload.brand_name}）`
    : payload.brand_name || '品牌 Logo 待上传';
  const hasScenarioAsset = Boolean(payload.scenario_asset || payload.scenario_key);
  const scenarioLine = payload.scenario_mode === 'prompt'
    ? `AI 生成（描述：${payload.scenario_prompt || payload.scenario_image || '待补充'}）`
    : hasScenarioAsset
    ? `已上传应用场景图（描述：${payload.scenario_image || '待补充'}）`
    : payload.scenario_image || '应用场景描述待补充';
  const hasProductAsset = Boolean(payload.product_asset || payload.product_key);
  const productLine = payload.product_mode === 'prompt'
    ? `AI 生成（${payload.product_prompt || payload.product_name || '描述待补充'}）`
    : hasProductAsset
    ? `已上传 45° 渲染图（${payload.product_name || '主产品'}）`
    : payload.product_name || '主产品名称待补充';
  const galleryLabel = payload.gallery_label || MATERIAL_DEFAULT_LABELS.gallery;
  const galleryLimit = payload.gallery_limit || 4;

  const featuresPreview = (payload.features.length ? payload.features : DEFAULT_STAGE1.features)
    .map((feature, index) => `    - 功能点${index + 1}: ${feature}`)
    .join('\n');

  const galleryEntries = Array.isArray(payload.gallery_entries)
    ? payload.gallery_entries.filter((entry) =>
        entry.mode === 'prompt'
          ? Boolean(entry.prompt)
          : Boolean(entry.asset || entry.key)
      )
    : [];
  const gallerySummary = galleryEntries.length
    ? galleryEntries
        .map((entry, index) =>
          entry.mode === 'prompt'
            ? `    · ${galleryLabel}${index + 1}：AI 生成（${entry.prompt || '描述待补充'}）`
            : `    · ${galleryLabel}${index + 1}：${entry.caption || '系列说明待补充'}`
        )
        .join('\n')
    : `    · ${galleryLabel}待准备（可上传或 AI 生成 ${galleryLimit} 项素材，并附文字说明）。`;

  return `模板锁版\n  · 当前模板：${templateLine}\n\n顶部横条\n  · 品牌 Logo（左上）：${logoLine}\n  · 品牌代理名 / 分销名（右上）：${
    payload.agent_name || '代理名待填写'
  }\n\n左侧区域（约 40% 宽）\n  · 应用场景图：${scenarioLine}\n\n右侧区域（视觉中心）\n  · 主产品 45° 渲染图：${productLine}\n  · 功能点标注：\n${featuresPreview}\n\n中部标题（大号粗体红字）\n  · ${payload.title || '标题文案待补充'}\n\n底部区域（三视图或系列款式）\n${gallerySummary}\n\n角落副标题 / 标语（大号粗体红字）\n  · ${payload.subtitle || '副标题待补充'}\n\n主色建议：黑（功能）、红（标题 / 副标题）、灰 / 银（金属质感）\n背景：浅灰或白色，保持留白与对齐。`;
}

function serialiseStage1Data(payload, state, layoutPreview, previewBuilt) {
  return {
    brand_name: payload.brand_name,
    agent_name: payload.agent_name,
    scenario_image: payload.scenario_image,
    product_name: payload.product_name,
    features: payload.features,
    title: payload.title,
    subtitle: payload.subtitle,
    series_description: payload.series_description,
    scenario_mode: state.scenarioMode || 'upload',
    product_mode: state.productMode || 'upload',
    product_prompt: payload.product_prompt,
    scenario_prompt: payload.scenario_prompt,
    brand_logo: serialiseAssetForStorage(state.brandLogo),
    scenario_asset: serialiseAssetForStorage(state.scenario),
    product_asset: serialiseAssetForStorage(state.product),
    gallery_entries: state.galleryEntries.map((entry) => ({
      id: entry.id,
      caption: entry.caption,
      asset: serialiseAssetForStorage(entry.asset),
      mode: entry.mode || 'upload',
      prompt: entry.prompt || null,
    })),
    template_id: state.templateId || DEFAULT_STAGE1.template_id,
    template_label: state.templateLabel || '',
    gallery_limit: state.galleryLimit || 4,
    gallery_label: state.galleryLabel || MATERIAL_DEFAULT_LABELS.gallery,
    gallery_allows_prompt: state.galleryAllowsPrompt !== false,
    gallery_allows_upload: state.galleryAllowsUpload !== false,
    layout_preview: layoutPreview,
    preview_built: previewBuilt,
  };
}

function saveStage1Data(data, options = {}) {
  const { preserveStage2 = false } = options;
  try {
    sessionStorage.setItem(STORAGE_KEYS.stage1, JSON.stringify(data));
  } catch (error) {
    if (isQuotaError(error)) {
      console.warn('sessionStorage 容量不足，正在尝试覆盖旧的环节 1 数据。', error);
      try {
        sessionStorage.removeItem(STORAGE_KEYS.stage1);
        sessionStorage.setItem(STORAGE_KEYS.stage1, JSON.stringify(data));
      } catch (innerError) {
        console.error('无法保存环节 1 数据，已放弃持久化。', innerError);
      }
    } else {
      console.error('保存环节 1 数据失败。', error);
    }
  }
  if (!preserveStage2) {
    const stage2Raw = sessionStorage.getItem(STORAGE_KEYS.stage2);
    if (stage2Raw) {
      try {
        const stage2Meta = JSON.parse(stage2Raw);
        const key = stage2Meta?.poster_image?.storage_key;
        if (key) {
          void assetStore.delete(key);
        }
      } catch (error) {
        console.warn('清理环节 2 缓存时解析失败。', error);
      }
    }
    sessionStorage.removeItem(STORAGE_KEYS.stage2);
  }
}

function loadStage1Data() {
  const raw = sessionStorage.getItem(STORAGE_KEYS.stage1);
  if (!raw) return null;
  try {
    return JSON.parse(raw);
  } catch (error) {
    console.error('Unable to parse stage1 data', error);
    return null;
  }
}
function loadPromptPresets() {
  if (!promptPresetPromise) {
    promptPresetPromise = fetch(assetUrl(PROMPT_PRESETS_PATH))
      .then((response) => {
        if (!response.ok) {
          throw new Error('无法加载提示词预设');
        }
        return response.json();
      })
      .catch((error) => {
        promptPresetPromise = null;
        throw error;
      });
  }
  return promptPresetPromise.then((data) => ({
    presets: data?.presets || {},
    defaultAssignments: data?.defaultAssignments || {},
  }));
}

const PROMPT_SLOT_LABELS = {
  scenario: '场景背景',
  product: '核心产品',
  gallery: '底部系列小图',
};

const PROMPT_SLOT_LABELS_EN = {
  scenario: 'Scenario Background',
  product: 'Hero Product',
  gallery: 'Gallery Thumbnails',
};

function createPromptState(stage1Data, presets) {
  const state = {
    slots: {},
    seed: parseSeed(stage1Data?.prompt_seed),
    lockSeed: Boolean(stage1Data?.prompt_lock_seed),
    variants: clampVariants(Number(stage1Data?.prompt_variants) || DEFAULT_PROMPT_VARIANTS),
  };
  const savedSlots = stage1Data?.prompt_settings || {};
  const presetMap = presets.presets || {};
  const defaults = presets.defaultAssignments || {};
  PROMPT_SLOTS.forEach((slot) => {
    const saved = savedSlots?.[slot] || {};
    const fallbackId = defaults?.[slot] || Object.keys(presetMap)[0] || null;
    const presetId = saved.preset || fallbackId;
    const preset = (presetMap && presetId ? presetMap[presetId] : null) || {};
    state.slots[slot] = {
      preset: presetId,
      positive: saved.positive ?? preset.positive ?? '',
      negative: saved.negative ?? preset.negative ?? '',
      aspect: saved.aspect ?? preset.aspect ?? '',
    };
  });
  return state;
}

function clonePromptState(state) {
  return JSON.parse(JSON.stringify(state || {}));
}

function clampVariants(value) {
  const num = Number.isFinite(value) ? value : Number(value);
  if (!Number.isFinite(num)) return DEFAULT_PROMPT_VARIANTS;
  return Math.min(Math.max(Math.round(num), 1), 3);
}

function parseSeed(raw) {
  if (raw === '' || raw === null || raw === undefined) return null;
  const num = Number(raw);
  if (!Number.isFinite(num) || num < 0) return null;
  return Math.floor(num);
}

function serialisePromptState(state) {
  const payload = {};
  PROMPT_SLOTS.forEach((slot) => {
    const entry = state.slots?.[slot];
    if (!entry) return;
    payload[slot] = {
      preset: entry.preset || null,
      positive: entry.positive || '',
      negative: entry.negative || '',
      aspect: entry.aspect || '',
    };
  });
  return payload;
}

function buildPromptPreviewText(state) {
  const lines = [];
  PROMPT_SLOTS.forEach((slot) => {
    const entry = state.slots?.[slot];
    if (!entry) return;
    lines.push(`【${PROMPT_SLOT_LABELS[slot] || slot}】`);
    if (entry.positive) {
      lines.push(`正向：${entry.positive}`);
    }
    if (entry.negative) {
      lines.push(`负向：${entry.negative}`);
    }
    if (entry.aspect) {
      lines.push(`画幅：${entry.aspect}`);
    }
    lines.push('');
  });
  return lines.join('\n').trim();
}

function buildTemplateDefaultPrompt(stage1Data, templateSpec, presets) {
  if (!templateSpec) return '';

  const lines = [];
  const templateName = templateSpec.name || templateSpec.id || 'Poster Template';
  const version = templateSpec.version ? ` v${templateSpec.version}` : '';
  lines.push(`${templateName}${version}`.trim());

  const width = templateSpec.size?.width;
  const height = templateSpec.size?.height;
  if (width && height) {
    lines.push(`Canvas: ${width} × ${height} px`);
  }

  if (stage1Data?.brand_name) {
    lines.push(`Brand: ${stage1Data.brand_name}`);
  }
  if (stage1Data?.agent_name) {
    lines.push(`Distributor: ${stage1Data.agent_name}`);
  }
  if (stage1Data?.product_name) {
    lines.push(`Product: ${stage1Data.product_name}`);
  }
  if (stage1Data?.title) {
    lines.push(`Headline: ${stage1Data.title}`);
  }
  if (stage1Data?.subtitle) {
    lines.push(`Tagline: ${stage1Data.subtitle}`);
  }
  if (stage1Data?.series_description) {
    lines.push(`Series copy: ${stage1Data.series_description}`);
  }

  const features = Array.isArray(stage1Data?.features)
    ? stage1Data.features.filter(Boolean)
    : [];
  if (features.length) {
    lines.push('Feature highlights:');
    features.forEach((feature, index) => {
      lines.push(`- Feature ${index + 1}: ${feature}`);
    });
  }

  const slotMap = templateSpec.slots || {};
  const presetMap = presets?.presets || {};
  const defaults = presets?.defaultAssignments || {};

  const promptSections = [];
  PROMPT_SLOTS.forEach((slot) => {
    const slotSpec = slotMap[slot];
    if (!slotSpec) return;
    const label = PROMPT_SLOT_LABELS_EN[slot] || slot;
    const guidance = slotSpec.guidance || {};
    const presetId = guidance.preset || defaults[slot] || null;
    const preset = presetId ? presetMap[presetId] || null : null;
    const section = [];
    section.push(`- ${label}: ${presetId || 'N/A'}`);
    if (preset?.positive) {
      section.push(`  • Positive: ${preset.positive}`);
    }
    if (preset?.negative) {
      section.push(`  • Negative: ${preset.negative}`);
    }
    if (preset?.aspect || guidance.aspect) {
      section.push(`  • Aspect: ${preset?.aspect || guidance.aspect}`);
    }
    if (guidance.mode) {
      section.push(`  • Mode: ${guidance.mode}`);
    }
    promptSections.push(section.join('\n'));
  });

  if (promptSections.length) {
    lines.push('');
    lines.push('Template prompt presets:');
    lines.push(promptSections.join('\n'));
  }

  return lines.join('\n').trim();
}

function buildPromptRequest(state) {
  const prompts = {};
  PROMPT_SLOTS.forEach((slot) => {
    const entry = state.slots?.[slot];
    if (!entry) return;
    prompts[slot] = {
      preset: entry.preset || null,
      positive: entry.positive?.trim() || null,
      negative: entry.negative?.trim() || null,
      aspect: entry.aspect || null,
    };
  });
  const variants = clampVariants(state.variants || DEFAULT_PROMPT_VARIANTS);
  const seed = state.lockSeed ? parseSeed(state.seed) : null;
  return { prompts, variants, seed, lockSeed: Boolean(state.lockSeed) };
}

function applyPromptStateToInspector(state, elements, presets) {
  if (!elements) return;
  const presetMap = presets?.presets || {};
  PROMPT_SLOTS.forEach((slot) => {
    const select = elements.selects?.[slot];
    const positive = elements.positives?.[slot];
    const negative = elements.negatives?.[slot];
    const aspectLabel = elements.aspects?.[slot];
    const entry = state.slots?.[slot];
    if (select) {
      select.value = entry?.preset || '';
    }
    if (positive) {
      positive.value = entry?.positive || '';
    }
    if (negative) {
      negative.value = entry?.negative || '';
    }
    if (aspectLabel) {
      const preset = entry?.preset ? presetMap[entry.preset] : null;
      const aspect = entry?.aspect || preset?.aspect || '';
      aspectLabel.textContent = aspect ? `推荐画幅：${aspect}` : '未设置画幅约束';
    }
  });
  if (elements.seedInput) {
    elements.seedInput.value = state.seed ?? '';
    elements.seedInput.disabled = !state.lockSeed;
  }
  if (elements.lockSeedCheckbox) {
    elements.lockSeedCheckbox.checked = Boolean(state.lockSeed);
  }
  if (elements.variantsInput) {
    elements.variantsInput.value = clampVariants(state.variants || DEFAULT_PROMPT_VARIANTS);
  }
}

function populatePresetSelect(select, presets, slot) {
  if (!select) return;
  select.innerHTML = '';
  const presetMap = presets?.presets || {};
  const entries = Object.entries(presetMap);
  if (!entries.length) {
    select.disabled = true;
    const option = document.createElement('option');
    option.value = '';
    option.textContent = '暂无预设';
    select.appendChild(option);
    return;
  }
  entries.forEach(([id, config]) => {
    const option = document.createElement('option');
    option.value = id;
    option.textContent = config?.label || `${slot}：${id}`;
    select.appendChild(option);
  });
}

function persistPromptState(stage1Data, state) {
  stage1Data.prompt_settings = serialisePromptState(state);
  stage1Data.prompt_seed = parseSeed(state.seed);
  stage1Data.prompt_lock_seed = Boolean(state.lockSeed);
  stage1Data.prompt_variants = clampVariants(state.variants || DEFAULT_PROMPT_VARIANTS);
  saveStage1Data(stage1Data, { preserveStage2: true });
}

async function setupPromptInspector(
  stage1Data,
  { promptTextarea, statusElement, onStateChange, onABTest } = {}
) {
  const container = document.getElementById('prompt-inspector');
  if (!container) return null;

  let presets;
  try {
    presets = await loadPromptPresets();
  } catch (error) {
    console.error('加载提示词预设失败', error);
    if (statusElement) {
      setStatus(statusElement, '提示词预设加载失败，将使用空白提示词。', 'warning');
    }
    presets = { presets: {}, defaultAssignments: {} };
  }

  const selects = {};
  const positives = {};
  const negatives = {};
  const aspects = {};
  const resets = {};

  PROMPT_SLOTS.forEach((slot) => {
    selects[slot] = container.querySelector(`[data-preset-select="${slot}"]`);
    positives[slot] = container.querySelector(`[data-positive="${slot}"]`);
    negatives[slot] = container.querySelector(`[data-negative="${slot}"]`);
    aspects[slot] = container.querySelector(`[data-aspect="${slot}"]`);
    resets[slot] = container.querySelector(`[data-reset="${slot}"]`);
    populatePresetSelect(selects[slot], presets, slot);
  });

  const seedInput = container.querySelector('#prompt-seed');
  const lockSeedCheckbox = container.querySelector('#prompt-lock-seed');
  const variantsInput = container.querySelector('#prompt-variants');
  const previewButton = container.querySelector('#preview-prompts');
  const abButton = container.querySelector('#generate-ab');

  const elements = {
    selects,
    positives,
    negatives,
    aspects,
    seedInput,
    lockSeedCheckbox,
    variantsInput,
  };

  const state = createPromptState(stage1Data, presets);
  applyPromptStateToInspector(state, elements, presets);

  const emitStateChange = () => {
    if (typeof onStateChange === 'function') {
      onStateChange(clonePromptState(state), presets);
    }
  };

  const persist = () => {
    persistPromptState(stage1Data, state);
    emitStateChange();
  };

  emitStateChange();

  const applyPreset = (slot, presetId) => {
    const preset = presets.presets?.[presetId] || {};
    const entry = state.slots[slot];
    entry.preset = presetId || null;
    if (preset.positive) {
      entry.positive = preset.positive;
    }
    if (preset.negative !== undefined) {
      entry.negative = preset.negative || '';
    }
    if (preset.aspect) {
      entry.aspect = preset.aspect;
    }
    applyPromptStateToInspector(state, elements, presets);
    persist();
  };

  PROMPT_SLOTS.forEach((slot) => {
    const select = selects[slot];
    const positive = positives[slot];
    const negative = negatives[slot];
    const reset = resets[slot];

    if (select) {
      select.addEventListener('change', (event) => {
        applyPreset(slot, event.target.value || null);
      });
    }

    if (positive) {
      positive.addEventListener('input', (event) => {
        state.slots[slot].positive = event.target.value;
        persist();
      });
    }

    if (negative) {
      negative.addEventListener('input', (event) => {
        state.slots[slot].negative = event.target.value;
        persist();
      });
    }

    if (reset) {
      reset.addEventListener('click', () => {
        const presetId = state.slots[slot].preset;
        if (presetId) {
          applyPreset(slot, presetId);
        } else {
          state.slots[slot].positive = '';
          state.slots[slot].negative = '';
          state.slots[slot].aspect = '';
          applyPromptStateToInspector(state, elements, presets);
          persist();
        }
      });
    }
  });

  if (lockSeedCheckbox) {
    lockSeedCheckbox.addEventListener('change', () => {
      state.lockSeed = lockSeedCheckbox.checked;
      if (!state.lockSeed) {
        state.seed = null;
      }
      applyPromptStateToInspector(state, elements, presets);
      persist();
    });
  }

  if (seedInput) {
    seedInput.addEventListener('input', (event) => {
      state.seed = parseSeed(event.target.value);
      persist();
    });
  }

  if (variantsInput) {
    variantsInput.addEventListener('change', (event) => {
      state.variants = clampVariants(Number(event.target.value) || DEFAULT_PROMPT_VARIANTS);
      applyPromptStateToInspector(state, elements, presets);
      persist();
    });
  }

  if (previewButton && promptTextarea) {
    previewButton.addEventListener('click', () => {
      promptTextarea.value = buildPromptPreviewText(state);
      setStatus(statusElement, '已根据提示词 Inspector 更新预览。', 'info');
    });
  }

  const api = {
    getState: () => clonePromptState(state),
    buildRequest: () => buildPromptRequest(state),
    setVariants(value) {
      state.variants = clampVariants(value);
      applyPromptStateToInspector(state, elements, presets);
      persist();
    },
    setSeed(value, lock) {
      if (typeof lock === 'boolean') {
        state.lockSeed = lock;
      }
      state.seed = parseSeed(value);
      applyPromptStateToInspector(state, elements, presets);
      persist();
    },
    refresh() {
      applyPromptStateToInspector(state, elements, presets);
    },
    presets,
    applyBackend(bundle) {
      if (!bundle) return;
      PROMPT_SLOTS.forEach((slot) => {
        const incoming = bundle?.[slot];
        if (!incoming) return;
        const entry = state.slots[slot];
        if (!entry) return;
        if (incoming.preset !== undefined) {
          entry.preset = incoming.preset || null;
        }
        if (incoming.positive !== undefined) {
          entry.positive = incoming.positive || '';
        }
        if (incoming.negative !== undefined) {
          entry.negative = incoming.negative || '';
        }
        if (incoming.aspect !== undefined) {
          entry.aspect = incoming.aspect || '';
        }
      });
      applyPromptStateToInspector(state, elements, presets);
      persist();
    },
  };

  if (abButton) {
    abButton.addEventListener('click', () => {
      api.setVariants(Math.max(2, state.variants || 2));
      if (typeof onABTest === 'function') {
        onABTest();
      }
    });
  }

  return api;
}

function initStage2() {
  void (async () => {
    const statusElement = document.getElementById('stage2-status');
    const layoutStructure = document.getElementById('layout-structure-text');
    const posterOutput = document.getElementById('poster-output');
    const aiPreview = document.getElementById('ai-preview');
    const aiSpinner = document.getElementById('ai-spinner');
    const aiPreviewMessage = document.getElementById('ai-preview-message');
    const posterVisual = document.getElementById('poster-visual');
    const posterTemplateImage = document.getElementById('poster-template-image');
    const posterTemplatePlaceholder = document.getElementById('poster-template-placeholder');
    const posterTemplateLink = document.getElementById('poster-template-link');
    const posterGeneratedImage = document.querySelector('[data-role="vertex-poster-img"]');
    const posterGeneratedPlaceholder = document.querySelector('[data-role="vertex-poster-placeholder"]');
    const promptGroup = document.getElementById('prompt-group');
    const promptDefaultGroup = document.getElementById('prompt-default-group');
    const promptBundleGroup = document.getElementById('prompt-bundle-group');
    const emailGroup = document.getElementById('email-group');
    const promptTextarea = document.getElementById('openai-request-prompt');
    const defaultPromptTextarea = document.getElementById('template-default-prompt');
    const promptBundlePre = document.getElementById('prompt-bundle-json');
    const emailTextarea = document.getElementById('generated-email');
    const generateButton = document.getElementById('generate-poster');
    const regenerateButton = document.getElementById('regenerate-poster');
    const nextButton = document.getElementById('to-stage3');
    const overviewList = document.getElementById('stage1-overview');
    const templateSelect = document.getElementById('template-select');
    const templateCanvas = document.getElementById('template-preview-canvas');
    const templateDescription = document.getElementById('template-description');
    const apiBaseInput = document.getElementById('api-base');
    const posterLayout = document.getElementById('posterB-layout');
    const exportPosterButton = document.getElementById('export-poster-b');

    if (!generateButton || !nextButton) {
      return;
    }

    const stage1Data = loadStage1Data();
    if (!stage1Data || !stage1Data.preview_built) {
      setStatus(statusElement, '请先完成环节 1 的素材输入与版式预览。', 'warning');
      generateButton.disabled = true;
      if (regenerateButton) {
        regenerateButton.disabled = true;
      }
      return;
    }

    await hydrateStage1DataAssets(stage1Data);

<<<<<<< HEAD
    lastStage1Data = stage1Data ? structuredClone(stage1Data) : null;
=======
    try {
      lastStage1Data = stage1Data ? structuredClone(stage1Data) : null;
    } catch (error) {
      try {
        lastStage1Data = stage1Data ? JSON.parse(JSON.stringify(stage1Data)) : null;
      } catch {
        lastStage1Data = stage1Data || null;
      }
      console.warn('[initStage2] unable to deep copy stage1Data, using fallback reference', error);
    }

>>>>>>> dc48d04b
    if (posterLayout) {
      posterLayoutRoot = posterLayout;
    }
    refreshPosterLayoutPreview();

    if (exportPosterButton && posterLayout) {
      exportPosterButton.addEventListener('click', async () => {
        try {
          exportPosterButton.disabled = true;
          const html2canvas = await loadHtml2Canvas();
          if (!posterLayoutRoot || !html2canvas) return;
          const canvas = await html2canvas(posterLayoutRoot, {
            backgroundColor: '#ffffff',
            scale: 2,
          });
          const dataUrl = canvas.toDataURL('image/png');
          const link = document.createElement('a');
          link.download = 'poster-b.png';
          link.href = dataUrl;
          link.click();
        } catch (error) {
          console.error('导出预览失败', error);
          alert('导出预览失败，请稍后重试。');
        } finally {
          exportPosterButton.disabled = false;
        }
      });
    }

    let promptManager = null;
    let currentTemplateAssets = null;
    let latestPromptState = null;
    let promptPresets = null;
    let activeTemplatePoster = null;

    const templatePlaceholderDefault =
      posterTemplatePlaceholder?.textContent?.trim() || '后台尚未上传模板海报。';
    const generatedPlaceholderDefault =
      posterGeneratedPlaceholder?.textContent?.trim() || '生成结果将在此展示。';

    const templateState = {
      loaded: false,
      poster: null,
      variantA: null,
      variantB: null,
    };

    const normalisePosterRecord = (poster) => {
      if (!poster) return null;
      const source = getPosterImageSource(poster);
      if (!source) return null;
      const filename =
        typeof poster.filename === 'string' && poster.filename.trim()
          ? poster.filename.trim()
          : `${stage1Data.template_id || 'template'}-poster-a`;
      const mediaType =
        typeof poster.media_type === 'string' && poster.media_type
          ? poster.media_type
          : inferImageMediaType(source) || 'image/png';
      const width = typeof poster.width === 'number' ? poster.width : null;
      const height = typeof poster.height === 'number' ? poster.height : null;
      const normalizedUrl = HTTP_URL_RX.test(source) ? source : null;
      const normalizedDataUrl = source.startsWith('data:') ? source : null;
      return {
        filename,
        media_type: mediaType,
        width,
        height,
        key: typeof poster.key === 'string' ? poster.key : null,
        url: normalizedUrl,
        data_url:
          normalizedDataUrl ||
          (typeof poster.data_url === 'string' ? poster.data_url : null),
      };
    };

    const computeTemplatePoster = () => {
      const uploadedPoster = normalisePosterRecord(templateState.poster);
      if (uploadedPoster) {
        return uploadedPoster;
      }

      const templateImage = currentTemplateAssets?.image || null;
      const entryPreview = currentTemplateAssets?.entry?.preview || null;
      const fallbackSrc =
        templateImage?.currentSrc ||
        templateImage?.src ||
        (entryPreview
          ? App.utils.assetUrl?.(`templates/${entryPreview}`) ||
            `templates/${entryPreview}`
          : null);

      if (!fallbackSrc) {
        return null;
      }

      const width =
        typeof templateImage?.naturalWidth === 'number' && templateImage.naturalWidth > 0
          ? templateImage.naturalWidth
          : typeof templateImage?.width === 'number'
          ? templateImage.width
          : null;
      const height =
        typeof templateImage?.naturalHeight === 'number' && templateImage.naturalHeight > 0
          ? templateImage.naturalHeight
          : typeof templateImage?.height === 'number'
          ? templateImage.height
          : null;

      return {
        filename: `${stage1Data.template_id || 'template'}-poster-a`,
        media_type: inferImageMediaType(fallbackSrc) || 'image/png',
        width,
        height,
        url: fallbackSrc,
        data_url: null,
      };
    };

    const updateTemplatePosterDisplay = (message) => {
      const poster = computeTemplatePoster();
      activeTemplatePoster = poster ? { ...poster } : null;
      const displayMessage = message || templatePlaceholderDefault;
      if (
        poster &&
        posterTemplateImage &&
        assignPosterImage(
          posterTemplateImage,
          poster,
          `${stage1Data.product_name || '模板'} 默认模板海报`
        )
      ) {
        posterTemplateImage.classList.remove('hidden');
        if (posterTemplatePlaceholder) {
          posterTemplatePlaceholder.textContent = templatePlaceholderDefault;
          posterTemplatePlaceholder.classList.add('hidden');
        }
      } else {
        if (posterTemplateImage) {
          posterTemplateImage.classList.add('hidden');
          posterTemplateImage.removeAttribute('src');
        }
        if (posterTemplatePlaceholder) {
          posterTemplatePlaceholder.textContent = displayMessage;
          posterTemplatePlaceholder.classList.remove('hidden');
        }
      }
      if (posterTemplateLink) {
        const linkSrc = poster ? getPosterImageSource(poster) : null;
        if (linkSrc) {
          posterTemplateLink.href = linkSrc;
          posterTemplateLink.classList.remove('hidden');
        } else {
          posterTemplateLink.classList.add('hidden');
          posterTemplateLink.removeAttribute('href');
        }
      }
    };

    const loadTemplatePosters = async ({ silent = false, force = false } = {}) => {
      if (!force && templateState.loaded) {
        return Boolean(templateState.poster);
      }

      const candidates = getApiCandidates();
      if (!candidates.length) {
        templateState.loaded = false;
        templateState.poster = null;
        templateState.variantA = null;
        templateState.variantB = null;
        updateTemplatePosterDisplay('请先填写后端 API 地址以加载模板海报。');
        if (!silent) {
          setStatus(statusElement, '请先填写后端 API 地址以加载模板海报。', 'info');
        }
        return false;
      }

      try {
        await warmUp(candidates);
      } catch (error) {
        console.warn('模板海报 warm up 失败', error);
      }

      for (const base of candidates) {
        const url = joinBasePath(base, '/api/template-posters');
        if (!url) continue;
        try {
          const response = await fetch(url, {
            method: 'GET',
            headers: { Accept: 'application/json' },
            mode: 'cors',
            cache: 'no-store',
            credentials: 'omit',
          });
          if (!response.ok) {
            continue;
          }
          const payload = await response.json().catch(() => ({ posters: [] }));
          const posters = Array.isArray(payload?.posters) ? payload.posters : [];
          const variantA = posters.find((item) => item?.slot === 'variant_a')?.poster || null;
          const variantB = posters.find((item) => item?.slot === 'variant_b')?.poster || null;
          templateState.poster = variantA;
          templateState.variantA = variantA;
          templateState.variantB = variantB;
          templateState.loaded = true;
          updateTemplatePosterDisplay();
          if (!silent) {
            setStatus(statusElement, '模板海报已同步。', 'success');
          }
          return Boolean(variantA);
        } catch (error) {
          console.warn('加载模板海报失败', base, error);
        }
      }

      if (!templateState.poster) {
        updateTemplatePosterDisplay('无法加载模板海报，请稍后重试。');
      }
      if (!silent) {
        setStatus(statusElement, '模板海报加载失败，请稍后重试。', 'warning');
      }
      templateState.loaded = false;
      templateState.variantA = null;
      templateState.variantB = null;
      return false;
    };

    void loadTemplatePosters({ silent: true, force: true });

    const updatePromptPanels = (options = {}) => {
      const spec = options.spec || currentTemplateAssets?.spec || null;
      const presetsSource =
        options.presets || promptPresets || promptManager?.presets || { presets: {}, defaultAssignments: {} };

      if (defaultPromptTextarea && promptDefaultGroup) {
        const englishPrompt = buildTemplateDefaultPrompt(stage1Data, spec, presetsSource);
        if (englishPrompt) {
          defaultPromptTextarea.value = englishPrompt;
          promptDefaultGroup.classList.remove('hidden');
        } else {
          defaultPromptTextarea.value = '';
          promptDefaultGroup.classList.add('hidden');
        }
      }

      if (promptBundlePre && promptBundleGroup) {
        let bundleData = options.bundle || null;
        if (!bundleData) {
          const requestPrompts = promptManager?.buildRequest?.()?.prompts || null;
          if (requestPrompts && Object.keys(requestPrompts).length) {
            bundleData = requestPrompts;
          } else if (latestPromptState?.slots) {
            bundleData = serialisePromptState(latestPromptState);
          }
        }

        let bundleText = '';
        if (bundleData) {
          if (typeof bundleData === 'string') {
            bundleText = bundleData;
          } else if (typeof bundleData === 'object') {
            const keys = Object.keys(bundleData);
            if (keys.length) {
              bundleText = JSON.stringify(bundleData, null, 2);
            }
          }
        }

        if (bundleText) {
          promptBundlePre.value = bundleText;
          promptBundleGroup.classList.remove('hidden');
        } else {
          promptBundlePre.value = '';
          promptBundleGroup.classList.add('hidden');
        }
      }
    };
    const runGeneration = (extra = {}) => {
      const currentRequest = promptManager?.buildRequest?.();
      if (currentRequest?.prompts) {
        updatePromptPanels({ bundle: currentRequest.prompts });
      } else {
        updatePromptPanels();
      }

      const execute = async () => {
        await loadTemplatePosters({ silent: true, force: true });
        updateTemplatePosterDisplay();
        const fallbackPoster = activeTemplatePoster
          ? { ...activeTemplatePoster }
          : null;
        return triggerGeneration({
          stage1Data,
          statusElement,
          layoutStructure,
          posterOutput,
          aiPreview,
          aiSpinner,
          aiPreviewMessage,
          posterVisual,
          generatedImage: posterGeneratedImage,
          templatePoster: fallbackPoster,
          generatedPlaceholder: posterGeneratedPlaceholder,
          generatedPlaceholderDefault,
          promptGroup,
          promptBundleGroup,
          promptBundlePre,
          emailGroup,
          promptTextarea,
          emailTextarea,
          generateButton,
          regenerateButton,
          nextButton,
          promptManager,
          updatePromptPanels,
          forceVariants: extra.forceVariants ?? 1,
          ...extra,
        });
      };

      return execute().catch((error) => console.error(error));
    };

    const needsTemplatePersist = !('template_id' in stage1Data);
    stage1Data.template_id = stage1Data.template_id || DEFAULT_STAGE1.template_id;
    if (needsTemplatePersist) {
      stage1Data.layout_preview = buildLayoutPreview(stage1Data);
      if (layoutStructure) {
        layoutStructure.textContent = stage1Data.layout_preview;
      }
      saveStage1Data(stage1Data);
    }
    let currentTemplateId = stage1Data.template_id;

    if (layoutStructure && stage1Data.layout_preview) {
      layoutStructure.textContent = stage1Data.layout_preview;
    }

    let templateRegistry = [];

    const handleABTest = () => {
      if (!posterGenerationState.posterUrl) {
        alert('请先点击“生成海报与文案”，成功生成一版海报后，再进行 A/B 对比。');
        return;
      }

      const templateImgEl = document.querySelector("[data-role='template-preview-image']") || null;
      const baseline = templateImgEl
        ? {
            url: templateImgEl.src,
            width:
              typeof templateImgEl.naturalWidth === 'number' && templateImgEl.naturalWidth > 0
                ? templateImgEl.naturalWidth
                : templateImgEl.width || 0,
            height:
              typeof templateImgEl.naturalHeight === 'number' && templateImgEl.naturalHeight > 0
                ? templateImgEl.naturalHeight
                : templateImgEl.height || 0,
          }
        : activeTemplatePoster
        ? {
            url: getPosterImageSource(activeTemplatePoster),
            width: activeTemplatePoster.width || 0,
            height: activeTemplatePoster.height || 0,
          }
        : null;

      const generated = {
        url: posterGenerationState.posterUrl,
        width: posterGenerationState.rawResult?.poster_image?.width || 0,
        height: posterGenerationState.rawResult?.poster_image?.height || 0,
      };

      openABModal?.(baseline, generated) ||
        alert('已准备好最新生成结果，可在右侧预览卡片查看。');
    };

    promptManager = await setupPromptInspector(stage1Data, {
      promptTextarea,
      statusElement,
      onABTest: handleABTest,
      onStateChange: (stateSnapshot, presets) => {
        latestPromptState = stateSnapshot || latestPromptState;
        if (presets) {
          promptPresets = presets;
        }
        updatePromptPanels();
      },
    });

    if (promptManager) {
      promptPresets = promptManager.presets || promptPresets;
      latestPromptState = promptManager.getState?.() || latestPromptState;
      updatePromptPanels();
    }

    const updateSummary = () => {
      const templateId = stage1Data.template_id || DEFAULT_STAGE1.template_id;
      const entry = templateRegistry.find((item) => item.id === templateId);
      const label = entry?.name || stage1Data.template_label || null;
      populateStage1Summary(stage1Data, overviewList, label);
    };

    updateSummary();

    async function refreshTemplatePreview(templateId) {
      if (!templateCanvas) return;
      try {
        const assets = await App.utils.ensureTemplateAssets(templateId);
        currentTemplateAssets = assets;
        if (templateDescription) {
          templateDescription.textContent = assets.entry?.description || '';
        }
        const previewAssets = await prepareTemplatePreviewAssets(stage1Data);
        drawTemplatePreview(templateCanvas, assets, stage1Data, previewAssets);
        updatePromptPanels({ spec: assets.spec });
        updateTemplatePosterDisplay();
      } catch (error) {
        console.error(error);
        currentTemplateAssets = null;
        updatePromptPanels();
        if (templateDescription) {
          templateDescription.textContent = '';
        }
        const ctx = templateCanvas?.getContext?.('2d');
        if (ctx && templateCanvas) {
          ctx.clearRect(0, 0, templateCanvas.width, templateCanvas.height);
          ctx.fillStyle = '#f4f5f7';
          ctx.fillRect(0, 0, templateCanvas.width, templateCanvas.height);
          ctx.fillStyle = '#6b7280';
          ctx.font = '16px "Noto Sans SC", "Microsoft YaHei", sans-serif';
          ctx.fillText('模板预览加载失败', 40, 40);
        }
        updateTemplatePosterDisplay('模板预览加载失败');
      }
    }

    if (templateSelect && templateCanvas) {
      try {
        templateRegistry = await App.utils.loadTemplateRegistry();
        templateSelect.innerHTML = '';
        templateRegistry.forEach((entry) => {
          const option = document.createElement('option');
          option.value = entry.id;
          option.textContent = entry.name;
          templateSelect.appendChild(option);
        });
        const activeEntry = templateRegistry.find((entry) => entry.id === currentTemplateId);
        if (!activeEntry && templateRegistry[0]) {
          const fallbackEntry = templateRegistry[0];
          currentTemplateId = fallbackEntry.id;
          stage1Data.template_id = fallbackEntry.id;
          stage1Data.template_label = fallbackEntry.name || '';
          stage1Data.layout_preview = buildLayoutPreview(stage1Data);
          if (layoutStructure) {
            layoutStructure.textContent = stage1Data.layout_preview;
          }
          saveStage1Data(stage1Data);
        } else if (activeEntry) {
          const label = activeEntry.name || '';
          if (stage1Data.template_label !== label) {
            stage1Data.template_label = label;
            stage1Data.layout_preview = buildLayoutPreview(stage1Data);
            if (layoutStructure) {
              layoutStructure.textContent = stage1Data.layout_preview;
            }
            saveStage1Data(stage1Data, { preserveStage2: true });
          }
        }
        templateSelect.value = currentTemplateId;
        templateSelect.disabled = true;
        templateSelect.title = '模板已在环节 1 中选定，可返回修改';
        await refreshTemplatePreview(currentTemplateId);
        updateSummary();
      } catch (error) {
        console.error(error);
        setStatus(statusElement, '模板清单加载失败，请检查 templates/ 目录。', 'warning');
      }
    }

    if (templateSelect) {
      templateSelect.addEventListener('change', async (event) => {
        const value = event.target.value || DEFAULT_STAGE1.template_id;
        currentTemplateId = value;
        stage1Data.template_id = value;
        const entry = templateRegistry.find((item) => item.id === value);
        stage1Data.template_label = entry?.name || '';
        stage1Data.layout_preview = buildLayoutPreview(stage1Data);
        if (layoutStructure) {
          layoutStructure.textContent = stage1Data.layout_preview;
        }
        saveStage1Data(stage1Data, { preserveStage2: true });
        updateSummary();
        await refreshTemplatePreview(value);
        setStatus(statusElement, '模板已切换，请重新生成海报以应用新布局。', 'info');
      });
    }

    if (apiBaseInput) {
      apiBaseInput.addEventListener('change', () => {
        templateState.loaded = false;
        templateState.poster = null;
        updateTemplatePosterDisplay('正在重新加载模板海报…');
        void loadTemplatePosters({ silent: true, force: true });
      });
    }

    generateButton.addEventListener('click', () => {
      runGeneration();
    });

    if (regenerateButton) {
      regenerateButton.addEventListener('click', () => {
        runGeneration();
      });
    }

    nextButton.addEventListener('click', async () => {
      const stored = await loadStage2Result();
      if (!stored || !stored.poster_image) {
        setStatus(statusElement, '请先完成海报生成，再前往环节 3。', 'warning');
        return;
      }
      window.location.href = 'stage3.html';
    });
  })();
}
function populateStage1Summary(stage1Data, overviewList, templateName) {
  if (!overviewList) return;
  overviewList.innerHTML = '';

  const entries = [
    [
      '模板',
      templateName || stage1Data.template_id || DEFAULT_STAGE1.template_id,
    ],
    ['品牌 / 代理', `${stage1Data.brand_name} ｜ ${stage1Data.agent_name}`],
    ['主产品名称', stage1Data.product_name],
    [
      '功能点',
      (stage1Data.features || [])
        .map((feature, index) => `${index + 1}. ${feature}`)
        .join('\n'),
    ],
    ['标题', stage1Data.title],
    ['副标题', stage1Data.subtitle],
    [
      stage1Data.gallery_label || '底部产品',
      (() => {
        const galleryLimit = stage1Data.gallery_limit || 0;
        const galleryCount =
          stage1Data.gallery_entries?.filter((entry) =>
            entry.mode === 'prompt' ? Boolean(entry.prompt) : Boolean(entry.asset)
          ).length || 0;
        if (galleryLimit > 0) {
          return `${galleryCount} / ${galleryLimit} 项素材`;
        }
        return `${galleryCount} 项素材`;
      })(),
    ],
  ];

  entries.forEach(([term, description]) => {
    const dt = document.createElement('dt');
    dt.textContent = term;
    const dd = document.createElement('dd');
    dd.textContent = description;
    overviewList.appendChild(dt);
    overviewList.appendChild(dd);
  });
}

// ……前文保持不变

function toPromptString(value) {
  if (value == null) return '';
  if (typeof value === 'string') return value.trim();
  if (typeof value.text === 'string') return value.text.trim();
  if (typeof value.prompt === 'string') return value.prompt.trim();
  if (typeof value.positive === 'string') return value.positive.trim();
  if (typeof value.preset === 'string' && typeof value.aspect === 'string') {
    const preset = value.preset.trim();
    const aspect = value.aspect.trim();
    if (preset && aspect) return `${preset} (aspect ${aspect})`;
  }
  if (typeof value.preset === 'string') return value.preset.trim();
  try {
    return JSON.stringify(value);
  } catch (error) {
    console.warn('[toPromptString] fallback stringify failed', error);
    return String(value);
  }
}

function buildPromptBundleStrings(prompts = {}) {
  return {
    scenario: toPromptString(prompts.scenario),
    product: toPromptString(prompts.product),
    gallery: toPromptString(prompts.gallery),
  };
}

<<<<<<< HEAD
function renderPosterResult(result) {
  const poster = result?.poster || {};
  const galleryImages = poster.gallery_images || result?.gallery_images || [];
  const posterRoot = document.getElementById('poster-b-root');
  const posterImg =
    document.getElementById('poster-image') ||
    document.getElementById('vertex-poster-preview-img');
  const scenarioImg =
    document.querySelector('[data-role="poster-b-scenario"]') ||
    document.getElementById('scenario-image');
  const productImg =
    document.querySelector('[data-role="poster-b-product"]') ||
    document.getElementById('product-image');
  const posterPlaceholder = document.querySelector('[data-role="vertex-poster-placeholder"]');

  const brandName = poster.brand_name || lastStage1Data?.brand_name || '';
  const agentName = poster.agent_name || lastStage1Data?.agent_name || '';
  const title = poster.title || lastStage1Data?.title || '';
  const subtitle = poster.subtitle || lastStage1Data?.subtitle || '';

  const logoSrc =
    pickImageSrc(poster.brand_logo) ||
    (lastStage1Data && pickImageSrc(lastStage1Data.brand_logo));

  const logoEl = document.getElementById('poster-b-brand-logo');
  if (logoEl && logoSrc) {
    logoEl.src = logoSrc;
  }

  const brandNameEl = document.querySelector('#poster-b-root [data-bind="brand_name"]');
  const agentNameEl = document.querySelector('#poster-b-root [data-bind="agent_name"]');
  const titleEl = document.querySelector('#poster-b-root [data-bind="title"]');
  const subtitleEl = document.querySelector('#poster-b-root [data-bind="subtitle"]');

  if (brandNameEl) brandNameEl.textContent = brandName;
  if (agentNameEl) agentNameEl.textContent = agentName;
  if (titleEl) titleEl.textContent = title;
  if (subtitleEl) subtitleEl.textContent = subtitle;

  const scenarioSrc =
    pickImageSrc(poster.scenario_image) || pickImageSrc(result?.scenario_image);

  if (scenarioSrc && scenarioImg) {
    scenarioImg.src = scenarioSrc;
  }

  const productSrc =
    pickImageSrc(poster.product_image) || pickImageSrc(result?.product_image);

  if (productSrc && productImg) {
    productImg.src = productSrc;
  }

  const galleryEls = document.querySelectorAll('[data-role="poster-b-gallery"]');
  galleryEls.forEach((slot, index) => {
    const src = pickImageSrc(galleryImages[index]);
    if (src) {
      slot.src = src;
    }
  });

  const posterSrc =
    result?.poster_url || pickImageSrc(poster.poster_image) || pickImageSrc(result?.poster_image);

  if (posterSrc) {
    if (posterImg) {
      posterImg.src = posterSrc;
      if (posterImg.classList?.contains('hidden')) {
        posterImg.classList.remove('hidden');
      }
      if (posterImg.style) {
        posterImg.style.display = 'block';
      }
    }

    const hiddenUrlInput = document.getElementById('vertex-poster-url');
    if (hiddenUrlInput) {
      hiddenUrlInput.value = posterSrc;
    }

    try {
      sessionStorage.setItem('latestPosterUrl', posterSrc);
    } catch (e) {
      console.warn('failed to cache latestPosterUrl', e);
    }
  }

  const hasVisuals = Boolean(posterSrc || scenarioSrc || productSrc || galleryImages.length);
  if (posterRoot && hasVisuals) {
    posterRoot.classList.remove('hidden');
  }
  if (posterPlaceholder?.classList && hasVisuals) {
    posterPlaceholder.classList.add('hidden');
  }

  return posterSrc || null;
}

=======
>>>>>>> dc48d04b
function extractVertexPosterUrl(result) {
  if (!result) return null;

  if (typeof result.poster_url === 'string' && result.poster_url.length > 0) {
    return result.poster_url;
  }

  if (Array.isArray(result.results) && result.results.length > 0) {
    const candidate = result.results.find((entry) => entry && entry.url) || result.results[0];
    if (candidate && typeof candidate.url === 'string' && candidate.url.length > 0) {
      return candidate.url;
    }
  }

  if (Array.isArray(result.gallery_images) && result.gallery_images.length > 0) {
    const candidate =
      result.gallery_images.find((entry) => entry && entry.url) || result.gallery_images[0];
    if (candidate && typeof candidate.url === 'string' && candidate.url.length > 0) {
      return candidate.url;
    }
  }

  if (
    result.gallery_images &&
    Array.isArray(result.gallery_images.results) &&
    result.gallery_images.results.length > 0
  ) {
    const candidate =
      result.gallery_images.results.find((entry) => entry && entry.url) ||
      result.gallery_images.results[0];
    if (candidate && typeof candidate.url === 'string' && candidate.url.length > 0) {
      return candidate.url;
    }
  }

  return null;
}

<<<<<<< HEAD
function renderPosterResult() {
  const root = document.getElementById('poster-result');
  if (!root) return;

  const { poster, assets } = stage2State;

  const logoImg = document.getElementById('poster-result-brand-logo');
  if (logoImg) {
    const logoSrc = assets.brand_logo_url || '';
    if (logoSrc) {
      logoImg.src = logoSrc;
      logoImg.style.display = 'block';
    } else {
      logoImg.removeAttribute('src');
      logoImg.style.display = 'none';
    }
  }

  const brandNameEl = document.getElementById('poster-result-brand-name');
  const agentNameEl = document.getElementById('poster-result-agent-name');
  if (brandNameEl) brandNameEl.textContent = poster.brand_name || '';
  if (agentNameEl) agentNameEl.textContent = poster.agent_name || '';

  const scenarioImg = document.getElementById('poster-result-scenario-image');
  if (scenarioImg) {
    const src = assets.scenario_url || '';
    if (src) {
      scenarioImg.src = src;
    } else {
      scenarioImg.removeAttribute('src');
    }
  }

  const productImg = document.getElementById('poster-result-product-image');
  if (productImg) {
    const src = assets.product_url || '';
    if (src) {
      productImg.src = src;
    } else {
      productImg.removeAttribute('src');
    }
  }

  const featureList = document.getElementById('poster-result-feature-list');
  if (featureList) {
    featureList.innerHTML = '';
    (poster.features || []).forEach((text) => {
      if (!text) return;
      const li = document.createElement('li');
      li.textContent = text;
      featureList.appendChild(li);
    });
  }

  const gallerySlots = root.querySelectorAll('.poster-gallery-slot');
  gallerySlots.forEach((slot, index) => {
    const img = slot.querySelector('img');
    const captionEl = slot.querySelector('.slot-caption');
    const src = assets.gallery_urls?.[index] || '';
    if (img) {
      if (src) {
        img.src = src;
        img.style.visibility = 'visible';
      } else {
        img.removeAttribute('src');
        img.style.visibility = 'hidden';
      }
    }
    if (captionEl) {
      const series = poster.series?.[index];
      captionEl.textContent = (series && series.name) || '';
    }
  });

  const taglineEl = document.getElementById('poster-result-tagline');
  if (taglineEl) {
    taglineEl.textContent = poster.tagline || '';
  }
}

function applyVertexPosterResult(data) {
  console.log('[triggerGeneration] applyVertexPosterResult', data);

  const slotSummary = summariseGenerationSlots(data);
  console.info('[triggerGeneration] slot assets', slotSummary);

  surfaceSlotWarnings(slotSummary);

  stage2State.vertex.lastResponse = data || null;
  const assets = stage2State.assets;

  if (data?.scenario_image?.url) {
    assets.scenario_url = data.scenario_image.url;
  }
  if (data?.product_image?.url) {
    assets.product_url = data.product_image.url;
  }
  if (Array.isArray(data?.gallery_images)) {
    assets.gallery_urls = data.gallery_images
      .map((entry) => pickImageSrc(entry))
      .filter(Boolean);
  }

  const posterUrl = extractVertexPosterUrl(data);
  if (posterUrl) {
    const hiddenUrlInput = document.getElementById('vertex-poster-url');
    if (hiddenUrlInput) hiddenUrlInput.value = posterUrl;
    posterGenerationState.posterUrl = posterUrl;
    assets.composite_poster_url = posterUrl;
    try {
      sessionStorage.setItem('latestPosterUrl', posterUrl);
    } catch (e) {
      console.warn('无法写 latestPosterUrl', e);
    }
  }

  renderPosterResult();
=======
function applyVertexPosterResult(data) {
  console.log('[triggerGeneration] applyVertexPosterResult', data);

  const slotSummary = summariseGenerationSlots(data);
  console.info('[triggerGeneration] slot assets', slotSummary);

  surfaceSlotWarnings(slotSummary);

  refreshPosterLayoutPreview(data);

  const posterUrl = extractVertexPosterUrl(data);

  if (!posterUrl) {
    console.warn('[triggerGeneration] no vertex poster url found in response (after fallback)', data);
    return;
  }

  posterGeneratedImageUrl = posterUrl;
  posterGenerationState.posterUrl = posterUrl;
  posterGeneratedImage = posterGenerationState.posterUrl;

  if (typeof applyPosterPreview === 'function') {
    applyPosterPreview(posterUrl);
  } else if (typeof updateGeneratedPoster === 'function') {
    updateGeneratedPoster(posterUrl);
  }
}

async function buildGalleryItemsWithFallback(stage1, logoRef, apiCandidates, maxSlots = 4) {
  const result = [];
  const entries = Array.isArray(stage1?.gallery_entries)
    ? stage1.gallery_entries.filter(Boolean)
    : [];

  for (let i = 0; i < maxSlots; i += 1) {
    const entry = entries[i] || null;
    const caption = entry?.caption?.trim() || `Series ${i + 1}`;
    const promptText = entry?.prompt?.trim() || null;
    const mode = entry?.mode || 'upload';
    const normalisedMode = mode === 'logo' || mode === 'logo_fallback' ? 'upload' : mode;

    const hasPrompt = !!promptText;
    if (normalisedMode === 'prompt' && hasPrompt) {
      result.push({
        caption,
        key: null,
        asset: null,
        mode: 'prompt',
        prompt: promptText,
      });
      continue;
    }

    let ref = null;
    if (entry && entry.asset) {
      ref = await normaliseAssetReference(entry.asset, {
        field: `poster.gallery_items[${i}]`,
        required: false,
        apiCandidates,
        folder: 'gallery',
      }, logoRef);
    }

    if (ref && (ref.key || ref.url)) {
      result.push({
        caption,
        key: ref.key || null,
        asset: ref.url || null,
        mode: normalisedMode,
        prompt: promptText,
      });
      continue;
    }

    if (logoRef && (logoRef.url || logoRef.key)) {
      console.info('[triggerGeneration] gallery empty, fallback to brand logo', { index: i, caption });
      result.push({
        caption,
        key: logoRef.key || null,
        asset: logoRef.url || null,
        mode: 'upload',
        prompt: null,
      });
      continue;
    }

    console.warn('[triggerGeneration] gallery empty and no brand logo available, skip slot', { index: i, caption });
  }

  return result;
>>>>>>> dc48d04b
}

function formatPosterGenerationError(error) {
  const rawDetail = error?.responseJson?.detail ?? error?.responseJson ?? null;

  if (Array.isArray(rawDetail)) {
    const first = rawDetail.find((entry) => entry?.msg || entry?.message);
    if (first?.msg) return first.msg;
    if (first?.message) return first.message;
  }

  if (rawDetail && typeof rawDetail === 'object') {
    if (typeof rawDetail.message === 'string') return rawDetail.message;
    if (typeof rawDetail.error === 'string') return rawDetail.error;
  }

  if (typeof rawDetail === 'string') {
    return rawDetail;
  }

  return error?.message || '生成失败';
}

// ------- 直接替换：triggerGeneration 主流程（含双形态自适应） -------
async function triggerGeneration(opts) {
  const {
    stage1Data, statusElement,
    posterOutput, aiPreview, aiSpinner, aiPreviewMessage,
    posterVisual,
    generatedImage = null,
    generatedPlaceholder,
    generatedPlaceholderDefault = '生成结果将在此展示。',
    templatePoster = null,
    promptBundleGroup,
    promptBundlePre,
    promptGroup, emailGroup, promptTextarea, emailTextarea,
    generateButton, regenerateButton, nextButton,
    promptManager, updatePromptPanels,
    forceVariants = null, abTest = false,
  } = opts;

  try {
    lastStage1Data = stage1Data ? structuredClone(stage1Data) : null;
  } catch (error) {
    try {
      lastStage1Data = stage1Data ? JSON.parse(JSON.stringify(stage1Data)) : null;
    } catch {
      lastStage1Data = stage1Data || null;
    }
    console.warn('[triggerGeneration] unable to deep copy stage1Data, using fallback reference', error);
  }

  stage2State.poster = {
    brand_name: stage1Data.brand_name || '',
    agent_name: stage1Data.agent_name || '',
    headline: stage1Data.title || '',
    tagline: stage1Data.subtitle || '',
    features: Array.isArray(stage1Data.features) ? stage1Data.features.filter(Boolean) : [],
    series: Array.isArray(stage1Data.gallery_entries)
      ? stage1Data.gallery_entries.filter(Boolean).map((entry) => ({ name: entry.caption || '' }))
      : [],
  };

  stage2State.assets = {
    brand_logo_url: pickImageSrc(stage1Data.brand_logo) || '',
    scenario_url: pickImageSrc(stage1Data.scenario_asset) || '',
    product_url: pickImageSrc(stage1Data.product_asset) || '',
    gallery_urls: Array.isArray(stage1Data.gallery_entries)
      ? stage1Data.gallery_entries
          .map((entry) => pickImageSrc(entry?.asset))
          .filter(Boolean)
      : [],
    composite_poster_url: '',
  };

  renderPosterResult();

  console.info('[debug] stage1Data snapshot', lastStage1Data || stage1Data || null);


  // 1) 选可用 API 基址
  const apiCandidates = getApiCandidates(document.getElementById('api-base')?.value || null);
  if (!apiCandidates.length) {
    setStatus(statusElement, '未找到可用后端，请先填写 API 基址。', 'warning');
    return null;
  }

  // 2) 资产“再水化”确保 dataUrl 就绪（仅用于画布预览；发送给后端使用 r2Key）
  await hydrateStage1DataAssets(stage1Data);

  // 3) 主体 poster（素材必须已上云，仅传 URL/Key）
  const templateId = stage1Data.template_id;
  const sc = stage1Data.scenario_asset || null;
  const pd = stage1Data.product_asset || null;

  const scenarioMode = stage1Data.scenario_mode || 'upload';
  const productMode = stage1Data.product_mode || 'upload';

  let posterPayload;
  let brandLogoRef;
  let scenarioRef;
  let productRef;
  let galleryItems;
  try {
    brandLogoRef = await normaliseAssetReference(stage1Data.brand_logo, {
      field: 'poster.brand_logo',
      required: true,
      apiCandidates,
      folder: 'brand-logo',
    });

    scenarioRef = await normaliseAssetReference(sc, {
      field: 'poster.scenario_image',
      required: true,
      apiCandidates,
      folder: 'scenario',
    }, brandLogoRef);

    productRef = await normaliseAssetReference(pd, {
      field: 'poster.product_image',
      required: true,
      apiCandidates,
      folder: 'product',
    }, brandLogoRef);
<<<<<<< HEAD

    galleryItems = [];

    const galleryEntries = Array.isArray(stage1Data.gallery_entries)
      ? stage1Data.gallery_entries.filter(Boolean)
      : [];
    const maxGallerySlots = 4;

      for (let index = 0; index < maxGallerySlots; index += 1) {
        const entry = galleryEntries[index] || null;
        const mode = entry?.mode || 'upload';
        const normalisedMode = mode === 'logo' || mode === 'logo_fallback' ? 'upload' : mode;
        const caption = entry?.caption?.trim() || null;
        const promptText = entry?.prompt?.trim() || null;

        const hasPrompt = !!(promptText && promptText.trim().length > 0);
        if (normalisedMode === 'prompt' && hasPrompt) {
          galleryItems.push({
            caption,
            key: null,
            asset: null,
            mode: 'prompt',
            prompt: promptText,
          });
          continue;
        }

        const hasAsset = !!entry?.asset;

        if (hasAsset) {
          const ref = await normaliseAssetReference(entry.asset, {
            field: `poster.gallery_items[${index}]`,
            requireUploaded: true,
            apiCandidates,
            folder: 'gallery',
          }, brandLogoRef);

          galleryItems.push({
            caption: caption || `Series ${index + 1}`,
            key: ref.key,
            asset: ref.url,
            mode: normalisedMode,
            prompt: promptText,
          });
          continue;
        }

        if (brandLogoRef && (brandLogoRef.url || brandLogoRef.key)) {
          console.info('[triggerGeneration] gallery empty, fallback to brand logo', {
            index,
            caption,
          });

          galleryItems.push({
            caption: caption || `Series ${index + 1}`,
            key: brandLogoRef.key || null,
            asset: brandLogoRef.url || null,
            mode: 'upload',
            prompt: null,
          });

          continue;
        }

        console.warn(
          '[triggerGeneration] gallery empty and no brand logo available, skip slot',
          { index, caption },
        );
      }
=======

    galleryItems = await buildGalleryItemsWithFallback(stage1Data, brandLogoRef, apiCandidates, 4);
>>>>>>> dc48d04b

    const features = Array.isArray(stage1Data.features)
      ? stage1Data.features.filter(Boolean)
      : [];

    const brandLogoUrl = brandLogoRef.url || null;
    const scenarioUrl = scenarioRef.url || null;
    const productUrl = productRef.url || null;

    if (scenarioUrl) {
      assertAssetUrl('场景图', scenarioUrl);
    }
    if (productUrl) {
      assertAssetUrl('主产品图', productUrl);
    }
    if (brandLogoUrl) {
      assertAssetUrl('品牌 Logo', brandLogoUrl);
    }

    posterPayload = {
      brand_name: stage1Data.brand_name,
      agent_name: stage1Data.agent_name,
      scenario_image: scenarioUrl,
      product_name: stage1Data.product_name,
      template_id: templateId,
      features,
      title: stage1Data.title,
      subtitle: stage1Data.subtitle,
      series_description: stage1Data.series_description,

      brand_logo: brandLogoUrl,
      brand_logo_key: brandLogoRef.key,

      scenario_key: scenarioRef.key,
      scenario_asset: scenarioUrl,

      product_key: productRef.key,
      product_asset: productUrl,

      scenario_mode: scenarioMode,
      scenario_prompt:
        scenarioMode === 'prompt'
          ? stage1Data.scenario_prompt || stage1Data.scenario_image || null
          : null,
      product_mode: productMode,
      product_prompt: productMode === 'prompt' ? stage1Data.product_prompt || null : null,

      gallery_items: galleryItems,
      gallery_label: stage1Data.gallery_label || null,
      gallery_limit: stage1Data.gallery_limit ?? null,
      gallery_allows_prompt: stage1Data.gallery_allows_prompt !== false,
      gallery_allows_upload: stage1Data.gallery_allows_upload !== false,
    };
  } catch (error) {
    console.error('[triggerGeneration] asset normalisation failed', error);
    setStatus(
      statusElement,
      error instanceof Error ? error.message : '素材未完成上传，请先上传至 R2/GCS。',
      'error',
    );
    return null;
  }

  console.info('[debug] posterPayload', {
    ...posterPayload,
    gallery_items: posterPayload.gallery_items || [],
  });


  // 4) Prompt 组装 —— 始终发送字符串 prompt_bundle
  const reqFromInspector = promptManager?.buildRequest?.() || {};
  if (forceVariants != null) reqFromInspector.variants = forceVariants;
  
  const promptBundleStrings = buildPromptBundleStrings(reqFromInspector.prompts || {});
  
  const requestBase = {
    poster: posterPayload,
    render_mode: 'locked',
    variants: clampVariants(reqFromInspector.variants ?? 1),
    seed: reqFromInspector.seed ?? null,
    lock_seed: !!reqFromInspector.lockSeed,
  };
  
  const payload = { ...requestBase, prompt_bundle: promptBundleStrings };

  const negativeSummary = summariseNegativePrompts(reqFromInspector.prompts);
  if (negativeSummary) {
    payload.negatives = negativeSummary;
  }

  if (abTest) {
    payload.variants = Math.max(2, payload.variants || 2);
  }

  const posterSummary = {
    template_id: posterPayload.template_id,
    scenario_mode: posterPayload.scenario_mode,
    product_mode: posterPayload.product_mode,
    feature_count: Array.isArray(posterPayload.features) ? posterPayload.features.length : 0,
    gallery_count: Array.isArray(posterPayload.gallery_items) ? posterPayload.gallery_items.length : 0,
  };
  const assetAudit = {
    brand_logo: {
      key: brandLogoRef?.key || null,
      url: posterPayload.brand_logo || null,
    },
    scenario: {
      mode: posterPayload.scenario_mode,
      key: posterPayload.scenario_key || null,
      url: posterPayload.scenario_asset || null,
    },
    product: {
      mode: posterPayload.product_mode,
      key: posterPayload.product_key || null,
      url: posterPayload.product_asset || null,
    },
    gallery: posterPayload.gallery_items.map((item, index) => ({
      index,
      mode: item.mode,
      key: item.key || null,
      url: item.asset || null,
    })),
  };

  console.info('[triggerGeneration] prepared payload', {
    apiCandidates,
    poster: posterSummary,
    prompt_bundle: payload.prompt_bundle,
    variants: payload.variants,
    seed: payload.seed,
    lock_seed: payload.lock_seed,
    negatives: negativeSummary || null,
  });
  console.info('[triggerGeneration] asset audit', assetAudit);
  
  // 面板同步
  updatePromptPanels?.({ bundle: payload.prompt_bundle });
  
  // 5) 体积守护
  const rawPayload = JSON.stringify(payload);
  try { validatePayloadSize(rawPayload); } catch (e) {
    setStatus(statusElement, e.message, 'error');
    return null;
  }
  
  // 6) UI 状态
  generateButton.disabled = true;
  if (regenerateButton) regenerateButton.disabled = true;
  setStatus(statusElement, abTest ? '正在进行 A/B 提示词生成…' : '正在生成海报与文案…', 'info');
  posterOutput?.classList.remove('hidden');
  if (aiPreview) aiPreview.classList.remove('complete');
  if (aiSpinner) aiSpinner.classList.remove('hidden');
  if (aiPreviewMessage) aiPreviewMessage.textContent = 'Glibatree Art Designer 正在绘制海报…';
  if (posterVisual) posterVisual.classList.remove('hidden');
  posterGenerationState.posterUrl = null;
  posterGeneratedImage = null;
  posterGeneratedLayout = TEMPLATE_DUAL_LAYOUT;
  const resetGeneratedPlaceholder = (message) => {
    if (!generatedPlaceholder) return;
    generatedPlaceholder.textContent = message || generatedPlaceholderDefault;
    generatedPlaceholder.classList.remove('hidden');
  };
  const hideGeneratedPlaceholder = () => {
    if (!generatedPlaceholder) return;
    generatedPlaceholder.textContent = generatedPlaceholderDefault;
    generatedPlaceholder.classList.add('hidden');
  };
  if (generatedImage?.classList) {
    generatedImage.classList.add('hidden');
    generatedImage.removeAttribute('src');
    generatedImage.style.display = 'none';
  }
  resetGeneratedPlaceholder('Glibatree Art Designer 正在绘制海报…');
  if (promptGroup) promptGroup.classList.add('hidden');
  if (emailGroup) emailGroup.classList.add('hidden');
  if (nextButton) nextButton.disabled = true;

  let fallbackTriggered = false;
  let fallbackTimerId = null;

  const clearFallbackTimer = () => {
    if (fallbackTimerId) {
      clearTimeout(fallbackTimerId);
      fallbackTimerId = null;
    }
  };

  const enableTemplateFallback = async (message, options = {}) => {
    if (fallbackTriggered) return;
    fallbackTriggered = true;
    clearFallbackTimer();
    if (aiSpinner) aiSpinner.classList.add('hidden');
    if (aiPreview) aiPreview.classList.add('complete');
    if (generatedImage?.classList) {
      generatedImage.classList.add('hidden');
      generatedImage.removeAttribute('src');
    }
    resetGeneratedPlaceholder('AI 生成超时，已回退到模板海报。');
    if (nextButton) nextButton.disabled = false;
    generateButton.disabled = false;
    if (regenerateButton) regenerateButton.disabled = false;
    if (templatePoster) {
      try {
        await saveStage2Result({
          poster_image: { ...templatePoster },
          prompt: typeof options.prompt === 'string' ? options.prompt : '',
          email_body: typeof options.email === 'string' ? options.email : '',
          variants: [],
          seed: null,
          lock_seed: false,
          template_fallback: true,
          template_id: stage1Data.template_id || null,
        });
      } catch (error) {
        console.error('保存模板海报失败', error);
      }
    }
    const statusLevel = templatePoster ? 'warning' : 'error';
    const statusMessage =
      message ||
      (templatePoster
        ? 'AI 生成超时，已回退到模板海报，可前往环节 3。'
        : 'AI 生成超时，且没有可用的模板海报。');
    setStatus(statusElement, statusMessage, statusLevel);
  };

  if (templatePoster) {
    fallbackTimerId = setTimeout(() => {
      void enableTemplateFallback();
    }, 60_000);
  }

  // 7) 发送（健康探测 + 重试）
  await warmUp(apiCandidates);
  
  try {
    // 发送请求：兼容返回 Response 或 JSON
    const resp = await postJsonWithRetry(apiCandidates, '/api/generate-poster', payload, 1, rawPayload);
    const data = (resp && typeof resp.json === 'function') ? await resp.json() : resp;

<<<<<<< HEAD
    console.info('[debug] apiVertexPosterResult', {
      poster_url: data?.poster_url,
      scenario_image: data?.poster?.scenario_image,
      product_image: data?.poster?.product_image,
      gallery_images: data?.poster?.gallery_images,
    });

=======
>>>>>>> dc48d04b
    const posterUrl =
      data?.poster?.asset_url ||
      data?.poster?.url ||
      data?.poster_url ||
      data?.poster_image?.url ||
      (Array.isArray(data?.results) && data.results[0]?.url) ||
      null;

    lastPosterResult = data || null;
    lastPromptBundle = data?.prompt_bundle || null;
    posterGeneratedImageUrl = posterUrl || null;

    posterGenerationState.posterUrl = posterUrl;
    posterGenerationState.promptBundle = data?.prompt_bundle || null;
    posterGenerationState.rawResult = data || null;
    posterGeneratedImage = posterGenerationState.posterUrl;
    posterGeneratedLayout = TEMPLATE_DUAL_LAYOUT;

    if (promptBundlePre && promptBundleGroup) {
      const bundle = lastPromptBundle;
      const hasBundle =
        bundle &&
        ((typeof bundle === 'string' && bundle.trim()) ||
          (typeof bundle === 'object' && Object.keys(bundle).length));
      if (hasBundle) {
        const text = typeof bundle === 'string' ? bundle : JSON.stringify(bundle, null, 2);
        promptBundlePre.value = text;
        promptBundleGroup.classList.remove('hidden');
      } else {
        promptBundlePre.value = '';
        promptBundleGroup.classList.add('hidden');
      }
    }

    console.info('[triggerGeneration] success', {
      hasPoster: Boolean(data?.poster_image),
      variants: Array.isArray(data?.variants) ? data.variants.length : 0,
      seed: data?.seed ?? null,
      lock_seed: data?.lock_seed ?? null,
    });

    applyVertexPosterResult(data);

    clearFallbackTimer();

    let assigned = false;
    if (posterGenerationState.posterUrl && generatedImage?.classList) {
      generatedImage.src = posterGenerationState.posterUrl;
      generatedImage.style.display = 'block';
      generatedImage.classList.remove('hidden');
      hideGeneratedPlaceholder();
      assigned = true;
    } else {
      if (generatedImage?.classList) {
        generatedImage.classList.add('hidden');
        generatedImage.removeAttribute('src');
        generatedImage.style.display = 'none';
      }
      resetGeneratedPlaceholder('生成结果缺少可预览图片。');
    }

    posterVisual && posterVisual.classList.remove('hidden');
    if (aiPreview) aiPreview.classList.add('complete');
    if (aiSpinner) aiSpinner.classList.add('hidden');

    if (emailTextarea) emailTextarea.value = data.email_body || '';
    if (promptTextarea) promptTextarea.value = data.prompt || '';

    if (assigned) {
      setStatus(statusElement, '生成完成', 'success');
      if (nextButton) nextButton.disabled = false;
      generateButton.disabled = false;
      if (regenerateButton) regenerateButton.disabled = false;
      try {
        const dataToStore = {
          ...data,
          template_poster: templatePoster ? { ...templatePoster } : null,
        };
        await saveStage2Result(dataToStore);
      } catch (error) {
        console.error('保存环节 2 结果失败。', error);
      }
    } else if (templatePoster) {
      await enableTemplateFallback('生成结果缺少可预览图片，已回退到模板海报，可直接前往环节 3。', {
        prompt: data?.prompt || '',
        email: data?.email_body || '',
      });
    } else {
      setStatus(statusElement, '生成完成但缺少可预览图片，请稍后重试。', 'warning');
    }

    return data;
  } catch (error) {
    console.error('[generatePoster] 请求失败', {
      error,
      status: error?.status,
      responseJson: error?.responseJson,
      responseText: error?.responseText,
    });
    posterGenerationState.posterUrl = null;
    posterGenerationState.promptBundle = null;
    posterGenerationState.rawResult = null;
    lastPosterResult = null;
    lastPromptBundle = null;
    posterGeneratedImageUrl = null;
    posterGeneratedImage = null;
    posterGeneratedLayout = TEMPLATE_DUAL_LAYOUT;
<<<<<<< HEAD
    const detail = error?.responseJson?.detail || error?.responseJson;
    const quotaExceeded = error?.status === 429 && detail?.error === 'vertex_quota_exceeded';
    const friendlyMessage =
      quotaExceeded
        ? '图像生成配额已用尽，请稍后再试，或先上传现有素材。'
        : formatPosterGenerationError(error);
=======
    const detail = error?.responseJson?.detail || null;
    const quotaExceeded =
      error?.status === 429 &&
      (detail?.error === 'vertex_quota_exceeded' || detail === 'vertex_quota_exceeded');
    const friendlyMessage = quotaExceeded
      ? '图像生成配额已用尽，请稍后再试，或先上传现有素材。'
      : formatPosterGenerationError(error);
>>>>>>> dc48d04b
    const statusHint = typeof error?.status === 'number' ? ` (HTTP ${error.status})` : '';
    const decoratedMessage = `${friendlyMessage}${statusHint}`;
    setStatus(statusElement, decoratedMessage, 'error');
    generateButton.disabled = false;
    if (regenerateButton) regenerateButton.disabled = false;
    if (aiSpinner) aiSpinner.classList.add('hidden');
    if (aiPreview) aiPreview.classList.add('complete');
    if (generatedImage?.classList) {
      generatedImage.classList.add('hidden');
      generatedImage.removeAttribute('src');
    }
    resetGeneratedPlaceholder(decoratedMessage || generatedPlaceholderDefault);
    refreshPosterLayoutPreview();
    return null;
  }
}

async function prepareTemplatePreviewAssets(stage1Data) {
  const result = {
    brand_logo: null,
    scenario: null,
    product: null,
    gallery: [],
  };

  const pickSrc = (value, depth = 0) => {
    if (!value || depth > 3) return null;
    if (typeof value === 'string') return value;

    const directFields = [
      value.dataUrl,
      value.data_url,
      value.url,
      value.remoteUrl,
      value.publicUrl,
      value.public_url,
      value.asset_url,
      value.cdnUrl,
      value.src,
    ];
    for (const field of directFields) {
      if (typeof field === 'string' && field) return field;
    }

    const nested = [value.asset, value.image, value.poster_image];
    for (const candidate of nested) {
      const picked = pickSrc(candidate, depth + 1);
      if (picked) return picked;
    }

    if (Array.isArray(value)) {
      for (const item of value) {
        const picked = pickSrc(item, depth + 1);
        if (picked) return picked;
      }
    }

    return null;
  };

  const tasks = [];
  const queue = (key, src, index) => {
    if (!src) return;
    tasks.push(
      loadImageAsset(src)
        .then((image) => {
          if (key === 'gallery') {
            result.gallery[index] = image;
          } else {
            result[key] = image;
          }
        })
        .catch(() => undefined)
    );
  };

  queue('brand_logo', pickSrc(stage1Data.brand_logo));
  queue('scenario', pickSrc(stage1Data.scenario_asset));
  queue('product', pickSrc(stage1Data.product_asset));
  (stage1Data.gallery_entries || []).forEach((entry, index) => {
    queue('gallery', pickSrc(entry?.asset || entry), index);
  });

  await Promise.allSettled(tasks);

  const galleryLimit = Math.max(
    Number(stage1Data.gallery_limit) || 0,
    (stage1Data.gallery_entries || []).length,
    4
  );
  if (result.brand_logo) {
    for (let i = 0; i < galleryLimit; i += 1) {
      if (!result.gallery[i]) {
        result.gallery[i] = result.brand_logo;
      }
    }
  }

  return result;
}

function drawTemplatePreview(canvas, assets, stage1Data, previewAssets) {
  const ctx = canvas.getContext('2d');
  if (!ctx) return;

  const spec = assets.spec || {};
  const size = spec.size || {};
  const width = Number(size.width) || assets.image.width;
  const height = Number(size.height) || assets.image.height;

  canvas.width = width;
  canvas.height = height;

  ctx.clearRect(0, 0, width, height);
  ctx.fillStyle = '#f4f5f7';
  ctx.fillRect(0, 0, width, height);
  ctx.imageSmoothingEnabled = true;
  ctx.drawImage(assets.image, 0, 0, width, height);

  const slots = spec.slots || {};
  const fonts = {
    brand: '600 36px "Noto Sans SC", "Microsoft YaHei", sans-serif',
    agent: '600 30px "Noto Sans SC", "Microsoft YaHei", sans-serif',
    title: '700 64px "Noto Sans SC", "Microsoft YaHei", sans-serif',
    subtitle: '700 40px "Noto Sans SC", "Microsoft YaHei", sans-serif',
    body: '400 28px "Noto Sans SC", "Microsoft YaHei", sans-serif',
    feature: '500 26px "Noto Sans SC", "Microsoft YaHei", sans-serif',
    caption: '400 22px "Noto Sans SC", "Microsoft YaHei", sans-serif',
  };

  const brandSlot = getSlotRect(slots.logo);
  if (brandSlot) {
    if (previewAssets.brand_logo) {
      drawPreviewImage(ctx, previewAssets.brand_logo, brandSlot, 'contain');
    } else {
      drawPreviewPlaceholder(ctx, brandSlot, stage1Data.brand_name || '品牌 Logo');
    }
  }

  const brandNameSlot = getSlotRect(slots.brand_name);
  if (brandNameSlot) {
    drawPreviewText(ctx, stage1Data.brand_name || '品牌名称', brandNameSlot, {
      font: fonts.brand,
      color: '#1f2933',
    });
  }

  const agentSlot = getSlotRect(slots.agent_name);
  if (agentSlot) {
    drawPreviewText(ctx, (stage1Data.agent_name || '代理名').toUpperCase(), agentSlot, {
      font: fonts.agent,
      color: '#1f2933',
      align: 'right',
    });
  }

  const scenarioSlot = getSlotRect(slots.scenario);
  if (scenarioSlot) {
    if (previewAssets.scenario) {
      drawPreviewImage(ctx, previewAssets.scenario, scenarioSlot, 'cover');
    } else {
      drawPreviewPlaceholder(ctx, scenarioSlot, stage1Data.scenario_image || '应用场景');
    }
  }

  const productSlot = getSlotRect(slots.product);
  if (productSlot) {
    if (previewAssets.product) {
      drawPreviewImage(ctx, previewAssets.product, productSlot, 'contain');
    } else {
      drawPreviewPlaceholder(ctx, productSlot, stage1Data.product_name || '产品渲染图');
    }
  }

  const titleSlot = getSlotRect(slots.title);
  if (titleSlot) {
    drawPreviewText(ctx, stage1Data.title || '标题文案待补充', titleSlot, {
      font: fonts.title,
      color: '#ef4c54',
      align: 'center',
      lineHeight: 72,
    });
  }

  const subtitleSlot = getSlotRect(slots.subtitle);
  if (subtitleSlot) {
    drawPreviewText(ctx, stage1Data.subtitle || '副标题待补充', subtitleSlot, {
      font: fonts.subtitle,
      color: '#ef4c54',
      align: 'right',
      lineHeight: 48,
    });
  }

  const callouts = spec.feature_callouts || [];
  callouts.forEach((callout, index) => {
    if (!stage1Data.features || !stage1Data.features[index]) return;
    const labelSlot = getSlotRect(callout.label_box);
    if (!labelSlot) return;
    drawPreviewText(
      ctx,
      `${index + 1}. ${stage1Data.features[index]}`,
      labelSlot,
      {
        font: fonts.feature,
        color: '#1f2933',
        lineHeight: 34,
      }
    );
  });

  const gallery = spec.gallery || {};
  const galleryItems = gallery.items || [];
  galleryItems.forEach((slot, index) => {
    const rect = getSlotRect(slot);
    if (!rect) return;
    const image = previewAssets.gallery[index];
    if (image) {
      ctx.save();
      ctx.filter = 'grayscale(100%)';
      drawPreviewImage(ctx, image, rect, 'cover');
      ctx.restore();
    } else {
      drawPreviewPlaceholder(ctx, rect, `底部小图 ${index + 1}`);
    }

    const caption = stage1Data.gallery_entries?.[index]?.caption;
    if (caption) {
      drawPreviewText(ctx, caption, {
        x: rect.x + 8,
        y: rect.y + rect.height - 44,
        width: rect.width - 16,
        height: 40,
      }, {
        font: fonts.caption,
        color: '#1f2933',
        lineHeight: 26,
      });
    }
  });

  const stripSlot = getSlotRect(gallery.strip);
  if (stripSlot) {
    drawPreviewText(ctx, stage1Data.series_description || '系列说明待补充', {
      x: stripSlot.x + 12,
      y: stripSlot.y + Math.max(stripSlot.height - 44, 0),
      width: stripSlot.width - 24,
      height: 40,
    }, {
      font: fonts.caption,
      color: '#1f2933',
      lineHeight: 24,
    });
  }
}

function loadImageAsset(src) {
  return new Promise((resolve, reject) => {
    const attempt = (url, allowFallback) => {
      const img = new Image();
      img.decoding = 'async';
      img.crossOrigin = 'anonymous';
      img.onload = () => resolve(img);
      img.onerror = async () => {
        if (!allowFallback) {
          reject(new Error(`无法加载图片：${url}`));
          return;
        }

        const fallback = deriveBase64Fallback(url);
        if (!fallback) {
          reject(new Error(`无法加载图片：${url}`));
          return;
        }

        try {
          const response = await fetch(fallback, { cache: 'no-store' });
          if (!response.ok) {
            throw new Error(`无法加载 Base64 资源：${fallback}`);
          }
          const base64 = (await response.text()).trim();
          attempt(`data:image/png;base64,${base64}`, false);
        } catch (error) {
          reject(error);
        }
      };
      img.src = url;
    };

    attempt(src, !src.startsWith('data:'));
  });
}

function deriveBase64Fallback(url) {
  if (!url || url.startsWith('data:')) {
    return null;
  }
  const [path] = url.split('?', 1);
  if (!path.endsWith('.png')) {
    return null;
  }
  return `${path.slice(0, -4)}.b64`;
}

function drawPreviewImage(ctx, image, slot, mode = 'contain') {
  const rect = getSlotRect(slot);
  if (!rect) return;
  const { x, y, width, height } = rect;
  let drawWidth = width;
  let drawHeight = height;

  if (mode === 'cover') {
    const scale = Math.max(width / image.width, height / image.height);
    drawWidth = image.width * scale;
    drawHeight = image.height * scale;
  } else {
    const scale = Math.min(width / image.width, height / image.height);
    drawWidth = image.width * scale;
    drawHeight = image.height * scale;
  }

  const offsetX = x + (width - drawWidth) / 2;
  const offsetY = y + (height - drawHeight) / 2;
  ctx.drawImage(image, offsetX, offsetY, drawWidth, drawHeight);
}

function drawPreviewPlaceholder(ctx, slot, label) {
  const rect = getSlotRect(slot);
  if (!rect) return;
  const { x, y, width, height } = rect;
  ctx.save();
  ctx.strokeStyle = '#cbd2d9';
  ctx.lineWidth = 2;
  ctx.setLineDash([10, 8]);
  ctx.strokeRect(x + 6, y + 6, Math.max(width - 12, 0), Math.max(height - 12, 0));
  ctx.setLineDash([]);
  drawPreviewText(ctx, label, rect, {
    font: '20px "Noto Sans SC", "Microsoft YaHei", sans-serif',
    color: '#6b7280',
    align: 'center',
    lineHeight: 28,
  });
  ctx.restore();
}

function drawPreviewText(ctx, text, slot, options = {}) {
  if (!text) return;
  const rect = getSlotRect(slot);
  if (!rect) return;
  const { x, y, width, height } = rect;
  ctx.save();
  if (options.font) ctx.font = options.font;
  ctx.fillStyle = options.color || '#1f2933';
  ctx.textBaseline = 'top';
  const lines = wrapPreviewText(ctx, text, width);
  const fontSizeMatch = /([0-9]+(?:\.[0-9]+)?)px/.exec(ctx.font);
  const fontSize = fontSizeMatch ? parseFloat(fontSizeMatch[1]) : 24;
  const lineHeight = options.lineHeight || fontSize * 1.3;
  let offsetY = y;
  lines.forEach((line) => {
    if (offsetY + lineHeight > y + height) return;
    let offsetX = x;
    const measured = ctx.measureText(line);
    if (options.align === 'center') {
      offsetX = x + Math.max((width - measured.width) / 2, 0);
    } else if (options.align === 'right') {
      offsetX = x + Math.max(width - measured.width, 0);
    }
    ctx.fillText(line, offsetX, offsetY);
    offsetY += lineHeight;
  });
  ctx.restore();
}

function wrapPreviewText(ctx, text, maxWidth) {
  const tokens = tokeniseText(text);
  const lines = [];
  let current = '';
  tokens.forEach((token) => {
    if (token === '\n') {
      if (current.trim()) lines.push(current.trim());
      current = '';
      return;
    }
    const candidate = current ? current + token : token;
    const width = ctx.measureText(candidate.trimStart()).width;
    if (width <= maxWidth || !current.trim()) {
      current = candidate;
    } else {
      if (current.trim()) lines.push(current.trim());
      current = token.trimStart();
    }
  });
  if (current.trim()) lines.push(current.trim());
  return lines;
}

function tokeniseText(text) {
  const tokens = [];
  let buffer = '';
  for (const char of text) {
    if (char === '\n') {
      if (buffer) {
        tokens.push(buffer);
        buffer = '';
      }
      tokens.push('\n');
    } else if (char === ' ') {
      buffer += char;
    } else if (/^[A-Za-z0-9]$/.test(char)) {
      buffer += char;
    } else {
      if (buffer) {
        tokens.push(buffer);
        buffer = '';
      }
      tokens.push(char);
    }
  }
  if (buffer) tokens.push(buffer);
  return tokens;
}

  function getSlotRect(slot) {
    if (!slot) return null;
    const x = Number(slot.x) || 0;
    const y = Number(slot.y) || 0;
    const width = Number(slot.width) || 0;
    const height = Number(slot.height) || 0;
    return { x, y, width, height };
  }

function resolveSlotAssetUrl(asset) {
  const direct = pickImageSrc(asset);
  if (direct) return direct;
  if (asset && typeof asset === 'object') {
    const publicUrl = typeof asset.public_url === 'string' ? asset.public_url.trim() : '';
    if (publicUrl) return publicUrl;
    const r2Url = typeof asset.r2_url === 'string' ? asset.r2_url.trim() : '';
    if (r2Url) return r2Url;
  }
  return '';
}

function summariseGenerationSlots(result) {
  const poster = result?.poster || {};
  const scenario =
    pickImageSrc(poster.scenario_image) ||
    pickImageSrc(result?.scenario_image) ||
    null;
  const product =
    pickImageSrc(poster.product_image) ||
    pickImageSrc(result?.product_image) ||
    null;

  const gallerySource = Array.isArray(poster.gallery_images)
    ? poster.gallery_images
    : Array.isArray(result?.gallery_images)
    ? result.gallery_images
    : [];
  const gallery = gallerySource.map((item) => pickImageSrc(item)).filter(Boolean);

  return {
    scenario: Boolean(scenario),
    product: Boolean(product),
    galleryCount: gallery.length,
    gallery,
    posterUrl: extractVertexPosterUrl(result),
  };
}

function surfaceSlotWarnings(slotSummary) {
  if (!slotSummary) return;
  const aiMessage = document.getElementById('ai-preview-message');
  if (!aiMessage) return;

  const missing = [];
  if (!slotSummary.scenario) missing.push('场景图');
  if (!slotSummary.product) missing.push('产品图');
  const missingGallery = slotSummary.galleryCount === 0;

  if (!missing.length && !missingGallery) return;

  const parts = [];
  if (missing.length) parts.push(`缺少${missing.join('、')}`);
  if (missingGallery) parts.push('未返回系列小图');

  aiMessage.textContent = `生成完成，但${parts.join('，')}，请检查素材或稍后重试。`;
}

function renderDualPosterPreview(root, layout, data) {
  if (!root || !layout || !layout.slots) return;
  root.innerHTML = '';
  root.classList.add('poster-layout');
  root.style.position = 'relative';
  if (layout.canvas?.width && layout.canvas?.height) {
    root.style.aspectRatio = `${layout.canvas.width} / ${layout.canvas.height}`;
  }

  const slots = layout.slots;
  Object.entries(slots).forEach(([key, slot]) => {
    if (!slot) return;
    const slotEl = document.createElement('div');
    slotEl.classList.add('poster-layout__slot', `poster-layout__slot--${key}`);
    slotEl.style.left = `${(slot.x ?? 0) * 100}%`;
    slotEl.style.top = `${(slot.y ?? 0) * 100}%`;
    slotEl.style.width = `${(slot.w ?? 0) * 100}%`;
    slotEl.style.height = `${(slot.h ?? 0) * 100}%`;

    if (slot.type === 'text') {
      slotEl.classList.add('poster-layout__slot--text');
      const textValue = data?.text?.[key] || '';
      slotEl.textContent = textValue;
      const fontSize = Math.max((slot.h || 0) * 80, 12);
      slotEl.style.fontSize = `${fontSize}px`;
      if (slot.align === 'right') {
        slotEl.style.justifyContent = 'flex-end';
        slotEl.style.textAlign = 'right';
      } else if (slot.align === 'left') {
        slotEl.style.justifyContent = 'flex-start';
        slotEl.style.textAlign = 'left';
      } else {
        slotEl.style.justifyContent = 'center';
        slotEl.style.textAlign = 'center';
      }
    } else {
      slotEl.classList.add('poster-layout__slot--image');
      const img = document.createElement('img');
      const src = resolveSlotAssetUrl(data?.images?.[key]);
      if (src) {
        img.src = src;
      } else {
        slotEl.style.background = '#f5f5f7';
      }
      slotEl.appendChild(img);
    }

    root.appendChild(slotEl);
  });
}

function buildDualPosterData(stage1Data, generation) {
  const poster = generation?.poster || {};
  const galleryEntries = Array.isArray(stage1Data?.gallery_entries)
    ? stage1Data.gallery_entries.filter(Boolean)
    : [];
  const galleryLabels = galleryEntries.map((item) => item?.caption || '');
  const stage1GallerySources = galleryEntries
    .map((entry) => resolveSlotAssetUrl(entry?.asset))
    .filter(Boolean);

  const generationGallery = Array.isArray(poster.gallery_images)
    ? poster.gallery_images
    : Array.isArray(generation?.gallery_images)
    ? generation.gallery_images
    : [];

  const logoSrc =
    resolveSlotAssetUrl(poster.brand_logo) || resolveSlotAssetUrl(stage1Data?.brand_logo);
  const scenarioSrc =
    resolveSlotAssetUrl(poster.scenario_image) ||
    resolveSlotAssetUrl(generation?.scenario_image) ||
    resolveSlotAssetUrl(stage1Data?.scenario_asset);
  const productSrc =
    resolveSlotAssetUrl(poster.product_image) ||
    resolveSlotAssetUrl(generation?.product_image) ||
    resolveSlotAssetUrl(stage1Data?.product_asset);

  const galleryImages = [];
  for (let i = 0; i < 4; i += 1) {
    const genSrc = resolveSlotAssetUrl(generationGallery[i]);
    const stage1Src = stage1GallerySources.length
      ? stage1GallerySources[i % stage1GallerySources.length]
      : '';
    galleryImages.push(genSrc || stage1Src || logoSrc || '');
  }

  const images = {
    logo: logoSrc || '',
    scenario: scenarioSrc || '',
    product: productSrc || '',
    series_1_img: galleryImages[0] || '',
    series_2_img: galleryImages[1] || '',
    series_3_img: galleryImages[2] || '',
    series_4_img: galleryImages[3] || '',
  };

  const text = {
    brand_name: stage1Data?.brand_name || poster.brand_name || '',
    agent_name: stage1Data?.agent_name || poster.agent_name || '',
    headline: stage1Data?.title || poster.title || '',
    tagline: stage1Data?.subtitle || poster.subtitle || '',
    series_1_txt: galleryLabels[0] || '',
    series_2_txt: galleryLabels[1] || '',
    series_3_txt: galleryLabels[2] || '',
    series_4_txt: galleryLabels[3] || '',
  };

  return { images, text };
}

function refreshPosterLayoutPreview(generationOverride = null) {
  if (!posterLayoutRoot || !lastStage1Data) return;
  const data = buildDualPosterData(lastStage1Data, generationOverride ?? lastPosterResult);
  renderDualPosterPreview(posterLayoutRoot, TEMPLATE_DUAL_LAYOUT, data);
}

let html2CanvasLoader = null;
async function loadHtml2Canvas() {
  if (typeof window !== 'undefined' && window.html2canvas) return window.html2canvas;
  if (html2CanvasLoader) return html2CanvasLoader;

  html2CanvasLoader = new Promise((resolve, reject) => {
    const script = document.createElement('script');
    script.src = 'https://cdn.jsdelivr.net/npm/html2canvas@1.4.1/dist/html2canvas.min.js';
    script.async = true;
    script.onload = () => resolve(window.html2canvas);
    script.onerror = () => reject(new Error('html2canvas 加载失败'));
    document.head.appendChild(script);
  });

  return html2CanvasLoader;
}

async function saveStage2Result(data) {
  if (!data) return;

  let previousKey = null;
  const previousVariantKeys = new Set();
  const existingRaw = sessionStorage.getItem(STORAGE_KEYS.stage2);
  if (existingRaw) {
    try {
      const existing = JSON.parse(existingRaw);
      previousKey = existing?.poster_image?.storage_key || null;
      if (Array.isArray(existing?.variants)) {
        existing.variants.forEach((variant) => {
          if (variant?.storage_key) {
            previousVariantKeys.add(variant.storage_key);
          }
        });
      }
    } catch (error) {
      console.warn('无法解析现有的环节 2 数据，跳过旧键清理。', error);
    }
  }

  const payload = { ...data };
  if (data.poster_image) {
    const key = data.poster_image.storage_key || createId();
    const source = getPosterImageSource(data.poster_image);
    if (source) {
      await assetStore.put(key, source);
    }
    payload.poster_image = {
      filename: data.poster_image.filename,
      media_type: data.poster_image.media_type,
      width: data.poster_image.width,
      height: data.poster_image.height,
      storage_key: key,
    };
    if (previousKey && previousKey !== key) {
      await assetStore.delete(previousKey).catch(() => undefined);
    }
  }

  if (Array.isArray(data.variants)) {
    payload.variants = [];
    const usedVariantKeys = new Set();
    for (const variant of data.variants) {
      if (!variant) continue;
      const key = variant.storage_key || createId();
      const source = getPosterImageSource(variant);
      if (source) {
        await assetStore.put(key, source);
      }
      payload.variants.push({
        filename: variant.filename,
        media_type: variant.media_type,
        width: variant.width,
        height: variant.height,
        storage_key: key,
      });
      usedVariantKeys.add(key);
    }
    previousVariantKeys.forEach((key) => {
      if (!usedVariantKeys.has(key)) {
        void assetStore.delete(key).catch(() => undefined);
      }
    });
  }

  try {
    sessionStorage.setItem(STORAGE_KEYS.stage2, JSON.stringify(payload));
  } catch (error) {
    if (isQuotaError(error)) {
      console.warn('sessionStorage 容量不足，正在覆盖旧的环节 2 结果。', error);
      try {
        sessionStorage.removeItem(STORAGE_KEYS.stage2);
        sessionStorage.setItem(STORAGE_KEYS.stage2, JSON.stringify(payload));
      } catch (innerError) {
        console.error('无法保存环节 2 结果，已放弃持久化。', innerError);
      }
    } else {
      console.error('保存环节 2 结果失败。', error);
    }
  }
}

async function loadStage2Result() {
  const raw = sessionStorage.getItem(STORAGE_KEYS.stage2);
  if (!raw) return null;
  try {
    const parsed = JSON.parse(raw);
    if (parsed?.poster_image?.storage_key) {
      const storedValue = await assetStore.get(parsed.poster_image.storage_key);
      if (storedValue) {
        applyStoredAssetValue(parsed.poster_image, storedValue);
      }
    }
    if (Array.isArray(parsed?.variants)) {
      await Promise.all(
        parsed.variants.map(async (variant) => {
          if (variant?.storage_key) {
            const storedValue = await assetStore.get(variant.storage_key);
            if (storedValue) {
              applyStoredAssetValue(variant, storedValue);
            }
          }
        })
      );
    }
    return parsed;
  } catch (error) {
    console.error('Unable to parse stage2 result', error);
    return null;
  }
}

function initStage3() {
  void (async () => {
    const statusElement = document.getElementById('stage3-status');
    const posterImage = document.getElementById('stage3-poster-image');
    const posterCaption = document.getElementById('stage3-poster-caption');
    const promptTextarea = document.getElementById('stage3-prompt');
    const emailRecipient = document.getElementById('email-recipient');
    const emailSubject = document.getElementById('email-subject');
    const emailBody = document.getElementById('email-body');
    const sendButton = document.getElementById('send-email');

    if (!sendButton || !emailRecipient || !emailSubject || !emailBody) {
      return;
    }

    const stage1Data = loadStage1Data();
    const stage2Result = await loadStage2Result();

    if (!stage1Data || !stage2Result) {
      setStatus(statusElement, '请先完成环节 1 与环节 2，生成海报后再发送邮件。', 'warning');
      sendButton.disabled = true;
      return;
    }

    if (posterImage) {
      let posterSrc = null;

      try {
        posterSrc = sessionStorage.getItem('latestPosterUrl');
      } catch (e) {
        console.warn('cannot read latestPosterUrl from sessionStorage', e);
      }

      if (!posterSrc) {
        posterSrc =
          stage2Result?.poster_url ||
          pickImageSrc(stage2Result?.poster?.poster_image) ||
          pickImageSrc(stage2Result?.poster_image);
      }

      if (posterSrc) {
        posterImage.src = posterSrc;
      } else if (stage2Result.poster_image) {
        assignPosterImage(
          posterImage,
          stage2Result.poster_image,
          `${stage1Data.product_name} 海报预览`
        );
      }
    }
    if (posterCaption) {
      posterCaption.textContent = `${stage1Data.brand_name} · ${stage1Data.agent_name}`;
    }
    if (promptTextarea) {
      promptTextarea.value = stage2Result.prompt || '';
    }

    emailSubject.value = buildEmailSubject(stage1Data);
    emailRecipient.value = stage1Data.default_recipient || DEFAULT_EMAIL_RECIPIENT;
    emailBody.value = stage2Result.email_body || '';

    sendButton.addEventListener('click', async () => {
      const apiCandidates = getApiCandidates(apiBaseInput?.value || null);
      if (!apiCandidates.length) {
        setStatus(statusElement, '未找到可用的后端基址，无法发送邮件。', 'warning');
        return;
      }

      const recipient = emailRecipient.value.trim();
      const subject = emailSubject.value.trim();
      const body = emailBody.value.trim();

      if (!recipient || !subject || !body) {
        setStatus(statusElement, '请完整填写收件邮箱、主题与正文。', 'error');
        return;
      }

      sendButton.disabled = true;
      setStatus(statusElement, '正在发送营销邮件…', 'info');

      try {
        await warmUp(apiCandidates);

        const response = await postJsonWithRetry(
          apiCandidates,
          '/api/send-email',
          {
            recipient,
            subject,
            body,
            attachment: stage2Result.poster_image,
          },
          1
        );

        console.log('邮件发送 response:', response);
        setStatus(statusElement, '营销邮件发送成功！', 'success');
      } catch (error) {
        console.error('[邮件发送失败]', error);
        setStatus(statusElement, error.message || '发送邮件失败，请稍后重试。', 'error');
      } finally {
        sendButton.disabled = false;
      }
    });
  })();
}

// ✉️ 构造邮件标题
function buildEmailSubject(stage1Data) {
  const brand = stage1Data.brand_name || '品牌';
  const agent = stage1Data.agent_name ? `（${stage1Data.agent_name}）` : '';
  const product = stage1Data.product_name || '产品';
  return `${brand}${agent} ${product} 市场推广海报`;
}
function setStatus(element, message, level = 'info') {
  if (!element) return;
  element.textContent = message;
  element.className = level ? `status-${level}` : '';
}

function fileToDataUrl(file) {
  return new Promise((resolve, reject) => {
    const reader = new FileReader();
    reader.onload = () => resolve(reader.result?.toString() || '');
    reader.onerror = () => reject(reader.error || new Error('文件读取失败'));
    reader.readAsDataURL(file);
  });
}

function createPlaceholder(text) {
  const svg = `<svg xmlns="http://www.w3.org/2000/svg" width="420" height="300">\n    <defs>\n      <style>\n        .bg { fill: #e5e9f0; }\n        .border { fill: none; stroke: #cbd2d9; stroke-width: 4; stroke-dasharray: 12 10; }\n        .label {\n          font-size: 26px;\n          font-family: 'Segoe UI', 'Noto Sans', sans-serif;\n          font-weight: 600;\n          fill: #3d4852;\n        }\n      </style>\n    </defs>\n    <rect class="bg" x="0" y="0" width="420" height="300" rx="28" />\n    <rect class="border" x="16" y="16" width="388" height="268" rx="24" />\n    <text class="label" x="50%" y="50%" dominant-baseline="middle" text-anchor="middle">${text}</text>\n  </svg>`;
  return `data:image/svg+xml;charset=UTF-8,${encodeURIComponent(svg)}`;
}

function getGalleryPlaceholder(index, label = MATERIAL_DEFAULT_LABELS.gallery) {
  const baseLabel = label || MATERIAL_DEFAULT_LABELS.gallery;
  const key = `${baseLabel}-${index}`;
  if (!galleryPlaceholderCache.has(key)) {
    galleryPlaceholderCache.set(
      key,
      createPlaceholder(`${baseLabel} ${index + 1}`)
    );
  }
  return galleryPlaceholderCache.get(key);
}

async function buildAsset(file, dataUrl, previousAsset, options = {}) {
  const { remoteUrl = null, r2Key = null } = options;
  const isDataUrl = typeof dataUrl === 'string' && dataUrl.startsWith('data:');
  let storageKey = previousAsset?.key || null;

  if (isDataUrl && dataUrl) {
    const newKey = createId();
    await assetStore.put(newKey, dataUrl);
    if (previousAsset?.key && previousAsset.key !== newKey) {
      await assetStore.delete(previousAsset.key).catch(() => undefined);
    }
    storageKey = newKey;
  } else if (previousAsset?.key) {
    await assetStore.delete(previousAsset.key).catch(() => undefined);
    storageKey = null;
  }

  const previewSource = dataUrl || remoteUrl || null;

  return {
    key: storageKey,
    dataUrl: previewSource,
    remoteUrl: remoteUrl || (previewSource && !isDataUrl ? previewSource : null),
    r2Key: r2Key || null,
    name: file?.name || previousAsset?.name || null,
    type: file?.type || previousAsset?.type || null,
    size:
      typeof file?.size === 'number'
        ? file.size
        : typeof previousAsset?.size === 'number'
        ? previousAsset.size
        : null,
    lastModified:
      typeof file?.lastModified === 'number'
        ? file.lastModified
        : typeof previousAsset?.lastModified === 'number'
        ? previousAsset.lastModified
        : Date.now(),
  };
}

async function prepareAssetFromFile(
  folder,
  file,
  previousAsset,
  statusElement,
  options = {}
) {
  const {
    forceDataUrl = false,
    requireUpload = false,
    requireUploadMessage,
  } = options;
  const candidates = getApiCandidates(apiBaseInput?.value || null);
  let uploadResult = null;

  if (candidates.length) {
    uploadResult = await uploadFileToR2(folder, file, { bases: candidates });
    if (!uploadResult.uploaded) {
      if (requireUpload) {
        throw new Error(
          requireUploadMessage || '素材上传失败，请确认对象存储配置。'
        );
      }
      if (statusElement) {
        const message =
          uploadResult.error instanceof Error
            ? uploadResult.error.message
            : '上传到 R2 失败，已回退至本地预览。';
        setStatus(statusElement, message, 'warning');
      }
    }
  } else if (requireUpload) {
    throw new Error(
      requireUploadMessage || '请先配置后端基址以启用对象存储上传。'
    );
  } else if (statusElement) {
    setStatus(statusElement, '未配置后端基址，素材将仅保存在本地预览。', 'warning');
  }

  const remoteUrl = uploadResult?.url || null;
  if (requireUpload && !remoteUrl) {
    throw new Error(
      requireUploadMessage || '素材上传失败，请确认对象存储配置。'
    );
  }
  let dataUrl = uploadResult?.dataUrl || null;
  if (!dataUrl || (!forceDataUrl && remoteUrl)) {
    dataUrl = !remoteUrl || forceDataUrl ? await fileToDataUrl(file) : remoteUrl;
  }

  return buildAsset(file, dataUrl, previousAsset, {
    remoteUrl,
    r2Key: uploadResult?.key || null,
  });
}

function createId() {
  if (typeof crypto !== 'undefined' && crypto.randomUUID) {
    return crypto.randomUUID();
  }
  return `${Date.now().toString(36)}-${Math.random().toString(36).slice(2, 8)}`;
}

function serialiseAssetForStorage(asset) {
  if (!asset) return null;
  const { key, name, type, size, lastModified, dataUrl, remoteUrl, r2Key } = asset;
  const isDataUrl = typeof dataUrl === 'string' && dataUrl.startsWith('data:');
  return {
    key: key || null,
    name: name || null,
    type: type || null,
    size: typeof size === 'number' ? size : null,
    lastModified: typeof lastModified === 'number' ? lastModified : null,
    remoteUrl: !isDataUrl ? dataUrl || remoteUrl || null : remoteUrl || null,
    r2Key: r2Key || null,
  };
}

async function rehydrateStoredAsset(assetMeta) {
  if (!assetMeta) return null;
  if (assetMeta.dataUrl && typeof assetMeta.dataUrl === 'string') {
    return assetMeta;
  }
  if (assetMeta.remoteUrl) {
    return { ...assetMeta, dataUrl: assetMeta.remoteUrl };
  }
  if (!assetMeta.key) {
    return { ...assetMeta, dataUrl: null };
  }
  const dataUrl = await assetStore.get(assetMeta.key);
  if (!dataUrl) {
    return { ...assetMeta, dataUrl: null };
  }
  return { ...assetMeta, dataUrl };
}

async function hydrateStage1DataAssets(stage1Data) {
  if (!stage1Data) return stage1Data;
  stage1Data.brand_logo = await rehydrateStoredAsset(stage1Data.brand_logo);
  stage1Data.scenario_asset = await rehydrateStoredAsset(stage1Data.scenario_asset);
  stage1Data.product_asset = await rehydrateStoredAsset(stage1Data.product_asset);
  if (Array.isArray(stage1Data.gallery_entries)) {
    stage1Data.gallery_entries = await Promise.all(
      stage1Data.gallery_entries.map(async (entry) => ({
        ...entry,
        asset: await rehydrateStoredAsset(entry.asset),
        mode:
          entry.mode === 'logo' || entry.mode === 'logo_fallback'
            ? 'upload'
            : entry.mode,
      }))
    );
  }
  return stage1Data;
}

async function deleteStoredAsset(asset) {
  if (asset?.key) {
    await assetStore.delete(asset.key).catch(() => undefined);
  }
}

function isQuotaError(error) {
  if (typeof DOMException === 'undefined') return false;
  return (
    error instanceof DOMException &&
    (error.name === 'QuotaExceededError' || error.name === 'NS_ERROR_DOM_QUOTA_REACHED')
  );
}

function createAssetStore() {
  const DB_NAME = 'marketing-poster-assets';
  const STORE_NAME = 'assets';
  const VERSION = 1;
  const memoryStore = new Map();
  const supportsIndexedDB = typeof indexedDB !== 'undefined';
  let dbPromise = null;

  function openDb() {
    if (!supportsIndexedDB) return Promise.resolve(null);
    if (!dbPromise) {
      dbPromise = new Promise((resolve, reject) => {
        const request = indexedDB.open(DB_NAME, VERSION);
        request.onupgradeneeded = () => {
          const db = request.result;
          if (!db.objectStoreNames.contains(STORE_NAME)) {
            db.createObjectStore(STORE_NAME);
          }
        };
        request.onsuccess = () => resolve(request.result);
        request.onerror = () => reject(request.error || new Error('无法打开 IndexedDB'));
      }).catch((error) => {
        console.warn('IndexedDB 不可用，回退到内存存储。', error);
        return null;
      });
    }
    return dbPromise;
  }

  async function put(key, value) {
    if (!key) return null;
    const db = await openDb();
    if (!db) {
      memoryStore.set(key, value);
      return key;
    }
    return new Promise((resolve) => {
      const tx = db.transaction(STORE_NAME, 'readwrite');
      tx.onabort = () => {
        console.warn('IndexedDB 写入失败，使用内存存储。', tx.error);
        memoryStore.set(key, value);
        resolve(key);
      };
      tx.oncomplete = () => resolve(key);
      const store = tx.objectStore(STORE_NAME);
      const request = store.put(value, key);
      request.onerror = () => {
        tx.abort();
      };
    });
  }

  async function get(key) {
    if (!key) return null;
    const db = await openDb();
    if (!db) {
      return memoryStore.get(key) || null;
    }
    return new Promise((resolve) => {
      const tx = db.transaction(STORE_NAME, 'readonly');
      tx.onabort = () => {
        console.warn('IndexedDB 读取失败，使用内存存储。', tx.error);
        resolve(memoryStore.get(key) || null);
      };
      const store = tx.objectStore(STORE_NAME);
      const request = store.get(key);
      request.onsuccess = () => {
        const result = request.result;
        if (result) {
          resolve(result);
        } else {
          resolve(memoryStore.get(key) || null);
        }
      };
      request.onerror = () => {
        tx.abort();
      };
    });
  }

  async function remove(key) {
    if (!key) return;
    const db = await openDb();
    if (!db) {
      memoryStore.delete(key);
      return;
    }
    await new Promise((resolve) => {
      const tx = db.transaction(STORE_NAME, 'readwrite');
      tx.oncomplete = () => resolve();
      tx.onabort = () => {
        console.warn('IndexedDB 删除失败，尝试清理内存存储。', tx.error);
        memoryStore.delete(key);
        resolve();
      };
      tx.objectStore(STORE_NAME).delete(key);
    });
    memoryStore.delete(key);
  }

  async function clear() {
    const db = await openDb();
    if (db) {
      await new Promise((resolve) => {
        const tx = db.transaction(STORE_NAME, 'readwrite');
        tx.oncomplete = () => resolve();
        tx.onabort = () => resolve();
        tx.objectStore(STORE_NAME).clear();
      });
    }
    memoryStore.clear();
  }

  return {
    put,
    get,
    delete: remove,
    clear,
  };
}

if (typeof window.openABModal !== 'function') {
  window.openABModal = function openABModal(layout) {
    console.log('[openABModal] stub called, layout =', layout);
    alert('A/B 测试弹窗暂未实现，目前已完成 AI 海报生成，可以先前往第 3 步使用该海报。');
  };
}<|MERGE_RESOLUTION|>--- conflicted
+++ resolved
@@ -51,7 +51,6 @@
 // stage2：缓存最近一次生成结果与提示词，便于预览与回放
 let posterGeneratedImageUrl = null;
 let lastPromptBundle = null;
-<<<<<<< HEAD
 
 const stage2State = {
   poster: {
@@ -73,8 +72,6 @@
     lastResponse: null,
   },
 };
-=======
->>>>>>> dc48d04b
 // 双列功能模板的归一化布局（随容器等比缩放）
 const TEMPLATE_DUAL_LAYOUT = {
   canvas: { width: 1024, height: 1024 },
@@ -906,7 +903,6 @@
 const assetStore = createAssetStore();
 
 function getPosterImageSource(image) {
-<<<<<<< HEAD
   if (!image) return '';
   const directUrl = pickImageSrc(image);
   if (directUrl && typeof directUrl === 'string') {
@@ -915,16 +911,6 @@
       return trimmed;
     }
     return trimmed;
-=======
-  if (!image || typeof image !== 'object') return '';
-  const directUrl = typeof image.url === 'string' ? image.url.trim() : '';
-  if (directUrl && (HTTP_URL_RX.test(directUrl) || directUrl.startsWith('data:'))) {
-    return directUrl;
-  }
-  const dataUrl = typeof image.data_url === 'string' ? image.data_url.trim() : '';
-  if (dataUrl && dataUrl.startsWith('data:')) {
-    return dataUrl;
->>>>>>> dc48d04b
   }
   return '';
 }
@@ -2602,15 +2588,10 @@
     container.appendChild(item);
   });
 
-<<<<<<< HEAD
   bindSlotGenerationButtons(state, {
     refreshPreview: onChange,
     form,
     inlinePreviews,
-=======
-  bindSlotGenerationButtons(form, state, inlinePreviews, {
-    refreshPreview: onChange,
->>>>>>> dc48d04b
     statusElement,
   });
 }
@@ -2744,11 +2725,8 @@
     1
   );
 
-<<<<<<< HEAD
   console.log('[debug] generateSlotImage result', { slotType, index, data });
 
-=======
->>>>>>> dc48d04b
   if (!data || !data.url) {
     throw new Error('生成图片失败，返回结果缺少 url');
   }
@@ -2756,20 +2734,14 @@
   return data;
 }
 
-<<<<<<< HEAD
 function bindSlotGenerationButtons(stage1State, options = {}) {
   const { refreshPreview, form, inlinePreviews, statusElement } = options;
-=======
-function bindSlotGenerationButtons(form, state, inlinePreviews, options = {}) {
-  const { refreshPreview, statusElement } = options;
->>>>>>> dc48d04b
   const posterForm = form || document.getElementById('poster-form');
   if (!posterForm) return;
 
   const scenarioPreview = document.getElementById('scenario_preview');
   const productPreview = document.getElementById('product_preview');
 
-<<<<<<< HEAD
   const getStage1DataSnapshot = () =>
     collectStage1Data(posterForm, stage1State, { strict: false });
 
@@ -2779,16 +2751,6 @@
     const modeKey = targetKey === 'scenario' ? 'scenarioMode' : 'productMode';
     stage1State[modeKey] = 'upload';
     stage1State.previewBuilt = false;
-=======
-  const getStage1Snapshot = () => collectStage1Data(posterForm, state, { strict: false });
-
-  const applyGeneratedAsset = (targetKey, asset, previewEl) => {
-    if (!asset) return;
-    state[targetKey] = asset;
-    const modeKey = targetKey === 'scenario' ? 'scenarioMode' : 'productMode';
-    state[modeKey] = 'upload';
-    state.previewBuilt = false;
->>>>>>> dc48d04b
 
     const inlineKey = `${targetKey}_asset`;
     const inlineEl =
@@ -2821,13 +2783,8 @@
 
     const isPromptMode = () =>
       slotType === 'scenario'
-<<<<<<< HEAD
         ? stage1State.scenarioMode === 'prompt'
         : stage1State.productMode === 'prompt';
-=======
-        ? state.scenarioMode === 'prompt'
-        : state.productMode === 'prompt';
->>>>>>> dc48d04b
 
     const refreshButtonState = () => {
       const promptValue = (promptEl?.value || '').trim();
@@ -2848,11 +2805,7 @@
       if (!isPromptMode()) return;
       try {
         button.disabled = true;
-<<<<<<< HEAD
         const snapshot = getStage1DataSnapshot();
-=======
-        const snapshot = getStage1Snapshot();
->>>>>>> dc48d04b
         const { url, key } = await generateSlotImage(
           slotType,
           null,
@@ -2882,22 +2835,14 @@
   bindButton(
     'btn-generate-scenario',
     'scenario',
-<<<<<<< HEAD
     ['[data-role="scenario-positive-prompt"]', '#scenario_prompt', 'textarea[name="scenario_image"]'],
-=======
-    ['[data-role="scenario-positive-prompt"]', 'textarea[name="scenario_image"]'],
->>>>>>> dc48d04b
     scenarioPreview
   );
 
   bindButton(
     'btn-generate-product',
     'product',
-<<<<<<< HEAD
     ['[data-role="product-positive-prompt"]', '#product_prompt', 'textarea[name="product_prompt"]'],
-=======
-    ['[data-role="product-positive-prompt"]', 'textarea[name="product_prompt"]'],
->>>>>>> dc48d04b
     productPreview
   );
 
@@ -2913,7 +2858,6 @@
       const prompt = promptEl?.value || '';
       try {
         btn.disabled = true;
-<<<<<<< HEAD
         const snapshot = getStage1DataSnapshot();
         const { url, key } = await generateSlotImage('gallery', index, prompt, snapshot);
         if (!Array.isArray(stage1State.galleryEntries)) {
@@ -2921,16 +2865,6 @@
         }
         if (!stage1State.galleryEntries[index]) {
           stage1State.galleryEntries[index] = {
-=======
-        const snapshot = getStage1Snapshot();
-        const { url, key } = await generateSlotImage('gallery', index, prompt, snapshot);
-
-        if (!Array.isArray(state.galleryEntries)) {
-          state.galleryEntries = [];
-        }
-        if (!state.galleryEntries[index]) {
-          state.galleryEntries[index] = {
->>>>>>> dc48d04b
             id: `gallery-${index}-${Date.now()}`,
             caption: '',
             asset: null,
@@ -2938,27 +2872,14 @@
             mode: 'upload',
           };
         }
-<<<<<<< HEAD
         stage1State.galleryEntries[index].asset = buildGeneratedAssetFromUrl(url, key);
         stage1State.galleryEntries[index].mode = 'upload';
-=======
-
-        state.galleryEntries[index].asset = buildGeneratedAssetFromUrl(url, key);
-        state.galleryEntries[index].mode = 'upload';
-        state.previewBuilt = false;
->>>>>>> dc48d04b
 
         const img = posterForm.querySelector(
           `[data-role="gallery-preview"][data-index="${index}"]`
         );
-<<<<<<< HEAD
         const src = pickImageSrc(stage1State.galleryEntries[index].asset);
         if (img && src) img.src = src;
-=======
-        const src = pickImageSrc(state.galleryEntries[index].asset);
-        if (img && src) img.src = src;
-
->>>>>>> dc48d04b
         refreshPreview?.();
       } catch (err) {
         console.error(`[gallery ${index}] generate failed`, err);
@@ -2979,10 +2900,6 @@
     });
   });
 }
-<<<<<<< HEAD
-=======
-
->>>>>>> dc48d04b
 function updatePosterPreview(payload, state, elements, layoutStructure, previewContainer) {
   const {
     brandLogo,
@@ -3739,21 +3656,7 @@
 
     await hydrateStage1DataAssets(stage1Data);
 
-<<<<<<< HEAD
     lastStage1Data = stage1Data ? structuredClone(stage1Data) : null;
-=======
-    try {
-      lastStage1Data = stage1Data ? structuredClone(stage1Data) : null;
-    } catch (error) {
-      try {
-        lastStage1Data = stage1Data ? JSON.parse(JSON.stringify(stage1Data)) : null;
-      } catch {
-        lastStage1Data = stage1Data || null;
-      }
-      console.warn('[initStage2] unable to deep copy stage1Data, using fallback reference', error);
-    }
-
->>>>>>> dc48d04b
     if (posterLayout) {
       posterLayoutRoot = posterLayout;
     }
@@ -4356,7 +4259,6 @@
   };
 }
 
-<<<<<<< HEAD
 function renderPosterResult(result) {
   const poster = result?.poster || {};
   const galleryImages = poster.gallery_images || result?.gallery_images || [];
@@ -4455,8 +4357,6 @@
   return posterSrc || null;
 }
 
-=======
->>>>>>> dc48d04b
 function extractVertexPosterUrl(result) {
   if (!result) return null;
 
@@ -4495,7 +4395,6 @@
   return null;
 }
 
-<<<<<<< HEAD
 function renderPosterResult() {
   const root = document.getElementById('poster-result');
   if (!root) return;
@@ -4613,98 +4512,6 @@
   }
 
   renderPosterResult();
-=======
-function applyVertexPosterResult(data) {
-  console.log('[triggerGeneration] applyVertexPosterResult', data);
-
-  const slotSummary = summariseGenerationSlots(data);
-  console.info('[triggerGeneration] slot assets', slotSummary);
-
-  surfaceSlotWarnings(slotSummary);
-
-  refreshPosterLayoutPreview(data);
-
-  const posterUrl = extractVertexPosterUrl(data);
-
-  if (!posterUrl) {
-    console.warn('[triggerGeneration] no vertex poster url found in response (after fallback)', data);
-    return;
-  }
-
-  posterGeneratedImageUrl = posterUrl;
-  posterGenerationState.posterUrl = posterUrl;
-  posterGeneratedImage = posterGenerationState.posterUrl;
-
-  if (typeof applyPosterPreview === 'function') {
-    applyPosterPreview(posterUrl);
-  } else if (typeof updateGeneratedPoster === 'function') {
-    updateGeneratedPoster(posterUrl);
-  }
-}
-
-async function buildGalleryItemsWithFallback(stage1, logoRef, apiCandidates, maxSlots = 4) {
-  const result = [];
-  const entries = Array.isArray(stage1?.gallery_entries)
-    ? stage1.gallery_entries.filter(Boolean)
-    : [];
-
-  for (let i = 0; i < maxSlots; i += 1) {
-    const entry = entries[i] || null;
-    const caption = entry?.caption?.trim() || `Series ${i + 1}`;
-    const promptText = entry?.prompt?.trim() || null;
-    const mode = entry?.mode || 'upload';
-    const normalisedMode = mode === 'logo' || mode === 'logo_fallback' ? 'upload' : mode;
-
-    const hasPrompt = !!promptText;
-    if (normalisedMode === 'prompt' && hasPrompt) {
-      result.push({
-        caption,
-        key: null,
-        asset: null,
-        mode: 'prompt',
-        prompt: promptText,
-      });
-      continue;
-    }
-
-    let ref = null;
-    if (entry && entry.asset) {
-      ref = await normaliseAssetReference(entry.asset, {
-        field: `poster.gallery_items[${i}]`,
-        required: false,
-        apiCandidates,
-        folder: 'gallery',
-      }, logoRef);
-    }
-
-    if (ref && (ref.key || ref.url)) {
-      result.push({
-        caption,
-        key: ref.key || null,
-        asset: ref.url || null,
-        mode: normalisedMode,
-        prompt: promptText,
-      });
-      continue;
-    }
-
-    if (logoRef && (logoRef.url || logoRef.key)) {
-      console.info('[triggerGeneration] gallery empty, fallback to brand logo', { index: i, caption });
-      result.push({
-        caption,
-        key: logoRef.key || null,
-        asset: logoRef.url || null,
-        mode: 'upload',
-        prompt: null,
-      });
-      continue;
-    }
-
-    console.warn('[triggerGeneration] gallery empty and no brand logo available, skip slot', { index: i, caption });
-  }
-
-  return result;
->>>>>>> dc48d04b
 }
 
 function formatPosterGenerationError(error) {
@@ -4829,7 +4636,6 @@
       apiCandidates,
       folder: 'product',
     }, brandLogoRef);
-<<<<<<< HEAD
 
     galleryItems = [];
 
@@ -4899,10 +4705,6 @@
           { index, caption },
         );
       }
-=======
-
-    galleryItems = await buildGalleryItemsWithFallback(stage1Data, brandLogoRef, apiCandidates, 4);
->>>>>>> dc48d04b
 
     const features = Array.isArray(stage1Data.features)
       ? stage1Data.features.filter(Boolean)
@@ -5143,7 +4945,6 @@
     const resp = await postJsonWithRetry(apiCandidates, '/api/generate-poster', payload, 1, rawPayload);
     const data = (resp && typeof resp.json === 'function') ? await resp.json() : resp;
 
-<<<<<<< HEAD
     console.info('[debug] apiVertexPosterResult', {
       poster_url: data?.poster_url,
       scenario_image: data?.poster?.scenario_image,
@@ -5151,8 +4952,6 @@
       gallery_images: data?.poster?.gallery_images,
     });
 
-=======
->>>>>>> dc48d04b
     const posterUrl =
       data?.poster?.asset_url ||
       data?.poster?.url ||
@@ -5260,22 +5059,12 @@
     posterGeneratedImageUrl = null;
     posterGeneratedImage = null;
     posterGeneratedLayout = TEMPLATE_DUAL_LAYOUT;
-<<<<<<< HEAD
     const detail = error?.responseJson?.detail || error?.responseJson;
     const quotaExceeded = error?.status === 429 && detail?.error === 'vertex_quota_exceeded';
     const friendlyMessage =
       quotaExceeded
         ? '图像生成配额已用尽，请稍后再试，或先上传现有素材。'
         : formatPosterGenerationError(error);
-=======
-    const detail = error?.responseJson?.detail || null;
-    const quotaExceeded =
-      error?.status === 429 &&
-      (detail?.error === 'vertex_quota_exceeded' || detail === 'vertex_quota_exceeded');
-    const friendlyMessage = quotaExceeded
-      ? '图像生成配额已用尽，请稍后再试，或先上传现有素材。'
-      : formatPosterGenerationError(error);
->>>>>>> dc48d04b
     const statusHint = typeof error?.status === 'number' ? ` (HTTP ${error.status})` : '';
     const decoratedMessage = `${friendlyMessage}${statusHint}`;
     setStatus(statusElement, decoratedMessage, 'error');
