--- conflicted
+++ resolved
@@ -106,11 +106,7 @@
     scenario_url: '',
     product_url: '',
     gallery_urls: [],
-<<<<<<< HEAD
     poster_url: '',
-=======
-    composite_poster_url: '',
->>>>>>> d0e78f9d
   },
   vertex: {
     lastResponse: null,
@@ -4542,7 +4538,6 @@
   }
 }
 
-<<<<<<< HEAD
 function updateVariantAvailability() {
   const radioB = document.querySelector('input[name="posterAttachmentVariant"][value="B"]');
   const radioA = document.querySelector('input[name="posterAttachmentVariant"][value="A"]');
@@ -4618,8 +4613,6 @@
   return { variant, attachmentUrl, attachmentName };
 }
 
-=======
->>>>>>> d0e78f9d
 function applyVertexPosterResult(data) {
   console.log('[triggerGeneration] applyVertexPosterResult', data);
 
@@ -4648,11 +4641,7 @@
     const hiddenUrlInput = document.getElementById('vertex-poster-url');
     if (hiddenUrlInput) hiddenUrlInput.value = posterUrl;
     posterGenerationState.posterUrl = posterUrl;
-<<<<<<< HEAD
     assets.poster_url = posterUrl;
-=======
-    assets.composite_poster_url = posterUrl;
->>>>>>> d0e78f9d
     try {
       sessionStorage.setItem('latestPosterUrl', posterUrl);
     } catch (e) {
@@ -4661,10 +4650,7 @@
   }
 
   renderPosterResult();
-<<<<<<< HEAD
   renderPosterVariantB();
-=======
->>>>>>> d0e78f9d
 }
 
 function formatPosterGenerationError(error) {
@@ -4737,18 +4723,11 @@
           .map((entry) => pickImageSrc(entry?.asset))
           .filter(Boolean)
       : [],
-<<<<<<< HEAD
     poster_url: '',
   };
 
   renderPosterResult();
   renderPosterVariantB();
-=======
-    composite_poster_url: '',
-  };
-
-  renderPosterResult();
->>>>>>> d0e78f9d
 
   console.info('[debug] stage1Data snapshot', lastStage1Data || stage1Data || null);
 
@@ -6012,7 +5991,6 @@
     }
 
     if (posterImage) {
-<<<<<<< HEAD
       let posterSrc = attachmentPref.url || null;
 
       if (!posterSrc) {
@@ -6021,14 +5999,6 @@
         } catch (e) {
           console.warn('cannot read latestPosterUrl from sessionStorage', e);
         }
-=======
-      let posterSrc = null;
-
-      try {
-        posterSrc = sessionStorage.getItem('latestPosterUrl');
-      } catch (e) {
-        console.warn('cannot read latestPosterUrl from sessionStorage', e);
->>>>>>> d0e78f9d
       }
 
       if (!posterSrc) {
