
const App = (window.App ??= {});
App.utils = App.utils ?? {};

// 1) 新增：按域名决定健康检查路径
function isRenderHost(base) {
  try {
    const u = new URL(base, location.href);
    return /onrender\.com$/i.test(u.hostname);
  } catch {
    return false;
  }
}

function healthPathsFor(base) {
  // Render 后端只有 /health，且通常无 CORS
  if (isRenderHost(base)) return ['/health'];
  // Worker（或网关）提供 /api/health（带 CORS）
  return ['/api/health', '/health'];
}
// ===== 共享：模板资源助手（全局唯一出口） =====

/** 从 templates/registry.json 读取模板清单（带缓存） */
App.utils.loadTemplateRegistry = (() => {
  let _registryP;
  return async function loadTemplateRegistry() {
    if (!_registryP) {
      _registryP = fetch(App.utils.assetUrl?.('templates/registry.json') || 'templates/registry.json')
        .then(r => {
          if (!r.ok) throw new Error('无法加载模板清单');
          return r.json();
        })
        .then(list => (Array.isArray(list) ? list : []))
        .catch(err => {
          _registryP = null; // 失败时允许下次重试
          throw err;
        });
    }
    return _registryP;
  };
})();

/** 按模板 id 返回 { entry, spec, image }（带缓存） */
App.utils.ensureTemplateAssets = (() => {
  const _cache = new Map();
  return async function ensureTemplateAssets(templateId) {
    if (_cache.has(templateId)) return _cache.get(templateId);

    const registry = await App.utils.loadTemplateRegistry();
    const entry = registry.find(i => i.id === templateId) || registry[0];
    if (!entry) throw new Error('模板列表为空');

    const specUrl = App.utils.assetUrl?.(`templates/${entry.spec}`) || `templates/${entry.spec}`;
    const imgUrl  = App.utils.assetUrl?.(`templates/${entry.preview}`) || `templates/${entry.preview}`;

    const specP = fetch(specUrl).then(r => { if (!r.ok) throw new Error('无法加载模板规范'); return r.json(); });
    const imgP  = new Promise((resolve, reject) => {
      const img = new Image();
      img.decoding = 'async';
      img.crossOrigin = 'anonymous';
      img.onload = () => resolve(img);
      img.onerror = () => reject(new Error('模板预览图加载失败'));
      img.src = imgUrl;
    });

    const payload = { entry, spec: await specP, image: await imgP };
    _cache.set(entry.id, payload);
    return payload;
  };
})();

const HEALTH_CACHE_TTL = 60_000;
const HEALTH_CACHE = new Map();

let documentAssetBase = null;

//
// 组装 prompts —— 每个槽都是对象
function buildPromptSlot(prefix) {
  return {
    preset:  getValue(`#${prefix}-preset`),     // 你的原有取值方法
    positive:getValue(`#${prefix}-positive`),
    negative:getValue(`#${prefix}-negative`),
    aspect:  getValue(`#${prefix}-aspect`)
  };
}
function buildGeneratePayload() {
  return {
    poster: collectStage1Data(form, state, { strict: false }),
    render_mode: state.renderMode || 'locked',
    variants: Number(state.variants || 2),
    seed: state.seed ?? null,
    lock_seed: !!state.lockSeed,
    prompts: {
      scenario: buildPromptSlot('scenario'),
      product:  buildPromptSlot('product'),
      gallery:  buildPromptSlot('gallery'),
    }
  };
}

// 串行触发，避免免费实例并发卡死
async function runGeneration() {
  setBusy(true);
  try {
    const payloadA = buildGeneratePayload();
    await triggerGeneration(payloadA);   // 先等第一个完成
    if (state.abMode) {
      const payloadB = buildGeneratePayload(); // 若有B，第二次再发
      await triggerGeneration(payloadB);
    }
  } finally {
    setBusy(false);
  }
}

function resolveDocumentAssetBase() {
  if (documentAssetBase) return documentAssetBase;
  const baseEl = document.querySelector('base[href]');
  if (baseEl) {
    documentAssetBase = baseEl.href;
    return documentAssetBase;
  }
  const { origin, pathname } = window.location;
  const parts = pathname.split('/');
  if (parts.length) parts.pop();
  const prefix = parts.join('/') || '/';
  documentAssetBase = `${origin}${prefix.endsWith('/') ? prefix : `${prefix}/`}`;
  return documentAssetBase;
}

function assetUrl(path) {
  if (!path) return resolveDocumentAssetBase();
  if (/^[a-zA-Z][a-zA-Z0-9+.-]*:/.test(path)) {
    return path;
  }
  const base = resolveDocumentAssetBase();
  const normalised = path.startsWith('/') ? path.slice(1) : path;
  return new URL(normalised, base).toString();
}

App.utils.assetUrl = assetUrl;

function normaliseBase(base) {
  if (!base) return null;
  try {
    const parsed = new URL(base, window.location.href);
    const path = parsed.pathname.replace(/\/+$/, '');
    const normalizedPath = path || '';
    return `${parsed.origin}${normalizedPath}`;
  } catch (error) {
    console.warn('[normaliseBase] invalid base', base, error);
    return null;
  }
}
// 把 stage1Data 中的素材“二选一”规范化为 key 或小 dataURL
function normalizePosterAssets(stage1Data) {
  const pickImage = (asset) => {
    if (!asset) return { asset: null, key: null };
    const key = asset.r2Key || null;
    const data = typeof asset.dataUrl === 'string' && asset.dataUrl.startsWith('data:')
      ? asset.dataUrl
      : null;
    return key ? { asset: null, key } : { asset: data, key: null };
  };

  const { asset: scenario_asset, key: scenario_key } = pickImage(stage1Data.scenario_asset);
  const { asset: product_asset,  key: product_key  } = pickImage(stage1Data.product_asset);

  const gallery_items = (stage1Data.gallery_entries || []).map((entry) => {
    const { asset, key } = pickImage(entry.asset);
    return {
      caption: entry.caption?.trim() || null,
      asset,
      key,
      mode: entry.mode || 'upload',
      prompt: entry.prompt?.trim() || null,
    };
  });

  return { scenario_asset, scenario_key, product_asset, product_key, gallery_items };
}

function joinBasePath(base, path) {
  const normalised = normaliseBase(base);
  if (!normalised) return null;
  const p = String(path || '');
  const suffix = p.startsWith('/') ? p : `/${p}`;
  return `${normalised}${suffix}`;
}

function ensureArray(value) {
  if (Array.isArray(value)) return value.filter(Boolean);
  if (typeof value === 'string' && value.trim()) return [value.trim()];
  return [];
}



// 读取候选 API 基址（修复：避免 STORAGE_KEYS 的 TDZ）
function getApiCandidates(extra) {
  const candidates = new Set();
  const add = (v) => {
    const s = typeof v === 'string' ? v.trim() : '';
    if (!s) return;
    const n = normaliseBase(s);
    if (n) candidates.add(n);
  };

  const inputValue = document.getElementById('api-base')?.value;
  add(inputValue);

  // 避免对未初始化的 STORAGE_KEYS 访问；直接用字面量 key
  add(localStorage.getItem('marketing-poster-api-base'));

  const ds = document.body?.dataset ?? {};
  add(ds.workerBase);
  add(ds.renderBase);
  add(ds.apiBase);

  if (Array.isArray(window.APP_API_BASES)) window.APP_API_BASES.forEach(add);
  add(window.APP_WORKER_BASE);
  add(window.APP_RENDER_BASE);
  add(window.APP_DEFAULT_API_BASE);

  if (extra) ensureArray(extra).forEach(add);

  return Array.from(candidates);
}

App.utils.getApiCandidates = getApiCandidates;

async function probeBase(base, { force } = {}) {
  const now = Date.now();
  const cached = HEALTH_CACHE.get(base);
  if (!force && cached && now - cached.timestamp < HEALTH_CACHE_TTL) {
    return cached.ok;
  }

  const paths = healthPathsFor(base);           // ← 关键：按域名取路径
  for (const path of paths) {
    const url = joinBasePath(base, path);
    if (!url) continue;
    try {
      const response = await fetch(url, {
        method: 'GET',
        mode: 'cors',
        cache: 'no-store',
        credentials: 'omit',
      });
      if (response.ok) {
        HEALTH_CACHE.set(base, { ok: true, timestamp: Date.now() });
        return true;
      }
    } catch (error) {
      console.warn('[probeBase] failed', base, path, error);
    }
  }

  HEALTH_CACHE.set(base, { ok: false, timestamp: Date.now() });
  return false;
}


const warmUpLocks = new Map();

async function warmUp(baseOrBases, { force } = {}) {
  const bases = ensureArray(baseOrBases).filter(Boolean);
  const targets = bases.length ? bases : getApiCandidates();
  if (!targets.length) return [];

  const lockKey = [...targets].sort().join('|');
  const existing = warmUpLocks.get(lockKey);
  if (!force && existing) return existing;

  const task = Promise.allSettled(targets.map((base) => probeBase(base, { force })));
  warmUpLocks.set(lockKey, task);
  // 任务结束后释放锁
  task.finally(() => warmUpLocks.delete(lockKey));
  return task;
}

App.utils.warmUp = warmUp;

async function pickHealthyBase(baseOrBases) {
  const candidates = ensureArray(baseOrBases).filter(Boolean);
  const bases = candidates.length ? candidates : getApiCandidates();
  if (!bases.length) return null;

  const now = Date.now();
  for (const base of bases) {
    const cached = HEALTH_CACHE.get(base);
    if (cached && cached.ok && now - cached.timestamp < HEALTH_CACHE_TTL) {
      return base;
    }
  }

  const results = await warmUp(bases, { force: true });
  for (let i = 0; i < bases.length; i += 1) {
    const outcome = results[i];
    if (outcome && outcome.status === 'fulfilled' && outcome.value) {
      return bases[i];
    }
  }
  return null;
}

App.utils.pickHealthyBase = pickHealthyBase;

// 请求体大小校验（发送前统一做）
// 校验字符串体积并阻断超大 dataURL
function validatePayloadSize(raw) {
  const hasBase64 = /data:[^;]+;base64,/i.test(raw);
  // 300KB 是你当前防御阈值，可按需调整
  if (hasBase64 || raw.length > 300_000) {
    throw new Error('请求体过大或包含 base64 图片，请先上传素材到 R2，仅传输 key/url。');
  }
}

// 完整替换 app.js 里的 postJsonWithRetry
// 发送请求：始终 JSON/UTF-8，支持多基址与重试
async function postJsonWithRetry(apiBaseOrBases, path, payload, retry = 1, rawPayload) {
  // 规范化候选基址
  const bases = (window.resolveApiBases?.(apiBaseOrBases))
    ?? (Array.isArray(apiBaseOrBases) ? apiBaseOrBases
        : String(apiBaseOrBases || '').split(',').map(s => s.trim()).filter(Boolean));
  if (!bases.length) throw new Error('未配置后端 API 地址');

  // 组包（外部已给字符串就不再二次 JSON.stringify）
  const bodyRaw = (typeof rawPayload === 'string') ? rawPayload : JSON.stringify(payload);

  const logPrefix = `[postJsonWithRetry] ${path}`;
  const previewSnippet = (() => {
    if (typeof bodyRaw !== 'string') return '';
    const limit = 512;
    if (bodyRaw.length <= limit) return bodyRaw;
    return `${bodyRaw.slice(0, limit)}…(+${bodyRaw.length - limit} chars)`;
  })();

  // 粗略体积 & dataURL 防御
  if (/data:[^;]+;base64,/.test(bodyRaw) || bodyRaw.length > 300000) {
    throw new Error('请求体过大或包含 base64 图片，请确保素材已直传并仅传 key/url。');
  }

  // 先挑健康基址，失败就先用第一个
  let base = await (window.pickHealthyBase?.(bases, { timeoutMs: 2500 })) ?? bases[0];

  const urlFor = (b) => `${String(b).replace(/\/$/, '')}/${String(path).replace(/^\/+/, '')}`;
  let lastErr = null;

  for (let attempt = 0; attempt <= retry; attempt += 1) {
    const order = base ? [base, ...bases.filter(x => x !== base)] : bases;

    for (const b of order) {
<<<<<<< HEAD
      const url = urlFor(b);
=======
      const ctrl = new AbortController();
      const timer = setTimeout(() => ctrl.abort(), 60000); // 60s 超时
>>>>>>> 92da03a2
      try {
        const res = await fetch(url, {
          method: 'POST',
          mode: 'cors',
          cache: 'no-store',
          credentials: 'omit',
          headers: { 'Content-Type': 'application/json; charset=UTF-8' },
          body: bodyRaw,
          signal: ctrl.signal,
        });
        console.info(`${logPrefix} -> ${url}`, {
          attempt: attempt + 1,
          candidateIndex: order.indexOf(b),
          bodyBytes: bodyRaw.length,
          bodyPreview: previewSnippet,
          status: res.status,
        });
        console.info(`${logPrefix} -> ${url}`, {
          attempt: attempt + 1,
          candidateIndex: order.indexOf(b),
          bodyBytes: bodyRaw.length,
          bodyPreview: previewSnippet,
          status: res.status,
        });
        if (!res.ok) {
          const text = await res.text().catch(() => '');
          let json = null;
          if (text) {
            try { json = JSON.parse(text); } catch {}
          }
          const detail = (json && (json.detail || json.message))
            || text
            || `HTTP ${res.status}`;
          const error = new Error(detail);
          error.status = res.status;
          error.responseText = text;
          error.responseJson = json;
          error.url = url;
          error.requestBody = bodyRaw;
          throw error;
        }
        if (window._healthCache?.set) window._healthCache.set(b, { ok: true, ts: Date.now() });
        return await res.json(); // 保持旧版语义：直接返回 JSON
      } catch (e) {
        console.warn(`${logPrefix} failed`, {
          attempt: attempt + 1,
          url,
          message: e?.message,
          status: e?.status,
          bodyPreview: previewSnippet,
        });
        lastErr = e;
        if (window._healthCache?.set) window._healthCache.set(b, { ok: false, ts: Date.now() });
        base = null; // 该轮失败，下一轮重新挑
      } finally {
        clearTimeout(timer);
      }
    }

    try { await window.warmUp?.(bases, { timeoutMs: 2500 }); } catch {}
    await new Promise(r => setTimeout(r, 800));
    base = await (window.pickHealthyBase?.(bases, { timeoutMs: 2500 })) ?? bases[0];
  }

  throw lastErr || new Error('请求失败');
}

App.utils.postJsonWithRetry = postJsonWithRetry;

const STORAGE_KEYS = {
  apiBase: 'marketing-poster-api-base',
  stage1: 'marketing-poster-stage1-data',
  stage2: 'marketing-poster-stage2-result',
};

const DEFAULT_STAGE1 = {
  brand_name: '厨匠ChefCraft',
  agent_name: '星辉渠道服务中心',
  scenario_image: '现代开放式厨房中智能蒸烤一体机的沉浸式体验',
  product_name: 'ChefCraft 智能蒸烤大师',
  template_id: 'template_dual',
  scenario_mode: 'upload',
  product_mode: 'upload',
  features: [
    '一键蒸烤联动，精准锁鲜',
    '360° 智能热风循环，均匀受热',
    '高温自清洁腔体，省心维护',
    'Wi-Fi 远程操控，云端菜谱推送',
  ],
  title: '焕新厨房效率，打造大厨级美味',
  subtitle: '智能蒸烤 · 家宴轻松掌控',
};

const TEMPLATE_REGISTRY_PATH = 'templates/registry.json';
const templateCache = new Map();
let templateRegistryPromise = null;

const PROMPT_PRESETS_PATH = 'prompts/presets.json';
let promptPresetPromise = null;
const PROMPT_SLOTS = ['scenario', 'product', 'gallery'];
const DEFAULT_PROMPT_VARIANTS = 1;

const DEFAULT_EMAIL_RECIPIENT = 'client@example.com';

const placeholderImages = {
  brandLogo: createPlaceholder('品牌\\nLogo'),
  scenario: createPlaceholder('应用场景'),
  product: createPlaceholder('产品渲染'),
};

const galleryPlaceholderCache = new Map();

const MATERIAL_DEFAULT_LABELS = {
  brand_logo: '品牌 Logo',
  scenario: '应用场景图',
  product: '主产品渲染图',
  gallery: '底部产品小图',
};

const assetStore = createAssetStore();

function getPosterImageSource(image) {
  if (!image || typeof image !== 'object') return '';
  const directUrl = typeof image.url === 'string' ? image.url : '';
  if (directUrl) return directUrl;
  const dataUrl = typeof image.data_url === 'string' ? image.data_url : '';
  return dataUrl;
}

function assignPosterImage(element, image, altText) {
  if (!element) return false;
  const src = getPosterImageSource(image);
  if (!src) return false;
  element.src = src;
  if (altText) {
    element.alt = altText;
  }
  return true;
}

async function r2PresignPut(folder, file, bases) {
  const payload = {
    folder: folder || 'uploads',
    filename: file?.name || 'upload.bin',
    content_type: file?.type || 'application/octet-stream',
    size: typeof file?.size === 'number' ? file.size : null,
  };
  const response = await postJsonWithRetry(bases, '/api/r2/presign-put', payload, 1);
  return response.json();
}

async function uploadFileToR2(folder, file, options = {}) {
  try {
    const presign = await r2PresignPut(folder, file, options?.bases);
    const putResponse = await fetch(presign.put_url, {
      method: 'PUT',
      headers: { 'Content-Type': file?.type || 'application/octet-stream' },
      body: file,
    });
    if (!putResponse.ok) {
      const detail = await putResponse.text();
      throw new Error(detail || '上传到 R2 失败，请稍后重试。');
    }
    return {
      key: presign.key,
      url: presign.public_url || null,
      uploaded: true,
      presign,
    };
  } catch (error) {
    console.warn('[uploadFileToR2] 直传失败，回退本地预览', error);
    const dataUrl = file ? await fileToDataUrl(file) : null;
    return {
      key: null,
      url: null,
      uploaded: false,
      dataUrl,
      error,
    };
  }
}

App.utils.r2PresignPut = r2PresignPut;
App.utils.uploadFileToR2 = uploadFileToR2;

function applyStoredAssetValue(target, storedValue) {
  if (!target || typeof storedValue !== 'string') return;
  if (storedValue.startsWith('data:')) {
    target.data_url = storedValue;
  } else {
    target.url = storedValue;
  }
}

const apiBaseInput = document.getElementById('api-base');
// ==== 兜底：保持原命名的 loadTemplateRegistry（放在 init() 之前）====
(function ensureLoadTemplateRegistry() {
  const REG_PATH = (typeof TEMPLATE_REGISTRY_PATH === 'string' && TEMPLATE_REGISTRY_PATH)
    ? TEMPLATE_REGISTRY_PATH
    : 'templates/registry.json';

  if (typeof window.loadTemplateRegistry !== 'function') {
    let _tmplRegistryPromise = null;
    window.loadTemplateRegistry = async function loadTemplateRegistry() {
      if (!_tmplRegistryPromise) {
        _tmplRegistryPromise = fetch(assetUrl(REG_PATH))
          .then((r) => {
            if (!r.ok) throw new Error('无法加载模板清单');
            return r.json();
          })
          .then((arr) => (Array.isArray(arr) ? arr : []))
          .catch((err) => {
            _tmplRegistryPromise = null; // 失败允许下次重试
            throw err;
          });
      }
      return _tmplRegistryPromise;
    };
  }
})();

init();

function init() {
  loadApiBase();
  if (apiBaseInput) {
    apiBaseInput.addEventListener('change', saveApiBase);
    apiBaseInput.addEventListener('blur', saveApiBase);
  }

  const stage = document.body?.dataset?.stage;
  switch (stage) {
    case 'stage1':
      initStage1();
      break;
    case 'stage2':
      initStage2();
      break;
    case 'stage3':
      initStage3();
      break;
    default:
      break;
  }
}

function loadApiBase() {
  if (!apiBaseInput) return;
  const stored = localStorage.getItem(STORAGE_KEYS.apiBase);
  if (stored) {
    apiBaseInput.value = stored;
  }
}

function saveApiBase() {
  if (!apiBaseInput) return;
  const value = apiBaseInput.value.trim();
  if (value) {
    localStorage.setItem(STORAGE_KEYS.apiBase, value);
  } else {
    localStorage.removeItem(STORAGE_KEYS.apiBase);
  }
}

function initStage1() {
  const form = document.getElementById('poster-form');
  const buildPreviewButton = document.getElementById('build-preview');
  const nextButton = document.getElementById('go-to-stage2');
  const statusElement = document.getElementById('stage1-status');
  const previewContainer = document.getElementById('preview-container');
  const layoutStructure = document.getElementById('layout-structure-text');
  const galleryButton = document.getElementById('add-gallery-item');
  const galleryPlaceholderButton = document.getElementById('add-gallery-placeholder');
  const galleryFileInput = document.getElementById('gallery-file-input');
  const galleryItemsContainer = document.getElementById('gallery-items');
  const templateSelectStage1 = document.getElementById('template-select-stage1');
  const templateDescriptionStage1 = document.getElementById('template-description-stage1');
  const templateCanvasStage1 = document.getElementById('template-preview-stage1');
  

  if (!form || !buildPreviewButton || !nextButton) {
    return;
  }

  const previewElements = {
    brandLogo: document.getElementById('preview-brand-logo'),
    brandName: document.getElementById('preview-brand-name'),
    agentName: document.getElementById('preview-agent-name'),
    scenarioImage: document.getElementById('preview-scenario-image'),
    productImage: document.getElementById('preview-product-image'),
    featureList: document.getElementById('preview-feature-list'),
    title: document.getElementById('preview-title'),
    subtitle: document.getElementById('preview-subtitle'),
    gallery: document.getElementById('preview-gallery'),
  };

  const inlinePreviews = {
    brand_logo: document.querySelector('[data-inline-preview="brand_logo"]'),
    scenario_asset: document.querySelector('[data-inline-preview="scenario_asset"]'),
    product_asset: document.querySelector('[data-inline-preview="product_asset"]'),
  };

  const state = {
    brandLogo: null,
    scenario: null,
    product: null,
    galleryEntries: [],
    previewBuilt: false,
    templateId: DEFAULT_STAGE1.template_id,
    templateLabel: '',
    scenarioMode: DEFAULT_STAGE1.scenario_mode,
    productMode: DEFAULT_STAGE1.product_mode,
    scenarioType: 'image',
    scenarioAllowsPrompt: true,
    scenarioAllowsUpload: true,
    productType: 'image',
    productAllowsPrompt: true,
    productAllowsUpload: true,
    templateSpec: null,
    galleryLimit: 4,
    galleryAllowsPrompt: true,
    galleryAllowsUpload: true,
    galleryLabel: MATERIAL_DEFAULT_LABELS.gallery,
    galleryType: 'image',
  };

  let currentLayoutPreview = '';
  let templateRegistry = [];

  const refreshPreview = () => {
    if (!form) return null;
    const payload = collectStage1Data(form, state, { strict: false });
    currentLayoutPreview = updatePosterPreview(
      payload,
      state,
      previewElements,
      layoutStructure,
      previewContainer
    );
    return payload;
  };

  const stored = loadStage1Data();
  if (stored) {
    void (async () => {
      await applyStage1DataToForm(stored, form, state, inlinePreviews);
      state.previewBuilt = Boolean(stored.preview_built);
      currentLayoutPreview = stored.layout_preview || '';
      renderGalleryItems(state, galleryItemsContainer, {
        previewElements,
        layoutStructure,
        previewContainer,
        statusElement,
        onChange: refreshPreview,
        allowPrompt: state.galleryAllowsPrompt,
        forcePromptOnly: state.galleryAllowsUpload === false,
        promptPlaceholder:
          state.templateSpec?.materials?.gallery?.promptPlaceholder ||
          '描述要生成的小图内容',
      });
      refreshPreview();
    })();
  } else {
    applyStage1Defaults(form);
    updateInlinePlaceholders(inlinePreviews);
    applyModeToInputs('scenario', state, form, inlinePreviews, { initial: true });
    applyModeToInputs('product', state, form, inlinePreviews, { initial: true });
    refreshPreview();
  }

  const modeContext = { form, state, inlinePreviews, refreshPreview };

  const scenarioModeRadios = form.querySelectorAll('input[name="scenario_mode"]');
  scenarioModeRadios.forEach((radio) => {
    radio.addEventListener('change', (event) => {
      if (!radio.checked) return;
      const value = radio.value === 'prompt' ? 'prompt' : 'upload';
      void switchAssetMode('scenario', value, modeContext);
    });
  });

  const productModeRadios = form.querySelectorAll('input[name="product_mode"]');
  productModeRadios.forEach((radio) => {
    radio.addEventListener('change', (event) => {
      if (!radio.checked) return;
      const value = radio.value === 'prompt' ? 'prompt' : 'upload';
      void switchAssetMode('product', value, modeContext);
    });
  });

  const getMaterialLabel = (key, material) =>
    (material && typeof material.label === 'string' && material.label.trim()) ||
    MATERIAL_DEFAULT_LABELS[key] || key;

  async function applyTemplateMaterialsStage1(spec) {
    state.templateSpec = spec || null;
    const materials = (spec && spec.materials) || {};

    const brandMaterial = materials.brand_logo || {};
    const brandLabel = getMaterialLabel('brand_logo', brandMaterial);
    const brandField = form.querySelector('[data-material-field="brand_logo"] [data-material-label="brand_logo"]');
    if (brandField) {
      brandField.textContent = `${brandLabel}上传`;
    }

    const scenarioMaterial = materials.scenario || {};
    const scenarioLabel = getMaterialLabel('scenario', scenarioMaterial);
    const scenarioType = (scenarioMaterial.type || 'image').toLowerCase();
    const scenarioAllowsUpload = scenarioType !== 'text' && scenarioMaterial.allowsUpload !== false;
    const scenarioAllowsPrompt =
      scenarioType === 'text' || scenarioMaterial.allowsPrompt !== false;
    state.scenarioType = scenarioType;
    state.scenarioAllowsPrompt = scenarioAllowsPrompt;
    state.scenarioAllowsUpload = scenarioAllowsUpload;

    const scenarioToggleLabel = form.querySelector('[data-material-toggle-label="scenario"]');
    if (scenarioToggleLabel) {
      scenarioToggleLabel.textContent = `${scenarioLabel}素材来源`;
    }
    const scenarioToggle = form.querySelector('[data-mode-target="scenario"]');
    const scenarioUploadOption = form.querySelector('[data-mode-option="scenario-upload"]');
    const scenarioUploadRadio = scenarioUploadOption?.querySelector('input[type="radio"]');
    if (scenarioUploadOption) {
      scenarioUploadOption.classList.toggle('hidden', !scenarioAllowsUpload);
    }
    if (scenarioUploadRadio) {
      scenarioUploadRadio.disabled = !scenarioAllowsUpload;
    }
    const scenarioPromptOption = form.querySelector('[data-mode-option="scenario-prompt"]');
    const scenarioPromptRadio = scenarioPromptOption?.querySelector('input[type="radio"]');
    if (scenarioPromptOption) {
      scenarioPromptOption.classList.toggle('hidden', !scenarioAllowsPrompt);
    }
    if (scenarioPromptRadio) {
      scenarioPromptRadio.disabled = !scenarioAllowsPrompt;
    }
    if (scenarioToggle) {
      scenarioToggle.classList.toggle(
        'single-mode',
        !scenarioAllowsUpload || !scenarioAllowsPrompt
      );
    }

    const scenarioFileLabel = form.querySelector('[data-material-label="scenario"]');
    if (scenarioFileLabel) {
      scenarioFileLabel.textContent = `${scenarioLabel}上传`;
      scenarioFileLabel.classList.toggle('hidden', !scenarioAllowsUpload);
    }
    const scenarioFieldWrapper = form.querySelector('[data-material-field="scenario"]');
    if (scenarioFieldWrapper) {
      scenarioFieldWrapper.classList.toggle('hidden', !scenarioAllowsUpload);
    }
    const scenarioFileInput = form.querySelector('input[name="scenario_asset"]');
    if (scenarioFileInput) {
      scenarioFileInput.disabled = !scenarioAllowsUpload;
    }
    const scenarioDescription = form.querySelector('[data-material-description="scenario"]');
    if (scenarioDescription) {
      scenarioDescription.textContent = scenarioAllowsPrompt
        ? `${scenarioLabel}描述（上传或 AI 生成时都会用到）`
        : `${scenarioLabel}描述`;
    }
    const scenarioTextarea = form.querySelector('[data-material-input="scenario"]');
    if (scenarioTextarea) {
      scenarioTextarea.placeholder =
        scenarioMaterial.promptPlaceholder || `描述${scenarioLabel}的氛围与细节`;
    }
    let scenarioChanged = false;
    if (!scenarioAllowsUpload) {
      if (state.scenario) {
        await deleteStoredAsset(state.scenario);
        state.scenario = null;
        scenarioChanged = true;
      }
      state.scenarioMode = 'prompt';
      if (scenarioUploadRadio) {
        scenarioUploadRadio.checked = false;
      }
      if (scenarioPromptRadio) {
        scenarioPromptRadio.checked = true;
      }
      if (inlinePreviews.scenario_asset) {
        inlinePreviews.scenario_asset.src = placeholderImages.scenario;
      }
    } else if (!scenarioAllowsPrompt && state.scenarioMode === 'prompt') {
      state.scenarioMode = 'upload';
      if (scenarioUploadRadio) {
        scenarioUploadRadio.checked = true;
      }
      if (scenarioPromptRadio) {
        scenarioPromptRadio.checked = false;
      }
    }
    if (scenarioChanged) {
      state.previewBuilt = false;
    }
    applyModeToInputs('scenario', state, form, inlinePreviews, { initial: true });

    const productMaterial = materials.product || {};
    const productLabel = getMaterialLabel('product', productMaterial);
    const productType = (productMaterial.type || 'image').toLowerCase();
    const productAllowsUpload = productType !== 'text' && productMaterial.allowsUpload !== false;
    const productAllowsPrompt = productType === 'text' || productMaterial.allowsPrompt !== false;
    state.productType = productType;
    state.productAllowsPrompt = productAllowsPrompt;
    state.productAllowsUpload = productAllowsUpload;

    const productToggleLabel = form.querySelector('[data-material-toggle-label="product"]');
    if (productToggleLabel) {
      productToggleLabel.textContent = `${productLabel}素材来源`;
    }
    const productToggle = form.querySelector('[data-mode-target="product"]');
    const productUploadOption = form.querySelector('[data-mode-option="product-upload"]');
    const productUploadRadio = productUploadOption?.querySelector('input[type="radio"]');
    if (productUploadOption) {
      productUploadOption.classList.toggle('hidden', !productAllowsUpload);
    }
    if (productUploadRadio) {
      productUploadRadio.disabled = !productAllowsUpload;
    }
    const productPromptOption = form.querySelector('[data-mode-option="product-prompt"]');
    const productPromptRadio = productPromptOption?.querySelector('input[type="radio"]');
    if (productPromptOption) {
      productPromptOption.classList.toggle('hidden', !productAllowsPrompt);
    }
    if (productPromptRadio) {
      productPromptRadio.disabled = !productAllowsPrompt;
    }
    if (productToggle) {
      productToggle.classList.toggle(
        'single-mode',
        !productAllowsUpload || !productAllowsPrompt
      );
    }

    const productFileLabel = form.querySelector('[data-material-label="product"]');
    if (productFileLabel) {
      productFileLabel.textContent = `${productLabel}上传`;
      productFileLabel.classList.toggle('hidden', !productAllowsUpload);
    }
    const productFieldWrapper = form.querySelector('[data-material-field="product"]');
    if (productFieldWrapper) {
      productFieldWrapper.classList.toggle('hidden', !productAllowsUpload);
    }
    const productFileInput = form.querySelector('input[name="product_asset"]');
    if (productFileInput) {
      productFileInput.disabled = !productAllowsUpload;
    }
    const productPromptContainer = form.querySelector('[data-material-prompt="product"]');
    if (productPromptContainer) {
      productPromptContainer.classList.toggle('hidden', !productAllowsPrompt);
    }
    const productPromptLabel = form.querySelector('[data-material-prompt-label="product"]');
    if (productPromptLabel) {
      productPromptLabel.textContent = productAllowsPrompt
        ? `${productLabel}生成描述（可选补充）`
        : `${productLabel}说明`;
    }
    const productPromptInput = form.querySelector('[data-material-input="product-prompt"]');
    if (productPromptInput) {
      productPromptInput.placeholder =
        productMaterial.promptPlaceholder || `补充${productLabel}的材质、角度等信息`;
    }
    let productChanged = false;
    if (!productAllowsUpload) {
      if (state.product) {
        await deleteStoredAsset(state.product);
        state.product = null;
        productChanged = true;
      }
      state.productMode = 'prompt';
      if (productUploadRadio) {
        productUploadRadio.checked = false;
      }
      if (productPromptRadio) {
        productPromptRadio.checked = true;
      }
      if (inlinePreviews.product_asset) {
        inlinePreviews.product_asset.src = placeholderImages.product;
      }
    } else if (!productAllowsPrompt && state.productMode === 'prompt') {
      state.productMode = 'upload';
      if (productUploadRadio) {
        productUploadRadio.checked = true;
      }
      if (productPromptRadio) {
        productPromptRadio.checked = false;
      }
    }
    if (productChanged) {
      state.previewBuilt = false;
    }
    applyModeToInputs('product', state, form, inlinePreviews, { initial: true });

    const galleryMaterial = materials.gallery || {};
    const galleryLabel = getMaterialLabel('gallery', galleryMaterial);
    const galleryType = (galleryMaterial.type || 'image').toLowerCase();
    const galleryAllowsUpload = galleryType !== 'text' && galleryMaterial.allowsUpload !== false;
    const galleryAllowsPrompt =
      galleryType === 'text' || galleryMaterial.allowsPrompt !== false;
    const slotCount = Array.isArray(spec?.gallery?.items)
      ? spec.gallery.items.length
      : null;
    const configuredCount = Number(galleryMaterial.count);
    const galleryLimit = Number.isFinite(configuredCount) && configuredCount > 0
      ? configuredCount
      : slotCount || state.galleryLimit || 4;
    state.galleryLabel = galleryLabel;
    state.galleryAllowsPrompt = galleryAllowsPrompt;
    state.galleryAllowsUpload = galleryAllowsUpload;
    state.galleryType = galleryType;
    if (state.galleryLimit !== galleryLimit) {
      const removed = state.galleryEntries.splice(galleryLimit);
      await Promise.all(
        removed.map((entry) => deleteStoredAsset(entry.asset))
      );
      state.galleryLimit = galleryLimit;
    } else {
      state.galleryLimit = galleryLimit;
    }
    if (!galleryAllowsUpload) {
      await Promise.all(
        state.galleryEntries.map(async (entry) => {
          if (entry.asset) {
            await deleteStoredAsset(entry.asset);
            entry.asset = null;
          }
          entry.mode = 'prompt';
        })
      );
      state.previewBuilt = false;
    } else if (!galleryAllowsPrompt) {
      state.galleryEntries.forEach((entry) => {
        if (entry.mode === 'prompt') {
          entry.mode = 'upload';
          entry.prompt = '';
        }
      });
      state.previewBuilt = false;
    }

    const galleryLabelElement = document.querySelector('[data-gallery-label]');
    if (galleryLabelElement) {
      galleryLabelElement.textContent = `${galleryLabel}（${galleryLimit} 项，支持多选）`;
    }
    const galleryDescription = document.querySelector('[data-gallery-description]');
    if (galleryDescription) {
      galleryDescription.textContent = !galleryAllowsUpload
        ? `每个条目需通过文字描述生成，共 ${galleryLimit} 项，请填写系列说明。`
        : galleryAllowsPrompt
        ? `每个条目由一张图像与系列说明组成，可上传或使用 AI 生成，共需 ${galleryLimit} 项。`
        : `请上传 ${galleryLimit} 张${galleryLabel}并填写对应说明。`;
    }
    const galleryUploadButton = document.querySelector('[data-gallery-upload]');
    if (galleryUploadButton) {
      galleryUploadButton.textContent = `上传${galleryLabel}`;
      galleryUploadButton.classList.toggle('hidden', !galleryAllowsUpload);
      galleryUploadButton.disabled = !galleryAllowsUpload;
    }
    const galleryPromptButton = document.querySelector('[data-gallery-prompt]');
    if (galleryPromptButton) {
      const promptText = galleryLabel.includes('条目')
        ? '添加 AI 生成条目'
        : `添加 AI 生成${galleryLabel}`;
      galleryPromptButton.textContent = promptText;
      galleryPromptButton.classList.toggle('hidden', !galleryAllowsPrompt);
    }

    renderGalleryItems(state, galleryItemsContainer, {
      previewElements,
      layoutStructure,
      previewContainer,
      statusElement,
      onChange: refreshPreview,
      allowPrompt: galleryAllowsPrompt,
      forcePromptOnly: !galleryAllowsUpload,
      promptPlaceholder:
        galleryMaterial.promptPlaceholder || '描述要生成的小图内容',
    });
    refreshPreview();
  }

  async function refreshTemplatePreviewStage1(templateId) {
  if (!templateCanvasStage1) return;
  try {
    const assets =  await App.utils.ensureTemplateAssets(templateId); // 原有：加载模板资源 {entry,spec,image}
    await applyTemplateMaterialsStage1(assets.spec);       // 原有：同步材料开关/占位说明等

    const ctx = templateCanvasStage1.getContext('2d');
    if (!ctx) return;
    const { width, height } = templateCanvasStage1;

    ctx.clearRect(0, 0, width, height);
    ctx.fillStyle = '#f8fafc';
    ctx.fillRect(0, 0, width, height);

    const img = assets.image;
    const scale = Math.min(width / img.width, height / img.height);
    const dw = img.width * scale;
    const dh = img.height * scale;
    const ox = (width - dw) / 2;
    const oy = (height - dh) / 2;
    ctx.drawImage(img, ox, oy, dw, dh);

    if (templateDescriptionStage1) {
      templateDescriptionStage1.textContent = assets.entry?.description || '';
    }
  } catch (err) {
    console.error('[template preview] failed:', err);
    if (templateDescriptionStage1) {
      templateDescriptionStage1.textContent = '模板预览加载失败，请检查 templates 资源。';
    }
    const ctx = templateCanvasStage1?.getContext?.('2d');
    if (ctx) {
      ctx.clearRect(0, 0, templateCanvasStage1.width, templateCanvasStage1.height);
      ctx.fillStyle = '#f4f5f7';
      ctx.fillRect(0, 0, templateCanvasStage1.width, templateCanvasStage1.height);
      ctx.fillStyle = '#6b7280';
      ctx.font = '16px "Noto Sans SC", sans-serif';
      ctx.fillText('模板预览加载失败', 24, 48);
    }
  }
  }
async function mountTemplateChooserStage1() {
  if (!templateSelectStage1) return;

  // 1) 加载 registry（保持原名）
  try {
    templateRegistry = await App.utils.loadTemplateRegistry();
  } catch (e) {
    console.error('[registry] load failed:', e);
    setStatus(statusElement, '无法加载模板列表，请检查 templates/registry.json 与静态路径。', 'warning');
    return;
  }
  if (!Array.isArray(templateRegistry) || templateRegistry.length === 0) {
    setStatus(statusElement, '模板列表为空，请确认 templates/registry.json 格式。', 'warning');
    return;
  }

  // 2) 填充下拉
  templateSelectStage1.innerHTML = '';
  templateRegistry.forEach((entry) => {
    const opt = document.createElement('option');
    opt.value = entry.id;
    opt.textContent = entry.name || entry.id;
    templateSelectStage1.appendChild(opt);
  });

  // 3) 恢复/设置默认选项
  const stored = loadStage1Data();
  if (stored?.template_id) {
    state.templateId = stored.template_id;
    state.templateLabel = stored.template_label || '';
  } else {
    const first = templateRegistry[0];
    state.templateId = first.id;
    state.templateLabel = first.name || '';
  }
  templateSelectStage1.value = state.templateId;

  // 4) 预览一次
  await refreshTemplatePreviewStage1(state.templateId);

  // 立即持久化一次（不必等“构建预览”）
  const quickPersist = () => {
    try {
      const relaxedPayload = collectStage1Data(form, state, { strict: false });
      currentLayoutPreview = updatePosterPreview(
        relaxedPayload,
        state,
        previewElements,
        layoutStructure,
        previewContainer
      );
      const serialised = serialiseStage1Data(relaxedPayload, state, currentLayoutPreview, false);
      saveStage1Data(serialised, { preserveStage2: false });
    } catch (e) {
      console.warn('[template persist] skipped:', e);
    }
  };
  quickPersist();

  // 5) 绑定切换
  templateSelectStage1.addEventListener('change', async (ev) => {
    const value = ev.target.value || DEFAULT_STAGE1.template_id;
    state.templateId = value;
    const entry = templateRegistry.find((x) => x.id === value);
    state.templateLabel = entry?.name || '';

    state.previewBuilt = false; // 切换模板 => 预览需重建
    setStatus(statusElement, '已切换模板，请重新构建版式预览或继续到环节 2 生成。', 'info');

    quickPersist();
    await refreshTemplatePreviewStage1(value);
  });
}

// 注意：不要用顶层 await
void mountTemplateChooserStage1();
  if (templateSelectStage1) {
    App.utils.loadTemplateRegistry()
      .then(async (registry) => {
        templateRegistry = registry;
        templateSelectStage1.innerHTML = '';
        registry.forEach((entry) => {
          const option = document.createElement('option');
          option.value = entry.id;
          option.textContent = entry.name;
          templateSelectStage1.appendChild(option);
        });
        const activeEntry = registry.find((entry) => entry.id === state.templateId);
        if (!activeEntry && registry[0]) {
          state.templateId = registry[0].id;
          state.templateLabel = registry[0].name || '';
        } else if (activeEntry) {
          state.templateLabel = activeEntry.name || state.templateLabel;
        }
        templateSelectStage1.value = state.templateId;
        await refreshTemplatePreviewStage1(state.templateId);
      })
      .catch((error) => {
        console.error(error);
        setStatus(statusElement, '无法加载模板列表，请检查 templates 目录。', 'warning');
      });

    templateSelectStage1.addEventListener('change', async (event) => {
      const value = event.target.value || DEFAULT_STAGE1.template_id;
      state.templateId = value;
      const entry = templateRegistry.find((item) => item.id === value);
      state.templateLabel = entry?.name || '';
      state.previewBuilt = false;
      refreshPreview();
      await refreshTemplatePreviewStage1(value);
    });
  }

  attachSingleImageHandler(
    form.querySelector('input[name="brand_logo"]'),
    'brandLogo',
    inlinePreviews.brand_logo,
    state,
    refreshPreview,
    statusElement
  );
  attachSingleImageHandler(
    form.querySelector('input[name="scenario_asset"]'),
    'scenario',
    inlinePreviews.scenario_asset,
    state,
    refreshPreview,
    statusElement
  );
  attachSingleImageHandler(
    form.querySelector('input[name="product_asset"]'),
    'product',
    inlinePreviews.product_asset,
    state,
    refreshPreview,
    statusElement
  );

  renderGalleryItems(state, galleryItemsContainer, {
    previewElements,
    layoutStructure,
    previewContainer,
    statusElement,
    onChange: refreshPreview,
    allowPrompt: state.galleryAllowsPrompt,
    forcePromptOnly: state.galleryAllowsUpload === false,
    promptPlaceholder:
      state.templateSpec?.materials?.gallery?.promptPlaceholder ||
      '描述要生成的小图内容',
  });

  refreshPreview();

  if (galleryButton && galleryFileInput) {
    galleryButton.addEventListener('click', () => {
      if (!state.galleryAllowsUpload) {
        setStatus(
          statusElement,
          `${state.galleryLabel || MATERIAL_DEFAULT_LABELS.gallery}由模板限定为 AI 生成，请通过“添加 AI 生成条目”补充素材。`,
          'info'
        );
        return;
      }
      galleryFileInput.click();
    });

    galleryFileInput.addEventListener('change', async (event) => {
      if (!state.galleryAllowsUpload) {
        event.target.value = '';
        setStatus(
          statusElement,
          `${state.galleryLabel || MATERIAL_DEFAULT_LABELS.gallery}当前仅支持文字描述生成。`,
          'warning'
        );
        return;
      }
      const files = Array.from(event.target.files || []);
      if (!files.length) {
        return;
      }
      const limit = state.galleryLimit || 4;
      const remaining = Math.max(0, limit - state.galleryEntries.length);
      if (remaining <= 0) {
        setStatus(
          statusElement,
          `最多仅支持上传 ${limit} 张${state.galleryLabel || MATERIAL_DEFAULT_LABELS.gallery}。`,
          'warning'
        );
        galleryFileInput.value = '';
        return;
      }

      const selected = files.slice(0, remaining);
      for (const file of selected) {
        try {
          const asset = await prepareAssetFromFile('gallery', file, null, statusElement);
          state.galleryEntries.push({
            id: createId(),
            caption: '',
            asset,
            mode: 'upload',
            prompt: '',
          });
        } catch (error) {
          console.error(error);
          setStatus(statusElement, '上传或读取底部产品小图时发生错误。', 'error');
        }
      }
      galleryFileInput.value = '';
      state.previewBuilt = false;
      renderGalleryItems(state, galleryItemsContainer, {
        previewElements,
        layoutStructure,
        previewContainer,
        statusElement,
        onChange: refreshPreview,
        allowPrompt: state.galleryAllowsPrompt,
        forcePromptOnly: state.galleryAllowsUpload === false,
        promptPlaceholder:
          state.templateSpec?.materials?.gallery?.promptPlaceholder ||
          '描述要生成的小图内容',
      });
      refreshPreview();
    });
  }

  if (galleryPlaceholderButton) {
    galleryPlaceholderButton.addEventListener('click', () => {
      if (!state.galleryAllowsPrompt) {
        setStatus(
          statusElement,
          `${state.galleryLabel || MATERIAL_DEFAULT_LABELS.gallery}仅支持上传图像素材。`,
          'info'
        );
        return;
      }
      const limit = state.galleryLimit || 4;
      if (state.galleryEntries.length >= limit) {
        setStatus(
          statusElement,
          `最多仅支持 ${limit} 个${state.galleryLabel || MATERIAL_DEFAULT_LABELS.gallery}条目。`,
          'warning'
        );
        return;
      }
      state.galleryEntries.push({
        id: createId(),
        caption: '',
        asset: null,
        mode: 'prompt',
        prompt: '',
      });
      state.previewBuilt = false;
      renderGalleryItems(state, galleryItemsContainer, {
        previewElements,
        layoutStructure,
        previewContainer,
        statusElement,
        onChange: refreshPreview,
        allowPrompt: state.galleryAllowsPrompt,
        forcePromptOnly: state.galleryAllowsUpload === false,
        promptPlaceholder:
          state.templateSpec?.materials?.gallery?.promptPlaceholder ||
          '描述要生成的小图内容',
      });
      refreshPreview();
    });
  }

  form.addEventListener('input', () => {
    state.previewBuilt = false;
    refreshPreview();
  });

  buildPreviewButton.addEventListener('click', () => {
    const relaxedPayload = collectStage1Data(form, state, { strict: false });
    currentLayoutPreview = updatePosterPreview(
      relaxedPayload,
      state,
      previewElements,
      layoutStructure,
      previewContainer
    );

    try {
      const strictPayload = collectStage1Data(form, state, { strict: true });
      state.previewBuilt = true;
      const serialised = serialiseStage1Data(
        strictPayload,
        state,
        currentLayoutPreview,
        true
      );
      saveStage1Data(serialised);
      setStatus(statusElement, '版式预览已构建，可继续下一环节。', 'success');
    } catch (error) {
      console.warn(error);
      state.previewBuilt = false;
      const serialised = serialiseStage1Data(
        relaxedPayload,
        state,
        currentLayoutPreview,
        false
      );
      saveStage1Data(serialised);
      const reason = error?.message || '请补全必填素材。';
      setStatus(
        statusElement,
        `预览已更新，但${reason.replace(/^[，。]?/, '')}`,
        'warning'
      );
    }
  });

  nextButton.addEventListener('click', () => {
    try {
      const payload = collectStage1Data(form, state, { strict: true });
      currentLayoutPreview = updatePosterPreview(
        payload,
        state,
        previewElements,
        layoutStructure,
        previewContainer
      );
      state.previewBuilt = true;
      const serialised = serialiseStage1Data(payload, state, currentLayoutPreview, true);
      saveStage1Data(serialised);
      setStatus(statusElement, '素材已保存，正在跳转至环节 2。', 'info');
      window.location.href = 'stage2.html';
    } catch (error) {
      console.error(error);
      setStatus(statusElement, error.message || '请先完成版式预览后再继续。', 'error');
    }
  });
}

function applyStage1Defaults(form) {
  for (const [key, value] of Object.entries(DEFAULT_STAGE1)) {
    const element = form.elements.namedItem(key);
    if (element && typeof value === 'string') {
      element.value = value;
    }
  }

  const featureInputs = form.querySelectorAll('input[name="features"]');
  featureInputs.forEach((input, index) => {
    input.value = DEFAULT_STAGE1.features[index] ?? '';
  });

  const scenarioModeInputs = form.querySelectorAll('input[name="scenario_mode"]');
  scenarioModeInputs.forEach((input) => {
    input.checked = input.value === DEFAULT_STAGE1.scenario_mode;
  });

  const productModeInputs = form.querySelectorAll('input[name="product_mode"]');
  productModeInputs.forEach((input) => {
    input.checked = input.value === DEFAULT_STAGE1.product_mode;
  });

  const productPrompt = form.elements.namedItem('product_prompt');
  if (productPrompt && 'value' in productPrompt) {
    productPrompt.value = '';
  }
}

function updateInlinePlaceholders(inlinePreviews) {
  if (inlinePreviews.brand_logo) inlinePreviews.brand_logo.src = placeholderImages.brandLogo;
  if (inlinePreviews.scenario_asset) inlinePreviews.scenario_asset.src = placeholderImages.scenario;
  if (inlinePreviews.product_asset) inlinePreviews.product_asset.src = placeholderImages.product;
}

async function applyStage1DataToForm(data, form, state, inlinePreviews) {
  for (const key of ['brand_name', 'agent_name', 'scenario_image', 'product_name', 'title', 'subtitle']) {
    const element = form.elements.namedItem(key);
    if (element && typeof data[key] === 'string') {
      element.value = data[key];
    }
  }

  const features = Array.isArray(data.features) && data.features.length
    ? data.features
    : DEFAULT_STAGE1.features;
  const featureInputs = form.querySelectorAll('input[name="features"]');
  featureInputs.forEach((input, index) => {
    input.value = features[index] ?? '';
  });

  const scenarioModeValue = data.scenario_mode || DEFAULT_STAGE1.scenario_mode;
  const productModeValue = data.product_mode || DEFAULT_STAGE1.product_mode;
  state.scenarioMode = scenarioModeValue;
  state.productMode = productModeValue;

  const scenarioModeInputs = form.querySelectorAll('input[name="scenario_mode"]');
  scenarioModeInputs.forEach((input) => {
    input.checked = input.value === scenarioModeValue;
  });

  const productModeInputs = form.querySelectorAll('input[name="product_mode"]');
  productModeInputs.forEach((input) => {
    input.checked = input.value === productModeValue;
  });

  const productPrompt = form.elements.namedItem('product_prompt');
  if (productPrompt && 'value' in productPrompt) {
    productPrompt.value =
      typeof data.product_prompt === 'string' ? data.product_prompt : '';
  }

  state.brandLogo = await rehydrateStoredAsset(data.brand_logo);
  state.scenario = await rehydrateStoredAsset(data.scenario_asset);
  state.product = await rehydrateStoredAsset(data.product_asset);
  state.galleryEntries = Array.isArray(data.gallery_entries)
    ? await Promise.all(
        data.gallery_entries.map(async (entry) => ({
          id: entry.id || createId(),
          caption: entry.caption || '',
          asset: await rehydrateStoredAsset(entry.asset),
          mode: entry.mode || 'upload',
          prompt: entry.prompt || '',
        }))
      )
    : [];
  state.galleryLimit = typeof data.gallery_limit === 'number' ? data.gallery_limit : state.galleryLimit;
  state.galleryLabel = data.gallery_label || state.galleryLabel;
  state.galleryAllowsPrompt = data.gallery_allows_prompt !== false;
  state.galleryAllowsUpload = data.gallery_allows_upload !== false;
  if (state.galleryEntries.length > state.galleryLimit) {
    state.galleryEntries = state.galleryEntries.slice(0, state.galleryLimit);
  }
  state.templateId = data.template_id || DEFAULT_STAGE1.template_id;
  state.templateLabel = data.template_label || '';

  applyModeToInputs('scenario', state, form, inlinePreviews);
  applyModeToInputs('product', state, form, inlinePreviews);

  if (inlinePreviews.brand_logo) {
    inlinePreviews.brand_logo.src = state.brandLogo?.dataUrl || placeholderImages.brandLogo;
  }
  if (inlinePreviews.scenario_asset) {
    inlinePreviews.scenario_asset.src = state.scenario?.dataUrl || placeholderImages.scenario;
  }
  if (inlinePreviews.product_asset) {
    inlinePreviews.product_asset.src = state.product?.dataUrl || placeholderImages.product;
  }
}

function attachSingleImageHandler(
  input,
  key,
  inlinePreview,
  state,
  refreshPreview,
  statusElement
) {
  if (!input) return;
  input.addEventListener('change', async () => {
    const file = input.files?.[0];
    if (!file) {
      await deleteStoredAsset(state[key]);
      state[key] = null;
      state.previewBuilt = false;
      if (inlinePreview) {
        const placeholder =
          key === 'brandLogo'
            ? placeholderImages.brandLogo
            : key === 'scenario'
            ? placeholderImages.scenario
            : placeholderImages.product;
        inlinePreview.src = placeholder;
      }
      refreshPreview();
      return;
    }
    try {
      const folderMap = {
        brandLogo: 'brand-logo',
        scenario: 'scenario',
        product: 'product',
      };
      const folder = folderMap[key] || 'uploads';
      const forceDataUrl = key === 'brandLogo';
      state[key] = await prepareAssetFromFile(
        folder,
        file,
        state[key],
        statusElement,
        { forceDataUrl }
      );
      if (inlinePreview) {
        inlinePreview.src = state[key]?.dataUrl ||
          (key === 'brandLogo'
            ? placeholderImages.brandLogo
            : key === 'scenario'
            ? placeholderImages.scenario
            : placeholderImages.product);
      }
      state.previewBuilt = false;
      refreshPreview();
    } catch (error) {
      console.error(error);
      setStatus(statusElement, '处理图片素材时发生错误，请重试。', 'error');
    }
  });
}

function applyModeToInputs(target, state, form, inlinePreviews, options = {}) {
  const { initial = false } = options;
  const mode = target === 'scenario' ? state.scenarioMode : state.productMode;
  const fileInput = form.querySelector(`input[name="${target}_asset"]`);
  if (fileInput) {
    const allowsUpload =
      target === 'scenario'
        ? state.scenarioAllowsUpload !== false
        : state.productAllowsUpload !== false;
    fileInput.disabled = mode === 'prompt' || !allowsUpload;
  }
  const promptField = form.querySelector(`[data-mode-visible="${target}:prompt"]`);
  if (promptField) {
    if (mode === 'prompt') {
      promptField.classList.add('mode-visible');
    } else {
      promptField.classList.remove('mode-visible');
    }
  }

  if (!initial) {
    const inlineKey = `${target}_asset`;
    const inlinePreview = inlinePreviews?.[inlineKey];
    if (inlinePreview && !state[target]?.dataUrl) {
      inlinePreview.src =
        target === 'scenario' ? placeholderImages.scenario : placeholderImages.product;
    }
  }
}

async function switchAssetMode(target, mode, context) {
  const { form, state, inlinePreviews, refreshPreview } = context;
  const assetKey = target === 'scenario' ? 'scenario' : 'product';
  const previousMode = target === 'scenario' ? state.scenarioMode : state.productMode;
  const allowsPrompt =
    target === 'scenario'
      ? state.scenarioAllowsPrompt !== false
      : state.productAllowsPrompt !== false;
  const allowsUpload =
    target === 'scenario'
      ? state.scenarioAllowsUpload !== false
      : state.productAllowsUpload !== false;
  if (mode === 'prompt' && !allowsPrompt) {
    mode = 'upload';
  }
  if (mode === 'upload' && !allowsUpload) {
    mode = 'prompt';
  }
  if (previousMode === mode) {
    applyModeToInputs(target, state, form, inlinePreviews, { initial: true });
    return;
  }

  if (target === 'scenario') {
    state.scenarioMode = mode;
  } else {
    state.productMode = mode;
  }

  applyModeToInputs(target, state, form, inlinePreviews);

  if (mode === 'prompt') {
    await deleteStoredAsset(state[assetKey]);
    state[assetKey] = null;
    const inlineKey = `${target}_asset`;
    const inlinePreview = inlinePreviews?.[inlineKey];
    if (inlinePreview) {
      inlinePreview.src =
        target === 'scenario' ? placeholderImages.scenario : placeholderImages.product;
    }
  }

  state.previewBuilt = false;
  refreshPreview?.();
}

function renderGalleryItems(state, container, options = {}) {
  const {
    previewElements,
    layoutStructure,
    previewContainer,
    statusElement,
    onChange,
    allowPrompt = true,
    forcePromptOnly = false,
    promptPlaceholder = '描述要生成的小图内容',
  } = options;
  if (!container) return;
  container.innerHTML = '';

  const limit = state.galleryLimit || 4;
  const label = state.galleryLabel || MATERIAL_DEFAULT_LABELS.gallery;
  const allowUpload = !forcePromptOnly;
  const allowPromptMode = forcePromptOnly ? true : allowPrompt;

  state.galleryEntries.slice(0, limit).forEach((entry, index) => {
    entry.mode = entry.mode || (allowUpload ? 'upload' : 'prompt');
    entry.prompt = typeof entry.prompt === 'string' ? entry.prompt : '';
    if (!allowUpload && entry.asset) {
      void deleteStoredAsset(entry.asset);
      entry.asset = null;
      state.previewBuilt = false;
    }
    if (!allowUpload) {
      entry.mode = 'prompt';
    } else if (!allowPromptMode && entry.mode === 'prompt') {
      entry.mode = 'upload';
      state.previewBuilt = false;
    }

    const placeholder = getGalleryPlaceholder(index, label);

    const item = document.createElement('div');
    item.classList.add('gallery-item');
    item.dataset.id = entry.id;

    const header = document.createElement('div');
    header.classList.add('gallery-item-header');
    const title = document.createElement('span');
    title.classList.add('gallery-item-title');
    title.textContent = `${label} ${index + 1}`;
    header.appendChild(title);

    const removeButton = document.createElement('button');
    removeButton.type = 'button';
    removeButton.classList.add('secondary');
    removeButton.textContent = '移除';
    removeButton.addEventListener('click', async () => {
      await deleteStoredAsset(entry.asset);
      state.galleryEntries = state.galleryEntries.filter((g) => g.id !== entry.id);
      state.previewBuilt = false;
      renderGalleryItems(state, container, {
        previewElements,
        layoutStructure,
        previewContainer,
        statusElement,
        onChange,
        allowPrompt,
        forcePromptOnly,
        promptPlaceholder,
      });
      onChange?.();
    });

    const actions = document.createElement('div');
    actions.classList.add('gallery-item-actions');
    actions.appendChild(removeButton);
    header.appendChild(actions);
    item.appendChild(header);

    const modeToggle = document.createElement('div');
    modeToggle.classList.add('mode-toggle', 'gallery-mode-toggle');
    if (!allowUpload || !allowPromptMode) {
      modeToggle.classList.add('single-mode');
    }
    const modeLabel = document.createElement('span');
    if (!allowUpload && allowPromptMode) {
      modeLabel.textContent = '素材来源（模板限定：AI 生成）';
    } else if (allowUpload && !allowPromptMode) {
      modeLabel.textContent = '素材来源（模板限定：需上传图像）';
    } else {
      modeLabel.textContent = '素材来源';
    }
    modeToggle.appendChild(modeLabel);

    const radioName = `gallery_mode_${entry.id}`;
    let uploadRadio = null;
    if (allowUpload) {
      const uploadLabel = document.createElement('label');
      uploadRadio = document.createElement('input');
      uploadRadio.type = 'radio';
      uploadRadio.name = radioName;
      uploadRadio.value = 'upload';
      uploadLabel.appendChild(uploadRadio);
      uploadLabel.append(' 上传图像');
      modeToggle.appendChild(uploadLabel);
    }

    let promptRadio = null;
    if (allowPromptMode) {
      const promptLabel = document.createElement('label');
      promptRadio = document.createElement('input');
      promptRadio.type = 'radio';
      promptRadio.name = radioName;
      promptRadio.value = 'prompt';
      promptLabel.appendChild(promptRadio);
      promptLabel.append(' 文字生成');
      modeToggle.appendChild(promptLabel);
    }
    item.appendChild(modeToggle);

    const fileField = document.createElement('label');
    fileField.classList.add('field', 'file-field', 'gallery-file-field');
    fileField.innerHTML = `<span>上传${label}</span>`;
    const fileInput = document.createElement('input');
    fileInput.type = 'file';
    fileInput.accept = 'image/*';
    fileInput.disabled = !allowUpload;
    fileInput.addEventListener('change', async () => {
      const file = fileInput.files?.[0];
      if (!file) return;
      try {
        entry.asset = await prepareAssetFromFile('gallery', file, entry.asset, statusElement);
        previewImage.src = entry.asset?.dataUrl || placeholder;
        state.previewBuilt = false;
        onChange?.();
      } catch (error) {
        console.error(error);
        setStatus(statusElement, '上传或读取底部产品小图时发生错误。', 'error');
      }
    });
    if (!allowUpload) {
      fileField.classList.add('mode-hidden');
    }
    fileField.appendChild(fileInput);
    item.appendChild(fileField);

    const previewWrapper = document.createElement('div');
    previewWrapper.classList.add('gallery-item-preview');
    const previewImage = document.createElement('img');
    previewImage.alt = `${label} ${index + 1} 预览`;
    previewImage.src = entry.asset?.dataUrl || placeholder;
    previewWrapper.appendChild(previewImage);
    item.appendChild(previewWrapper);

    const captionField = document.createElement('label');
    captionField.classList.add('field', 'gallery-caption');
    captionField.innerHTML = `<span>${label}文案</span>`;
    const captionInput = document.createElement('input');
    captionInput.type = 'text';
    captionInput.value = entry.caption || '';
    captionInput.placeholder = '请输入对应系列说明';
    captionInput.addEventListener('input', () => {
      entry.caption = captionInput.value;
      state.previewBuilt = false;
      onChange?.();
    });
    captionField.appendChild(captionInput);
    item.appendChild(captionField);

    const promptField = document.createElement('label');
    promptField.classList.add('field', 'gallery-prompt', 'optional');
    promptField.innerHTML = '<span>AI 生成描述</span>';
    const promptTextarea = document.createElement('textarea');
    promptTextarea.rows = 2;
    promptTextarea.placeholder = promptPlaceholder;
    promptTextarea.value = entry.prompt || '';
    promptTextarea.addEventListener('input', () => {
      entry.prompt = promptTextarea.value;
      state.previewBuilt = false;
      onChange?.();
    });
    promptField.appendChild(promptTextarea);
    item.appendChild(promptField);

    async function applyGalleryMode(mode, options = {}) {
      const { initial = false } = options;
      let resolvedMode = mode;
      if (!allowUpload) {
        resolvedMode = 'prompt';
      } else if (!allowPromptMode && mode === 'prompt') {
        resolvedMode = 'upload';
      }
      entry.mode = resolvedMode;
      const isPrompt = resolvedMode === 'prompt';

      fileInput.disabled = !allowUpload || isPrompt;
      if (allowUpload) {
        fileField.classList.toggle('mode-hidden', isPrompt);
      } else {
        fileField.classList.add('mode-hidden');
      }

      if (allowPromptMode) {
        promptField.classList.remove('hidden');
        promptField.classList.toggle('mode-visible', isPrompt);
        promptTextarea.disabled = !isPrompt;
      } else {
        promptField.classList.add('hidden');
        promptTextarea.disabled = true;
      }

      if (isPrompt) {
        if ((!allowUpload && entry.asset) || (allowUpload && entry.asset && !initial)) {
          await deleteStoredAsset(entry.asset);
          entry.asset = null;
        }
        previewImage.src = placeholder;
      } else {
        previewImage.src = entry.asset?.dataUrl || placeholder;
      }

      if (!initial) {
        state.previewBuilt = false;
        onChange?.();
      }
    }

    if (uploadRadio) {
      uploadRadio.addEventListener('change', () => {
        if (uploadRadio.checked) {
          void applyGalleryMode('upload');
        }
      });
      uploadRadio.checked = entry.mode !== 'prompt';
    }

    if (promptRadio) {
      promptRadio.addEventListener('change', () => {
        if (promptRadio.checked) {
          void applyGalleryMode('prompt');
        }
      });
      promptRadio.checked = entry.mode === 'prompt';
    }

    if (!allowPromptMode) {
      promptField.classList.add('hidden');
      promptTextarea.disabled = true;
    }

    void applyGalleryMode(entry.mode, { initial: true });

    container.appendChild(item);
  });
}
function collectStage1Data(form, state, { strict = false } = {}) {
  const formData = new FormData(form);
  const payload = {
    brand_name: formData.get('brand_name')?.toString().trim() || '',
    agent_name: formData.get('agent_name')?.toString().trim() || '',
    scenario_image: formData.get('scenario_image')?.toString().trim() || '',
    product_name: formData.get('product_name')?.toString().trim() || '',
    title: formData.get('title')?.toString().trim() || '',
    subtitle: formData.get('subtitle')?.toString().trim() || '',
  };

  const features = formData
    .getAll('features')
    .map((feature) => feature.toString().trim())
    .filter((feature) => feature.length > 0);

  payload.features = features;

  const galleryLimit = state.galleryLimit || 4;
  const galleryLabel = state.galleryLabel || MATERIAL_DEFAULT_LABELS.gallery;

  const galleryEntries = state.galleryEntries.slice(0, galleryLimit).map((entry) => ({
    id: entry.id,
    caption: entry.caption.trim(),
    asset: entry.asset,
    mode: entry.mode || 'upload',
    prompt: entry.prompt?.trim() || null,
  }));

  const validGalleryEntries = galleryEntries.filter((entry) =>
    entry.mode === 'prompt' ? Boolean(entry.prompt) : Boolean(entry.asset)
  );

  payload.series_description = validGalleryEntries.length
    ? validGalleryEntries
        .map((entry, index) => `${galleryLabel}${index + 1}：${entry.caption || '系列说明待补充'}`)
        .join(' / ')
    : '';

  payload.brand_logo = state.brandLogo;
  payload.scenario_asset = state.scenario;
  payload.product_asset = state.product;
  payload.gallery_entries = galleryEntries;
  payload.template_id = state.templateId || DEFAULT_STAGE1.template_id;
  payload.template_label = state.templateLabel || '';
  payload.scenario_mode = state.scenarioMode || 'upload';
  payload.product_mode = state.productMode || 'upload';
  const productPromptValue = formData.get('product_prompt')?.toString().trim() || '';
  payload.product_prompt = productPromptValue || null;
  payload.scenario_prompt =
    payload.scenario_mode === 'prompt' ? payload.scenario_image : null;
  payload.gallery_label = galleryLabel;
  payload.gallery_limit = galleryLimit;
  payload.gallery_allows_prompt = state.galleryAllowsPrompt !== false;

  if (strict) {
    const missing = [];
    for (const [key, value] of Object.entries(payload)) {
      if (
        [
          'brand_logo',
          'scenario_asset',
          'product_asset',
          'gallery_entries',
          'scenario_mode',
          'product_mode',
          'product_prompt',
          'scenario_prompt',
        ].includes(key)
      ) {
        continue;
      }
      if (typeof value === 'string' && !value) {
        missing.push(key);
      }
    }
    if (payload.features.length < 3) {
      throw new Error('请填写至少 3 条产品功能点。');
    }
    if (galleryLimit > 0 && validGalleryEntries.length < galleryLimit) {
      throw new Error(
        `请准备至少 ${galleryLimit} 个${galleryLabel}（上传或 AI 生成）并填写对应文案。`
      );
    }
    const captionsIncomplete = validGalleryEntries.some((entry) => !entry.caption);
    if (captionsIncomplete) {
      throw new Error(`请为每个${galleryLabel}填写文案说明。`);
    }
    const promptMissing = galleryEntries.some(
      (entry) => entry.mode === 'prompt' && !entry.prompt
    );
    if (promptMissing) {
      throw new Error(`选择 AI 生成的${galleryLabel}需要提供文字描述。`);
    }
    if (missing.length) {
      throw new Error('请完整填写素材输入表单中的必填字段。');
    }
  }

  return payload;
}
function updatePosterPreview(payload, state, elements, layoutStructure, previewContainer) {
  const {
    brandLogo,
    brandName,
    agentName,
    scenarioImage,
    productImage,
    featureList,
    title,
    subtitle,
    gallery,
  } = elements;

  const layoutText = buildLayoutPreview(payload);

  if (layoutStructure) {
    layoutStructure.textContent = layoutText;
  }

  if (previewContainer) {
    previewContainer.classList.remove('hidden');
  }

  if (brandLogo) {
    brandLogo.src = payload.brand_logo?.dataUrl || placeholderImages.brandLogo;
  }
  if (brandName) {
    brandName.textContent = payload.brand_name || '品牌名称';
  }
  if (agentName) {
    agentName.textContent = (payload.agent_name || '代理名 / 分销名').toUpperCase();
  }
  if (scenarioImage) {
    scenarioImage.src = payload.scenario_asset?.dataUrl || placeholderImages.scenario;
  }
  if (productImage) {
    productImage.src = payload.product_asset?.dataUrl || placeholderImages.product;
  }
  if (title) {
    title.textContent = payload.title || '标题文案';
  }
  if (subtitle) {
    subtitle.textContent = payload.subtitle || '副标题文案';
  }

  if (featureList) {
    featureList.innerHTML = '';
    const featuresForPreview = payload.features.length
      ? payload.features
      : DEFAULT_STAGE1.features;
    featuresForPreview.slice(0, 4).forEach((feature, index) => {
      const item = document.createElement('li');
      item.classList.add(`feature-tag-${index + 1}`);
      item.textContent = feature || `功能点 ${index + 1}`;
      featureList.appendChild(item);
    });
  }

  if (gallery) {
    gallery.innerHTML = '';
    const limit = state.galleryLimit || 4;
    const entries = state.galleryEntries.slice(0, limit);
    const galleryLabel = state.galleryLabel || MATERIAL_DEFAULT_LABELS.gallery;
    const total = Math.max(entries.length, limit);
    for (let index = 0; index < total; index += 1) {
      const entry = entries[index];
      const figure = document.createElement('figure');
      const img = document.createElement('img');
      const caption = document.createElement('figcaption');
      if (entry?.asset?.dataUrl) {
        img.src = entry.asset.dataUrl;
      } else {
        img.src = getGalleryPlaceholder(index, galleryLabel);
      }
      img.alt = `${galleryLabel} ${index + 1} 预览`;
      caption.textContent = entry?.caption || `${galleryLabel} ${index + 1}`;
      figure.appendChild(img);
      figure.appendChild(caption);
      gallery.appendChild(figure);
    }
  }

  return layoutText;
}

function buildLayoutPreview(payload) {
  const templateLine =
    payload.template_label || payload.template_id || DEFAULT_STAGE1.template_id;
  const logoLine = payload.brand_logo
    ? `已上传品牌 Logo（${payload.brand_name}）`
    : payload.brand_name || '品牌 Logo 待上传';
  const hasScenarioAsset = Boolean(payload.scenario_asset || payload.scenario_key);
  const scenarioLine = payload.scenario_mode === 'prompt'
    ? `AI 生成（描述：${payload.scenario_prompt || payload.scenario_image || '待补充'}）`
    : hasScenarioAsset
    ? `已上传应用场景图（描述：${payload.scenario_image || '待补充'}）`
    : payload.scenario_image || '应用场景描述待补充';
  const hasProductAsset = Boolean(payload.product_asset || payload.product_key);
  const productLine = payload.product_mode === 'prompt'
    ? `AI 生成（${payload.product_prompt || payload.product_name || '描述待补充'}）`
    : hasProductAsset
    ? `已上传 45° 渲染图（${payload.product_name || '主产品'}）`
    : payload.product_name || '主产品名称待补充';
  const galleryLabel = payload.gallery_label || MATERIAL_DEFAULT_LABELS.gallery;
  const galleryLimit = payload.gallery_limit || 4;

  const featuresPreview = (payload.features.length ? payload.features : DEFAULT_STAGE1.features)
    .map((feature, index) => `    - 功能点${index + 1}: ${feature}`)
    .join('\n');

  const galleryEntries = Array.isArray(payload.gallery_entries)
    ? payload.gallery_entries.filter((entry) =>
        entry.mode === 'prompt'
          ? Boolean(entry.prompt)
          : Boolean(entry.asset || entry.key)
      )
    : [];
  const gallerySummary = galleryEntries.length
    ? galleryEntries
        .map((entry, index) =>
          entry.mode === 'prompt'
            ? `    · ${galleryLabel}${index + 1}：AI 生成（${entry.prompt || '描述待补充'}）`
            : `    · ${galleryLabel}${index + 1}：${entry.caption || '系列说明待补充'}`
        )
        .join('\n')
    : `    · ${galleryLabel}待准备（可上传或 AI 生成 ${galleryLimit} 项素材，并附文字说明）。`;

  return `模板锁版\n  · 当前模板：${templateLine}\n\n顶部横条\n  · 品牌 Logo（左上）：${logoLine}\n  · 品牌代理名 / 分销名（右上）：${
    payload.agent_name || '代理名待填写'
  }\n\n左侧区域（约 40% 宽）\n  · 应用场景图：${scenarioLine}\n\n右侧区域（视觉中心）\n  · 主产品 45° 渲染图：${productLine}\n  · 功能点标注：\n${featuresPreview}\n\n中部标题（大号粗体红字）\n  · ${payload.title || '标题文案待补充'}\n\n底部区域（三视图或系列款式）\n${gallerySummary}\n\n角落副标题 / 标语（大号粗体红字）\n  · ${payload.subtitle || '副标题待补充'}\n\n主色建议：黑（功能）、红（标题 / 副标题）、灰 / 银（金属质感）\n背景：浅灰或白色，保持留白与对齐。`;
}

function serialiseStage1Data(payload, state, layoutPreview, previewBuilt) {
  return {
    brand_name: payload.brand_name,
    agent_name: payload.agent_name,
    scenario_image: payload.scenario_image,
    product_name: payload.product_name,
    features: payload.features,
    title: payload.title,
    subtitle: payload.subtitle,
    series_description: payload.series_description,
    scenario_mode: state.scenarioMode || 'upload',
    product_mode: state.productMode || 'upload',
    product_prompt: payload.product_prompt,
    scenario_prompt: payload.scenario_prompt,
    brand_logo: serialiseAssetForStorage(state.brandLogo),
    scenario_asset: serialiseAssetForStorage(state.scenario),
    product_asset: serialiseAssetForStorage(state.product),
    gallery_entries: state.galleryEntries.map((entry) => ({
      id: entry.id,
      caption: entry.caption,
      asset: serialiseAssetForStorage(entry.asset),
      mode: entry.mode || 'upload',
      prompt: entry.prompt || null,
    })),
    template_id: state.templateId || DEFAULT_STAGE1.template_id,
    template_label: state.templateLabel || '',
    gallery_limit: state.galleryLimit || 4,
    gallery_label: state.galleryLabel || MATERIAL_DEFAULT_LABELS.gallery,
    gallery_allows_prompt: state.galleryAllowsPrompt !== false,
    gallery_allows_upload: state.galleryAllowsUpload !== false,
    layout_preview: layoutPreview,
    preview_built: previewBuilt,
  };
}

function saveStage1Data(data, options = {}) {
  const { preserveStage2 = false } = options;
  try {
    sessionStorage.setItem(STORAGE_KEYS.stage1, JSON.stringify(data));
  } catch (error) {
    if (isQuotaError(error)) {
      console.warn('sessionStorage 容量不足，正在尝试覆盖旧的环节 1 数据。', error);
      try {
        sessionStorage.removeItem(STORAGE_KEYS.stage1);
        sessionStorage.setItem(STORAGE_KEYS.stage1, JSON.stringify(data));
      } catch (innerError) {
        console.error('无法保存环节 1 数据，已放弃持久化。', innerError);
      }
    } else {
      console.error('保存环节 1 数据失败。', error);
    }
  }
  if (!preserveStage2) {
    const stage2Raw = sessionStorage.getItem(STORAGE_KEYS.stage2);
    if (stage2Raw) {
      try {
        const stage2Meta = JSON.parse(stage2Raw);
        const key = stage2Meta?.poster_image?.storage_key;
        if (key) {
          void assetStore.delete(key);
        }
      } catch (error) {
        console.warn('清理环节 2 缓存时解析失败。', error);
      }
    }
    sessionStorage.removeItem(STORAGE_KEYS.stage2);
  }
}

function loadStage1Data() {
  const raw = sessionStorage.getItem(STORAGE_KEYS.stage1);
  if (!raw) return null;
  try {
    return JSON.parse(raw);
  } catch (error) {
    console.error('Unable to parse stage1 data', error);
    return null;
  }
}
function loadPromptPresets() {
  if (!promptPresetPromise) {
    promptPresetPromise = fetch(assetUrl(PROMPT_PRESETS_PATH))
      .then((response) => {
        if (!response.ok) {
          throw new Error('无法加载提示词预设');
        }
        return response.json();
      })
      .catch((error) => {
        promptPresetPromise = null;
        throw error;
      });
  }
  return promptPresetPromise.then((data) => ({
    presets: data?.presets || {},
    defaultAssignments: data?.defaultAssignments || {},
  }));
}

const PROMPT_SLOT_LABELS = {
  scenario: '场景背景',
  product: '核心产品',
  gallery: '底部系列小图',
};

const PROMPT_SLOT_LABELS_EN = {
  scenario: 'Scenario Background',
  product: 'Hero Product',
  gallery: 'Gallery Thumbnails',
};

function createPromptState(stage1Data, presets) {
  const state = {
    slots: {},
    seed: parseSeed(stage1Data?.prompt_seed),
    lockSeed: Boolean(stage1Data?.prompt_lock_seed),
    variants: clampVariants(Number(stage1Data?.prompt_variants) || DEFAULT_PROMPT_VARIANTS),
  };
  const savedSlots = stage1Data?.prompt_settings || {};
  const presetMap = presets.presets || {};
  const defaults = presets.defaultAssignments || {};
  PROMPT_SLOTS.forEach((slot) => {
    const saved = savedSlots?.[slot] || {};
    const fallbackId = defaults?.[slot] || Object.keys(presetMap)[0] || null;
    const presetId = saved.preset || fallbackId;
    const preset = (presetMap && presetId ? presetMap[presetId] : null) || {};
    state.slots[slot] = {
      preset: presetId,
      positive: saved.positive ?? preset.positive ?? '',
      negative: saved.negative ?? preset.negative ?? '',
      aspect: saved.aspect ?? preset.aspect ?? '',
    };
  });
  return state;
}

function clonePromptState(state) {
  return JSON.parse(JSON.stringify(state || {}));
}

function clampVariants(value) {
  const num = Number.isFinite(value) ? value : Number(value);
  if (!Number.isFinite(num)) return DEFAULT_PROMPT_VARIANTS;
  return Math.min(Math.max(Math.round(num), 1), 3);
}

function parseSeed(raw) {
  if (raw === '' || raw === null || raw === undefined) return null;
  const num = Number(raw);
  if (!Number.isFinite(num) || num < 0) return null;
  return Math.floor(num);
}

function serialisePromptState(state) {
  const payload = {};
  PROMPT_SLOTS.forEach((slot) => {
    const entry = state.slots?.[slot];
    if (!entry) return;
    payload[slot] = {
      preset: entry.preset || null,
      positive: entry.positive || '',
      negative: entry.negative || '',
      aspect: entry.aspect || '',
    };
  });
  return payload;
}

function buildPromptPreviewText(state) {
  const lines = [];
  PROMPT_SLOTS.forEach((slot) => {
    const entry = state.slots?.[slot];
    if (!entry) return;
    lines.push(`【${PROMPT_SLOT_LABELS[slot] || slot}】`);
    if (entry.positive) {
      lines.push(`正向：${entry.positive}`);
    }
    if (entry.negative) {
      lines.push(`负向：${entry.negative}`);
    }
    if (entry.aspect) {
      lines.push(`画幅：${entry.aspect}`);
    }
    lines.push('');
  });
  return lines.join('\n').trim();
}

function buildTemplateDefaultPrompt(stage1Data, templateSpec, presets) {
  if (!templateSpec) return '';

  const lines = [];
  const templateName = templateSpec.name || templateSpec.id || 'Poster Template';
  const version = templateSpec.version ? ` v${templateSpec.version}` : '';
  lines.push(`${templateName}${version}`.trim());

  const width = templateSpec.size?.width;
  const height = templateSpec.size?.height;
  if (width && height) {
    lines.push(`Canvas: ${width} × ${height} px`);
  }

  if (stage1Data?.brand_name) {
    lines.push(`Brand: ${stage1Data.brand_name}`);
  }
  if (stage1Data?.agent_name) {
    lines.push(`Distributor: ${stage1Data.agent_name}`);
  }
  if (stage1Data?.product_name) {
    lines.push(`Product: ${stage1Data.product_name}`);
  }
  if (stage1Data?.title) {
    lines.push(`Headline: ${stage1Data.title}`);
  }
  if (stage1Data?.subtitle) {
    lines.push(`Tagline: ${stage1Data.subtitle}`);
  }
  if (stage1Data?.series_description) {
    lines.push(`Series copy: ${stage1Data.series_description}`);
  }

  const features = Array.isArray(stage1Data?.features)
    ? stage1Data.features.filter(Boolean)
    : [];
  if (features.length) {
    lines.push('Feature highlights:');
    features.forEach((feature, index) => {
      lines.push(`- Feature ${index + 1}: ${feature}`);
    });
  }

  const slotMap = templateSpec.slots || {};
  const presetMap = presets?.presets || {};
  const defaults = presets?.defaultAssignments || {};

  const promptSections = [];
  PROMPT_SLOTS.forEach((slot) => {
    const slotSpec = slotMap[slot];
    if (!slotSpec) return;
    const label = PROMPT_SLOT_LABELS_EN[slot] || slot;
    const guidance = slotSpec.guidance || {};
    const presetId = guidance.preset || defaults[slot] || null;
    const preset = presetId ? presetMap[presetId] || null : null;
    const section = [];
    section.push(`- ${label}: ${presetId || 'N/A'}`);
    if (preset?.positive) {
      section.push(`  • Positive: ${preset.positive}`);
    }
    if (preset?.negative) {
      section.push(`  • Negative: ${preset.negative}`);
    }
    if (preset?.aspect || guidance.aspect) {
      section.push(`  • Aspect: ${preset?.aspect || guidance.aspect}`);
    }
    if (guidance.mode) {
      section.push(`  • Mode: ${guidance.mode}`);
    }
    promptSections.push(section.join('\n'));
  });

  if (promptSections.length) {
    lines.push('');
    lines.push('Template prompt presets:');
    lines.push(promptSections.join('\n'));
  }

  return lines.join('\n').trim();
}

function buildPromptRequest(state) {
  const prompts = {};
  PROMPT_SLOTS.forEach((slot) => {
    const entry = state.slots?.[slot];
    if (!entry) return;
    prompts[slot] = {
      preset: entry.preset || null,
      positive: entry.positive?.trim() || null,
      negative: entry.negative?.trim() || null,
      aspect: entry.aspect || null,
    };
  });
  const variants = clampVariants(state.variants || DEFAULT_PROMPT_VARIANTS);
  const seed = state.lockSeed ? parseSeed(state.seed) : null;
  return { prompts, variants, seed, lockSeed: Boolean(state.lockSeed) };
}

function applyPromptStateToInspector(state, elements, presets) {
  if (!elements) return;
  const presetMap = presets?.presets || {};
  PROMPT_SLOTS.forEach((slot) => {
    const select = elements.selects?.[slot];
    const positive = elements.positives?.[slot];
    const negative = elements.negatives?.[slot];
    const aspectLabel = elements.aspects?.[slot];
    const entry = state.slots?.[slot];
    if (select) {
      select.value = entry?.preset || '';
    }
    if (positive) {
      positive.value = entry?.positive || '';
    }
    if (negative) {
      negative.value = entry?.negative || '';
    }
    if (aspectLabel) {
      const preset = entry?.preset ? presetMap[entry.preset] : null;
      const aspect = entry?.aspect || preset?.aspect || '';
      aspectLabel.textContent = aspect ? `推荐画幅：${aspect}` : '未设置画幅约束';
    }
  });
  if (elements.seedInput) {
    elements.seedInput.value = state.seed ?? '';
    elements.seedInput.disabled = !state.lockSeed;
  }
  if (elements.lockSeedCheckbox) {
    elements.lockSeedCheckbox.checked = Boolean(state.lockSeed);
  }
  if (elements.variantsInput) {
    elements.variantsInput.value = clampVariants(state.variants || DEFAULT_PROMPT_VARIANTS);
  }
}

function populatePresetSelect(select, presets, slot) {
  if (!select) return;
  select.innerHTML = '';
  const presetMap = presets?.presets || {};
  const entries = Object.entries(presetMap);
  if (!entries.length) {
    select.disabled = true;
    const option = document.createElement('option');
    option.value = '';
    option.textContent = '暂无预设';
    select.appendChild(option);
    return;
  }
  entries.forEach(([id, config]) => {
    const option = document.createElement('option');
    option.value = id;
    option.textContent = config?.label || `${slot}：${id}`;
    select.appendChild(option);
  });
}

function persistPromptState(stage1Data, state) {
  stage1Data.prompt_settings = serialisePromptState(state);
  stage1Data.prompt_seed = parseSeed(state.seed);
  stage1Data.prompt_lock_seed = Boolean(state.lockSeed);
  stage1Data.prompt_variants = clampVariants(state.variants || DEFAULT_PROMPT_VARIANTS);
  saveStage1Data(stage1Data, { preserveStage2: true });
}

async function setupPromptInspector(
  stage1Data,
  { promptTextarea, statusElement, onStateChange, onABTest } = {}
) {
  const container = document.getElementById('prompt-inspector');
  if (!container) return null;

  let presets;
  try {
    presets = await loadPromptPresets();
  } catch (error) {
    console.error('加载提示词预设失败', error);
    if (statusElement) {
      setStatus(statusElement, '提示词预设加载失败，将使用空白提示词。', 'warning');
    }
    presets = { presets: {}, defaultAssignments: {} };
  }

  const selects = {};
  const positives = {};
  const negatives = {};
  const aspects = {};
  const resets = {};

  PROMPT_SLOTS.forEach((slot) => {
    selects[slot] = container.querySelector(`[data-preset-select="${slot}"]`);
    positives[slot] = container.querySelector(`[data-positive="${slot}"]`);
    negatives[slot] = container.querySelector(`[data-negative="${slot}"]`);
    aspects[slot] = container.querySelector(`[data-aspect="${slot}"]`);
    resets[slot] = container.querySelector(`[data-reset="${slot}"]`);
    populatePresetSelect(selects[slot], presets, slot);
  });

  const seedInput = container.querySelector('#prompt-seed');
  const lockSeedCheckbox = container.querySelector('#prompt-lock-seed');
  const variantsInput = container.querySelector('#prompt-variants');
  const previewButton = container.querySelector('#preview-prompts');
  const abButton = container.querySelector('#generate-ab');

  const elements = {
    selects,
    positives,
    negatives,
    aspects,
    seedInput,
    lockSeedCheckbox,
    variantsInput,
  };

  const state = createPromptState(stage1Data, presets);
  applyPromptStateToInspector(state, elements, presets);

  const emitStateChange = () => {
    if (typeof onStateChange === 'function') {
      onStateChange(clonePromptState(state), presets);
    }
  };

  const persist = () => {
    persistPromptState(stage1Data, state);
    emitStateChange();
  };

  emitStateChange();

  const applyPreset = (slot, presetId) => {
    const preset = presets.presets?.[presetId] || {};
    const entry = state.slots[slot];
    entry.preset = presetId || null;
    if (preset.positive) {
      entry.positive = preset.positive;
    }
    if (preset.negative !== undefined) {
      entry.negative = preset.negative || '';
    }
    if (preset.aspect) {
      entry.aspect = preset.aspect;
    }
    applyPromptStateToInspector(state, elements, presets);
    persist();
  };

  PROMPT_SLOTS.forEach((slot) => {
    const select = selects[slot];
    const positive = positives[slot];
    const negative = negatives[slot];
    const reset = resets[slot];

    if (select) {
      select.addEventListener('change', (event) => {
        applyPreset(slot, event.target.value || null);
      });
    }

    if (positive) {
      positive.addEventListener('input', (event) => {
        state.slots[slot].positive = event.target.value;
        persist();
      });
    }

    if (negative) {
      negative.addEventListener('input', (event) => {
        state.slots[slot].negative = event.target.value;
        persist();
      });
    }

    if (reset) {
      reset.addEventListener('click', () => {
        const presetId = state.slots[slot].preset;
        if (presetId) {
          applyPreset(slot, presetId);
        } else {
          state.slots[slot].positive = '';
          state.slots[slot].negative = '';
          state.slots[slot].aspect = '';
          applyPromptStateToInspector(state, elements, presets);
          persist();
        }
      });
    }
  });

  if (lockSeedCheckbox) {
    lockSeedCheckbox.addEventListener('change', () => {
      state.lockSeed = lockSeedCheckbox.checked;
      if (!state.lockSeed) {
        state.seed = null;
      }
      applyPromptStateToInspector(state, elements, presets);
      persist();
    });
  }

  if (seedInput) {
    seedInput.addEventListener('input', (event) => {
      state.seed = parseSeed(event.target.value);
      persist();
    });
  }

  if (variantsInput) {
    variantsInput.addEventListener('change', (event) => {
      state.variants = clampVariants(Number(event.target.value) || DEFAULT_PROMPT_VARIANTS);
      applyPromptStateToInspector(state, elements, presets);
      persist();
    });
  }

  if (previewButton && promptTextarea) {
    previewButton.addEventListener('click', () => {
      promptTextarea.value = buildPromptPreviewText(state);
      setStatus(statusElement, '已根据提示词 Inspector 更新预览。', 'info');
    });
  }

  const api = {
    getState: () => clonePromptState(state),
    buildRequest: () => buildPromptRequest(state),
    setVariants(value) {
      state.variants = clampVariants(value);
      applyPromptStateToInspector(state, elements, presets);
      persist();
    },
    setSeed(value, lock) {
      if (typeof lock === 'boolean') {
        state.lockSeed = lock;
      }
      state.seed = parseSeed(value);
      applyPromptStateToInspector(state, elements, presets);
      persist();
    },
    refresh() {
      applyPromptStateToInspector(state, elements, presets);
    },
    presets,
    applyBackend(bundle) {
      if (!bundle) return;
      PROMPT_SLOTS.forEach((slot) => {
        const incoming = bundle?.[slot];
        if (!incoming) return;
        const entry = state.slots[slot];
        if (!entry) return;
        if (incoming.preset !== undefined) {
          entry.preset = incoming.preset || null;
        }
        if (incoming.positive !== undefined) {
          entry.positive = incoming.positive || '';
        }
        if (incoming.negative !== undefined) {
          entry.negative = incoming.negative || '';
        }
        if (incoming.aspect !== undefined) {
          entry.aspect = incoming.aspect || '';
        }
      });
      applyPromptStateToInspector(state, elements, presets);
      persist();
    },
  };

  if (abButton) {
    abButton.addEventListener('click', () => {
      api.setVariants(Math.max(2, state.variants || 2));
      if (typeof onABTest === 'function') {
        onABTest();
      }
    });
  }

  return api;
}

function initStage2() {
  void (async () => {
    const statusElement = document.getElementById('stage2-status');
    const layoutStructure = document.getElementById('layout-structure-text');
    const posterOutput = document.getElementById('poster-output');
    const aiPreview = document.getElementById('ai-preview');
    const aiSpinner = document.getElementById('ai-spinner');
    const aiPreviewMessage = document.getElementById('ai-preview-message');
    const posterVisual = document.getElementById('poster-visual');
    const posterImage = document.getElementById('poster-image');
    const variantsStrip = document.getElementById('poster-variants');
    const promptGroup = document.getElementById('prompt-group');
    const promptDefaultGroup = document.getElementById('prompt-default-group');
    const promptBundleGroup = document.getElementById('prompt-bundle-group');
    const emailGroup = document.getElementById('email-group');
    const promptTextarea = document.getElementById('openai-request-prompt');
    const defaultPromptTextarea = document.getElementById('template-default-prompt');
    const promptBundlePre = document.getElementById('prompt-bundle-json');
    const emailTextarea = document.getElementById('generated-email');
    const generateButton = document.getElementById('generate-poster');
    const regenerateButton = document.getElementById('regenerate-poster');
    const nextButton = document.getElementById('to-stage3');
    const overviewList = document.getElementById('stage1-overview');
    const templateSelect = document.getElementById('template-select');
    const templateCanvas = document.getElementById('template-preview-canvas');
    const templateDescription = document.getElementById('template-description');

    if (!generateButton || !nextButton) {
      return;
    }

    const stage1Data = loadStage1Data();
    if (!stage1Data || !stage1Data.preview_built) {
      setStatus(statusElement, '请先完成环节 1 的素材输入与版式预览。', 'warning');
      generateButton.disabled = true;
      if (regenerateButton) {
        regenerateButton.disabled = true;
      }
      return;
    }

    await hydrateStage1DataAssets(stage1Data);

    let promptManager = null;
    let currentTemplateAssets = null;
    let latestPromptState = null;
    let promptPresets = null;

    const updatePromptPanels = (options = {}) => {
      const spec = options.spec || currentTemplateAssets?.spec || null;
      const presetsSource =
        options.presets || promptPresets || promptManager?.presets || { presets: {}, defaultAssignments: {} };

      if (defaultPromptTextarea && promptDefaultGroup) {
        const englishPrompt = buildTemplateDefaultPrompt(stage1Data, spec, presetsSource);
        if (englishPrompt) {
          defaultPromptTextarea.value = englishPrompt;
          promptDefaultGroup.classList.remove('hidden');
        } else {
          defaultPromptTextarea.value = '';
          promptDefaultGroup.classList.add('hidden');
        }
      }

      if (promptBundlePre && promptBundleGroup) {
        let bundleData = options.bundle || null;
        if (!bundleData) {
          const requestPrompts = promptManager?.buildRequest?.()?.prompts || null;
          if (requestPrompts && Object.keys(requestPrompts).length) {
            bundleData = requestPrompts;
          } else if (latestPromptState?.slots) {
            bundleData = serialisePromptState(latestPromptState);
          }
        }

        let bundleText = '';
        if (bundleData) {
          if (typeof bundleData === 'string') {
            bundleText = bundleData;
          } else if (typeof bundleData === 'object') {
            const keys = Object.keys(bundleData);
            if (keys.length) {
              bundleText = JSON.stringify(bundleData, null, 2);
            }
          }
        }

        if (bundleText) {
          promptBundlePre.textContent = bundleText;
          promptBundleGroup.classList.remove('hidden');
        } else {
          promptBundlePre.textContent = '';
          promptBundleGroup.classList.add('hidden');
        }
      }
    };
    const runGeneration = (extra = {}) => {
      const currentRequest = promptManager?.buildRequest?.();
      if (currentRequest?.prompts) {
        updatePromptPanels({ bundle: currentRequest.prompts });
      } else {
        updatePromptPanels();
      }

      return triggerGeneration({
        stage1Data,
        statusElement,
        layoutStructure,
        posterOutput,
        aiPreview,
        aiSpinner,
        aiPreviewMessage,
        posterVisual,
        posterImage,
        variantsStrip,
        promptGroup,
        emailGroup,
        promptTextarea,
        emailTextarea,
        generateButton,
        regenerateButton,
        nextButton,
        promptManager,
        updatePromptPanels,
        ...extra,
      }).catch((error) => console.error(error));
    };

    const needsTemplatePersist = !('template_id' in stage1Data);
    stage1Data.template_id = stage1Data.template_id || DEFAULT_STAGE1.template_id;
    if (needsTemplatePersist) {
      stage1Data.layout_preview = buildLayoutPreview(stage1Data);
      if (layoutStructure) {
        layoutStructure.textContent = stage1Data.layout_preview;
      }
      saveStage1Data(stage1Data);
    }
    let currentTemplateId = stage1Data.template_id;

    if (layoutStructure && stage1Data.layout_preview) {
      layoutStructure.textContent = stage1Data.layout_preview;
    }

    let templateRegistry = [];

    const handleABTest = () => {
      const request = promptManager?.buildRequest?.() || { variants: 2 };
      runGeneration({
        forceVariants: Math.max(2, request.variants || 2),
        abTest: true,
      });
    };

    promptManager = await setupPromptInspector(stage1Data, {
      promptTextarea,
      statusElement,
      onABTest: handleABTest,
      onStateChange: (stateSnapshot, presets) => {
        latestPromptState = stateSnapshot || latestPromptState;
        if (presets) {
          promptPresets = presets;
        }
        updatePromptPanels();
      },
    });

    if (promptManager) {
      promptPresets = promptManager.presets || promptPresets;
      latestPromptState = promptManager.getState?.() || latestPromptState;
      updatePromptPanels();
    }

    const updateSummary = () => {
      const templateId = stage1Data.template_id || DEFAULT_STAGE1.template_id;
      const entry = templateRegistry.find((item) => item.id === templateId);
      const label = entry?.name || stage1Data.template_label || null;
      populateStage1Summary(stage1Data, overviewList, label);
    };

    updateSummary();

    async function refreshTemplatePreview(templateId) {
      if (!templateCanvas) return;
      try {
        const assets = await App.utils.ensureTemplateAssets(templateId);
        currentTemplateAssets = assets;
        if (templateDescription) {
          templateDescription.textContent = assets.entry?.description || '';
        }
        const previewAssets = await prepareTemplatePreviewAssets(stage1Data);
        drawTemplatePreview(templateCanvas, assets, stage1Data, previewAssets);
        updatePromptPanels({ spec: assets.spec });
      } catch (error) {
        console.error(error);
        currentTemplateAssets = null;
        updatePromptPanels();
        if (templateDescription) {
          templateDescription.textContent = '';
        }
        const ctx = templateCanvas?.getContext?.('2d');
        if (ctx && templateCanvas) {
          ctx.clearRect(0, 0, templateCanvas.width, templateCanvas.height);
          ctx.fillStyle = '#f4f5f7';
          ctx.fillRect(0, 0, templateCanvas.width, templateCanvas.height);
          ctx.fillStyle = '#6b7280';
          ctx.font = '16px "Noto Sans SC", "Microsoft YaHei", sans-serif';
          ctx.fillText('模板预览加载失败', 40, 40);
        }
      }
    }

    if (templateSelect && templateCanvas) {
      try {
        templateRegistry = await App.utils.loadTemplateRegistry();
        templateSelect.innerHTML = '';
        templateRegistry.forEach((entry) => {
          const option = document.createElement('option');
          option.value = entry.id;
          option.textContent = entry.name;
          templateSelect.appendChild(option);
        });
        const activeEntry = templateRegistry.find((entry) => entry.id === currentTemplateId);
        if (!activeEntry && templateRegistry[0]) {
          const fallbackEntry = templateRegistry[0];
          currentTemplateId = fallbackEntry.id;
          stage1Data.template_id = fallbackEntry.id;
          stage1Data.template_label = fallbackEntry.name || '';
          stage1Data.layout_preview = buildLayoutPreview(stage1Data);
          if (layoutStructure) {
            layoutStructure.textContent = stage1Data.layout_preview;
          }
          saveStage1Data(stage1Data);
        } else if (activeEntry) {
          const label = activeEntry.name || '';
          if (stage1Data.template_label !== label) {
            stage1Data.template_label = label;
            stage1Data.layout_preview = buildLayoutPreview(stage1Data);
            if (layoutStructure) {
              layoutStructure.textContent = stage1Data.layout_preview;
            }
            saveStage1Data(stage1Data, { preserveStage2: true });
          }
        }
        templateSelect.value = currentTemplateId;
        templateSelect.disabled = true;
        templateSelect.title = '模板已在环节 1 中选定，可返回修改';
        await refreshTemplatePreview(currentTemplateId);
        updateSummary();
      } catch (error) {
        console.error(error);
        setStatus(statusElement, '模板清单加载失败，请检查 templates/ 目录。', 'warning');
      }
    }

    if (templateSelect) {
      templateSelect.addEventListener('change', async (event) => {
        const value = event.target.value || DEFAULT_STAGE1.template_id;
        currentTemplateId = value;
        stage1Data.template_id = value;
        const entry = templateRegistry.find((item) => item.id === value);
        stage1Data.template_label = entry?.name || '';
        stage1Data.layout_preview = buildLayoutPreview(stage1Data);
        if (layoutStructure) {
          layoutStructure.textContent = stage1Data.layout_preview;
        }
        saveStage1Data(stage1Data, { preserveStage2: true });
        updateSummary();
        await refreshTemplatePreview(value);
        setStatus(statusElement, '模板已切换，请重新生成海报以应用新布局。', 'info');
      });
    }

    generateButton.addEventListener('click', () => {
      runGeneration();
    });

    if (regenerateButton) {
      regenerateButton.addEventListener('click', () => {
        runGeneration();
      });
    }

    nextButton.addEventListener('click', async () => {
      const stored = await loadStage2Result();
      if (!stored || !stored.poster_image) {
        setStatus(statusElement, '请先完成海报生成，再前往环节 3。', 'warning');
        return;
      }
      window.location.href = 'stage3.html';
    });
  })();
}
function populateStage1Summary(stage1Data, overviewList, templateName) {
  if (!overviewList) return;
  overviewList.innerHTML = '';

  const entries = [
    [
      '模板',
      templateName || stage1Data.template_id || DEFAULT_STAGE1.template_id,
    ],
    ['品牌 / 代理', `${stage1Data.brand_name} ｜ ${stage1Data.agent_name}`],
    ['主产品名称', stage1Data.product_name],
    [
      '功能点',
      (stage1Data.features || [])
        .map((feature, index) => `${index + 1}. ${feature}`)
        .join('\n'),
    ],
    ['标题', stage1Data.title],
    ['副标题', stage1Data.subtitle],
    [
      stage1Data.gallery_label || '底部产品',
      (() => {
        const galleryLimit = stage1Data.gallery_limit || 0;
        const galleryCount =
          stage1Data.gallery_entries?.filter((entry) =>
            entry.mode === 'prompt' ? Boolean(entry.prompt) : Boolean(entry.asset)
          ).length || 0;
        if (galleryLimit > 0) {
          return `${galleryCount} / ${galleryLimit} 项素材`;
        }
        return `${galleryCount} 项素材`;
      })(),
    ],
  ];

  entries.forEach(([term, description]) => {
    const dt = document.createElement('dt');
    dt.textContent = term;
    const dd = document.createElement('dd');
    dd.textContent = description;
    overviewList.appendChild(dt);
    overviewList.appendChild(dd);
  });
}

// ……前文保持不变

function toPromptString(value) {
  if (value == null) return '';
  if (typeof value === 'string') return value.trim();
  if (typeof value.text === 'string') return value.text.trim();
  if (typeof value.prompt === 'string') return value.prompt.trim();
  if (typeof value.positive === 'string') return value.positive.trim();
  if (typeof value.preset === 'string' && typeof value.aspect === 'string') {
    const preset = value.preset.trim();
    const aspect = value.aspect.trim();
    if (preset && aspect) return `${preset} (aspect ${aspect})`;
  }
  if (typeof value.preset === 'string') return value.preset.trim();
  try {
    return JSON.stringify(value);
  } catch (error) {
    console.warn('[toPromptString] fallback stringify failed', error);
    return String(value);
  }
}

function buildPromptBundleStrings(prompts = {}) {
  return {
    scenario: toPromptString(prompts.scenario),
    product: toPromptString(prompts.product),
    gallery: toPromptString(prompts.gallery),
  };
}

// ------- 直接替换：triggerGeneration 主流程（含双形态自适应） -------
async function triggerGeneration(opts) {
  const {
    stage1Data, statusElement,
    posterOutput, aiPreview, aiSpinner, aiPreviewMessage,
    posterVisual, posterImage, variantsStrip,
    promptGroup, emailGroup, promptTextarea, emailTextarea,
    generateButton, regenerateButton, nextButton,
    promptManager, updatePromptPanels,
    forceVariants = null, abTest = false,
  } = opts;

  // 1) 选可用 API 基址
  const apiCandidates = getApiCandidates(document.getElementById('api-base')?.value || null);
  if (!apiCandidates.length) {
    setStatus(statusElement, '未找到可用后端，请先填写 API 基址。', 'warning');
    return null;
  }

  // 2) 资产“再水化”确保 dataUrl 就绪（仅用于画布预览；发送给后端使用 r2Key）
  await hydrateStage1DataAssets(stage1Data);

  // 3) 主体 poster（关键：只把 key 传给后端；dataUrl 仅在 key 不存在时才传）
  const templateId = stage1Data.template_id;
  const sc = stage1Data.scenario_asset || null;
  const pd = stage1Data.product_asset  || null;

  const posterPayload = {
    brand_name: stage1Data.brand_name,
    agent_name: stage1Data.agent_name,
    scenario_image: stage1Data.scenario_image,
    product_name: stage1Data.product_name,
    template_id: templateId,
    features: stage1Data.features,
    title: stage1Data.title,
    subtitle: stage1Data.subtitle,
    series_description: stage1Data.series_description,

    brand_logo: stage1Data.brand_logo?.dataUrl || null, // logo 允许内嵌（小图）

    // 场景/产品图：优先走 R2 key；没有 key 再给 dataUrl（小心体积）
    scenario_key: sc?.r2Key || null,
    scenario_asset: (!sc?.r2Key && sc?.dataUrl?.startsWith('data:')) ? sc.dataUrl : null,

    product_key: pd?.r2Key || null,
    product_asset: (!pd?.r2Key && pd?.dataUrl?.startsWith('data:')) ? pd.dataUrl : null,

    scenario_mode: stage1Data.scenario_mode || 'upload',
    scenario_prompt: (stage1Data.scenario_mode === 'prompt')
      ? (stage1Data.scenario_prompt || stage1Data.scenario_image || null)
      : null,
    product_mode: stage1Data.product_mode || 'upload',
    product_prompt: stage1Data.product_prompt || null,

    gallery_items: (stage1Data.gallery_entries || []).map(e => {
      const a = e.asset || null;
      const dataUrl = a?.dataUrl;
      const key = a?.r2Key || null;
      return {
        caption: e.caption?.trim() || null,
        key,
        asset: key ? null : (typeof dataUrl === 'string' && dataUrl.startsWith('data:') ? dataUrl : null),
        mode: e.mode || 'upload',
        prompt: e.prompt?.trim() || null,
      };
    }),
  };

  // 4) Prompt 组装 —— 始终发送字符串 prompt_bundle
  const reqFromInspector = promptManager?.buildRequest?.() || {};
  if (forceVariants != null) reqFromInspector.variants = forceVariants;
<<<<<<< HEAD

  const promptBundleStrings = buildPromptBundleStrings(reqFromInspector.prompts || {});

=======

  const promptBundleStrings = buildPromptBundleStrings(reqFromInspector.prompts || {});

>>>>>>> 92da03a2
  const requestBase = {
    poster: posterPayload,
    render_mode: 'locked',
    variants: clampVariants(reqFromInspector.variants ?? 1),
    seed: reqFromInspector.seed ?? null,
    lock_seed: !!reqFromInspector.lockSeed,
  };

  const payload = { ...requestBase, prompt_bundle: promptBundleStrings };

  const posterSummary = {
    template_id: posterPayload.template_id,
    scenario_mode: posterPayload.scenario_mode,
    product_mode: posterPayload.product_mode,
    feature_count: Array.isArray(posterPayload.features) ? posterPayload.features.length : 0,
    gallery_count: Array.isArray(posterPayload.gallery_items) ? posterPayload.gallery_items.length : 0,
  };
  console.info('[triggerGeneration] prepared payload', {
    apiCandidates,
    poster: posterSummary,
    prompt_bundle: payload.prompt_bundle,
    variants: payload.variants,
    seed: payload.seed,
    lock_seed: payload.lock_seed,
  });

  // 面板同步
  updatePromptPanels?.({ bundle: payload.prompt_bundle });

  // 5) 体积守护
  const rawPayload = JSON.stringify(payload);
  try { validatePayloadSize(rawPayload); } catch (e) {
    setStatus(statusElement, e.message, 'error');
    return null;
  }

  // 6) UI 状态
  generateButton.disabled = true;
  regenerateButton && (regenerateButton.disabled = true);
  setStatus(statusElement, abTest ? '正在进行 A/B 提示词生成…' : '正在生成海报与文案…', 'info');
  posterOutput?.classList.remove('hidden');
  aiPreview && aiPreview.classList.remove('complete');
  aiSpinner && aiSpinner.classList.remove('hidden');
  aiPreviewMessage && (aiPreviewMessage.textContent = 'Glibatree Art Designer 正在绘制海报…');
  posterVisual && posterVisual.classList.add('hidden');
  promptGroup && promptGroup.classList.add('hidden');
  emailGroup && emailGroup.classList.add('hidden');
  nextButton && (nextButton.disabled = true);
  variantsStrip && (variantsStrip.innerHTML = '', variantsStrip.classList.add('hidden'));

  // 7) 发送（健康探测 + 重试）
  await warmUp(apiCandidates);

  let response;
  try {
    response = await postJsonWithRetry(apiCandidates, '/api/generate-poster', payload, 1, rawPayload);
  } catch (error) {
    console.error('[generatePoster] prompt_bundle 请求失败', error);
    setStatus(statusElement, error?.message || '生成失败', 'error');
    generateButton.disabled = false;
    if (regenerateButton) regenerateButton.disabled = false;
    return null;
  }

  let rawText = '';
  let data;
  try {
    rawText = await response.text();
    console.debug('[triggerGeneration] raw response', rawText);
    data = rawText ? JSON.parse(rawText) : {};
  } catch (error) {
    console.error('[triggerGeneration] failed to parse response JSON', error, { raw: rawText });
    setStatus(statusElement, '返回结果无法解析，请检查后端日志。', 'error');
    generateButton.disabled = false;
    if (regenerateButton) regenerateButton.disabled = false;
    return null;
  }

  console.info('[triggerGeneration] success', {
    hasPoster: Boolean(data?.poster_image),
    variants: Array.isArray(data?.variants) ? data.variants.length : 0,
    seed: data?.seed ?? null,
    lock_seed: data?.lock_seed ?? null,
  });

  // …这里沿用你原来的渲染/保存逻辑（保存到 sessionStorage、variants 展示、按钮状态恢复等）
  // 例如：
  // await saveStage2Result(data);
  // setStatus(statusElement, '已生成！可继续下一步。', 'success');
  // ...
  return data;
}


async function prepareTemplatePreviewAssets(stage1Data) {
  const result = {
    brand_logo: null,
    scenario: null,
    product: null,
    gallery: [],
  };

  const tasks = [];
  const queue = (key, dataUrl, index) => {
    if (!dataUrl) return;
    tasks.push(
      loadImageAsset(dataUrl)
        .then((image) => {
          if (key === 'gallery') {
            result.gallery[index] = image;
          } else {
            result[key] = image;
          }
        })
        .catch(() => undefined)
    );
  };

  queue('brand_logo', stage1Data.brand_logo?.dataUrl);
  queue('scenario', stage1Data.scenario_asset?.dataUrl);
  queue('product', stage1Data.product_asset?.dataUrl);
  (stage1Data.gallery_entries || []).forEach((entry, index) => {
    queue('gallery', entry?.asset?.dataUrl, index);
  });

  await Promise.allSettled(tasks);
  return result;
}

function drawTemplatePreview(canvas, assets, stage1Data, previewAssets) {
  const ctx = canvas.getContext('2d');
  if (!ctx) return;

  const spec = assets.spec || {};
  const size = spec.size || {};
  const width = Number(size.width) || assets.image.width;
  const height = Number(size.height) || assets.image.height;

  canvas.width = width;
  canvas.height = height;

  ctx.clearRect(0, 0, width, height);
  ctx.fillStyle = '#f4f5f7';
  ctx.fillRect(0, 0, width, height);
  ctx.imageSmoothingEnabled = true;
  ctx.drawImage(assets.image, 0, 0, width, height);

  const slots = spec.slots || {};
  const fonts = {
    brand: '600 36px "Noto Sans SC", "Microsoft YaHei", sans-serif',
    agent: '600 30px "Noto Sans SC", "Microsoft YaHei", sans-serif',
    title: '700 64px "Noto Sans SC", "Microsoft YaHei", sans-serif',
    subtitle: '700 40px "Noto Sans SC", "Microsoft YaHei", sans-serif',
    body: '400 28px "Noto Sans SC", "Microsoft YaHei", sans-serif',
    feature: '500 26px "Noto Sans SC", "Microsoft YaHei", sans-serif',
    caption: '400 22px "Noto Sans SC", "Microsoft YaHei", sans-serif',
  };

  const brandSlot = getSlotRect(slots.logo);
  if (brandSlot) {
    if (previewAssets.brand_logo) {
      drawPreviewImage(ctx, previewAssets.brand_logo, brandSlot, 'contain');
    } else {
      drawPreviewPlaceholder(ctx, brandSlot, stage1Data.brand_name || '品牌 Logo');
    }
  }

  const brandNameSlot = getSlotRect(slots.brand_name);
  if (brandNameSlot) {
    drawPreviewText(ctx, stage1Data.brand_name || '品牌名称', brandNameSlot, {
      font: fonts.brand,
      color: '#1f2933',
    });
  }

  const agentSlot = getSlotRect(slots.agent_name);
  if (agentSlot) {
    drawPreviewText(ctx, (stage1Data.agent_name || '代理名').toUpperCase(), agentSlot, {
      font: fonts.agent,
      color: '#1f2933',
      align: 'right',
    });
  }

  const scenarioSlot = getSlotRect(slots.scenario);
  if (scenarioSlot) {
    if (previewAssets.scenario) {
      drawPreviewImage(ctx, previewAssets.scenario, scenarioSlot, 'cover');
    } else {
      drawPreviewPlaceholder(ctx, scenarioSlot, stage1Data.scenario_image || '应用场景');
    }
  }

  const productSlot = getSlotRect(slots.product);
  if (productSlot) {
    if (previewAssets.product) {
      drawPreviewImage(ctx, previewAssets.product, productSlot, 'contain');
    } else {
      drawPreviewPlaceholder(ctx, productSlot, stage1Data.product_name || '产品渲染图');
    }
  }

  const titleSlot = getSlotRect(slots.title);
  if (titleSlot) {
    drawPreviewText(ctx, stage1Data.title || '标题文案待补充', titleSlot, {
      font: fonts.title,
      color: '#ef4c54',
      align: 'center',
      lineHeight: 72,
    });
  }

  const subtitleSlot = getSlotRect(slots.subtitle);
  if (subtitleSlot) {
    drawPreviewText(ctx, stage1Data.subtitle || '副标题待补充', subtitleSlot, {
      font: fonts.subtitle,
      color: '#ef4c54',
      align: 'right',
      lineHeight: 48,
    });
  }

  const callouts = spec.feature_callouts || [];
  callouts.forEach((callout, index) => {
    if (!stage1Data.features || !stage1Data.features[index]) return;
    const labelSlot = getSlotRect(callout.label_box);
    if (!labelSlot) return;
    drawPreviewText(
      ctx,
      `${index + 1}. ${stage1Data.features[index]}`,
      labelSlot,
      {
        font: fonts.feature,
        color: '#1f2933',
        lineHeight: 34,
      }
    );
  });

  const gallery = spec.gallery || {};
  const galleryItems = gallery.items || [];
  galleryItems.forEach((slot, index) => {
    const rect = getSlotRect(slot);
    if (!rect) return;
    const image = previewAssets.gallery[index];
    if (image) {
      ctx.save();
      ctx.filter = 'grayscale(100%)';
      drawPreviewImage(ctx, image, rect, 'cover');
      ctx.restore();
    } else {
      drawPreviewPlaceholder(ctx, rect, `底部小图 ${index + 1}`);
    }

    const caption = stage1Data.gallery_entries?.[index]?.caption;
    if (caption) {
      drawPreviewText(ctx, caption, {
        x: rect.x + 8,
        y: rect.y + rect.height - 44,
        width: rect.width - 16,
        height: 40,
      }, {
        font: fonts.caption,
        color: '#1f2933',
        lineHeight: 26,
      });
    }
  });

  const stripSlot = getSlotRect(gallery.strip);
  if (stripSlot) {
    drawPreviewText(ctx, stage1Data.series_description || '系列说明待补充', {
      x: stripSlot.x + 12,
      y: stripSlot.y + Math.max(stripSlot.height - 44, 0),
      width: stripSlot.width - 24,
      height: 40,
    }, {
      font: fonts.caption,
      color: '#1f2933',
      lineHeight: 24,
    });
  }
}

function loadImageAsset(src) {
  return new Promise((resolve, reject) => {
    const attempt = (url, allowFallback) => {
      const img = new Image();
      img.decoding = 'async';
      img.crossOrigin = 'anonymous';
      img.onload = () => resolve(img);
      img.onerror = async () => {
        if (!allowFallback) {
          reject(new Error(`无法加载图片：${url}`));
          return;
        }

        const fallback = deriveBase64Fallback(url);
        if (!fallback) {
          reject(new Error(`无法加载图片：${url}`));
          return;
        }

        try {
          const response = await fetch(fallback, { cache: 'no-store' });
          if (!response.ok) {
            throw new Error(`无法加载 Base64 资源：${fallback}`);
          }
          const base64 = (await response.text()).trim();
          attempt(`data:image/png;base64,${base64}`, false);
        } catch (error) {
          reject(error);
        }
      };
      img.src = url;
    };

    attempt(src, !src.startsWith('data:'));
  });
}

function deriveBase64Fallback(url) {
  if (!url || url.startsWith('data:')) {
    return null;
  }
  const [path] = url.split('?', 1);
  if (!path.endsWith('.png')) {
    return null;
  }
  return `${path.slice(0, -4)}.b64`;
}

function drawPreviewImage(ctx, image, slot, mode = 'contain') {
  const rect = getSlotRect(slot);
  if (!rect) return;
  const { x, y, width, height } = rect;
  let drawWidth = width;
  let drawHeight = height;

  if (mode === 'cover') {
    const scale = Math.max(width / image.width, height / image.height);
    drawWidth = image.width * scale;
    drawHeight = image.height * scale;
  } else {
    const scale = Math.min(width / image.width, height / image.height);
    drawWidth = image.width * scale;
    drawHeight = image.height * scale;
  }

  const offsetX = x + (width - drawWidth) / 2;
  const offsetY = y + (height - drawHeight) / 2;
  ctx.drawImage(image, offsetX, offsetY, drawWidth, drawHeight);
}

function drawPreviewPlaceholder(ctx, slot, label) {
  const rect = getSlotRect(slot);
  if (!rect) return;
  const { x, y, width, height } = rect;
  ctx.save();
  ctx.strokeStyle = '#cbd2d9';
  ctx.lineWidth = 2;
  ctx.setLineDash([10, 8]);
  ctx.strokeRect(x + 6, y + 6, Math.max(width - 12, 0), Math.max(height - 12, 0));
  ctx.setLineDash([]);
  drawPreviewText(ctx, label, rect, {
    font: '20px "Noto Sans SC", "Microsoft YaHei", sans-serif',
    color: '#6b7280',
    align: 'center',
    lineHeight: 28,
  });
  ctx.restore();
}

function drawPreviewText(ctx, text, slot, options = {}) {
  if (!text) return;
  const rect = getSlotRect(slot);
  if (!rect) return;
  const { x, y, width, height } = rect;
  ctx.save();
  if (options.font) ctx.font = options.font;
  ctx.fillStyle = options.color || '#1f2933';
  ctx.textBaseline = 'top';
  const lines = wrapPreviewText(ctx, text, width);
  const fontSizeMatch = /([0-9]+(?:\.[0-9]+)?)px/.exec(ctx.font);
  const fontSize = fontSizeMatch ? parseFloat(fontSizeMatch[1]) : 24;
  const lineHeight = options.lineHeight || fontSize * 1.3;
  let offsetY = y;
  lines.forEach((line) => {
    if (offsetY + lineHeight > y + height) return;
    let offsetX = x;
    const measured = ctx.measureText(line);
    if (options.align === 'center') {
      offsetX = x + Math.max((width - measured.width) / 2, 0);
    } else if (options.align === 'right') {
      offsetX = x + Math.max(width - measured.width, 0);
    }
    ctx.fillText(line, offsetX, offsetY);
    offsetY += lineHeight;
  });
  ctx.restore();
}

function wrapPreviewText(ctx, text, maxWidth) {
  const tokens = tokeniseText(text);
  const lines = [];
  let current = '';
  tokens.forEach((token) => {
    if (token === '\n') {
      if (current.trim()) lines.push(current.trim());
      current = '';
      return;
    }
    const candidate = current ? current + token : token;
    const width = ctx.measureText(candidate.trimStart()).width;
    if (width <= maxWidth || !current.trim()) {
      current = candidate;
    } else {
      if (current.trim()) lines.push(current.trim());
      current = token.trimStart();
    }
  });
  if (current.trim()) lines.push(current.trim());
  return lines;
}

function tokeniseText(text) {
  const tokens = [];
  let buffer = '';
  for (const char of text) {
    if (char === '\n') {
      if (buffer) {
        tokens.push(buffer);
        buffer = '';
      }
      tokens.push('\n');
    } else if (char === ' ') {
      buffer += char;
    } else if (/^[A-Za-z0-9]$/.test(char)) {
      buffer += char;
    } else {
      if (buffer) {
        tokens.push(buffer);
        buffer = '';
      }
      tokens.push(char);
    }
  }
  if (buffer) tokens.push(buffer);
  return tokens;
}

function getSlotRect(slot) {
  if (!slot) return null;
  const x = Number(slot.x) || 0;
  const y = Number(slot.y) || 0;
  const width = Number(slot.width) || 0;
  const height = Number(slot.height) || 0;
  return { x, y, width, height };
}

async function saveStage2Result(data) {
  if (!data) return;

  let previousKey = null;
  const previousVariantKeys = new Set();
  const existingRaw = sessionStorage.getItem(STORAGE_KEYS.stage2);
  if (existingRaw) {
    try {
      const existing = JSON.parse(existingRaw);
      previousKey = existing?.poster_image?.storage_key || null;
      if (Array.isArray(existing?.variants)) {
        existing.variants.forEach((variant) => {
          if (variant?.storage_key) {
            previousVariantKeys.add(variant.storage_key);
          }
        });
      }
    } catch (error) {
      console.warn('无法解析现有的环节 2 数据，跳过旧键清理。', error);
    }
  }

  const payload = { ...data };
  if (data.poster_image) {
    const key = data.poster_image.storage_key || createId();
    const source = getPosterImageSource(data.poster_image);
    if (source) {
      await assetStore.put(key, source);
    }
    payload.poster_image = {
      filename: data.poster_image.filename,
      media_type: data.poster_image.media_type,
      width: data.poster_image.width,
      height: data.poster_image.height,
      storage_key: key,
    };
    if (previousKey && previousKey !== key) {
      await assetStore.delete(previousKey).catch(() => undefined);
    }
  }

  if (Array.isArray(data.variants)) {
    payload.variants = [];
    const usedVariantKeys = new Set();
    for (const variant of data.variants) {
      if (!variant) continue;
      const key = variant.storage_key || createId();
      const source = getPosterImageSource(variant);
      if (source) {
        await assetStore.put(key, source);
      }
      payload.variants.push({
        filename: variant.filename,
        media_type: variant.media_type,
        width: variant.width,
        height: variant.height,
        storage_key: key,
      });
      usedVariantKeys.add(key);
    }
    previousVariantKeys.forEach((key) => {
      if (!usedVariantKeys.has(key)) {
        void assetStore.delete(key).catch(() => undefined);
      }
    });
  }

  try {
    sessionStorage.setItem(STORAGE_KEYS.stage2, JSON.stringify(payload));
  } catch (error) {
    if (isQuotaError(error)) {
      console.warn('sessionStorage 容量不足，正在覆盖旧的环节 2 结果。', error);
      try {
        sessionStorage.removeItem(STORAGE_KEYS.stage2);
        sessionStorage.setItem(STORAGE_KEYS.stage2, JSON.stringify(payload));
      } catch (innerError) {
        console.error('无法保存环节 2 结果，已放弃持久化。', innerError);
      }
    } else {
      console.error('保存环节 2 结果失败。', error);
    }
  }
}

async function loadStage2Result() {
  const raw = sessionStorage.getItem(STORAGE_KEYS.stage2);
  if (!raw) return null;
  try {
    const parsed = JSON.parse(raw);
    if (parsed?.poster_image?.storage_key) {
      const storedValue = await assetStore.get(parsed.poster_image.storage_key);
      if (storedValue) {
        applyStoredAssetValue(parsed.poster_image, storedValue);
      }
    }
    if (Array.isArray(parsed?.variants)) {
      await Promise.all(
        parsed.variants.map(async (variant) => {
          if (variant?.storage_key) {
            const storedValue = await assetStore.get(variant.storage_key);
            if (storedValue) {
              applyStoredAssetValue(variant, storedValue);
            }
          }
        })
      );
    }
    return parsed;
  } catch (error) {
    console.error('Unable to parse stage2 result', error);
    return null;
  }
}

function initStage3() {
  void (async () => {
    const statusElement = document.getElementById('stage3-status');
    const posterImage = document.getElementById('stage3-poster-image');
    const posterCaption = document.getElementById('stage3-poster-caption');
    const promptTextarea = document.getElementById('stage3-prompt');
    const emailRecipient = document.getElementById('email-recipient');
    const emailSubject = document.getElementById('email-subject');
    const emailBody = document.getElementById('email-body');
    const sendButton = document.getElementById('send-email');

    if (!sendButton || !emailRecipient || !emailSubject || !emailBody) {
      return;
    }

    const stage1Data = loadStage1Data();
    const stage2Result = await loadStage2Result();

    if (!stage1Data || !stage2Result?.poster_image) {
      setStatus(statusElement, '请先完成环节 1 与环节 2，生成海报后再发送邮件。', 'warning');
      sendButton.disabled = true;
      return;
    }

    assignPosterImage(
      posterImage,
      stage2Result.poster_image,
      `${stage1Data.product_name} 海报预览`
    );
    if (posterCaption) {
      posterCaption.textContent = `${stage1Data.brand_name} · ${stage1Data.agent_name}`;
    }
    if (promptTextarea) {
      promptTextarea.value = stage2Result.prompt || '';
    }

    emailSubject.value = buildEmailSubject(stage1Data);
    emailRecipient.value = stage1Data.default_recipient || DEFAULT_EMAIL_RECIPIENT;
    emailBody.value = stage2Result.email_body || '';

    sendButton.addEventListener('click', async () => {
      const apiCandidates = getApiCandidates(apiBaseInput?.value || null);
      if (!apiCandidates.length) {
        setStatus(statusElement, '未找到可用的后端基址，无法发送邮件。', 'warning');
        return;
      }

      const recipient = emailRecipient.value.trim();
      const subject = emailSubject.value.trim();
      const body = emailBody.value.trim();

      if (!recipient || !subject || !body) {
        setStatus(statusElement, '请完整填写收件邮箱、主题与正文。', 'error');
        return;
      }

      sendButton.disabled = true;
      setStatus(statusElement, '正在发送营销邮件…', 'info');

      try {
        await warmUp(apiCandidates);
        const response = await postJsonWithRetry(
          apiCandidates,
          '/api/send-email',
          {
            recipient,
            subject,
            body,
            attachment: stage2Result.poster_image,
          },
          1
        );

        await response.json().catch(() => ({}));
        setStatus(statusElement, '营销邮件发送成功！', 'success');
      } catch (error) {
        console.error(error);
        setStatus(statusElement, error.message || '发送邮件失败，请稍后重试。', 'error');
      } finally {
        sendButton.disabled = false;
      }
    });
  })();
}

function buildEmailSubject(stage1Data) {
  const brand = stage1Data.brand_name || '品牌';
  const agent = stage1Data.agent_name ? `（${stage1Data.agent_name}）` : '';
  const product = stage1Data.product_name || '产品';
  return `${brand}${agent} ${product} 市场推广海报`;
}

function setStatus(element, message, level = 'info') {
  if (!element) return;
  element.textContent = message;
  element.className = level ? `status-${level}` : '';
}

function fileToDataUrl(file) {
  return new Promise((resolve, reject) => {
    const reader = new FileReader();
    reader.onload = () => resolve(reader.result?.toString() || '');
    reader.onerror = () => reject(reader.error || new Error('文件读取失败'));
    reader.readAsDataURL(file);
  });
}

function createPlaceholder(text) {
  const svg = `<svg xmlns="http://www.w3.org/2000/svg" width="420" height="300">\n    <defs>\n      <style>\n        .bg { fill: #e5e9f0; }\n        .border { fill: none; stroke: #cbd2d9; stroke-width: 4; stroke-dasharray: 12 10; }\n        .label {\n          font-size: 26px;\n          font-family: 'Segoe UI', 'Noto Sans', sans-serif;\n          font-weight: 600;\n          fill: #3d4852;\n        }\n      </style>\n    </defs>\n    <rect class="bg" x="0" y="0" width="420" height="300" rx="28" />\n    <rect class="border" x="16" y="16" width="388" height="268" rx="24" />\n    <text class="label" x="50%" y="50%" dominant-baseline="middle" text-anchor="middle">${text}</text>\n  </svg>`;
  return `data:image/svg+xml;charset=UTF-8,${encodeURIComponent(svg)}`;
}

function getGalleryPlaceholder(index, label = MATERIAL_DEFAULT_LABELS.gallery) {
  const baseLabel = label || MATERIAL_DEFAULT_LABELS.gallery;
  const key = `${baseLabel}-${index}`;
  if (!galleryPlaceholderCache.has(key)) {
    galleryPlaceholderCache.set(
      key,
      createPlaceholder(`${baseLabel} ${index + 1}`)
    );
  }
  return galleryPlaceholderCache.get(key);
}

async function buildAsset(file, dataUrl, previousAsset, options = {}) {
  const { remoteUrl = null, r2Key = null } = options;
  const isDataUrl = typeof dataUrl === 'string' && dataUrl.startsWith('data:');
  let storageKey = previousAsset?.key || null;

  if (isDataUrl && dataUrl) {
    const newKey = createId();
    await assetStore.put(newKey, dataUrl);
    if (previousAsset?.key && previousAsset.key !== newKey) {
      await assetStore.delete(previousAsset.key).catch(() => undefined);
    }
    storageKey = newKey;
  } else if (previousAsset?.key) {
    await assetStore.delete(previousAsset.key).catch(() => undefined);
    storageKey = null;
  }

  const previewSource = dataUrl || remoteUrl || null;

  return {
    key: storageKey,
    dataUrl: previewSource,
    remoteUrl: remoteUrl || (previewSource && !isDataUrl ? previewSource : null),
    r2Key: r2Key || null,
    name: file?.name || previousAsset?.name || null,
    type: file?.type || previousAsset?.type || null,
    size:
      typeof file?.size === 'number'
        ? file.size
        : typeof previousAsset?.size === 'number'
        ? previousAsset.size
        : null,
    lastModified:
      typeof file?.lastModified === 'number'
        ? file.lastModified
        : typeof previousAsset?.lastModified === 'number'
        ? previousAsset.lastModified
        : Date.now(),
  };
}

async function prepareAssetFromFile(
  folder,
  file,
  previousAsset,
  statusElement,
  options = {}
) {
  const { forceDataUrl = false } = options;
  const candidates = getApiCandidates(apiBaseInput?.value || null);
  let uploadResult = null;

  if (candidates.length) {
    uploadResult = await uploadFileToR2(folder, file, { bases: candidates });
    if (!uploadResult.uploaded && statusElement) {
      const message =
        uploadResult.error instanceof Error
          ? uploadResult.error.message
          : '上传到 R2 失败，已回退至本地预览。';
      setStatus(statusElement, message, 'warning');
    }
  } else if (statusElement) {
    setStatus(statusElement, '未配置后端基址，素材将仅保存在本地预览。', 'warning');
  }

  const remoteUrl = uploadResult?.url || null;
  let dataUrl = uploadResult?.dataUrl || null;
  if (!dataUrl || (!forceDataUrl && remoteUrl)) {
    dataUrl = !remoteUrl || forceDataUrl ? await fileToDataUrl(file) : remoteUrl;
  }

  return buildAsset(file, dataUrl, previousAsset, {
    remoteUrl,
    r2Key: uploadResult?.key || null,
  });
}

function createId() {
  if (typeof crypto !== 'undefined' && crypto.randomUUID) {
    return crypto.randomUUID();
  }
  return `${Date.now().toString(36)}-${Math.random().toString(36).slice(2, 8)}`;
}

function serialiseAssetForStorage(asset) {
  if (!asset) return null;
  const { key, name, type, size, lastModified, dataUrl, remoteUrl, r2Key } = asset;
  const isDataUrl = typeof dataUrl === 'string' && dataUrl.startsWith('data:');
  return {
    key: key || null,
    name: name || null,
    type: type || null,
    size: typeof size === 'number' ? size : null,
    lastModified: typeof lastModified === 'number' ? lastModified : null,
    remoteUrl: !isDataUrl ? dataUrl || remoteUrl || null : remoteUrl || null,
    r2Key: r2Key || null,
  };
}

async function rehydrateStoredAsset(assetMeta) {
  if (!assetMeta) return null;
  if (assetMeta.dataUrl && typeof assetMeta.dataUrl === 'string') {
    return assetMeta;
  }
  if (assetMeta.remoteUrl) {
    return { ...assetMeta, dataUrl: assetMeta.remoteUrl };
  }
  if (!assetMeta.key) {
    return { ...assetMeta, dataUrl: null };
  }
  const dataUrl = await assetStore.get(assetMeta.key);
  if (!dataUrl) {
    return { ...assetMeta, dataUrl: null };
  }
  return { ...assetMeta, dataUrl };
}

async function hydrateStage1DataAssets(stage1Data) {
  if (!stage1Data) return stage1Data;
  stage1Data.brand_logo = await rehydrateStoredAsset(stage1Data.brand_logo);
  stage1Data.scenario_asset = await rehydrateStoredAsset(stage1Data.scenario_asset);
  stage1Data.product_asset = await rehydrateStoredAsset(stage1Data.product_asset);
  if (Array.isArray(stage1Data.gallery_entries)) {
    stage1Data.gallery_entries = await Promise.all(
      stage1Data.gallery_entries.map(async (entry) => ({
        ...entry,
        asset: await rehydrateStoredAsset(entry.asset),
      }))
    );
  }
  return stage1Data;
}

async function deleteStoredAsset(asset) {
  if (asset?.key) {
    await assetStore.delete(asset.key).catch(() => undefined);
  }
}

function isQuotaError(error) {
  if (typeof DOMException === 'undefined') return false;
  return (
    error instanceof DOMException &&
    (error.name === 'QuotaExceededError' || error.name === 'NS_ERROR_DOM_QUOTA_REACHED')
  );
}

function createAssetStore() {
  const DB_NAME = 'marketing-poster-assets';
  const STORE_NAME = 'assets';
  const VERSION = 1;
  const memoryStore = new Map();
  const supportsIndexedDB = typeof indexedDB !== 'undefined';
  let dbPromise = null;

  function openDb() {
    if (!supportsIndexedDB) return Promise.resolve(null);
    if (!dbPromise) {
      dbPromise = new Promise((resolve, reject) => {
        const request = indexedDB.open(DB_NAME, VERSION);
        request.onupgradeneeded = () => {
          const db = request.result;
          if (!db.objectStoreNames.contains(STORE_NAME)) {
            db.createObjectStore(STORE_NAME);
          }
        };
        request.onsuccess = () => resolve(request.result);
        request.onerror = () => reject(request.error || new Error('无法打开 IndexedDB'));
      }).catch((error) => {
        console.warn('IndexedDB 不可用，回退到内存存储。', error);
        return null;
      });
    }
    return dbPromise;
  }

  async function put(key, value) {
    if (!key) return null;
    const db = await openDb();
    if (!db) {
      memoryStore.set(key, value);
      return key;
    }
    return new Promise((resolve) => {
      const tx = db.transaction(STORE_NAME, 'readwrite');
      tx.onabort = () => {
        console.warn('IndexedDB 写入失败，使用内存存储。', tx.error);
        memoryStore.set(key, value);
        resolve(key);
      };
      tx.oncomplete = () => resolve(key);
      const store = tx.objectStore(STORE_NAME);
      const request = store.put(value, key);
      request.onerror = () => {
        tx.abort();
      };
    });
  }

  async function get(key) {
    if (!key) return null;
    const db = await openDb();
    if (!db) {
      return memoryStore.get(key) || null;
    }
    return new Promise((resolve) => {
      const tx = db.transaction(STORE_NAME, 'readonly');
      tx.onabort = () => {
        console.warn('IndexedDB 读取失败，使用内存存储。', tx.error);
        resolve(memoryStore.get(key) || null);
      };
      const store = tx.objectStore(STORE_NAME);
      const request = store.get(key);
      request.onsuccess = () => {
        const result = request.result;
        if (result) {
          resolve(result);
        } else {
          resolve(memoryStore.get(key) || null);
        }
      };
      request.onerror = () => {
        tx.abort();
      };
    });
  }

  async function remove(key) {
    if (!key) return;
    const db = await openDb();
    if (!db) {
      memoryStore.delete(key);
      return;
    }
    await new Promise((resolve) => {
      const tx = db.transaction(STORE_NAME, 'readwrite');
      tx.oncomplete = () => resolve();
      tx.onabort = () => {
        console.warn('IndexedDB 删除失败，尝试清理内存存储。', tx.error);
        memoryStore.delete(key);
        resolve();
      };
      tx.objectStore(STORE_NAME).delete(key);
    });
    memoryStore.delete(key);
  }

  async function clear() {
    const db = await openDb();
    if (db) {
      await new Promise((resolve) => {
        const tx = db.transaction(STORE_NAME, 'readwrite');
        tx.oncomplete = () => resolve();
        tx.onabort = () => resolve();
        tx.objectStore(STORE_NAME).clear();
      });
    }
    memoryStore.clear();
  }

  return {
    put,
    get,
    delete: remove,
    clear,
  };
}<|MERGE_RESOLUTION|>--- conflicted
+++ resolved
@@ -352,12 +352,7 @@
     const order = base ? [base, ...bases.filter(x => x !== base)] : bases;
 
     for (const b of order) {
-<<<<<<< HEAD
       const url = urlFor(b);
-=======
-      const ctrl = new AbortController();
-      const timer = setTimeout(() => ctrl.abort(), 60000); // 60s 超时
->>>>>>> 92da03a2
       try {
         const res = await fetch(url, {
           method: 'POST',
@@ -3148,15 +3143,9 @@
   // 4) Prompt 组装 —— 始终发送字符串 prompt_bundle
   const reqFromInspector = promptManager?.buildRequest?.() || {};
   if (forceVariants != null) reqFromInspector.variants = forceVariants;
-<<<<<<< HEAD
 
   const promptBundleStrings = buildPromptBundleStrings(reqFromInspector.prompts || {});
 
-=======
-
-  const promptBundleStrings = buildPromptBundleStrings(reqFromInspector.prompts || {});
-
->>>>>>> 92da03a2
   const requestBase = {
     poster: posterPayload,
     render_mode: 'locked',
