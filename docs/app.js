--- conflicted
+++ resolved
@@ -381,30 +381,6 @@
   return { file, mime, extension, filename };
 }
 
-<<<<<<< HEAD
-=======
-function estimatePayloadBytes(data) {
-  try {
-    if (typeof data === 'string') {
-      return new Blob([data]).size;
-    }
-    return new Blob([JSON.stringify(data)]).size;
-  } catch (error) {
-    console.warn('[client] unable to estimate payload size', error);
-    return -1;
-  }
-}
-
-function payloadContainsDataUrl(value) {
-  if (typeof value === 'string') return DATA_URL_PAYLOAD_RX.test(value);
-  if (Array.isArray(value)) return value.some(payloadContainsDataUrl);
-  if (value && typeof value === 'object') {
-    return Object.values(value).some(payloadContainsDataUrl);
-  }
-  return false;
-}
-
->>>>>>> 27ba6915
 async function normaliseAssetReference(
   asset,
   {
@@ -422,15 +398,9 @@
     }
   };
 
-<<<<<<< HEAD
   const ensureNotInline = (candidate) => {
     if (typeof candidate !== 'string') return null;
     const trimmed = candidate.trim();
-=======
-  const ensureNotInline = (value) => {
-    if (typeof value !== 'string') return null;
-    const trimmed = value.trim();
->>>>>>> 27ba6915
     if (!trimmed) return null;
     if (DATA_URL_PAYLOAD_RX.test(trimmed)) {
       return null;
@@ -438,13 +408,8 @@
     return trimmed;
   };
 
-<<<<<<< HEAD
   const normaliseKey = (candidate) => {
     const trimmed = ensureNotInline(candidate);
-=======
-  const normaliseKey = (value) => {
-    const trimmed = ensureNotInline(value);
->>>>>>> 27ba6915
     if (!trimmed) return null;
     return trimmed.replace(/^\/+/, '');
   };
@@ -561,64 +526,6 @@
   };
 }
 
-<<<<<<< HEAD
-=======
-function summariseNegativePrompts(prompts) {
-  if (!prompts || typeof prompts !== 'object') return null;
-  const values = [];
-  Object.values(prompts).forEach((entry) => {
-    if (!entry) return;
-    const negative = typeof entry.negative === 'string' ? entry.negative.trim() : '';
-    if (negative) values.push(negative);
-  });
-  if (!values.length) return null;
-  return Array.from(new Set(values)).join(' | ');
-}
-
-function ensureUploadedAndLog(path, payload, rawPayload) {
-  const MAX = 512 * 1024;
-  const requestId = (typeof crypto !== 'undefined' && crypto.randomUUID)
-    ? crypto.randomUUID().slice(0, 8)
-    : Math.random().toString(16).slice(2, 10);
-  let bodyString = null;
-  if (typeof rawPayload === 'string') {
-    bodyString = rawPayload;
-  } else if (payload !== undefined) {
-    try {
-      bodyString = JSON.stringify(payload);
-    } catch (error) {
-      console.warn('[client] stringify payload failed', error);
-    }
-  }
-
-  const size = estimatePayloadBytes(bodyString ?? payload);
-  const hasBase64 = payloadContainsDataUrl(bodyString ?? payload);
-  const preview = typeof bodyString === 'string'
-    ? (bodyString.length > 512 ? `${bodyString.slice(0, 512)}…(+${bodyString.length - 512} chars)` : bodyString)
-    : null;
-
-  console.log(`[client] pre-check ${path}`, {
-    requestId,
-    size,
-    hasBase64,
-    preview,
-  });
-
-  if (hasBase64) {
-    throw new Error('检测到 base64 图片，请先上传到 R2/GCS，仅传 key/url');
-  }
-  if (MAX > 0 && size > MAX) {
-    throw new Error(`请求体过大(${size}B)，请仅传 key/url`);
-  }
-
-  return {
-    headers: { 'X-Request-ID': requestId },
-    bodyString,
-    size,
-  };
-}
-
->>>>>>> 27ba6915
 // 完整替换 app.js 里的 postJsonWithRetry
 // 发送请求：始终 JSON/UTF-8，支持多基址与重试
 // 发送请求：始终 JSON/UTF-8，支持多基址与重试
@@ -938,7 +845,6 @@
   } catch (error) {
     console.error('[uploadFileToR2] 直传失败', error);
     if (error instanceof TypeError) {
-<<<<<<< HEAD
       const origin = (typeof window !== 'undefined' && window.location)
         ? window.location.origin
         : '当前站点';
@@ -946,9 +852,6 @@
       const corsError = new Error(message);
       corsError.code = 'R2_CORS_BLOCKED';
       throw corsError;
-=======
-      throw new Error('R2 上传失败：请检查对象存储的 CORS 配置是否允许当前域名执行 PUT。');
->>>>>>> 27ba6915
     }
     if (error instanceof Error) {
       throw error;
@@ -1091,16 +994,7 @@
       if (typeof asset === 'string') {
         if (HTTP_URL_RX.test(asset)) urlCandidates.push(asset);
       } else if (typeof asset === 'object') {
-<<<<<<< HEAD
         const { remoteUrl, url, publicUrl, dataUrl } = asset;
-=======
-        const {
-          remoteUrl,
-          url,
-          publicUrl,
-          dataUrl,
-        } = asset;
->>>>>>> 27ba6915
         [remoteUrl, url, publicUrl].forEach((candidate) => {
           if (typeof candidate === 'string' && HTTP_URL_RX.test(candidate)) {
             urlCandidates.push(candidate);
@@ -3821,10 +3715,6 @@
   const templateId = stage1Data.template_id;
   const sc = stage1Data.scenario_asset || null;
   const pd = stage1Data.product_asset || null;
-<<<<<<< HEAD
-=======
-
->>>>>>> 27ba6915
   const scenarioMode = stage1Data.scenario_mode || 'upload';
   const productMode = stage1Data.product_mode || 'upload';
 
@@ -3943,19 +3833,12 @@
       gallery_allows_upload: stage1Data.gallery_allows_upload !== false,
     };
   } catch (error) {
-<<<<<<< HEAD
     console.error('[triggerGeneration] asset normalization failed', error);
     setStatus(
       statusElement,
       error instanceof Error
         ? error.message
         : '素材未完成上传，请先上传至 R2/GCS。',
-=======
-    console.error('[triggerGeneration] asset normalisation failed', error);
-    setStatus(
-      statusElement,
-      error instanceof Error ? error.message : '素材未完成上传，请先上传至 R2/GCS。',
->>>>>>> 27ba6915
       'error',
     );
     return null;
@@ -4026,7 +3909,6 @@
     lock_seed: payload.lock_seed,
     negatives: negativeSummary || null,
   });
-<<<<<<< HEAD
   console.info('[triggerGeneration] asset audit', {
     brand_logo: { key: brandLogoRef?.key || null, url: posterPayload.brand_logo || null },
     scenario: {
@@ -4046,9 +3928,6 @@
       mode: item.mode,
     })),
   });
-=======
-  console.info('[triggerGeneration] asset audit', assetAudit);
->>>>>>> 27ba6915
   
   // 面板同步
   updatePromptPanels?.({ bundle: payload.prompt_bundle });
