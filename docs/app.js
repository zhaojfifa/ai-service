--- conflicted
+++ resolved
@@ -319,7 +319,6 @@
 
 const DATA_URL_PAYLOAD_RX = /^data:image\/[a-z0-9.+-]+;base64,/i;
 const HTTP_URL_RX = /^https?:\/\//i;
-<<<<<<< HEAD
 const URL_SCHEMES = ['http://', 'https://', 'r2://', 's3://', 'gs://'];
 
 const DEFAULT_ASSET_BUCKET =
@@ -441,8 +440,6 @@
     url: resolvedUrl,
   };
 }
-=======
->>>>>>> 014c6936
 
 // 完整替换 app.js 里的 postJsonWithRetry
 // 发送请求：始终 JSON/UTF-8，支持多基址与重试
@@ -3586,38 +3583,24 @@
   // 2) 资产“再水化”确保 dataUrl 就绪（仅用于画布预览；发送给后端使用 r2Key）
   await hydrateStage1DataAssets(stage1Data);
 
-<<<<<<< HEAD
   // 3) 主体 poster（素材必须已上云，仅传 URL/Key）
   const templateId = stage1Data.template_id;
   const sc = stage1Data.scenario_asset || null;
   const pd = stage1Data.product_asset || null;
-=======
- // 3) 主体 poster（素材必须已上云，仅传 URL/Key）
-  const templateId = stage1Data.template_id;
-  const sc = stage1Data.scenario_asset || null;
-  const pd = stage1Data.product_asset || null;
-
->>>>>>> 014c6936
   const scenarioMode = stage1Data.scenario_mode || 'upload';
   const productMode = stage1Data.product_mode || 'upload';
 
   let posterPayload;
-<<<<<<< HEAD
   let brandLogoRef;
   let scenarioRef;
   let productRef;
   let galleryItems;
   try {
     brandLogoRef = normaliseAssetReference(stage1Data.brand_logo, {
-=======
-  try {
-    const brandLogoRef = normaliseAssetReference(stage1Data.brand_logo, {
->>>>>>> 014c6936
       field: 'poster.brand_logo',
       requireUploaded: false,
     });
 
-<<<<<<< HEAD
     scenarioRef = normaliseAssetReference(sc, {
       field: 'poster.scenario_image',
       requireUploaded: true,
@@ -3629,19 +3612,6 @@
     });
 
     galleryItems = [];
-=======
-    const scenarioRef = normaliseAssetReference(sc, {
-      field: 'poster.scenario_asset',
-      requireUploaded: scenarioMode !== 'prompt',
-    });
-
-    const productRef = normaliseAssetReference(pd, {
-      field: 'poster.product_asset',
-      requireUploaded: productMode !== 'prompt',
-    });
-
-    const galleryItems = [];
->>>>>>> 014c6936
     (stage1Data.gallery_entries || []).forEach((entry, index) => {
       if (!entry) return;
       const mode = entry.mode || 'upload';
@@ -3679,7 +3649,6 @@
       ? stage1Data.features.filter(Boolean)
       : [];
 
-<<<<<<< HEAD
     const brandLogoUrl = brandLogoRef.url || null;
     const scenarioUrl = scenarioRef.url || null;
     const productUrl = productRef.url || null;
@@ -3698,12 +3667,6 @@
       brand_name: stage1Data.brand_name,
       agent_name: stage1Data.agent_name,
       scenario_image: scenarioUrl,
-=======
-    posterPayload = {
-      brand_name: stage1Data.brand_name,
-      agent_name: stage1Data.agent_name,
-      scenario_image: stage1Data.scenario_image,
->>>>>>> 014c6936
       product_name: stage1Data.product_name,
       template_id: templateId,
       features,
@@ -3711,7 +3674,6 @@
       subtitle: stage1Data.subtitle,
       series_description: stage1Data.series_description,
 
-<<<<<<< HEAD
       brand_logo: brandLogoUrl,
 
       scenario_key: scenarioRef.key,
@@ -3727,24 +3689,6 @@
           : null,
       product_mode: productMode,
       product_prompt: productMode === 'prompt' ? stage1Data.product_prompt || null : null,
-=======
-      brand_logo: brandLogoRef.url || brandLogoRef.key || null,
-
-      scenario_key: scenarioRef.key,
-      scenario_asset: scenarioRef.url,
-
-      product_key: productRef.key,
-      product_asset: productRef.url,
-
-      scenario_mode: scenarioMode,
-      scenario_prompt: scenarioMode === 'prompt'
-        ? (stage1Data.scenario_prompt || stage1Data.scenario_image || null)
-        : null,
-      product_mode: productMode,
-      product_prompt: productMode === 'prompt'
-        ? stage1Data.product_prompt || null
-        : null,
->>>>>>> 014c6936
 
       gallery_items: galleryItems,
       gallery_label: stage1Data.gallery_label || null,
@@ -3753,19 +3697,12 @@
       gallery_allows_upload: stage1Data.gallery_allows_upload !== false,
     };
   } catch (error) {
-<<<<<<< HEAD
     console.error('[triggerGeneration] asset normalization failed', error);
     setStatus(
       statusElement,
       error instanceof Error
         ? error.message
         : '素材未完成上传，请先上传至 R2/GCS。',
-=======
-    console.error('[triggerGeneration] asset normalisation failed', error);
-    setStatus(
-      statusElement,
-      error instanceof Error ? error.message : '素材未完成上传，请先上传至 R2/GCS。',
->>>>>>> 014c6936
       'error',
     );
     return null;
@@ -3835,7 +3772,6 @@
     lock_seed: payload.lock_seed,
     negatives: negativeSummary || null,
   });
-<<<<<<< HEAD
   console.info('[triggerGeneration] asset audit', {
     brand_logo: { key: brandLogoRef?.key || null, url: posterPayload.brand_logo || null },
     scenario: {
@@ -3855,9 +3791,6 @@
       mode: item.mode,
     })),
   });
-=======
-  console.info('[triggerGeneration] asset audit', assetAudit);
->>>>>>> 014c6936
   
   // 面板同步
   updatePromptPanels?.({ bundle: payload.prompt_bundle });
