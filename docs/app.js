--- conflicted
+++ resolved
@@ -882,7 +882,6 @@
 const assetStore = createAssetStore();
 
 function getPosterImageSource(image) {
-<<<<<<< HEAD
   if (!image) return '';
   const directUrl = pickImageSrc(image);
   if (directUrl && typeof directUrl === 'string') {
@@ -891,16 +890,6 @@
       return trimmed;
     }
     return trimmed;
-=======
-  if (!image || typeof image !== 'object') return '';
-  const directUrl = typeof image.url === 'string' ? image.url.trim() : '';
-  if (directUrl && (HTTP_URL_RX.test(directUrl) || directUrl.startsWith('data:'))) {
-    return directUrl;
-  }
-  const dataUrl = typeof image.data_url === 'string' ? image.data_url.trim() : '';
-  if (dataUrl && dataUrl.startsWith('data:')) {
-    return dataUrl;
->>>>>>> e7c9529f
   }
   return '';
 }
@@ -2578,15 +2567,10 @@
     container.appendChild(item);
   });
 
-<<<<<<< HEAD
   bindSlotGenerationButtons(state, {
     refreshPreview: onChange,
     form,
     inlinePreviews,
-=======
-  bindSlotGenerationButtons(form, state, inlinePreviews, {
-    refreshPreview: onChange,
->>>>>>> e7c9529f
     statusElement,
   });
 }
@@ -2720,11 +2704,8 @@
     1
   );
 
-<<<<<<< HEAD
   console.log('[debug] generateSlotImage result', { slotType, index, data });
 
-=======
->>>>>>> e7c9529f
   if (!data || !data.url) {
     throw new Error('生成图片失败，返回结果缺少 url');
   }
@@ -2732,20 +2713,14 @@
   return data;
 }
 
-<<<<<<< HEAD
 function bindSlotGenerationButtons(stage1State, options = {}) {
   const { refreshPreview, form, inlinePreviews, statusElement } = options;
-=======
-function bindSlotGenerationButtons(form, state, inlinePreviews, options = {}) {
-  const { refreshPreview, statusElement } = options;
->>>>>>> e7c9529f
   const posterForm = form || document.getElementById('poster-form');
   if (!posterForm) return;
 
   const scenarioPreview = document.getElementById('scenario_preview');
   const productPreview = document.getElementById('product_preview');
 
-<<<<<<< HEAD
   const getStage1DataSnapshot = () =>
     collectStage1Data(posterForm, stage1State, { strict: false });
 
@@ -2755,16 +2730,6 @@
     const modeKey = targetKey === 'scenario' ? 'scenarioMode' : 'productMode';
     stage1State[modeKey] = 'upload';
     stage1State.previewBuilt = false;
-=======
-  const getStage1Snapshot = () => collectStage1Data(posterForm, state, { strict: false });
-
-  const applyGeneratedAsset = (targetKey, asset, previewEl) => {
-    if (!asset) return;
-    state[targetKey] = asset;
-    const modeKey = targetKey === 'scenario' ? 'scenarioMode' : 'productMode';
-    state[modeKey] = 'upload';
-    state.previewBuilt = false;
->>>>>>> e7c9529f
 
     const inlineKey = `${targetKey}_asset`;
     const inlineEl =
@@ -2797,13 +2762,8 @@
 
     const isPromptMode = () =>
       slotType === 'scenario'
-<<<<<<< HEAD
         ? stage1State.scenarioMode === 'prompt'
         : stage1State.productMode === 'prompt';
-=======
-        ? state.scenarioMode === 'prompt'
-        : state.productMode === 'prompt';
->>>>>>> e7c9529f
 
     const refreshButtonState = () => {
       const promptValue = (promptEl?.value || '').trim();
@@ -2824,11 +2784,7 @@
       if (!isPromptMode()) return;
       try {
         button.disabled = true;
-<<<<<<< HEAD
         const snapshot = getStage1DataSnapshot();
-=======
-        const snapshot = getStage1Snapshot();
->>>>>>> e7c9529f
         const { url, key } = await generateSlotImage(
           slotType,
           null,
@@ -2858,22 +2814,14 @@
   bindButton(
     'btn-generate-scenario',
     'scenario',
-<<<<<<< HEAD
     ['[data-role="scenario-positive-prompt"]', '#scenario_prompt', 'textarea[name="scenario_image"]'],
-=======
-    ['[data-role="scenario-positive-prompt"]', 'textarea[name="scenario_image"]'],
->>>>>>> e7c9529f
     scenarioPreview
   );
 
   bindButton(
     'btn-generate-product',
     'product',
-<<<<<<< HEAD
     ['[data-role="product-positive-prompt"]', '#product_prompt', 'textarea[name="product_prompt"]'],
-=======
-    ['[data-role="product-positive-prompt"]', 'textarea[name="product_prompt"]'],
->>>>>>> e7c9529f
     productPreview
   );
 
@@ -2889,7 +2837,6 @@
       const prompt = promptEl?.value || '';
       try {
         btn.disabled = true;
-<<<<<<< HEAD
         const snapshot = getStage1DataSnapshot();
         const { url, key } = await generateSlotImage('gallery', index, prompt, snapshot);
         if (!Array.isArray(stage1State.galleryEntries)) {
@@ -2897,16 +2844,6 @@
         }
         if (!stage1State.galleryEntries[index]) {
           stage1State.galleryEntries[index] = {
-=======
-        const snapshot = getStage1Snapshot();
-        const { url, key } = await generateSlotImage('gallery', index, prompt, snapshot);
-
-        if (!Array.isArray(state.galleryEntries)) {
-          state.galleryEntries = [];
-        }
-        if (!state.galleryEntries[index]) {
-          state.galleryEntries[index] = {
->>>>>>> e7c9529f
             id: `gallery-${index}-${Date.now()}`,
             caption: '',
             asset: null,
@@ -2914,27 +2851,14 @@
             mode: 'upload',
           };
         }
-<<<<<<< HEAD
         stage1State.galleryEntries[index].asset = buildGeneratedAssetFromUrl(url, key);
         stage1State.galleryEntries[index].mode = 'upload';
-=======
-
-        state.galleryEntries[index].asset = buildGeneratedAssetFromUrl(url, key);
-        state.galleryEntries[index].mode = 'upload';
-        state.previewBuilt = false;
->>>>>>> e7c9529f
 
         const img = posterForm.querySelector(
           `[data-role="gallery-preview"][data-index="${index}"]`
         );
-<<<<<<< HEAD
         const src = pickImageSrc(stage1State.galleryEntries[index].asset);
         if (img && src) img.src = src;
-=======
-        const src = pickImageSrc(state.galleryEntries[index].asset);
-        if (img && src) img.src = src;
-
->>>>>>> e7c9529f
         refreshPreview?.();
       } catch (err) {
         console.error(`[gallery ${index}] generate failed`, err);
@@ -2955,10 +2879,6 @@
     });
   });
 }
-<<<<<<< HEAD
-=======
-
->>>>>>> e7c9529f
 function updatePosterPreview(payload, state, elements, layoutStructure, previewContainer) {
   const {
     brandLogo,
@@ -3715,21 +3635,7 @@
 
     await hydrateStage1DataAssets(stage1Data);
 
-<<<<<<< HEAD
     lastStage1Data = stage1Data ? structuredClone(stage1Data) : null;
-=======
-    try {
-      lastStage1Data = stage1Data ? structuredClone(stage1Data) : null;
-    } catch (error) {
-      try {
-        lastStage1Data = stage1Data ? JSON.parse(JSON.stringify(stage1Data)) : null;
-      } catch {
-        lastStage1Data = stage1Data || null;
-      }
-      console.warn('[initStage2] unable to deep copy stage1Data, using fallback reference', error);
-    }
-
->>>>>>> e7c9529f
     if (posterLayout) {
       posterLayoutRoot = posterLayout;
     }
@@ -4332,7 +4238,6 @@
   };
 }
 
-<<<<<<< HEAD
 function renderPosterResult(result) {
   const poster = result?.poster || {};
   const galleryImages = poster.gallery_images || result?.gallery_images || [];
@@ -4431,8 +4336,6 @@
   return posterSrc || null;
 }
 
-=======
->>>>>>> e7c9529f
 function extractVertexPosterUrl(result) {
   if (!result) return null;
 
@@ -4477,7 +4380,6 @@
   const slotSummary = summariseGenerationSlots(data);
   console.info('[triggerGeneration] slot assets', slotSummary);
 
-<<<<<<< HEAD
   surfaceSlotWarnings(slotSummary);
 
   const poster = data?.poster || {};
@@ -4514,90 +4416,6 @@
     poster_url: data.poster_url,
     results: data.results,
   });
-=======
-  refreshPosterLayoutPreview(data);
-
-  const posterUrl = extractVertexPosterUrl(data);
-
-  if (!posterUrl) {
-    console.warn('[triggerGeneration] no vertex poster url found in response (after fallback)', data);
-    return;
-  }
-
-  posterGeneratedImageUrl = posterUrl;
-  posterGenerationState.posterUrl = posterUrl;
-  posterGeneratedImage = posterGenerationState.posterUrl;
-
-  if (typeof applyPosterPreview === 'function') {
-    applyPosterPreview(posterUrl);
-  } else if (typeof updateGeneratedPoster === 'function') {
-    updateGeneratedPoster(posterUrl);
-  }
-}
-
-async function buildGalleryItemsWithFallback(stage1, logoRef, apiCandidates, maxSlots = 4) {
-  const result = [];
-  const entries = Array.isArray(stage1?.gallery_entries)
-    ? stage1.gallery_entries.filter(Boolean)
-    : [];
-
-  for (let i = 0; i < maxSlots; i += 1) {
-    const entry = entries[i] || null;
-    const caption = entry?.caption?.trim() || `Series ${i + 1}`;
-    const promptText = entry?.prompt?.trim() || null;
-    const mode = entry?.mode || 'upload';
-    const normalisedMode = mode === 'logo' || mode === 'logo_fallback' ? 'upload' : mode;
-
-    const hasPrompt = !!promptText;
-    if (normalisedMode === 'prompt' && hasPrompt) {
-      result.push({
-        caption,
-        key: null,
-        asset: null,
-        mode: 'prompt',
-        prompt: promptText,
-      });
-      continue;
-    }
-
-    let ref = null;
-    if (entry && entry.asset) {
-      ref = await normaliseAssetReference(entry.asset, {
-        field: `poster.gallery_items[${i}]`,
-        required: false,
-        apiCandidates,
-        folder: 'gallery',
-      }, logoRef);
-    }
-
-    if (ref && (ref.key || ref.url)) {
-      result.push({
-        caption,
-        key: ref.key || null,
-        asset: ref.url || null,
-        mode: normalisedMode,
-        prompt: promptText,
-      });
-      continue;
-    }
-
-    if (logoRef && (logoRef.url || logoRef.key)) {
-      console.info('[triggerGeneration] gallery empty, fallback to brand logo', { index: i, caption });
-      result.push({
-        caption,
-        key: logoRef.key || null,
-        asset: logoRef.url || null,
-        mode: 'upload',
-        prompt: null,
-      });
-      continue;
-    }
-
-    console.warn('[triggerGeneration] gallery empty and no brand logo available, skip slot', { index: i, caption });
-  }
-
-  return result;
->>>>>>> e7c9529f
 }
 
 function formatPosterGenerationError(error) {
@@ -4697,7 +4515,6 @@
       apiCandidates,
       folder: 'product',
     }, brandLogoRef);
-<<<<<<< HEAD
 
     galleryItems = [];
 
@@ -4767,10 +4584,6 @@
           { index, caption },
         );
       }
-=======
-
-    galleryItems = await buildGalleryItemsWithFallback(stage1Data, brandLogoRef, apiCandidates, 4);
->>>>>>> e7c9529f
 
     const features = Array.isArray(stage1Data.features)
       ? stage1Data.features.filter(Boolean)
@@ -5011,7 +4824,6 @@
     const resp = await postJsonWithRetry(apiCandidates, '/api/generate-poster', payload, 1, rawPayload);
     const data = (resp && typeof resp.json === 'function') ? await resp.json() : resp;
 
-<<<<<<< HEAD
     console.info('[debug] apiVertexPosterResult', {
       poster_url: data?.poster_url,
       scenario_image: data?.poster?.scenario_image,
@@ -5019,8 +4831,6 @@
       gallery_images: data?.poster?.gallery_images,
     });
 
-=======
->>>>>>> e7c9529f
     const posterUrl =
       data?.poster?.asset_url ||
       data?.poster?.url ||
@@ -5128,7 +4938,6 @@
     posterGeneratedImageUrl = null;
     posterGeneratedImage = null;
     posterGeneratedLayout = TEMPLATE_DUAL_LAYOUT;
-<<<<<<< HEAD
     const detail = error?.responseJson?.detail || error?.responseJson;
     const quotaExceeded = error?.status === 429 && detail?.error === 'vertex_quota_exceeded';
     const friendlyMessage =
@@ -5138,16 +4947,6 @@
     const statusHint = typeof error?.status === 'number' ? ` (HTTP ${error.status})` : '';
     const decoratedMessage = `${friendlyMessage}${statusHint}`;
     setStatus(statusElement, decoratedMessage, 'error');
-=======
-    const detail = error?.responseJson?.detail || null;
-    const quotaExceeded =
-      error?.status === 429 &&
-      (detail?.error === 'vertex_quota_exceeded' || detail === 'vertex_quota_exceeded');
-    const friendlyMessage = quotaExceeded
-      ? '图像生成配额已用尽，请稍后再试，或先上传现有素材。'
-      : formatPosterGenerationError(error);
-    setStatus(statusElement, friendlyMessage, 'error');
->>>>>>> e7c9529f
     generateButton.disabled = false;
     if (regenerateButton) regenerateButton.disabled = false;
     if (aiSpinner) aiSpinner.classList.add('hidden');
@@ -5156,11 +4955,7 @@
       generatedImage.classList.add('hidden');
       generatedImage.removeAttribute('src');
     }
-<<<<<<< HEAD
     resetGeneratedPlaceholder(decoratedMessage || generatedPlaceholderDefault);
-=======
-    resetGeneratedPlaceholder(friendlyMessage || generatedPlaceholderDefault);
->>>>>>> e7c9529f
     refreshPosterLayoutPreview();
     return null;
   }
@@ -5620,7 +5415,6 @@
   };
 }
 
-<<<<<<< HEAD
 function surfaceSlotWarnings(slotSummary) {
   if (!slotSummary) return;
   const aiMessage = document.getElementById('ai-preview-message');
@@ -5640,8 +5434,6 @@
   aiMessage.textContent = `生成完成，但${parts.join('，')}，请检查素材或稍后重试。`;
 }
 
-=======
->>>>>>> e7c9529f
 function renderDualPosterPreview(root, layout, data) {
   if (!root || !layout || !layout.slots) return;
   root.innerHTML = '';
