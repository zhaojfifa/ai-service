
const App = (window.App ??= {});
App.utils = App.utils ?? {};

// 统一从后端图片对象里拿 src，兼容 vertex/url 和旧的 asset/dataUrl
function pickImageSrc(img) {
  if (!img) return null;
  if (typeof img === 'string') return img;

  const src =
    (typeof img.url === 'string' && img.url.trim()) ||
    (typeof img.asset === 'string' && img.asset.trim()) ||
    (typeof img.dataUrl === 'string' && img.dataUrl.trim()) ||
    (typeof img.data_url === 'string' && img.data_url.trim()) ||
    null;

  return src;
}

function renderPosterBFromStage1(stage1Data) {
  if (!stage1Data) return;

  const brandNameEl = document.querySelector('#poster-b-root [data-bind="brand_name"]');
  const agentNameEl = document.querySelector('#poster-b-root [data-bind="agent_name"]');
  const titleEl = document.querySelector('#poster-b-root [data-bind="title"]');
  const subtitleEl = document.querySelector('#poster-b-root [data-bind="subtitle"]');
  const logoEl = document.getElementById('poster-b-brand-logo');

  if (brandNameEl) brandNameEl.textContent = stage1Data.brand_name || '';
  if (agentNameEl) agentNameEl.textContent = stage1Data.agent_name || '';
  if (titleEl) titleEl.textContent = stage1Data.title || '';
  if (subtitleEl) subtitleEl.textContent = stage1Data.subtitle || '';

  const logoSrc = pickImageSrc(stage1Data.brand_logo);
  if (logoEl && logoSrc) {
    logoEl.src = logoSrc;
  }

  const scenarioEl = document.querySelector('[data-role="poster-b-scenario"]');
  const productEl = document.querySelector('[data-role="poster-b-product"]');

  const scenarioSrc = pickImageSrc(stage1Data.scenario_asset);
  const productSrc = pickImageSrc(stage1Data.product_asset);

  if (scenarioEl && scenarioSrc) {
    scenarioEl.src = scenarioSrc;
  }
  if (productEl && productSrc) {
    productEl.src = productSrc;
  }

  const bottomSlots = document.querySelectorAll('[data-role="poster-b-gallery"]');
  const gallery = (stage1Data.gallery_entries || []).filter(Boolean);

  bottomSlots.forEach((slot, index) => {
    const imgEl = slot.querySelector('img');
    const captionEl = slot.querySelector('.slot-caption');

    const entry = gallery.length ? gallery[index % gallery.length] : null;
    const entrySrc = entry ? pickImageSrc(entry.asset) : null;

    if (imgEl && entrySrc) {
      imgEl.src = entrySrc;
    }
    if (captionEl) {
      captionEl.textContent = entry?.caption || '';
    }
  });
}

let lastStage1Data = null;

// --- Stage2: 缓存最近一次生成结果，给 A/B 对比、重放使用 ---
const posterGenerationState = {
  /** 海报成品图 URL（R2 的公开地址） */
  posterUrl: null,
  /** 本次生成用到的 prompt 结构，用于展示 / 调试 */
  promptBundle: null,
  /** Vertex / Glibatree 返回的原始响应，必要时可做更多调试 */
  rawResult: null,
};
// 兼容旧版调用：确保引用不存在的全局变量时不会抛出 ReferenceError
let posterGeneratedImage = null;
let posterGeneratedLayout = null;

// stage2：缓存最近一次生成结果与提示词，便于预览与回放
let lastPosterResult = null;
let posterGeneratedImageUrl = null;
let lastPromptBundle = null;
// 双列功能模板的归一化布局（随容器等比缩放）
const TEMPLATE_DUAL_LAYOUT = {
  canvas: { width: 1024, height: 1024 },
  slots: {
    logo: { x: 0.06, y: 0.05, w: 0.09, h: 0.09, type: 'image' },
    brand_name: { x: 0.18, y: 0.06, w: 0.30, h: 0.07, type: 'text', align: 'left' },
    agent_name: { x: 0.58, y: 0.06, w: 0.34, h: 0.07, type: 'text', align: 'right' },

    scenario: { x: 0.05, y: 0.20, w: 0.38, h: 0.46, type: 'image' },
    product: { x: 0.46, y: 0.20, w: 0.46, h: 0.46, type: 'image' },
    headline: { x: 0.07, y: 0.70, w: 0.86, h: 0.09, type: 'text', align: 'center' },

    series_1_img: { x: 0.07, y: 0.80, w: 0.18, h: 0.13, type: 'image' },
    series_1_txt: { x: 0.07, y: 0.93, w: 0.18, h: 0.04, type: 'text', align: 'center' },
    series_2_img: { x: 0.30, y: 0.80, w: 0.18, h: 0.13, type: 'image' },
    series_2_txt: { x: 0.30, y: 0.93, w: 0.18, h: 0.04, type: 'text', align: 'center' },
    series_3_img: { x: 0.53, y: 0.80, w: 0.18, h: 0.13, type: 'image' },
    series_3_txt: { x: 0.53, y: 0.93, w: 0.18, h: 0.04, type: 'text', align: 'center' },
    series_4_img: { x: 0.76, y: 0.80, w: 0.18, h: 0.13, type: 'image' },
    series_4_txt: { x: 0.76, y: 0.93, w: 0.18, h: 0.04, type: 'text', align: 'center' },
    tagline: { x: 0.07, y: 0.95, w: 0.86, h: 0.04, type: 'text', align: 'center' },
  },
};
// 快速自测：在 stage2 页面点击“生成海报与文案”应完成请求且无 posterGenerationState 未定义报错，
// 生成成功后 A/B 对比按钮才可使用。

// 1) 新增：按域名决定健康检查路径
function isRenderHost(base) {
  try {
    const u = new URL(base, location.href);
    return /onrender\.com$/i.test(u.hostname);
  } catch {
    return false;
  }
}

function healthPathsFor(base) {
  // Render 后端只有 /health，且通常无 CORS
  if (isRenderHost(base)) return ['/health'];
  // Worker（或网关）提供 /api/health（带 CORS）
  return ['/api/health', '/health'];
}
// ===== 共享：模板资源助手（全局唯一出口） =====

/** 从 templates/registry.json 读取模板清单（带缓存） */
App.utils.loadTemplateRegistry = (() => {
  let _registryP;
  return async function loadTemplateRegistry() {
    if (!_registryP) {
      _registryP = fetch(App.utils.assetUrl?.('templates/registry.json') || 'templates/registry.json')
        .then(r => {
          if (!r.ok) throw new Error('无法加载模板清单');
          return r.json();
        })
        .then(list => (Array.isArray(list) ? list : []))
        .catch(err => {
          _registryP = null; // 失败时允许下次重试
          throw err;
        });
    }
    return _registryP;
  };
})();

/** 按模板 id 返回 { entry, spec, image }（带缓存） */
App.utils.ensureTemplateAssets = (() => {
  const _cache = new Map();
  return async function ensureTemplateAssets(templateId) {
    if (_cache.has(templateId)) return _cache.get(templateId);

    const registry = await App.utils.loadTemplateRegistry();
    const entry = registry.find(i => i.id === templateId) || registry[0];
    if (!entry) throw new Error('模板列表为空');

    const specUrl = App.utils.assetUrl?.(`templates/${entry.spec}`) || `templates/${entry.spec}`;
    const imgUrl  = App.utils.assetUrl?.(`templates/${entry.preview}`) || `templates/${entry.preview}`;

    const specP = fetch(specUrl).then(r => { if (!r.ok) throw new Error('无法加载模板规范'); return r.json(); });
    const imgP  = new Promise((resolve, reject) => {
      const img = new Image();
      img.decoding = 'async';
      img.crossOrigin = 'anonymous';
      img.onload = () => resolve(img);
      img.onerror = () => reject(new Error('模板预览图加载失败'));
      img.src = imgUrl;
    });

    const payload = { entry, spec: await specP, image: await imgP };
    _cache.set(entry.id, payload);
    return payload;
  };
})();

const HEALTH_CACHE_TTL = 60_000;
const HEALTH_CACHE = new Map();

let documentAssetBase = null;

//
// 组装 prompts —— 每个槽都是对象
function buildPromptSlot(prefix) {
  return {
    preset:  getValue(`#${prefix}-preset`),     // 你的原有取值方法
    positive:getValue(`#${prefix}-positive`),
    negative:getValue(`#${prefix}-negative`),
    aspect:  getValue(`#${prefix}-aspect`)
  };
}
function buildGeneratePayload() {
  return {
    poster: collectStage1Data(form, state, { strict: false }),
    render_mode: state.renderMode || 'locked',
    variants: Number(state.variants || 2),
    seed: state.seed ?? null,
    lock_seed: !!state.lockSeed,
    prompts: {
      scenario: buildPromptSlot('scenario'),
      product:  buildPromptSlot('product'),
      gallery:  buildPromptSlot('gallery'),
    }
  };
}

// 串行触发，避免免费实例并发卡死
async function runGeneration() {
  setBusy(true);
  try {
    const payloadA = buildGeneratePayload();
    await triggerGeneration(payloadA);   // 先等第一个完成
    if (state.abMode) {
      const payloadB = buildGeneratePayload(); // 若有B，第二次再发
      await triggerGeneration(payloadB);
    }
  } finally {
    setBusy(false);
  }
}

function resolveDocumentAssetBase() {
  if (documentAssetBase) return documentAssetBase;
  const baseEl = document.querySelector('base[href]');
  if (baseEl) {
    documentAssetBase = baseEl.href;
    return documentAssetBase;
  }
  const { origin, pathname } = window.location;
  const parts = pathname.split('/');
  if (parts.length) parts.pop();
  const prefix = parts.join('/') || '/';
  documentAssetBase = `${origin}${prefix.endsWith('/') ? prefix : `${prefix}/`}`;
  return documentAssetBase;
}

function assetUrl(path) {
  if (!path) return resolveDocumentAssetBase();
  if (/^[a-zA-Z][a-zA-Z0-9+.-]*:/.test(path)) {
    return path;
  }
  const base = resolveDocumentAssetBase();
  const normalised = path.startsWith('/') ? path.slice(1) : path;
  return new URL(normalised, base).toString();
}

App.utils.assetUrl = assetUrl;

// Layout helpers for relative-coordinates templates
App.utils.resolveRect = function resolveRect(slot, canvasWidth, canvasHeight, parentRect) {
  if (!slot) return { x: 0, y: 0, w: 0, h: 0 };
  const px = parentRect ? parentRect.x : 0;
  const py = parentRect ? parentRect.y : 0;
  const pw = parentRect ? parentRect.w : canvasWidth;
  const ph = parentRect ? parentRect.h : canvasHeight;

  return {
    x: px + Number(slot.x || 0) * pw,
    y: py + Number(slot.y || 0) * ph,
    w: Number(slot.w || 0) * pw,
    h: Number(slot.h || 0) * ph,
  };
};

App.utils.fontPx = function fontPx(font, canvasHeight) {
  if (!font) return 0;
  const size = typeof font.size === 'number' ? font.size : 0.02;
  return size * canvasHeight;
};

function normaliseBase(base) {
  if (!base) return null;
  try {
    const parsed = new URL(base, window.location.href);
    const path = parsed.pathname.replace(/\/+$/, '');
    const normalizedPath = path || '';
    return `${parsed.origin}${normalizedPath}`;
  } catch (error) {
    console.warn('[normaliseBase] invalid base', base, error);
    return null;
  }
}
// 把 stage1Data 中的素材“二选一”规范化为 key 或小 dataURL
function normalizePosterAssets(stage1Data) {
  const pickImage = (asset) => {
    if (!asset) return { asset: null, key: null };
    const key = asset.r2Key || null;
    const data = typeof asset.dataUrl === 'string' && asset.dataUrl.startsWith('data:')
      ? asset.dataUrl
      : null;
    return key ? { asset: null, key } : { asset: data, key: null };
  };

  const { asset: scenario_asset, key: scenario_key } = pickImage(stage1Data.scenario_asset);
  const { asset: product_asset,  key: product_key  } = pickImage(stage1Data.product_asset);

  const gallery_items = (stage1Data.gallery_entries || []).map((entry) => {
    const { asset, key } = pickImage(entry.asset);
    return {
      caption: entry.caption?.trim() || null,
      asset,
      key,
      mode: entry.mode || 'upload',
      prompt: entry.prompt?.trim() || null,
    };
  });

  return { scenario_asset, scenario_key, product_asset, product_key, gallery_items };
}

function joinBasePath(base, path) {
  const normalised = normaliseBase(base);
  if (!normalised) return null;
  const p = String(path || '');
  const suffix = p.startsWith('/') ? p : `/${p}`;
  return `${normalised}${suffix}`;
}

function ensureArray(value) {
  if (Array.isArray(value)) return value.filter(Boolean);
  if (typeof value === 'string' && value.trim()) return [value.trim()];
  return [];
}



// 读取候选 API 基址（修复：避免 STORAGE_KEYS 的 TDZ）
function getApiCandidates(extra) {
  const candidates = new Set();
  const add = (v) => {
    const s = typeof v === 'string' ? v.trim() : '';
    if (!s) return;
    const n = normaliseBase(s);
    if (n) candidates.add(n);
  };

  const inputValue = document.getElementById('api-base')?.value;
  add(inputValue);

  // 避免对未初始化的 STORAGE_KEYS 访问；直接用字面量 key
  add(localStorage.getItem('marketing-poster-api-base'));

  const ds = document.body?.dataset ?? {};
  add(ds.workerBase);
  add(ds.renderBase);
  add(ds.apiBase);

  if (Array.isArray(window.APP_API_BASES)) window.APP_API_BASES.forEach(add);
  add(window.APP_WORKER_BASE);
  add(window.APP_RENDER_BASE);
  add(window.APP_DEFAULT_API_BASE);

  if (extra) ensureArray(extra).forEach(add);

  return Array.from(candidates);
}

App.utils.getApiCandidates = getApiCandidates;

async function probeBase(base, { force } = {}) {
  const now = Date.now();
  const cached = HEALTH_CACHE.get(base);
  if (!force && cached && now - cached.timestamp < HEALTH_CACHE_TTL) {
    return cached.ok;
  }

  const paths = healthPathsFor(base);           // ← 关键：按域名取路径
  for (const path of paths) {
    const url = joinBasePath(base, path);
    if (!url) continue;
    try {
      const response = await fetch(url, {
        method: 'GET',
        mode: 'cors',
        cache: 'no-store',
        credentials: 'omit',
      });
      if (response.ok) {
        HEALTH_CACHE.set(base, { ok: true, timestamp: Date.now() });
        return true;
      }
    } catch (error) {
      console.warn('[probeBase] failed', base, path, error);
    }
  }

  HEALTH_CACHE.set(base, { ok: false, timestamp: Date.now() });
  return false;
}


const warmUpLocks = new Map();

async function warmUp(baseOrBases, { force } = {}) {
  const bases = ensureArray(baseOrBases).filter(Boolean);
  const targets = bases.length ? bases : getApiCandidates();
  if (!targets.length) return [];

  const lockKey = [...targets].sort().join('|');
  const existing = warmUpLocks.get(lockKey);
  if (!force && existing) return existing;

  const task = Promise.allSettled(targets.map((base) => probeBase(base, { force })));
  warmUpLocks.set(lockKey, task);
  // 任务结束后释放锁
  task.finally(() => warmUpLocks.delete(lockKey));
  return task;
}

App.utils.warmUp = warmUp;

async function pickHealthyBase(baseOrBases) {
  const candidates = ensureArray(baseOrBases).filter(Boolean);
  const bases = candidates.length ? candidates : getApiCandidates();
  if (!bases.length) return null;

  const now = Date.now();
  for (const base of bases) {
    const cached = HEALTH_CACHE.get(base);
    if (cached && cached.ok && now - cached.timestamp < HEALTH_CACHE_TTL) {
      return base;
    }
  }

  const results = await warmUp(bases, { force: true });
  for (let i = 0; i < bases.length; i += 1) {
    const outcome = results[i];
    if (outcome && outcome.status === 'fulfilled' && outcome.value) {
      return bases[i];
    }
  }
  return null;
}

App.utils.pickHealthyBase = pickHealthyBase;

// 请求体大小校验（发送前统一做）
// 校验字符串体积并阻断超大 dataURL
function validatePayloadSize(raw) {
  const hasBase64 = /data:[^;]+;base64,/i.test(raw);
  // 300KB 是你当前防御阈值，可按需调整
  if (hasBase64 || raw.length > 300_000) {
    throw new Error('请求体过大或包含 base64 图片，请先上传素材到 R2，仅传输 key/url。');
  }
}

const DATA_URL_PAYLOAD_RX = /^data:image\/[a-z0-9.+-]+;base64,/i;
const HTTP_URL_RX = /^https?:\/\//i;
const URL_SCHEMES = ['http://', 'https://', 'r2://', 's3://', 'gs://'];

const DEFAULT_ASSET_BUCKET =
  window.__ASSET_BUCKET__ || window.__R2_BUCKET__ || window.__S3_BUCKET__ || 'poster-assets';
const DEFAULT_ASSET_SCHEME =
  window.__ASSET_SCHEME__ || (window.__S3_BUCKET__ ? 's3' : 'r2');
const PUBLIC_ASSET_BASE =
  window.__ASSET_PUBLIC_BASE__ || window.__R2_PUBLIC_BASE__ || window.__S3_PUBLIC_BASE__ || '';

function isUrlLike(value) {
  if (typeof value !== 'string') return false;
  const trimmed = value.trim();
  if (!trimmed) return false;
  return URL_SCHEMES.some((scheme) => trimmed.startsWith(scheme));
}

function toAssetUrl(input) {
  if (!input) return '';
  const trimmed = input.trim();
  if (!trimmed) return '';
  if (isUrlLike(trimmed)) return trimmed;
  const sanitised = trimmed.replace(/^\/+/, '');
  if (PUBLIC_ASSET_BASE) {
    const base = PUBLIC_ASSET_BASE.replace(/\/$/, '');
    return `${base}/${sanitised}`;
  }
  if (DEFAULT_ASSET_BUCKET && DEFAULT_ASSET_SCHEME) {
    return `${DEFAULT_ASSET_SCHEME}://${DEFAULT_ASSET_BUCKET.replace(/\/$/, '')}/${sanitised}`;
  }
  return sanitised;
}

function assertAssetUrl(fieldLabel, value) {
  if (!value || !isUrlLike(value)) {
    throw new Error(`${fieldLabel} 必须是 r2://、s3://、gs:// 或 http(s) 的 URL，请先上传到 R2，仅传 Key/URL`);
  }
}

function guessExtensionFromMime(mime) {
  if (!mime) return 'png';
  const normalised = mime.toLowerCase();
  if (normalised.includes('png')) return 'png';
  if (normalised.includes('jpeg') || normalised.includes('jpg')) return 'jpg';
  if (normalised.includes('webp')) return 'webp';
  if (normalised.includes('gif')) return 'gif';
  return 'png';
}

async function dataUrlToFile(dataUrl, nameHint = 'asset') {
  const response = await fetch(dataUrl);
  if (!response.ok) {
    throw new Error('无法解析内联图片，请重新上传素材。');
  }
  const blob = await response.blob();
  const mime = blob.type || inferImageMediaType(dataUrl) || 'image/png';
  const extension = guessExtensionFromMime(mime);
  const safeHint = nameHint.toString().trim().replace(/[^a-z0-9]+/gi, '-').replace(/^-+|-+$/g, '') || 'asset';
  const filename = `${safeHint}.${extension}`;
  const file = new File([blob], filename, { type: mime });
  return { file, mime, extension, filename };
}

function estimatePayloadBytes(data) {
  try {
    if (typeof data === 'string') {
      return new Blob([data]).size;
    }
    return new Blob([JSON.stringify(data)]).size;
  } catch (error) {
    console.warn('[client] unable to estimate payload size', error);
    return -1;
  }
}

function payloadContainsDataUrl(value) {
  if (typeof value === 'string') return DATA_URL_PAYLOAD_RX.test(value);
  if (Array.isArray(value)) return value.some(payloadContainsDataUrl);
  if (value && typeof value === 'object') {
    return Object.values(value).some(payloadContainsDataUrl);
  }
  return false;
}

async function normaliseAssetReference(
  asset,
  {
    field = 'asset',
    required = true,
    // backward compatibility: honour legacy requireUploaded if provided
    requireUploaded = undefined,
    apiCandidates = [],
    folder = 'uploads',
  } = {},
<<<<<<< HEAD
  brandLogo = null,
=======
>>>>>>> 648a4802
) {
  const mustHaveUpload =
    typeof required === 'boolean'
      ? required
      : typeof requireUploaded === 'boolean'
        ? requireUploaded
        : true;
  const candidates = Array.isArray(apiCandidates) ? apiCandidates.filter(Boolean) : [];

  const ensureUploaderAvailable = () => {
    if (!candidates.length) {
      throw new Error(`${field} 检测到 base64 图片，请先上传到 R2/GCS，仅传 key/url`);
    }
  };

  const ensureNotInline = (value) => {
    if (typeof value !== 'string') return null;
    const trimmed = value.trim();
    if (!trimmed) return null;
    if (DATA_URL_PAYLOAD_RX.test(trimmed)) {
      return null;
    }
    return trimmed;
  };

  const normaliseKey = (value) => {
    const trimmed = ensureNotInline(value);
    if (!trimmed) return null;
    return trimmed.replace(/^\/+/, '');
  };

  const uploadInlineAsset = async (dataUrl) => {
    if (!dataUrl || !DATA_URL_PAYLOAD_RX.test(dataUrl)) return null;
    ensureUploaderAvailable();
    const safeHint = field.replace(/[^a-z0-9]+/gi, '_') || 'asset';
    const { file } = await dataUrlToFile(dataUrl, safeHint);
    const result = await uploadFileToR2(folder, file, { bases: candidates });
    if (!result.uploaded || (!result.url && !result.key)) {
      throw new Error(`${field} 上传失败，请稍后重试。`);
    }
    const finalUrl = result.url || toAssetUrl(result.key);
    if (!finalUrl || !isUrlLike(finalUrl)) {
      throw new Error(`${field} 上传失败，无法解析生成的 URL。`);
    }
    return {
      key: result.key ? result.key.replace(/^\/+/, '') : null,
      url: finalUrl,
    };
  };

  // Handle explicit logo fallback: coerce to upload with brand logo reference
  if (asset && typeof asset === 'object' && asset.mode === 'logo') {
    const logoKey = brandLogo?.key || brandLogo?.r2Key || null;
    const logoUrl = brandLogo?.url || brandLogo?.remoteUrl || brandLogo?.cdnUrl || null;
    if (!logoKey && !logoUrl) {
      throw new Error(`${field} 使用 logo 兜底失败: 品牌 Logo 缺少 URL/Key`);
    }
    asset = { ...asset, key: logoKey || asset.key || null, url: logoUrl || asset.url || null, mode: 'upload' };
  }

  if (!asset) {
    if (mustHaveUpload) {
      throw new Error(`${field} 缺少已上传的 URL/Key，请先完成素材上传。`);
    }
    return { key: null, url: null };
  }

  if (typeof asset === 'string') {
    const trimmed = asset.trim();
    if (!trimmed) {
      if (mustHaveUpload) {
        throw new Error(`${field} 缺少已上传的 URL/Key，请先完成素材上传。`);
      }
      return { key: null, url: null };
    }
    if (DATA_URL_PAYLOAD_RX.test(trimmed)) {
      const uploaded = await uploadInlineAsset(trimmed);
      if (uploaded) {
        return uploaded;
      }
    }
    const resolved = toAssetUrl(trimmed);
    if (!isUrlLike(resolved)) {
      if (mustHaveUpload) {
        throw new Error(`${field} 必须是 r2://、s3://、gs:// 或 http(s) 的 URL，请先上传到 R2，仅传 Key/URL`);
      }
    }
    return { key: HTTP_URL_RX.test(trimmed) ? null : trimmed.replace(/^\/+/, ''), url: isUrlLike(resolved) ? resolved : null };
  }

  let keyCandidate = normaliseKey(asset.r2Key || asset.key || asset.storage_key || null);
  let resolvedUrl = null;
  let inlineCandidate = null;

  const sourceCandidates = [asset.remoteUrl, asset.url, asset.publicUrl, asset.cdnUrl, asset.dataUrl];
  for (const candidate of sourceCandidates) {
    if (typeof candidate !== 'string') continue;
    const trimmed = candidate.trim();
    if (!trimmed) continue;
    if (DATA_URL_PAYLOAD_RX.test(trimmed)) {
      inlineCandidate = inlineCandidate || trimmed;
      continue;
    }
    if (isUrlLike(trimmed)) {
      resolvedUrl = toAssetUrl(trimmed);
      break;
    }
    if (!HTTP_URL_RX.test(trimmed) && !keyCandidate) {
      keyCandidate = normaliseKey(trimmed) || keyCandidate;
    }
  }

  if (!resolvedUrl && inlineCandidate) {
    const uploaded = await uploadInlineAsset(inlineCandidate);
    if (uploaded) {
      resolvedUrl = uploaded.url;
      keyCandidate = uploaded.key || keyCandidate;
      if (typeof asset === 'object') {
        asset.r2Key = uploaded.key || asset.r2Key || null;
        asset.remoteUrl = uploaded.url;
        asset.dataUrl = uploaded.url;
      }
      console.info(`[normaliseAssetReference] 已将 ${field} 的 base64 预览上传至 R2/GCS。`);
    }
  }

  if (!resolvedUrl && keyCandidate) {
    const derivedUrl = toAssetUrl(keyCandidate);
    if (isUrlLike(derivedUrl)) {
      resolvedUrl = derivedUrl;
    }
  }

  if (!resolvedUrl) {
    if (mustHaveUpload) {
      throw new Error(`${field} 缺少已上传的 URL/Key，请先完成素材上传。`);
    }
    return { key: keyCandidate || null, url: null };
  }

  if (!isUrlLike(resolvedUrl)) {
    if (mustHaveUpload) {
      throw new Error(`${field} 必须是 r2://、s3://、gs:// 或 http(s) 的 URL，请先上传到 R2，仅传 Key/URL`);
    }
    return { key: keyCandidate || null, url: null };
  }

  return {
    key: keyCandidate ? keyCandidate.replace(/^\/+/, '') : null,
    url: resolvedUrl,
  };
}

function summariseNegativePrompts(prompts) {
  if (!prompts || typeof prompts !== 'object') return null;
  const values = [];
  Object.values(prompts).forEach((entry) => {
    if (!entry) return;
    const negative = typeof entry.negative === 'string' ? entry.negative.trim() : '';
    if (negative) values.push(negative);
  });
  if (!values.length) return null;
  return Array.from(new Set(values)).join(' | ');
}

function ensureUploadedAndLog(path, payload, rawPayload) {
  const MAX = 512 * 1024;
  const requestId = (typeof crypto !== 'undefined' && crypto.randomUUID)
    ? crypto.randomUUID().slice(0, 8)
    : Math.random().toString(16).slice(2, 10);
  let bodyString = null;
  if (typeof rawPayload === 'string') {
    bodyString = rawPayload;
  } else if (payload !== undefined) {
    try {
      bodyString = JSON.stringify(payload);
    } catch (error) {
      console.warn('[client] stringify payload failed', error);
    }
  }

  const size = estimatePayloadBytes(bodyString ?? payload);
  const hasBase64 = payloadContainsDataUrl(bodyString ?? payload);
  const preview = typeof bodyString === 'string'
    ? (bodyString.length > 512 ? `${bodyString.slice(0, 512)}…(+${bodyString.length - 512} chars)` : bodyString)
    : null;

  console.log(`[client] pre-check ${path}`, {
    requestId,
    size,
    hasBase64,
    preview,
  });

  if (hasBase64) {
    throw new Error('检测到 base64 图片，请先上传到 R2/GCS，仅传 key/url');
  }
  if (MAX > 0 && size > MAX) {
    throw new Error(`请求体过大(${size}B)，请仅传 key/url`);
  }

  return {
    headers: { 'X-Request-ID': requestId },
    bodyString,
    size,
  };
}

// 完整替换 app.js 里的 postJsonWithRetry
// 发送请求：始终 JSON/UTF-8，支持多基址与重试
// 发送请求：始终 JSON/UTF-8，支持多基址与重试
async function postJsonWithRetry(apiBaseOrBases, path, payload, retry = 1, rawPayload) {
  // 1) 规范化候选基址
  const bases = (window.resolveApiBases?.(apiBaseOrBases))
    ?? (Array.isArray(apiBaseOrBases) ? apiBaseOrBases
        : String(apiBaseOrBases || '').split(',').map(s => s.trim()).filter(Boolean));
  if (!bases.length) throw new Error('未配置后端 API 地址');

  const inspection = ensureUploadedAndLog(path, payload, rawPayload);

  // 2) 组包（外部已给字符串就不再二次 JSON.stringify）
  const bodyRaw = (typeof rawPayload === 'string')
    ? rawPayload
    : inspection.bodyString ?? JSON.stringify(payload);

  const logPrefix = `[postJsonWithRetry] ${path}`;
  const previewSnippet = (() => {
    if (typeof bodyRaw !== 'string') return '';
    const limit = 512;
    return bodyRaw.length <= limit ? bodyRaw : `${bodyRaw.slice(0, limit)}…(+${bodyRaw.length - limit} chars)`;
  })();

  // 3) 粗略体积 & dataURL 防御
  if (typeof bodyRaw === 'string' && (/data:[^;]+;base64,/.test(bodyRaw) || bodyRaw.length > 300000)) {
    throw new Error('请求体过大或包含 base64 图片，请确保素材已直传并仅传 key/url。');
  }

  // 4) 选择健康基址
  let base = await (window.pickHealthyBase?.(bases, { timeoutMs: 2500 })) ?? bases[0];
  const urlFor = (b) => `${String(b).replace(/\/$/, '')}/${String(path).replace(/^\/+/, '')}`;
  let lastErr = null;

  for (let attempt = 0; attempt <= retry; attempt += 1) {
    const order = base ? [base, ...bases.filter(x => x !== base)] : bases;

    for (const b of order) {
      const ctrl = new AbortController();
      const timer = setTimeout(() => ctrl.abort(), 60000); // 60s 超时
      const url = urlFor(b);                               // ← 定义 url
      try {
        const headers = {
          'Content-Type': 'application/json; charset=UTF-8',
          ...(inspection?.headers || {}),
        };

        const res = await fetch(url, {
          method: 'POST',
          mode: 'cors',
          cache: 'no-store',
          credentials: 'omit',
          headers,
          body: bodyRaw,
          signal: ctrl.signal,
        });

        console.info(`${logPrefix} -> ${url}`, {
          attempt: attempt + 1,
          candidateIndex: order.indexOf(b),
          bodyBytes: typeof bodyRaw === 'string' ? bodyRaw.length : 0,
          status: res.status,
        });

        const text = await res.text();
        let json = null;
        try { json = text ? JSON.parse(text) : null; } catch { /* 非 JSON */ }

        if (!res.ok) {
          const detail = (json && (json.detail || json.message)) || text || `HTTP ${res.status}`;
          const error = new Error(detail);
          error.status = res.status;
          error.responseText = text;
          error.responseJson = json;
          error.url = url;
          error.requestBody = bodyRaw;
          throw error;
        }

        if (window._healthCache?.set) window._healthCache.set(b, { ok: true, ts: Date.now() });
        return json ?? {}; // 保持旧版语义：返回 JSON 对象
      } catch (e) {
        console.warn(`${logPrefix} failed`, {
          attempt: attempt + 1,
          url,
          message: e?.message,
          status: e?.status,
          bodyPreview: previewSnippet,
        });
        lastErr = e;
        if (window._healthCache?.set) window._healthCache.set(b, { ok: false, ts: Date.now() });
        base = null; // 该轮失败，下一轮重新挑
      } finally {
        clearTimeout(timer);
      }
    }

    // 整轮失败后：热身 + 等待 + 重选
    try { await window.warmUp?.(bases, { timeoutMs: 2500 }); } catch {}
    await new Promise(r => setTimeout(r, 800));
    base = await (window.pickHealthyBase?.(bases, { timeoutMs: 2500 })) ?? bases[0];
  }

  throw lastErr || new Error('请求失败');
}

App.utils.postJsonWithRetry = postJsonWithRetry;


const STORAGE_KEYS = {
  apiBase: 'marketing-poster-api-base',
  stage1: 'marketing-poster-stage1-data',
  stage2: 'marketing-poster-stage2-result',
};

const DEFAULT_STAGE1 = {
  brand_name: '厨匠ChefCraft',
  agent_name: '星辉渠道服务中心',
  scenario_image: '现代开放式厨房中智能蒸烤一体机的沉浸式体验',
  product_name: 'ChefCraft 智能蒸烤大师',
  template_id: 'template_dual',
  scenario_mode: 'upload',
  product_mode: 'upload',
  features: [
    '一键蒸烤联动，精准锁鲜',
    '360° 智能热风循环，均匀受热',
    '高温自清洁腔体，省心维护',
    'Wi-Fi 远程操控，云端菜谱推送',
  ],
  title: '焕新厨房效率，打造大厨级美味',
  subtitle: '智能蒸烤 · 家宴轻松掌控',
};

const TEMPLATE_REGISTRY_PATH = 'templates/registry.json';
const templateCache = new Map();
let templateRegistryPromise = null;

const PROMPT_PRESETS_PATH = 'prompts/presets.json';
let promptPresetPromise = null;
const PROMPT_SLOTS = ['scenario', 'product', 'gallery'];
const DEFAULT_PROMPT_VARIANTS = 1;

const DEFAULT_EMAIL_RECIPIENT = 'client@example.com';

const placeholderImages = {
  brandLogo: createPlaceholder('品牌\\nLogo'),
  scenario: createPlaceholder('应用场景'),
  product: createPlaceholder('产品渲染'),
};

const galleryPlaceholderCache = new Map();

const MATERIAL_DEFAULT_LABELS = {
  brand_logo: '品牌 Logo',
  scenario: '应用场景图',
  product: '主产品渲染图',
  gallery: '底部产品小图',
};

const assetStore = createAssetStore();

function getPosterImageSource(image) {
  if (!image) return '';
  const directUrl = pickImageSrc(image);
  if (directUrl && typeof directUrl === 'string') {
    const trimmed = directUrl.trim();
    if (HTTP_URL_RX.test(trimmed) || trimmed.startsWith('data:')) {
      return trimmed;
    }
    return trimmed;
  }
  return '';
}

function inferImageMediaType(src) {
  if (typeof src !== 'string') return null;
  const value = src.split('?')[0].trim().toLowerCase();
  if (!value) return null;
  if (value.startsWith('data:image/')) {
    const match = value.match(/^data:(image\/[a-z0-9.+-]+);/);
    return match ? match[1] : null;
  }
  if (value.endsWith('.png')) return 'image/png';
  if (value.endsWith('.jpg') || value.endsWith('.jpeg')) return 'image/jpeg';
  if (value.endsWith('.webp')) return 'image/webp';
  if (value.endsWith('.gif')) return 'image/gif';
  return null;
}

function assignPosterImage(element, image, altText) {
  if (!element) return false;
  const src = getPosterImageSource(image);
  if (!src) return false;
  element.src = src;
  if (altText) {
    element.alt = altText;
  }
  return true;
}

function isSamePosterImage(a, b) {
  if (!a || !b) return false;
  if (a === b) return true;
  const filenameA = typeof a.filename === 'string' ? a.filename : '';
  const filenameB = typeof b.filename === 'string' ? b.filename : '';
  if (filenameA && filenameB && filenameA === filenameB) {
    return true;
  }
  const urlA = getPosterImageSource(a);
  const urlB = getPosterImageSource(b);
  if (urlA && urlB && urlA === urlB) {
    return true;
  }
  const dataA = typeof a.data_url === 'string' ? a.data_url : '';
  const dataB = typeof b.data_url === 'string' ? b.data_url : '';
  if (dataA && dataB && dataA === dataB) {
    return true;
  }
  const keyA = typeof a.storage_key === 'string' ? a.storage_key : '';
  const keyB = typeof b.storage_key === 'string' ? b.storage_key : '';
  return Boolean(keyA && keyB && keyA === keyB);
}

// 预签名上传：向后端申请 R2 PUT 地址，并可直接完成上传
// 返回 { key, put_url, get_url, r2_url, public_url, etag, content_type, size }
async function r2PresignPut(folder, file, bases, options = {}) {
  if (!file) throw new Error('没有可上传的文件');

  const retry = options.retry ?? 1;
  const contentType = file.type || 'image/png'; // 图片默认 image/png 更稳
  const size = (typeof file.size === 'number') ? file.size : null;

  // 1) 申请预签名
  const payload = {
    folder: folder || 'uploads',
    filename: file.name || 'upload.bin',
    content_type: contentType,
    size,
  };
  const resp = await postJsonWithRetry(bases, '/api/r2/presign-put', payload, retry);
  const data = (resp && typeof resp.json === 'function') ? await resp.json() : resp;

  if (!data || typeof data !== 'object') throw new Error('预签名接口返回异常');
  const {
    key,
    put_url: putUrl,
    get_url: getUrl,
    r2_url: r2Url,
    public_url: legacyPublicUrl,
  } = data;
  if (!key || !putUrl) throw new Error('预签名接口缺少 key 或 put_url');
  const normalizedR2 = r2Url || null;
  const readableUrl = getUrl || legacyPublicUrl || null;

  // 2) 直接上传到 R2（options.upload === false 可只要签名不上传）
  if (options.upload !== false) {
    const putRes = await fetch(putUrl, {
      method: 'PUT',
      headers: { 'Content-Type': contentType }, // 关键：写入正确 Content-Type
      body: file,
    });
    if (!putRes.ok) {
      const txt = await putRes.text().catch(() => '');
      throw new Error(`R2 上传失败：HTTP ${putRes.status} ${putRes.statusText} ${txt || ''}`.trim());
    }
    const etag = putRes.headers.get('etag') || null;
    return {
      key,
      put_url: putUrl,
      get_url: readableUrl,
      r2_url: normalizedR2,
      public_url: readableUrl,
      etag,
      content_type: contentType,
      size,
    };
  }

  // 仅返回签名信息
  return {
    key,
    put_url: putUrl,
    get_url: readableUrl,
    r2_url: normalizedR2,
    public_url: readableUrl,
    content_type: contentType,
    size,
  };
}


async function uploadFileToR2(folder, file, options = {}) {
  try {
    const shouldUpload = options?.upload !== false;
    const presign = await r2PresignPut(folder, file, options?.bases, {
      upload: false,
    });
    if (shouldUpload) {
      const headers = (presign.headers && Object.keys(presign.headers).length)
        ? presign.headers
        : { 'Content-Type': file?.type || 'application/octet-stream' };

      const putResponse = await fetch(presign.put_url, {
        method: 'PUT',
        headers,
        body: file,
        mode: 'cors',
      });
      if (!putResponse.ok) {
        const detail = await putResponse.text();
        throw new Error(detail || '上传到 R2 失败，请稍后重试。');
      }
    }
    const selectHttpUrl = (value) => {
      if (typeof value !== 'string') return null;
      const trimmed = value.trim();
      if (!trimmed) return null;
      return HTTP_URL_RX.test(trimmed) ? trimmed : null;
    };
    const accessibleUrl =
      selectHttpUrl(presign.get_url) || selectHttpUrl(presign.public_url);
    const derivedUrl = selectHttpUrl(toAssetUrl(presign.key));
    const referenceUrl = accessibleUrl || derivedUrl || null;
    return {
      key: presign.key,
      url: referenceUrl,
      uploaded: true,
      presign,
    };
  } catch (error) {
    console.error('[uploadFileToR2] 直传失败', error);
    if (error instanceof TypeError) {
      const origin = (typeof window !== 'undefined' && window.location)
        ? window.location.origin
        : '当前站点';
      const message = `R2 上传失败：请确认对象存储的 CORS 规则已允许 ${origin} 执行 PUT 请求。`;
      const corsError = new Error(message);
      corsError.code = 'R2_CORS_BLOCKED';
      throw corsError;
    }
    if (error instanceof Error) {
      throw error;
    }
    throw new Error('上传到 R2 失败，请稍后重试。');
  }
}

App.utils.r2PresignPut = r2PresignPut;
App.utils.uploadFileToR2 = uploadFileToR2;
App.utils.updateMaterialUrlDisplay = updateMaterialUrlDisplay;

function applyStoredAssetValue(target, storedValue) {
  if (!target || typeof storedValue !== 'string') return;
  if (storedValue.startsWith('data:')) {
    target.data_url = storedValue;
  } else {
    target.url = storedValue;
  }
}

function updateMaterialUrlDisplay(field, asset) {
  const container = document.querySelector(`[data-material-url="${field}"]`);
  if (!container) return;

  const label = container.dataset.label || '素材 URL：';
  const prefix = label.endsWith('：') ? label : `${label}：`;
  const urlCandidates = [];
  if (asset) {
    if (typeof asset === 'string') {
      if (HTTP_URL_RX.test(asset)) urlCandidates.push(asset);
    } else if (typeof asset === 'object') {
      const {
        remoteUrl,
        url,
        publicUrl,
        dataUrl,
      } = asset;
      [remoteUrl, url, publicUrl].forEach((candidate) => {
        if (typeof candidate === 'string' && HTTP_URL_RX.test(candidate)) {
          urlCandidates.push(candidate);
        }
      });
      if (typeof dataUrl === 'string' && HTTP_URL_RX.test(dataUrl)) {
        urlCandidates.push(dataUrl);
      }
    }
  }

  const url = urlCandidates.find(Boolean) || null;
  container.textContent = '';
  const labelSpan = document.createElement('span');
  labelSpan.classList.add('asset-url-label');
  labelSpan.textContent = prefix;
  container.appendChild(labelSpan);

  if (url) {
    const link = document.createElement('a');
    link.href = url;
    link.target = '_blank';
    link.rel = 'noopener noreferrer';
    link.textContent = url;
    container.appendChild(link);
    container.classList.add('has-url');
  } else {
    const placeholder = document.createElement('span');
    placeholder.classList.add('asset-url-empty');
    placeholder.textContent = '尚未上传';
    container.appendChild(placeholder);
    container.classList.remove('has-url');
  }
}

const apiBaseInput = document.getElementById('api-base');
// ==== 兜底：保持原命名的 loadTemplateRegistry（放在 init() 之前）====
(function ensureLoadTemplateRegistry() {
  const REG_PATH = (typeof TEMPLATE_REGISTRY_PATH === 'string' && TEMPLATE_REGISTRY_PATH)
    ? TEMPLATE_REGISTRY_PATH
    : 'templates/registry.json';

  if (typeof window.loadTemplateRegistry !== 'function') {
    let _tmplRegistryPromise = null;
    window.loadTemplateRegistry = async function loadTemplateRegistry() {
      if (!_tmplRegistryPromise) {
        _tmplRegistryPromise = fetch(assetUrl(REG_PATH))
          .then((r) => {
            if (!r.ok) throw new Error('无法加载模板清单');
            return r.json();
          })
          .then((arr) => (Array.isArray(arr) ? arr : []))
          .catch((err) => {
            _tmplRegistryPromise = null; // 失败允许下次重试
            throw err;
          });
      }
      return _tmplRegistryPromise;
    };
  }
})();

init();

function init() {
  loadApiBase();
  if (apiBaseInput) {
    apiBaseInput.addEventListener('change', saveApiBase);
    apiBaseInput.addEventListener('blur', saveApiBase);
  }

  const stage = document.body?.dataset?.stage;
  switch (stage) {
    case 'stage1':
      initStage1();
      break;
    case 'stage2':
      initStage2();
      break;
    case 'stage3':
      initStage3();
      break;
    default:
      break;
  }
}

function loadApiBase() {
  if (!apiBaseInput) return;
  const stored = localStorage.getItem(STORAGE_KEYS.apiBase);
  if (stored) {
    apiBaseInput.value = stored;
  }
}

function saveApiBase() {
  if (!apiBaseInput) return;
  const value = apiBaseInput.value.trim();
  if (value) {
    localStorage.setItem(STORAGE_KEYS.apiBase, value);
  } else {
    localStorage.removeItem(STORAGE_KEYS.apiBase);
  }
}

function initStage1() {
  const form = document.getElementById('poster-form');
  const buildPreviewButton = document.getElementById('build-preview');
  const nextButton = document.getElementById('go-to-stage2');
  const statusElement = document.getElementById('stage1-status');
  const previewContainer = document.getElementById('preview-container');
  const layoutStructure = document.getElementById('layout-structure-text');
  const galleryButton = document.getElementById('add-gallery-item');
  const galleryPlaceholderButton = document.getElementById('add-gallery-placeholder');
  const galleryFileInput = document.getElementById('gallery-file-input');
  const galleryItemsContainer = document.getElementById('gallery-items');
  const templateSelectStage1 = document.getElementById('template-select-stage1');
  const templateDescriptionStage1 = document.getElementById('template-description-stage1');
  const templateCanvasStage1 = document.getElementById('template-preview-stage1');
  

  if (!form || !buildPreviewButton || !nextButton) {
    return;
  }

  const previewElements = {
    brandLogo: document.getElementById('preview-brand-logo'),
    brandName: document.getElementById('preview-brand-name'),
    agentName: document.getElementById('preview-agent-name'),
    scenarioImage: document.getElementById('preview-scenario-image'),
    productImage: document.getElementById('preview-product-image'),
    featureList: document.getElementById('preview-feature-list'),
    title: document.getElementById('preview-title'),
    subtitle: document.getElementById('preview-subtitle'),
    gallery: document.getElementById('preview-gallery'),
  };

  const inlinePreviews = {
    brand_logo: document.querySelector('[data-inline-preview="brand_logo"]'),
    scenario_asset: document.querySelector('[data-inline-preview="scenario_asset"]'),
    product_asset: document.querySelector('[data-inline-preview="product_asset"]'),
  };

  const state = {
    brandLogo: null,
    scenario: null,
    product: null,
    galleryEntries: [],
    previewBuilt: false,
    templateId: DEFAULT_STAGE1.template_id,
    templateLabel: '',
    scenarioMode: DEFAULT_STAGE1.scenario_mode,
    productMode: DEFAULT_STAGE1.product_mode,
    scenarioType: 'image',
    scenarioAllowsPrompt: true,
    scenarioAllowsUpload: true,
    productType: 'image',
    productAllowsPrompt: true,
    productAllowsUpload: true,
    templateSpec: null,
    galleryLimit: 4,
    galleryAllowsPrompt: true,
    galleryAllowsUpload: true,
    galleryLabel: MATERIAL_DEFAULT_LABELS.gallery,
    galleryType: 'image',
  };

  updateMaterialUrlDisplay('brand_logo', state.brandLogo);

  let currentLayoutPreview = '';
  let templateRegistry = [];

  const refreshPreview = () => {
    if (!form) return null;
    const payload = collectStage1Data(form, state, { strict: false });
    currentLayoutPreview = updatePosterPreview(
      payload,
      state,
      previewElements,
      layoutStructure,
      previewContainer
    );
    return payload;
  };

  const stored = loadStage1Data();
  if (stored) {
    void (async () => {
      await applyStage1DataToForm(stored, form, state, inlinePreviews);
      state.previewBuilt = Boolean(stored.preview_built);
      currentLayoutPreview = stored.layout_preview || '';
      renderGalleryItems(state, galleryItemsContainer, {
        previewElements,
        layoutStructure,
        previewContainer,
        statusElement,
        onChange: refreshPreview,
        allowPrompt: state.galleryAllowsPrompt,
        forcePromptOnly: state.galleryAllowsUpload === false,
        promptPlaceholder:
          state.templateSpec?.materials?.gallery?.promptPlaceholder ||
          '描述要生成的小图内容',
      });
      refreshPreview();
      const scenarioPreview = document.getElementById('scenario_preview');
      if (scenarioPreview) {
        scenarioPreview.src = pickImageSrc(state.scenario) || '';
      }
      const productPreview = document.getElementById('product_preview');
      if (productPreview) {
        productPreview.src = pickImageSrc(state.product) || '';
      }
    })();
  } else {
    applyStage1Defaults(form);
    updateInlinePlaceholders(inlinePreviews);
    applyModeToInputs('scenario', state, form, inlinePreviews, { initial: true });
    applyModeToInputs('product', state, form, inlinePreviews, { initial: true });
    refreshPreview();
  }

  const modeContext = { form, state, inlinePreviews, refreshPreview };

  const scenarioModeRadios = form.querySelectorAll('input[name="scenario_mode"]');
  scenarioModeRadios.forEach((radio) => {
    radio.addEventListener('change', (event) => {
      if (!radio.checked) return;
      const value = radio.value === 'prompt' ? 'prompt' : 'upload';
      void switchAssetMode('scenario', value, modeContext);
    });
  });

  const productModeRadios = form.querySelectorAll('input[name="product_mode"]');
  productModeRadios.forEach((radio) => {
    radio.addEventListener('change', (event) => {
      if (!radio.checked) return;
      const value = radio.value === 'prompt' ? 'prompt' : 'upload';
      void switchAssetMode('product', value, modeContext);
    });
  });

  const getMaterialLabel = (key, material) =>
    (material && typeof material.label === 'string' && material.label.trim()) ||
    MATERIAL_DEFAULT_LABELS[key] || key;

  async function applyTemplateMaterialsStage1(spec) {
    state.templateSpec = spec || null;
    const materials = (spec && spec.materials) || {};

    const brandMaterial = materials.brand_logo || {};
    const brandLabel = getMaterialLabel('brand_logo', brandMaterial);
    const brandField = form.querySelector('[data-material-field="brand_logo"] [data-material-label="brand_logo"]');
    if (brandField) {
      brandField.textContent = `${brandLabel}上传`;
    }

    const scenarioMaterial = materials.scenario || {};
    const scenarioLabel = getMaterialLabel('scenario', scenarioMaterial);
    const scenarioType = (scenarioMaterial.type || 'image').toLowerCase();
    const scenarioAllowsUpload = scenarioType !== 'text' && scenarioMaterial.allowsUpload !== false;
    const scenarioAllowsPrompt =
      scenarioType === 'text' || scenarioMaterial.allowsPrompt !== false;
    state.scenarioType = scenarioType;
    state.scenarioAllowsPrompt = scenarioAllowsPrompt;
    state.scenarioAllowsUpload = scenarioAllowsUpload;

    const scenarioToggleLabel = form.querySelector('[data-material-toggle-label="scenario"]');
    if (scenarioToggleLabel) {
      scenarioToggleLabel.textContent = `${scenarioLabel}素材来源`;
    }
    const scenarioToggle = form.querySelector('[data-mode-target="scenario"]');
    const scenarioUploadOption = form.querySelector('[data-mode-option="scenario-upload"]');
    const scenarioUploadRadio = scenarioUploadOption?.querySelector('input[type="radio"]');
    if (scenarioUploadOption) {
      scenarioUploadOption.classList.toggle('hidden', !scenarioAllowsUpload);
    }
    if (scenarioUploadRadio) {
      scenarioUploadRadio.disabled = !scenarioAllowsUpload;
    }
    const scenarioPromptOption = form.querySelector('[data-mode-option="scenario-prompt"]');
    const scenarioPromptRadio = scenarioPromptOption?.querySelector('input[type="radio"]');
    if (scenarioPromptOption) {
      scenarioPromptOption.classList.toggle('hidden', !scenarioAllowsPrompt);
    }
    if (scenarioPromptRadio) {
      scenarioPromptRadio.disabled = !scenarioAllowsPrompt;
    }
    if (scenarioToggle) {
      scenarioToggle.classList.toggle(
        'single-mode',
        !scenarioAllowsUpload || !scenarioAllowsPrompt
      );
    }

    const scenarioFileLabel = form.querySelector('[data-material-label="scenario"]');
    if (scenarioFileLabel) {
      scenarioFileLabel.textContent = `${scenarioLabel}上传`;
      scenarioFileLabel.classList.toggle('hidden', !scenarioAllowsUpload);
    }
    const scenarioFieldWrapper = form.querySelector('[data-material-field="scenario"]');
    if (scenarioFieldWrapper) {
      scenarioFieldWrapper.classList.toggle('hidden', !scenarioAllowsUpload);
    }
    const scenarioFileInput = form.querySelector('input[name="scenario_asset"]');
    if (scenarioFileInput) {
      scenarioFileInput.disabled = !scenarioAllowsUpload;
    }
    const scenarioDescription = form.querySelector('[data-material-description="scenario"]');
    if (scenarioDescription) {
      scenarioDescription.textContent = scenarioAllowsPrompt
        ? `${scenarioLabel}描述（上传或 AI 生成时都会用到）`
        : `${scenarioLabel}描述`;
    }
    const scenarioTextarea = form.querySelector('[data-material-input="scenario"]');
    if (scenarioTextarea) {
      scenarioTextarea.placeholder =
        scenarioMaterial.promptPlaceholder || `描述${scenarioLabel}的氛围与细节`;
    }
    let scenarioChanged = false;
    if (!scenarioAllowsUpload) {
      if (state.scenario) {
        await deleteStoredAsset(state.scenario);
        state.scenario = null;
        scenarioChanged = true;
      }
      state.scenarioMode = 'prompt';
      if (scenarioUploadRadio) {
        scenarioUploadRadio.checked = false;
      }
      if (scenarioPromptRadio) {
        scenarioPromptRadio.checked = true;
      }
      if (inlinePreviews.scenario_asset) {
        inlinePreviews.scenario_asset.src = placeholderImages.scenario;
      }
    } else if (!scenarioAllowsPrompt && state.scenarioMode === 'prompt') {
      state.scenarioMode = 'upload';
      if (scenarioUploadRadio) {
        scenarioUploadRadio.checked = true;
      }
      if (scenarioPromptRadio) {
        scenarioPromptRadio.checked = false;
      }
    }
    if (scenarioChanged) {
      state.previewBuilt = false;
    }
    applyModeToInputs('scenario', state, form, inlinePreviews, { initial: true });

    const productMaterial = materials.product || {};
    const productLabel = getMaterialLabel('product', productMaterial);
    const productType = (productMaterial.type || 'image').toLowerCase();
    const productAllowsUpload = productType !== 'text' && productMaterial.allowsUpload !== false;
    const productAllowsPrompt = productType === 'text' || productMaterial.allowsPrompt !== false;
    state.productType = productType;
    state.productAllowsPrompt = productAllowsPrompt;
    state.productAllowsUpload = productAllowsUpload;

    const productToggleLabel = form.querySelector('[data-material-toggle-label="product"]');
    if (productToggleLabel) {
      productToggleLabel.textContent = `${productLabel}素材来源`;
    }
    const productToggle = form.querySelector('[data-mode-target="product"]');
    const productUploadOption = form.querySelector('[data-mode-option="product-upload"]');
    const productUploadRadio = productUploadOption?.querySelector('input[type="radio"]');
    if (productUploadOption) {
      productUploadOption.classList.toggle('hidden', !productAllowsUpload);
    }
    if (productUploadRadio) {
      productUploadRadio.disabled = !productAllowsUpload;
    }
    const productPromptOption = form.querySelector('[data-mode-option="product-prompt"]');
    const productPromptRadio = productPromptOption?.querySelector('input[type="radio"]');
    if (productPromptOption) {
      productPromptOption.classList.toggle('hidden', !productAllowsPrompt);
    }
    if (productPromptRadio) {
      productPromptRadio.disabled = !productAllowsPrompt;
    }
    if (productToggle) {
      productToggle.classList.toggle(
        'single-mode',
        !productAllowsUpload || !productAllowsPrompt
      );
    }

    const productFileLabel = form.querySelector('[data-material-label="product"]');
    if (productFileLabel) {
      productFileLabel.textContent = `${productLabel}上传`;
      productFileLabel.classList.toggle('hidden', !productAllowsUpload);
    }
    const productFieldWrapper = form.querySelector('[data-material-field="product"]');
    if (productFieldWrapper) {
      productFieldWrapper.classList.toggle('hidden', !productAllowsUpload);
    }
    const productFileInput = form.querySelector('input[name="product_asset"]');
    if (productFileInput) {
      productFileInput.disabled = !productAllowsUpload;
    }
    const productPromptContainer = form.querySelector('[data-material-prompt="product"]');
    if (productPromptContainer) {
      productPromptContainer.classList.toggle('hidden', !productAllowsPrompt);
    }
    const productPromptLabel = form.querySelector('[data-material-prompt-label="product"]');
    if (productPromptLabel) {
      productPromptLabel.textContent = productAllowsPrompt
        ? `${productLabel}生成描述（可选补充）`
        : `${productLabel}说明`;
    }
    const productPromptInput = form.querySelector('[data-material-input="product-prompt"]');
    if (productPromptInput) {
      productPromptInput.placeholder =
        productMaterial.promptPlaceholder || `补充${productLabel}的材质、角度等信息`;
    }
    let productChanged = false;
    if (!productAllowsUpload) {
      if (state.product) {
        await deleteStoredAsset(state.product);
        state.product = null;
        productChanged = true;
      }
      state.productMode = 'prompt';
      if (productUploadRadio) {
        productUploadRadio.checked = false;
      }
      if (productPromptRadio) {
        productPromptRadio.checked = true;
      }
      if (inlinePreviews.product_asset) {
        inlinePreviews.product_asset.src = placeholderImages.product;
      }
    } else if (!productAllowsPrompt && state.productMode === 'prompt') {
      state.productMode = 'upload';
      if (productUploadRadio) {
        productUploadRadio.checked = true;
      }
      if (productPromptRadio) {
        productPromptRadio.checked = false;
      }
    }
    if (productChanged) {
      state.previewBuilt = false;
    }
    applyModeToInputs('product', state, form, inlinePreviews, { initial: true });

    const galleryMaterial = materials.gallery || {};
    const galleryLabel = getMaterialLabel('gallery', galleryMaterial);
    const galleryType = (galleryMaterial.type || 'image').toLowerCase();
    const galleryAllowsUpload = galleryType !== 'text' && galleryMaterial.allowsUpload !== false;
    const galleryAllowsPrompt =
      galleryType === 'text' || galleryMaterial.allowsPrompt !== false;
    const slotCount = Array.isArray(spec?.gallery?.items)
      ? spec.gallery.items.length
      : null;
    const configuredCount = Number(galleryMaterial.count);
    const galleryLimit = Number.isFinite(configuredCount) && configuredCount > 0
      ? configuredCount
      : slotCount || state.galleryLimit || 4;
    state.galleryLabel = galleryLabel;
    state.galleryAllowsPrompt = galleryAllowsPrompt;
    state.galleryAllowsUpload = galleryAllowsUpload;
    state.galleryType = galleryType;
    if (state.galleryLimit !== galleryLimit) {
      const removed = state.galleryEntries.splice(galleryLimit);
      await Promise.all(
        removed.map((entry) => deleteStoredAsset(entry.asset))
      );
      state.galleryLimit = galleryLimit;
    } else {
      state.galleryLimit = galleryLimit;
    }
    if (!galleryAllowsUpload) {
      await Promise.all(
        state.galleryEntries.map(async (entry) => {
          if (entry.asset) {
            await deleteStoredAsset(entry.asset);
            entry.asset = null;
          }
          entry.mode = 'prompt';
        })
      );
      state.previewBuilt = false;
    } else if (!galleryAllowsPrompt) {
      state.galleryEntries.forEach((entry) => {
        if (entry.mode === 'prompt') {
          entry.mode = 'upload';
          entry.prompt = '';
        }
      });
      state.previewBuilt = false;
    }

    const galleryLabelElement = document.querySelector('[data-gallery-label]');
    if (galleryLabelElement) {
      galleryLabelElement.textContent = `${galleryLabel}（${galleryLimit} 项，支持多选）`;
    }
    const galleryDescription = document.querySelector('[data-gallery-description]');
    if (galleryDescription) {
      galleryDescription.textContent = !galleryAllowsUpload
        ? `每个条目需通过文字描述生成，共 ${galleryLimit} 项，请填写系列说明。`
        : galleryAllowsPrompt
        ? `每个条目由一张图像与系列说明组成，可上传或使用 AI 生成，共需 ${galleryLimit} 项。`
        : `请上传 ${galleryLimit} 张${galleryLabel}并填写对应说明。`;
    }
    const galleryUploadButton = document.querySelector('[data-gallery-upload]');
    if (galleryUploadButton) {
      galleryUploadButton.textContent = `上传${galleryLabel}`;
      galleryUploadButton.classList.toggle('hidden', !galleryAllowsUpload);
      galleryUploadButton.disabled = !galleryAllowsUpload;
    }
    const galleryPromptButton = document.querySelector('[data-gallery-prompt]');
    if (galleryPromptButton) {
      const promptText = galleryLabel.includes('条目')
        ? '添加 AI 生成条目'
        : `添加 AI 生成${galleryLabel}`;
      galleryPromptButton.textContent = promptText;
      galleryPromptButton.classList.toggle('hidden', !galleryAllowsPrompt);
    }

    renderGalleryItems(state, galleryItemsContainer, {
      previewElements,
      layoutStructure,
      previewContainer,
      statusElement,
      onChange: refreshPreview,
      allowPrompt: galleryAllowsPrompt,
      forcePromptOnly: !galleryAllowsUpload,
      promptPlaceholder:
        galleryMaterial.promptPlaceholder || '描述要生成的小图内容',
    });
    refreshPreview();
  }

  async function refreshTemplatePreviewStage1(templateId) {
  if (!templateCanvasStage1) return;
  try {
    const assets =  await App.utils.ensureTemplateAssets(templateId); // 原有：加载模板资源 {entry,spec,image}
    await applyTemplateMaterialsStage1(assets.spec);       // 原有：同步材料开关/占位说明等

    const ctx = templateCanvasStage1.getContext('2d');
    if (!ctx) return;
    const { width, height } = templateCanvasStage1;

    ctx.clearRect(0, 0, width, height);
    ctx.fillStyle = '#f8fafc';
    ctx.fillRect(0, 0, width, height);

    const img = assets.image;
    const scale = Math.min(width / img.width, height / img.height);
    const dw = img.width * scale;
    const dh = img.height * scale;
    const ox = (width - dw) / 2;
    const oy = (height - dh) / 2;
    ctx.drawImage(img, ox, oy, dw, dh);

    if (templateDescriptionStage1) {
      templateDescriptionStage1.textContent = assets.entry?.description || '';
    }
  } catch (err) {
    console.error('[template preview] failed:', err);
    if (templateDescriptionStage1) {
      templateDescriptionStage1.textContent = '模板预览加载失败，请检查 templates 资源。';
    }
    const ctx = templateCanvasStage1?.getContext?.('2d');
    if (ctx) {
      ctx.clearRect(0, 0, templateCanvasStage1.width, templateCanvasStage1.height);
      ctx.fillStyle = '#f4f5f7';
      ctx.fillRect(0, 0, templateCanvasStage1.width, templateCanvasStage1.height);
      ctx.fillStyle = '#6b7280';
      ctx.font = '16px "Noto Sans SC", sans-serif';
      ctx.fillText('模板预览加载失败', 24, 48);
    }
  }
  }
async function mountTemplateChooserStage1() {
  if (!templateSelectStage1) return;

  // 1) 加载 registry（保持原名）
  try {
    templateRegistry = await App.utils.loadTemplateRegistry();
  } catch (e) {
    console.error('[registry] load failed:', e);
    setStatus(statusElement, '无法加载模板列表，请检查 templates/registry.json 与静态路径。', 'warning');
    return;
  }
  if (!Array.isArray(templateRegistry) || templateRegistry.length === 0) {
    setStatus(statusElement, '模板列表为空，请确认 templates/registry.json 格式。', 'warning');
    return;
  }

  // 2) 填充下拉
  templateSelectStage1.innerHTML = '';
  templateRegistry.forEach((entry) => {
    const opt = document.createElement('option');
    opt.value = entry.id;
    opt.textContent = entry.name || entry.id;
    templateSelectStage1.appendChild(opt);
  });

  // 3) 恢复/设置默认选项
  const stored = loadStage1Data();
  if (stored?.template_id) {
    state.templateId = stored.template_id;
    state.templateLabel = stored.template_label || '';
  } else {
    const first = templateRegistry[0];
    state.templateId = first.id;
    state.templateLabel = first.name || '';
  }
  templateSelectStage1.value = state.templateId;

  // 4) 预览一次
  await refreshTemplatePreviewStage1(state.templateId);

  // 立即持久化一次（不必等“构建预览”）
  const quickPersist = () => {
    try {
      const relaxedPayload = collectStage1Data(form, state, { strict: false });
      currentLayoutPreview = updatePosterPreview(
        relaxedPayload,
        state,
        previewElements,
        layoutStructure,
        previewContainer
      );
      const serialised = serialiseStage1Data(relaxedPayload, state, currentLayoutPreview, false);
      saveStage1Data(serialised, { preserveStage2: false });
    } catch (e) {
      console.warn('[template persist] skipped:', e);
    }
  };
  quickPersist();

  // 5) 绑定切换
  templateSelectStage1.addEventListener('change', async (ev) => {
    const value = ev.target.value || DEFAULT_STAGE1.template_id;
    state.templateId = value;
    const entry = templateRegistry.find((x) => x.id === value);
    state.templateLabel = entry?.name || '';

    state.previewBuilt = false; // 切换模板 => 预览需重建
    setStatus(statusElement, '已切换模板，请重新构建版式预览或继续到环节 2 生成。', 'info');

    quickPersist();
    await refreshTemplatePreviewStage1(value);
  });
}

// 注意：不要用顶层 await
void mountTemplateChooserStage1();
  if (templateSelectStage1) {
    App.utils.loadTemplateRegistry()
      .then(async (registry) => {
        templateRegistry = registry;
        templateSelectStage1.innerHTML = '';
        registry.forEach((entry) => {
          const option = document.createElement('option');
          option.value = entry.id;
          option.textContent = entry.name;
          templateSelectStage1.appendChild(option);
        });
        const activeEntry = registry.find((entry) => entry.id === state.templateId);
        if (!activeEntry && registry[0]) {
          state.templateId = registry[0].id;
          state.templateLabel = registry[0].name || '';
        } else if (activeEntry) {
          state.templateLabel = activeEntry.name || state.templateLabel;
        }
        templateSelectStage1.value = state.templateId;
        await refreshTemplatePreviewStage1(state.templateId);
      })
      .catch((error) => {
        console.error(error);
        setStatus(statusElement, '无法加载模板列表，请检查 templates 目录。', 'warning');
      });

    templateSelectStage1.addEventListener('change', async (event) => {
      const value = event.target.value || DEFAULT_STAGE1.template_id;
      state.templateId = value;
      const entry = templateRegistry.find((item) => item.id === value);
      state.templateLabel = entry?.name || '';
      state.previewBuilt = false;
      refreshPreview();
      await refreshTemplatePreviewStage1(value);
    });
  }

  attachSingleImageHandler(
    form.querySelector('input[name="brand_logo"]'),
    'brandLogo',
    inlinePreviews.brand_logo,
    state,
    refreshPreview,
    statusElement
  );
  attachSingleImageHandler(
    form.querySelector('input[name="scenario_asset"]'),
    'scenario',
    inlinePreviews.scenario_asset,
    state,
    refreshPreview,
    statusElement
  );
  attachSingleImageHandler(
    form.querySelector('input[name="product_asset"]'),
    'product',
    inlinePreviews.product_asset,
    state,
    refreshPreview,
    statusElement
  );

  renderGalleryItems(state, galleryItemsContainer, {
    previewElements,
    layoutStructure,
    previewContainer,
    statusElement,
    onChange: refreshPreview,
    allowPrompt: state.galleryAllowsPrompt,
    forcePromptOnly: state.galleryAllowsUpload === false,
    promptPlaceholder:
      state.templateSpec?.materials?.gallery?.promptPlaceholder ||
      '描述要生成的小图内容',
  });

  refreshPreview();

  if (galleryButton && galleryFileInput) {
    galleryButton.addEventListener('click', () => {
      if (!state.galleryAllowsUpload) {
        setStatus(
          statusElement,
          `${state.galleryLabel || MATERIAL_DEFAULT_LABELS.gallery}由模板限定为 AI 生成，请通过“添加 AI 生成条目”补充素材。`,
          'info'
        );
        return;
      }
      galleryFileInput.click();
    });

    galleryFileInput.addEventListener('change', async (event) => {
      if (!state.galleryAllowsUpload) {
        event.target.value = '';
        setStatus(
          statusElement,
          `${state.galleryLabel || MATERIAL_DEFAULT_LABELS.gallery}当前仅支持文字描述生成。`,
          'warning'
        );
        return;
      }
      const files = Array.from(event.target.files || []);
      if (!files.length) {
        return;
      }
      const limit = state.galleryLimit || 4;
      const remaining = Math.max(0, limit - state.galleryEntries.length);
      if (remaining <= 0) {
        setStatus(
          statusElement,
          `最多仅支持上传 ${limit} 张${state.galleryLabel || MATERIAL_DEFAULT_LABELS.gallery}。`,
          'warning'
        );
        galleryFileInput.value = '';
        return;
      }

      const selected = files.slice(0, remaining);
      for (const file of selected) {
        try {
          const asset = await prepareAssetFromFile('gallery', file, null, statusElement);
          state.galleryEntries.push({
            id: createId(),
            caption: '',
            asset,
            mode: 'upload',
            prompt: '',
          });
        } catch (error) {
          console.error(error);
          setStatus(statusElement, '上传或读取底部产品小图时发生错误。', 'error');
        }
      }
      galleryFileInput.value = '';
      state.previewBuilt = false;
      renderGalleryItems(state, galleryItemsContainer, {
        previewElements,
        layoutStructure,
        previewContainer,
        statusElement,
        onChange: refreshPreview,
        allowPrompt: state.galleryAllowsPrompt,
        forcePromptOnly: state.galleryAllowsUpload === false,
        promptPlaceholder:
          state.templateSpec?.materials?.gallery?.promptPlaceholder ||
          '描述要生成的小图内容',
      });
      refreshPreview();
    });
  }

  if (galleryPlaceholderButton) {
    galleryPlaceholderButton.addEventListener('click', () => {
      if (!state.galleryAllowsPrompt) {
        setStatus(
          statusElement,
          `${state.galleryLabel || MATERIAL_DEFAULT_LABELS.gallery}仅支持上传图像素材。`,
          'info'
        );
        return;
      }
      const limit = state.galleryLimit || 4;
      if (state.galleryEntries.length >= limit) {
        setStatus(
          statusElement,
          `最多仅支持 ${limit} 个${state.galleryLabel || MATERIAL_DEFAULT_LABELS.gallery}条目。`,
          'warning'
        );
        return;
      }
      state.galleryEntries.push({
        id: createId(),
        caption: '',
        asset: null,
        mode: 'prompt',
        prompt: '',
      });
      state.previewBuilt = false;
      renderGalleryItems(state, galleryItemsContainer, {
        previewElements,
        layoutStructure,
        previewContainer,
        statusElement,
        onChange: refreshPreview,
        allowPrompt: state.galleryAllowsPrompt,
        forcePromptOnly: state.galleryAllowsUpload === false,
        promptPlaceholder:
          state.templateSpec?.materials?.gallery?.promptPlaceholder ||
          '描述要生成的小图内容',
      });
      refreshPreview();
    });
  }

  form.addEventListener('input', () => {
    state.previewBuilt = false;
    refreshPreview();
  });

  buildPreviewButton.addEventListener('click', () => {
    const relaxedPayload = collectStage1Data(form, state, { strict: false });
    currentLayoutPreview = updatePosterPreview(
      relaxedPayload,
      state,
      previewElements,
      layoutStructure,
      previewContainer
    );

    try {
      const strictPayload = collectStage1Data(form, state, { strict: true });
      state.previewBuilt = true;
      const serialised = serialiseStage1Data(
        strictPayload,
        state,
        currentLayoutPreview,
        true
      );
      saveStage1Data(serialised);
      setStatus(statusElement, '版式预览已构建，可继续下一环节。', 'success');
    } catch (error) {
      console.warn(error);
      state.previewBuilt = false;
      const serialised = serialiseStage1Data(
        relaxedPayload,
        state,
        currentLayoutPreview,
        false
      );
      saveStage1Data(serialised);
      const reason = error?.message || '请补全必填素材。';
      setStatus(
        statusElement,
        `预览已更新，但${reason.replace(/^[，。]?/, '')}`,
        'warning'
      );
    }
  });

  nextButton.addEventListener('click', () => {
    try {
      const payload = collectStage1Data(form, state, { strict: true });
      currentLayoutPreview = updatePosterPreview(
        payload,
        state,
        previewElements,
        layoutStructure,
        previewContainer
      );
      state.previewBuilt = true;
      const serialised = serialiseStage1Data(payload, state, currentLayoutPreview, true);
      saveStage1Data(serialised);
      setStatus(statusElement, '素材已保存，正在跳转至环节 2。', 'info');
      window.location.href = 'stage2.html';
    } catch (error) {
      console.error(error);
      setStatus(statusElement, error.message || '请先完成版式预览后再继续。', 'error');
    }
  });
}

function applyStage1Defaults(form) {
  for (const [key, value] of Object.entries(DEFAULT_STAGE1)) {
    const element = form.elements.namedItem(key);
    if (element && typeof value === 'string') {
      element.value = value;
    }
  }

  const featureInputs = form.querySelectorAll('input[name="features"]');
  featureInputs.forEach((input, index) => {
    input.value = DEFAULT_STAGE1.features[index] ?? '';
  });

  const scenarioModeInputs = form.querySelectorAll('input[name="scenario_mode"]');
  scenarioModeInputs.forEach((input) => {
    input.checked = input.value === DEFAULT_STAGE1.scenario_mode;
  });

  const productModeInputs = form.querySelectorAll('input[name="product_mode"]');
  productModeInputs.forEach((input) => {
    input.checked = input.value === DEFAULT_STAGE1.product_mode;
  });

  const productPrompt = form.elements.namedItem('product_prompt');
  if (productPrompt && 'value' in productPrompt) {
    productPrompt.value = '';
  }
}

function updateInlinePlaceholders(inlinePreviews) {
  if (inlinePreviews.brand_logo) inlinePreviews.brand_logo.src = placeholderImages.brandLogo;
  if (inlinePreviews.scenario_asset) inlinePreviews.scenario_asset.src = placeholderImages.scenario;
  if (inlinePreviews.product_asset) inlinePreviews.product_asset.src = placeholderImages.product;
}

async function applyStage1DataToForm(data, form, state, inlinePreviews) {
  for (const key of ['brand_name', 'agent_name', 'scenario_image', 'product_name', 'title', 'subtitle']) {
    const element = form.elements.namedItem(key);
    if (element && typeof data[key] === 'string') {
      element.value = data[key];
    }
  }

  const features = Array.isArray(data.features) && data.features.length
    ? data.features
    : DEFAULT_STAGE1.features;
  const featureInputs = form.querySelectorAll('input[name="features"]');
  featureInputs.forEach((input, index) => {
    input.value = features[index] ?? '';
  });

  const scenarioModeValue = data.scenario_mode || DEFAULT_STAGE1.scenario_mode;
  const productModeValue = data.product_mode || DEFAULT_STAGE1.product_mode;
  state.scenarioMode = scenarioModeValue;
  state.productMode = productModeValue;

  const scenarioModeInputs = form.querySelectorAll('input[name="scenario_mode"]');
  scenarioModeInputs.forEach((input) => {
    input.checked = input.value === scenarioModeValue;
  });

  const productModeInputs = form.querySelectorAll('input[name="product_mode"]');
  productModeInputs.forEach((input) => {
    input.checked = input.value === productModeValue;
  });

  const productPrompt = form.elements.namedItem('product_prompt');
  if (productPrompt && 'value' in productPrompt) {
    productPrompt.value =
      typeof data.product_prompt === 'string' ? data.product_prompt : '';
  }

  state.brandLogo = await rehydrateStoredAsset(data.brand_logo);
  updateMaterialUrlDisplay('brand_logo', state.brandLogo);
  state.scenario = await rehydrateStoredAsset(data.scenario_asset);
  state.product = await rehydrateStoredAsset(data.product_asset);
  state.galleryEntries = Array.isArray(data.gallery_entries)
    ? await Promise.all(
        data.gallery_entries.map(async (entry) => ({
          id: entry.id || createId(),
          caption: entry.caption || '',
          asset: await rehydrateStoredAsset(entry.asset),
          mode: entry.mode || 'upload',
          prompt: entry.prompt || '',
        }))
      )
    : [];
  state.galleryLimit = typeof data.gallery_limit === 'number' ? data.gallery_limit : state.galleryLimit;
  state.galleryLabel = data.gallery_label || state.galleryLabel;
  state.galleryAllowsPrompt = data.gallery_allows_prompt !== false;
  state.galleryAllowsUpload = data.gallery_allows_upload !== false;
  if (state.galleryEntries.length > state.galleryLimit) {
    state.galleryEntries = state.galleryEntries.slice(0, state.galleryLimit);
  }
  state.templateId = data.template_id || DEFAULT_STAGE1.template_id;
  state.templateLabel = data.template_label || '';

  applyModeToInputs('scenario', state, form, inlinePreviews);
  applyModeToInputs('product', state, form, inlinePreviews);

  if (inlinePreviews.brand_logo) {
    inlinePreviews.brand_logo.src = state.brandLogo?.dataUrl || placeholderImages.brandLogo;
  }
  if (inlinePreviews.scenario_asset) {
    inlinePreviews.scenario_asset.src = state.scenario?.dataUrl || placeholderImages.scenario;
  }
  if (inlinePreviews.product_asset) {
    inlinePreviews.product_asset.src = state.product?.dataUrl || placeholderImages.product;
  }
}

function attachSingleImageHandler(
  input,
  key,
  inlinePreview,
  state,
  refreshPreview,
  statusElement
) {
  if (!input) return;
  input.addEventListener('change', async () => {
    const file = input.files?.[0];
    if (!file) {
      await deleteStoredAsset(state[key]);
      state[key] = null;
      state.previewBuilt = false;
      if (inlinePreview) {
        const placeholder =
          key === 'brandLogo'
            ? placeholderImages.brandLogo
            : key === 'scenario'
            ? placeholderImages.scenario
            : placeholderImages.product;
        inlinePreview.src = placeholder;
      }
      if (key === 'brandLogo') {
        updateMaterialUrlDisplay('brand_logo', state[key]);
      }
      refreshPreview();
      return;
    }
    try {
      const folderMap = {
        brandLogo: 'brand-logo',
        scenario: 'scenario',
        product: 'product',
      };
      const folder = folderMap[key] || 'uploads';
      const requireUploadOptions =
        key === 'brandLogo'
          ? {
              requireUpload: true,
              requireUploadMessage:
                '品牌 Logo 必须上传到 R2/GCS，仅传递 URL 或 Key。',
            }
          : {};
      state[key] = await prepareAssetFromFile(
        folder,
        file,
        state[key],
        statusElement,
        requireUploadOptions
      );
      if (inlinePreview) {
        inlinePreview.src = state[key]?.dataUrl ||
          (key === 'brandLogo'
            ? placeholderImages.brandLogo
            : key === 'scenario'
            ? placeholderImages.scenario
            : placeholderImages.product);
      }
      if (key === 'brandLogo') {
        updateMaterialUrlDisplay('brand_logo', state[key]);
      }
      state.previewBuilt = false;
      refreshPreview();
    } catch (error) {
      console.error(error);
      const message =
        error instanceof Error
          ? error.message || '处理图片素材时发生错误，请重试。'
          : '处理图片素材时发生错误，请重试。';
      setStatus(statusElement, message, 'error');
    }
  });
}

function applyModeToInputs(target, state, form, inlinePreviews, options = {}) {
  const { initial = false } = options;
  const mode = target === 'scenario' ? state.scenarioMode : state.productMode;
  const fileInput = form.querySelector(`input[name="${target}_asset"]`);
  if (fileInput) {
    const allowsUpload =
      target === 'scenario'
        ? state.scenarioAllowsUpload !== false
        : state.productAllowsUpload !== false;
    fileInput.disabled = mode === 'prompt' || !allowsUpload;
  }
  const promptField = form.querySelector(`[data-mode-visible="${target}:prompt"]`);
  if (promptField) {
    if (mode === 'prompt') {
      promptField.classList.add('mode-visible');
    } else {
      promptField.classList.remove('mode-visible');
    }
  }

  if (!initial) {
    const inlineKey = `${target}_asset`;
    const inlinePreview = inlinePreviews?.[inlineKey];
    if (inlinePreview && !state[target]?.dataUrl) {
      inlinePreview.src =
        target === 'scenario' ? placeholderImages.scenario : placeholderImages.product;
    }
  }
}

async function switchAssetMode(target, mode, context) {
  const { form, state, inlinePreviews, refreshPreview } = context;
  const assetKey = target === 'scenario' ? 'scenario' : 'product';
  const previousMode = target === 'scenario' ? state.scenarioMode : state.productMode;
  const allowsPrompt =
    target === 'scenario'
      ? state.scenarioAllowsPrompt !== false
      : state.productAllowsPrompt !== false;
  const allowsUpload =
    target === 'scenario'
      ? state.scenarioAllowsUpload !== false
      : state.productAllowsUpload !== false;
  if (mode === 'prompt' && !allowsPrompt) {
    mode = 'upload';
  }
  if (mode === 'upload' && !allowsUpload) {
    mode = 'prompt';
  }
  if (previousMode === mode) {
    applyModeToInputs(target, state, form, inlinePreviews, { initial: true });
    return;
  }

  if (target === 'scenario') {
    state.scenarioMode = mode;
  } else {
    state.productMode = mode;
  }

  applyModeToInputs(target, state, form, inlinePreviews);

  if (mode === 'prompt') {
    await deleteStoredAsset(state[assetKey]);
    state[assetKey] = null;
    const inlineKey = `${target}_asset`;
    const inlinePreview = inlinePreviews?.[inlineKey];
    if (inlinePreview) {
      inlinePreview.src =
        target === 'scenario' ? placeholderImages.scenario : placeholderImages.product;
    }
  }

  state.previewBuilt = false;
  refreshPreview?.();
}

function renderGalleryItems(state, container, options = {}) {
  const {
    previewElements,
    layoutStructure,
    previewContainer,
    statusElement,
    onChange,
    allowPrompt = true,
    forcePromptOnly = false,
    promptPlaceholder = '描述要生成的小图内容',
  } = options;
  if (!container) return;
  container.innerHTML = '';

  const limit = state.galleryLimit || 4;
  const label = state.galleryLabel || MATERIAL_DEFAULT_LABELS.gallery;
  const allowUpload = !forcePromptOnly;
  const allowPromptMode = forcePromptOnly ? true : allowPrompt;

  state.galleryEntries.slice(0, limit).forEach((entry, index) => {
    entry.mode = entry.mode || (allowUpload ? 'upload' : 'prompt');
    entry.prompt = typeof entry.prompt === 'string' ? entry.prompt : '';
    if (!allowUpload && entry.asset) {
      void deleteStoredAsset(entry.asset);
      entry.asset = null;
      state.previewBuilt = false;
    }
    if (!allowUpload) {
      entry.mode = 'prompt';
    } else if (!allowPromptMode && entry.mode === 'prompt') {
      entry.mode = 'upload';
      state.previewBuilt = false;
    }

    const placeholder = getGalleryPlaceholder(index, label);

    const item = document.createElement('div');
    item.classList.add('gallery-item');
    item.dataset.id = entry.id;

    const header = document.createElement('div');
    header.classList.add('gallery-item-header');
    const title = document.createElement('span');
    title.classList.add('gallery-item-title');
    title.textContent = `${label} ${index + 1}`;
    header.appendChild(title);

    const removeButton = document.createElement('button');
    removeButton.type = 'button';
    removeButton.classList.add('secondary');
    removeButton.textContent = '移除';
    removeButton.addEventListener('click', async () => {
      await deleteStoredAsset(entry.asset);
      state.galleryEntries = state.galleryEntries.filter((g) => g.id !== entry.id);
      state.previewBuilt = false;
      renderGalleryItems(state, container, {
        previewElements,
        layoutStructure,
        previewContainer,
        statusElement,
        onChange,
        allowPrompt,
        forcePromptOnly,
        promptPlaceholder,
      });
      onChange?.();
    });

    const actions = document.createElement('div');
    actions.classList.add('gallery-item-actions');
    actions.appendChild(removeButton);
    header.appendChild(actions);
    item.appendChild(header);

    const modeToggle = document.createElement('div');
    modeToggle.classList.add('mode-toggle', 'gallery-mode-toggle');
    if (!allowUpload || !allowPromptMode) {
      modeToggle.classList.add('single-mode');
    }
    const modeLabel = document.createElement('span');
    if (!allowUpload && allowPromptMode) {
      modeLabel.textContent = '素材来源（模板限定：AI 生成）';
    } else if (allowUpload && !allowPromptMode) {
      modeLabel.textContent = '素材来源（模板限定：需上传图像）';
    } else {
      modeLabel.textContent = '素材来源';
    }
    modeToggle.appendChild(modeLabel);

    const radioName = `gallery_mode_${entry.id}`;
    let uploadRadio = null;
    if (allowUpload) {
      const uploadLabel = document.createElement('label');
      uploadRadio = document.createElement('input');
      uploadRadio.type = 'radio';
      uploadRadio.name = radioName;
      uploadRadio.value = 'upload';
      uploadLabel.appendChild(uploadRadio);
      uploadLabel.append(' 上传图像');
      modeToggle.appendChild(uploadLabel);
    }

    let promptRadio = null;
    if (allowPromptMode) {
      const promptLabel = document.createElement('label');
      promptRadio = document.createElement('input');
      promptRadio.type = 'radio';
      promptRadio.name = radioName;
      promptRadio.value = 'prompt';
      promptLabel.appendChild(promptRadio);
      promptLabel.append(' 文字生成');
      modeToggle.appendChild(promptLabel);
    }
    item.appendChild(modeToggle);

    const fileField = document.createElement('label');
    fileField.classList.add('field', 'file-field', 'gallery-file-field');
    fileField.innerHTML = `<span>上传${label}</span>`;
    const fileInput = document.createElement('input');
    fileInput.type = 'file';
    fileInput.accept = 'image/*';
    fileInput.disabled = !allowUpload;
    fileInput.addEventListener('change', async () => {
      const file = fileInput.files?.[0];
      if (!file) return;
      try {
        entry.asset = await prepareAssetFromFile('gallery', file, entry.asset, statusElement);
        previewImage.src = pickImageSrc(entry.asset) || placeholder;
        state.previewBuilt = false;
        onChange?.();
      } catch (error) {
        console.error(error);
        setStatus(statusElement, '上传或读取底部产品小图时发生错误。', 'error');
      }
    });
    if (!allowUpload) {
      fileField.classList.add('mode-hidden');
    }
    fileField.appendChild(fileInput);
    item.appendChild(fileField);

    const previewWrapper = document.createElement('div');
    previewWrapper.classList.add('gallery-item-preview');
    const previewImage = document.createElement('img');
    previewImage.alt = `${label} ${index + 1} 预览`;
    previewImage.src = pickImageSrc(entry.asset) || placeholder;
    previewImage.dataset.role = 'gallery-preview';
    previewImage.dataset.index = String(index);
    previewImage.classList.add('slot-preview');
    previewWrapper.appendChild(previewImage);
    item.appendChild(previewWrapper);

    const captionField = document.createElement('label');
    captionField.classList.add('field', 'gallery-caption');
    captionField.innerHTML = `<span>${label}文案</span>`;
    const captionInput = document.createElement('input');
    captionInput.type = 'text';
    captionInput.value = entry.caption || '';
    captionInput.placeholder = '请输入对应系列说明';
    captionInput.addEventListener('input', () => {
      entry.caption = captionInput.value;
      state.previewBuilt = false;
      onChange?.();
    });
    captionField.appendChild(captionInput);
    item.appendChild(captionField);

    const promptField = document.createElement('label');
    promptField.classList.add('field', 'gallery-prompt', 'optional');
    promptField.innerHTML = '<span>AI 生成描述</span>';
    const promptTextarea = document.createElement('textarea');
    promptTextarea.rows = 2;
    promptTextarea.placeholder = promptPlaceholder;
    promptTextarea.value = entry.prompt || '';
    promptTextarea.dataset.role = 'gallery-prompt';
    promptTextarea.dataset.index = String(index);
    promptTextarea.addEventListener('input', () => {
      entry.prompt = promptTextarea.value;
      state.previewBuilt = false;
      onChange?.();
    });
    promptField.appendChild(promptTextarea);
    item.appendChild(promptField);

    const generateButton = document.createElement('button');
    generateButton.type = 'button';
    generateButton.textContent = `AI 生成小图 ${index + 1}`;
    generateButton.classList.add('secondary');
    generateButton.dataset.role = 'gallery-generate';
    generateButton.dataset.index = String(index);
    item.appendChild(generateButton);

    async function applyGalleryMode(mode, options = {}) {
      const { initial = false } = options;
      let resolvedMode = mode;
      if (!allowUpload) {
        resolvedMode = 'prompt';
      } else if (!allowPromptMode && mode === 'prompt') {
        resolvedMode = 'upload';
      }
      entry.mode = resolvedMode;
      const isPrompt = resolvedMode === 'prompt';

      fileInput.disabled = !allowUpload || isPrompt;
      if (allowUpload) {
        fileField.classList.toggle('mode-hidden', isPrompt);
      } else {
        fileField.classList.add('mode-hidden');
      }

      if (allowPromptMode) {
        promptField.classList.remove('hidden');
        promptField.classList.toggle('mode-visible', isPrompt);
        promptTextarea.disabled = !isPrompt;
      } else {
        promptField.classList.add('hidden');
        promptTextarea.disabled = true;
      }

      if (isPrompt) {
        if ((!allowUpload && entry.asset) || (allowUpload && entry.asset && !initial)) {
          await deleteStoredAsset(entry.asset);
          entry.asset = null;
        }
        previewImage.src = placeholder;
      } else {
        previewImage.src = pickImageSrc(entry.asset) || placeholder;
      }

      if (!initial) {
        state.previewBuilt = false;
        onChange?.();
      }
    }

    if (uploadRadio) {
      uploadRadio.addEventListener('change', () => {
        if (uploadRadio.checked) {
          void applyGalleryMode('upload');
        }
      });
      uploadRadio.checked = entry.mode !== 'prompt';
    }

    if (promptRadio) {
      promptRadio.addEventListener('change', () => {
        if (promptRadio.checked) {
          void applyGalleryMode('prompt');
        }
      });
      promptRadio.checked = entry.mode === 'prompt';
    }

    if (!allowPromptMode) {
      promptField.classList.add('hidden');
      promptTextarea.disabled = true;
    }

    void applyGalleryMode(entry.mode, { initial: true });

    container.appendChild(item);
  });

  bindSlotGenerationButtons(state, { refreshPreview: onChange });
}
function collectStage1Data(form, state, { strict = false } = {}) {
  const formData = new FormData(form);
  const payload = {
    brand_name: formData.get('brand_name')?.toString().trim() || '',
    agent_name: formData.get('agent_name')?.toString().trim() || '',
    scenario_image: formData.get('scenario_image')?.toString().trim() || '',
    product_name: formData.get('product_name')?.toString().trim() || '',
    title: formData.get('title')?.toString().trim() || '',
    subtitle: formData.get('subtitle')?.toString().trim() || '',
  };

  const features = formData
    .getAll('features')
    .map((feature) => feature.toString().trim())
    .filter((feature) => feature.length > 0);

  payload.features = features;

  const galleryLimit = state.galleryLimit || 4;
  const galleryLabel = state.galleryLabel || MATERIAL_DEFAULT_LABELS.gallery;

  const galleryEntries = state.galleryEntries.slice(0, galleryLimit).map((entry) => ({
    id: entry.id,
    caption: entry.caption.trim(),
    asset: entry.asset,
    mode: entry.mode || 'upload',
    prompt: entry.prompt?.trim() || null,
  }));

  const validGalleryEntries = galleryEntries.filter((entry) =>
    entry.mode === 'prompt' ? Boolean(entry.prompt) : Boolean(entry.asset)
  );

  payload.series_description = validGalleryEntries.length
    ? validGalleryEntries
        .map((entry, index) => `${galleryLabel}${index + 1}：${entry.caption || '系列说明待补充'}`)
        .join(' / ')
    : '';

  payload.brand_logo = state.brandLogo;
  payload.scenario_asset = state.scenario;
  payload.product_asset = state.product;
  payload.gallery_entries = galleryEntries;
  payload.template_id = state.templateId || DEFAULT_STAGE1.template_id;
  payload.template_label = state.templateLabel || '';
  payload.scenario_mode = state.scenarioMode || 'upload';
  payload.product_mode = state.productMode || 'upload';
<<<<<<< HEAD
  const scenarioPromptValue =
    formData.get('scenario_prompt')?.toString().trim() || payload.scenario_image || '';
=======
  const scenarioPromptValue = formData.get('scenario_prompt')?.toString().trim() || '';
>>>>>>> 648a4802
  const productPromptValue = formData.get('product_prompt')?.toString().trim() || '';
  payload.product_prompt = productPromptValue || null;
  payload.scenario_prompt =
    payload.scenario_mode === 'prompt'
      ? payload.scenario_image
      : scenarioPromptValue || null;
  payload.gallery_label = galleryLabel;
  payload.gallery_limit = galleryLimit;
  payload.gallery_allows_prompt = state.galleryAllowsPrompt !== false;

  if (strict) {
    const missing = [];
    for (const [key, value] of Object.entries(payload)) {
      if (
        [
          'brand_logo',
          'scenario_asset',
          'product_asset',
          'gallery_entries',
          'scenario_mode',
          'product_mode',
          'product_prompt',
          'scenario_prompt',
        ].includes(key)
      ) {
        continue;
      }
      if (typeof value === 'string' && !value) {
        missing.push(key);
      }
    }
    if (payload.features.length < 3) {
      throw new Error('请填写至少 3 条产品功能点。');
    }
    if (galleryLimit > 0 && validGalleryEntries.length < galleryLimit) {
      throw new Error(
        `请准备至少 ${galleryLimit} 个${galleryLabel}（上传或 AI 生成）并填写对应文案。`
      );
    }
    const captionsIncomplete = validGalleryEntries.some((entry) => !entry.caption);
    if (captionsIncomplete) {
      throw new Error(`请为每个${galleryLabel}填写文案说明。`);
    }
    const promptMissing = galleryEntries.some(
      (entry) => entry.mode === 'prompt' && !entry.prompt
    );
    if (promptMissing) {
      throw new Error(`选择 AI 生成的${galleryLabel}需要提供文字描述。`);
    }
    if (missing.length) {
      throw new Error('请完整填写素材输入表单中的必填字段。');
    }
  }

  return payload;
}

async function generateSlotImage(slotType, index, promptText, stage1Data) {
  const apiCandidates = getApiCandidates(
    document.getElementById('api-base')?.value || null
  );
  if (!apiCandidates.length) {
    throw new Error('未配置后端 API 基址');
  }
  if (!promptText || !promptText.trim()) {
    throw new Error('请先填写提示词再生成图片');
  }

  const payload = {
    slot: slotType,
    index: index ?? null,
    prompt: promptText,
    template_id: stage1Data?.template_id || null,
  };

  const resp = await postJsonWithRetry(
    apiCandidates,
    '/api/generate-slot-image',
    payload,
    1
  );

  const data = (resp && typeof resp.json === 'function') ? await resp.json() : resp;

  console.log('[debug] generateSlotImage result', { slotType, index, data });

  if (!data || !data.url) {
    throw new Error('生成图片失败，返回结果缺少 url');
  }

  return data;
}

function bindSlotGenerationButtons(stage1State, { refreshPreview }) {
  const getStage1DataSnapshot = () =>
    collectStage1Data(
      document.getElementById('poster-form'),
      stage1State,
      { strict: false }
    );

  const btnScenario = document.getElementById('btn-generate-scenario');
  if (btnScenario) {
    if (btnScenario.dataset.bound !== 'true') {
      btnScenario.dataset.bound = 'true';
      btnScenario.addEventListener('click', async () => {
<<<<<<< HEAD
        const prompt =
          document.querySelector('[data-role="scenario-positive-prompt"]')?.value ||
          document.getElementById('scenario_prompt')?.value ||
          '';
=======
        const prompt = document.getElementById('scenario_prompt')?.value || '';
>>>>>>> 648a4802
        try {
          btnScenario.disabled = true;
          const snapshot = getStage1DataSnapshot();
          const { url, key } = await generateSlotImage('scenario', null, prompt, snapshot);
          stage1State.scenario = url;
          stage1State.scenarioMode = 'upload';
          stage1State.scenarioKey = key;
<<<<<<< HEAD
          const scenarioUploadRadio = document.querySelector('input[name="scenario_mode"][value="upload"]');
          if (scenarioUploadRadio) scenarioUploadRadio.checked = true;
          const img = document.getElementById('scenario_preview');
          if (img) img.src = url;
          const inline = document.querySelector('[data-inline-preview="scenario_asset"]');
          if (inline) inline.src = url;
          refreshPreview?.();
        } catch (err) {
          const detail = err?.responseJson?.detail || err?.responseJson;
          const quotaExceeded = err?.status === 429 && detail?.error === 'vertex_quota_exceeded';
          const message =
            quotaExceeded
              ? '图像生成配额已用尽，请稍后再试，或先上传现有素材。'
              : err?.message || '生成场景图失败';
          alert(message);
=======
          const img = document.getElementById('scenario_preview');
          if (img) img.src = url;
          refreshPreview?.();
        } catch (err) {
          alert(err?.message || '生成场景图失败');
>>>>>>> 648a4802
        } finally {
          btnScenario.disabled = false;
        }
      });
    }
  }

  const btnProduct = document.getElementById('btn-generate-product');
  if (btnProduct) {
    if (btnProduct.dataset.bound !== 'true') {
      btnProduct.dataset.bound = 'true';
      btnProduct.addEventListener('click', async () => {
<<<<<<< HEAD
        const prompt =
          document.querySelector('[data-role="product-positive-prompt"]')?.value ||
          document.getElementById('product_prompt')?.value ||
          '';
=======
        const prompt = document.getElementById('product_prompt')?.value || '';
>>>>>>> 648a4802
        try {
          btnProduct.disabled = true;
          const snapshot = getStage1DataSnapshot();
          const { url, key } = await generateSlotImage('product', null, prompt, snapshot);
          stage1State.product = url;
          stage1State.productMode = 'upload';
          stage1State.productKey = key;
<<<<<<< HEAD
          const productUploadRadio = document.querySelector('input[name="product_mode"][value="upload"]');
          if (productUploadRadio) productUploadRadio.checked = true;
          const img = document.getElementById('product_preview');
          if (img) img.src = url;
          const inline = document.querySelector('[data-inline-preview="product_asset"]');
          if (inline) inline.src = url;
          refreshPreview?.();
        } catch (err) {
          const detail = err?.responseJson?.detail || err?.responseJson;
          const quotaExceeded = err?.status === 429 && detail?.error === 'vertex_quota_exceeded';
          const message =
            quotaExceeded
              ? '图像生成配额已用尽，请稍后再试，或先上传现有素材。'
              : err?.message || '生成主产品图失败';
          alert(message);
=======
          const img = document.getElementById('product_preview');
          if (img) img.src = url;
          refreshPreview?.();
        } catch (err) {
          alert(err?.message || '生成主产品图失败');
>>>>>>> 648a4802
        } finally {
          btnProduct.disabled = false;
        }
      });
    }
  }

  const galleryButtons = document.querySelectorAll('[data-role="gallery-generate"]');
  galleryButtons.forEach((btn) => {
    if (btn.dataset.bound === 'true') return;
    btn.dataset.bound = 'true';
    const index = Number(btn.getAttribute('data-index') || '0');
    btn.addEventListener('click', async () => {
      const promptEl = document.querySelector(
        `[data-role="gallery-prompt"][data-index="${index}"]`
      );
      const prompt = promptEl?.value || '';
      try {
        btn.disabled = true;
        const snapshot = getStage1DataSnapshot();
        const { url, key } = await generateSlotImage('gallery', index, prompt, snapshot);
        if (!Array.isArray(stage1State.galleryEntries)) {
          stage1State.galleryEntries = [];
        }
        if (!stage1State.galleryEntries[index]) {
          stage1State.galleryEntries[index] = {
            id: `gallery-${index}-${Date.now()}`,
            caption: '',
            asset: null,
            prompt: '',
            mode: 'upload',
          };
        }
        stage1State.galleryEntries[index].asset = url;
        stage1State.galleryEntries[index].key = key;
        stage1State.galleryEntries[index].mode = 'upload';

        const img = document.querySelector(
          `[data-role="gallery-preview"][data-index="${index}"]`
        );
        if (img) img.src = url;
        refreshPreview?.();
      } catch (err) {
<<<<<<< HEAD
        const detail = err?.responseJson?.detail || err?.responseJson;
        const quotaExceeded = err?.status === 429 && detail?.error === 'vertex_quota_exceeded';
        const message =
          quotaExceeded
            ? '图像生成配额已用尽，请稍后再试，或先上传现有素材。'
            : err?.message || `生成小图 ${index + 1} 失败`;
        alert(message);
=======
        alert(err?.message || `生成小图 ${index + 1} 失败`);
>>>>>>> 648a4802
      } finally {
        btn.disabled = false;
      }
    });
  });
}
function updatePosterPreview(payload, state, elements, layoutStructure, previewContainer) {
  const {
    brandLogo,
    brandName,
    agentName,
    scenarioImage,
    productImage,
    featureList,
    title,
    subtitle,
    gallery,
  } = elements;

  const layoutText = buildLayoutPreview(payload);

  if (layoutStructure) {
    layoutStructure.textContent = layoutText;
  }

  if (previewContainer) {
    previewContainer.classList.remove('hidden');
  }

  const assetSrc = (asset) => {
    if (!asset) return null;
    const candidates = [
      asset.remoteUrl,
      asset.url,
      asset.publicUrl,
      asset.dataUrl,
    ];
    return candidates.find(
      (value) => typeof value === 'string' && (HTTP_URL_RX.test(value) || value.startsWith('data:'))
    ) || null;
  };

  if (brandLogo) {
    brandLogo.src = assetSrc(payload.brand_logo) || placeholderImages.brandLogo;
  }
  if (brandName) {
    brandName.textContent = payload.brand_name || '品牌名称';
  }
  if (agentName) {
    agentName.textContent = (payload.agent_name || '代理名 / 分销名').toUpperCase();
  }
  if (scenarioImage) {
    scenarioImage.src = assetSrc(payload.scenario_asset) || placeholderImages.scenario;
  }
  if (productImage) {
    productImage.src = assetSrc(payload.product_asset) || placeholderImages.product;
  }
  if (title) {
    title.textContent = payload.title || '标题文案';
  }
  if (subtitle) {
    subtitle.textContent = payload.subtitle || '副标题文案';
  }

  if (featureList) {
    featureList.innerHTML = '';
    const featuresForPreview = payload.features.length
      ? payload.features
      : DEFAULT_STAGE1.features;
    featuresForPreview.slice(0, 4).forEach((feature, index) => {
      const item = document.createElement('li');
      item.classList.add(`feature-tag-${index + 1}`);
      item.textContent = feature || `功能点 ${index + 1}`;
      featureList.appendChild(item);
    });
  }

  if (gallery) {
    gallery.innerHTML = '';
    const limit = state.galleryLimit || 4;
    const entries = state.galleryEntries.slice(0, limit);
    const galleryLabel = state.galleryLabel || MATERIAL_DEFAULT_LABELS.gallery;
    const total = Math.max(entries.length, limit);
    for (let index = 0; index < total; index += 1) {
      const entry = entries[index];
      const figure = document.createElement('figure');
      const img = document.createElement('img');
      const caption = document.createElement('figcaption');
      const gallerySrc = assetSrc(entry?.asset);
      img.src = gallerySrc || getGalleryPlaceholder(index, galleryLabel);
      img.alt = `${galleryLabel} ${index + 1} 预览`;
      caption.textContent = entry?.caption || `${galleryLabel} ${index + 1}`;
      figure.appendChild(img);
      figure.appendChild(caption);
      gallery.appendChild(figure);
    }
  }

  return layoutText;
}

function buildLayoutPreview(payload) {
  const templateLine =
    payload.template_label || payload.template_id || DEFAULT_STAGE1.template_id;
  const logoLine = payload.brand_logo
    ? `已上传品牌 Logo（${payload.brand_name}）`
    : payload.brand_name || '品牌 Logo 待上传';
  const hasScenarioAsset = Boolean(payload.scenario_asset || payload.scenario_key);
  const scenarioLine = payload.scenario_mode === 'prompt'
    ? `AI 生成（描述：${payload.scenario_prompt || payload.scenario_image || '待补充'}）`
    : hasScenarioAsset
    ? `已上传应用场景图（描述：${payload.scenario_image || '待补充'}）`
    : payload.scenario_image || '应用场景描述待补充';
  const hasProductAsset = Boolean(payload.product_asset || payload.product_key);
  const productLine = payload.product_mode === 'prompt'
    ? `AI 生成（${payload.product_prompt || payload.product_name || '描述待补充'}）`
    : hasProductAsset
    ? `已上传 45° 渲染图（${payload.product_name || '主产品'}）`
    : payload.product_name || '主产品名称待补充';
  const galleryLabel = payload.gallery_label || MATERIAL_DEFAULT_LABELS.gallery;
  const galleryLimit = payload.gallery_limit || 4;

  const featuresPreview = (payload.features.length ? payload.features : DEFAULT_STAGE1.features)
    .map((feature, index) => `    - 功能点${index + 1}: ${feature}`)
    .join('\n');

  const galleryEntries = Array.isArray(payload.gallery_entries)
    ? payload.gallery_entries.filter((entry) =>
        entry.mode === 'prompt'
          ? Boolean(entry.prompt)
          : Boolean(entry.asset || entry.key)
      )
    : [];
  const gallerySummary = galleryEntries.length
    ? galleryEntries
        .map((entry, index) =>
          entry.mode === 'prompt'
            ? `    · ${galleryLabel}${index + 1}：AI 生成（${entry.prompt || '描述待补充'}）`
            : `    · ${galleryLabel}${index + 1}：${entry.caption || '系列说明待补充'}`
        )
        .join('\n')
    : `    · ${galleryLabel}待准备（可上传或 AI 生成 ${galleryLimit} 项素材，并附文字说明）。`;

  return `模板锁版\n  · 当前模板：${templateLine}\n\n顶部横条\n  · 品牌 Logo（左上）：${logoLine}\n  · 品牌代理名 / 分销名（右上）：${
    payload.agent_name || '代理名待填写'
  }\n\n左侧区域（约 40% 宽）\n  · 应用场景图：${scenarioLine}\n\n右侧区域（视觉中心）\n  · 主产品 45° 渲染图：${productLine}\n  · 功能点标注：\n${featuresPreview}\n\n中部标题（大号粗体红字）\n  · ${payload.title || '标题文案待补充'}\n\n底部区域（三视图或系列款式）\n${gallerySummary}\n\n角落副标题 / 标语（大号粗体红字）\n  · ${payload.subtitle || '副标题待补充'}\n\n主色建议：黑（功能）、红（标题 / 副标题）、灰 / 银（金属质感）\n背景：浅灰或白色，保持留白与对齐。`;
}

function serialiseStage1Data(payload, state, layoutPreview, previewBuilt) {
  return {
    brand_name: payload.brand_name,
    agent_name: payload.agent_name,
    scenario_image: payload.scenario_image,
    product_name: payload.product_name,
    features: payload.features,
    title: payload.title,
    subtitle: payload.subtitle,
    series_description: payload.series_description,
    scenario_mode: state.scenarioMode || 'upload',
    product_mode: state.productMode || 'upload',
    product_prompt: payload.product_prompt,
    scenario_prompt: payload.scenario_prompt,
    brand_logo: serialiseAssetForStorage(state.brandLogo),
    scenario_asset: serialiseAssetForStorage(state.scenario),
    product_asset: serialiseAssetForStorage(state.product),
    gallery_entries: state.galleryEntries.map((entry) => ({
      id: entry.id,
      caption: entry.caption,
      asset: serialiseAssetForStorage(entry.asset),
      mode: entry.mode || 'upload',
      prompt: entry.prompt || null,
    })),
    template_id: state.templateId || DEFAULT_STAGE1.template_id,
    template_label: state.templateLabel || '',
    gallery_limit: state.galleryLimit || 4,
    gallery_label: state.galleryLabel || MATERIAL_DEFAULT_LABELS.gallery,
    gallery_allows_prompt: state.galleryAllowsPrompt !== false,
    gallery_allows_upload: state.galleryAllowsUpload !== false,
    layout_preview: layoutPreview,
    preview_built: previewBuilt,
  };
}

function saveStage1Data(data, options = {}) {
  const { preserveStage2 = false } = options;
  try {
    sessionStorage.setItem(STORAGE_KEYS.stage1, JSON.stringify(data));
  } catch (error) {
    if (isQuotaError(error)) {
      console.warn('sessionStorage 容量不足，正在尝试覆盖旧的环节 1 数据。', error);
      try {
        sessionStorage.removeItem(STORAGE_KEYS.stage1);
        sessionStorage.setItem(STORAGE_KEYS.stage1, JSON.stringify(data));
      } catch (innerError) {
        console.error('无法保存环节 1 数据，已放弃持久化。', innerError);
      }
    } else {
      console.error('保存环节 1 数据失败。', error);
    }
  }
  if (!preserveStage2) {
    const stage2Raw = sessionStorage.getItem(STORAGE_KEYS.stage2);
    if (stage2Raw) {
      try {
        const stage2Meta = JSON.parse(stage2Raw);
        const key = stage2Meta?.poster_image?.storage_key;
        if (key) {
          void assetStore.delete(key);
        }
      } catch (error) {
        console.warn('清理环节 2 缓存时解析失败。', error);
      }
    }
    sessionStorage.removeItem(STORAGE_KEYS.stage2);
  }
}

function loadStage1Data() {
  const raw = sessionStorage.getItem(STORAGE_KEYS.stage1);
  if (!raw) return null;
  try {
    return JSON.parse(raw);
  } catch (error) {
    console.error('Unable to parse stage1 data', error);
    return null;
  }
}
function loadPromptPresets() {
  if (!promptPresetPromise) {
    promptPresetPromise = fetch(assetUrl(PROMPT_PRESETS_PATH))
      .then((response) => {
        if (!response.ok) {
          throw new Error('无法加载提示词预设');
        }
        return response.json();
      })
      .catch((error) => {
        promptPresetPromise = null;
        throw error;
      });
  }
  return promptPresetPromise.then((data) => ({
    presets: data?.presets || {},
    defaultAssignments: data?.defaultAssignments || {},
  }));
}

const PROMPT_SLOT_LABELS = {
  scenario: '场景背景',
  product: '核心产品',
  gallery: '底部系列小图',
};

const PROMPT_SLOT_LABELS_EN = {
  scenario: 'Scenario Background',
  product: 'Hero Product',
  gallery: 'Gallery Thumbnails',
};

function createPromptState(stage1Data, presets) {
  const state = {
    slots: {},
    seed: parseSeed(stage1Data?.prompt_seed),
    lockSeed: Boolean(stage1Data?.prompt_lock_seed),
    variants: clampVariants(Number(stage1Data?.prompt_variants) || DEFAULT_PROMPT_VARIANTS),
  };
  const savedSlots = stage1Data?.prompt_settings || {};
  const presetMap = presets.presets || {};
  const defaults = presets.defaultAssignments || {};
  PROMPT_SLOTS.forEach((slot) => {
    const saved = savedSlots?.[slot] || {};
    const fallbackId = defaults?.[slot] || Object.keys(presetMap)[0] || null;
    const presetId = saved.preset || fallbackId;
    const preset = (presetMap && presetId ? presetMap[presetId] : null) || {};
    state.slots[slot] = {
      preset: presetId,
      positive: saved.positive ?? preset.positive ?? '',
      negative: saved.negative ?? preset.negative ?? '',
      aspect: saved.aspect ?? preset.aspect ?? '',
    };
  });
  return state;
}

function clonePromptState(state) {
  return JSON.parse(JSON.stringify(state || {}));
}

function clampVariants(value) {
  const num = Number.isFinite(value) ? value : Number(value);
  if (!Number.isFinite(num)) return DEFAULT_PROMPT_VARIANTS;
  return Math.min(Math.max(Math.round(num), 1), 3);
}

function parseSeed(raw) {
  if (raw === '' || raw === null || raw === undefined) return null;
  const num = Number(raw);
  if (!Number.isFinite(num) || num < 0) return null;
  return Math.floor(num);
}

function serialisePromptState(state) {
  const payload = {};
  PROMPT_SLOTS.forEach((slot) => {
    const entry = state.slots?.[slot];
    if (!entry) return;
    payload[slot] = {
      preset: entry.preset || null,
      positive: entry.positive || '',
      negative: entry.negative || '',
      aspect: entry.aspect || '',
    };
  });
  return payload;
}

function buildPromptPreviewText(state) {
  const lines = [];
  PROMPT_SLOTS.forEach((slot) => {
    const entry = state.slots?.[slot];
    if (!entry) return;
    lines.push(`【${PROMPT_SLOT_LABELS[slot] || slot}】`);
    if (entry.positive) {
      lines.push(`正向：${entry.positive}`);
    }
    if (entry.negative) {
      lines.push(`负向：${entry.negative}`);
    }
    if (entry.aspect) {
      lines.push(`画幅：${entry.aspect}`);
    }
    lines.push('');
  });
  return lines.join('\n').trim();
}

function buildTemplateDefaultPrompt(stage1Data, templateSpec, presets) {
  if (!templateSpec) return '';

  const lines = [];
  const templateName = templateSpec.name || templateSpec.id || 'Poster Template';
  const version = templateSpec.version ? ` v${templateSpec.version}` : '';
  lines.push(`${templateName}${version}`.trim());

  const width = templateSpec.size?.width;
  const height = templateSpec.size?.height;
  if (width && height) {
    lines.push(`Canvas: ${width} × ${height} px`);
  }

  if (stage1Data?.brand_name) {
    lines.push(`Brand: ${stage1Data.brand_name}`);
  }
  if (stage1Data?.agent_name) {
    lines.push(`Distributor: ${stage1Data.agent_name}`);
  }
  if (stage1Data?.product_name) {
    lines.push(`Product: ${stage1Data.product_name}`);
  }
  if (stage1Data?.title) {
    lines.push(`Headline: ${stage1Data.title}`);
  }
  if (stage1Data?.subtitle) {
    lines.push(`Tagline: ${stage1Data.subtitle}`);
  }
  if (stage1Data?.series_description) {
    lines.push(`Series copy: ${stage1Data.series_description}`);
  }

  const features = Array.isArray(stage1Data?.features)
    ? stage1Data.features.filter(Boolean)
    : [];
  if (features.length) {
    lines.push('Feature highlights:');
    features.forEach((feature, index) => {
      lines.push(`- Feature ${index + 1}: ${feature}`);
    });
  }

  const slotMap = templateSpec.slots || {};
  const presetMap = presets?.presets || {};
  const defaults = presets?.defaultAssignments || {};

  const promptSections = [];
  PROMPT_SLOTS.forEach((slot) => {
    const slotSpec = slotMap[slot];
    if (!slotSpec) return;
    const label = PROMPT_SLOT_LABELS_EN[slot] || slot;
    const guidance = slotSpec.guidance || {};
    const presetId = guidance.preset || defaults[slot] || null;
    const preset = presetId ? presetMap[presetId] || null : null;
    const section = [];
    section.push(`- ${label}: ${presetId || 'N/A'}`);
    if (preset?.positive) {
      section.push(`  • Positive: ${preset.positive}`);
    }
    if (preset?.negative) {
      section.push(`  • Negative: ${preset.negative}`);
    }
    if (preset?.aspect || guidance.aspect) {
      section.push(`  • Aspect: ${preset?.aspect || guidance.aspect}`);
    }
    if (guidance.mode) {
      section.push(`  • Mode: ${guidance.mode}`);
    }
    promptSections.push(section.join('\n'));
  });

  if (promptSections.length) {
    lines.push('');
    lines.push('Template prompt presets:');
    lines.push(promptSections.join('\n'));
  }

  return lines.join('\n').trim();
}

function buildPromptRequest(state) {
  const prompts = {};
  PROMPT_SLOTS.forEach((slot) => {
    const entry = state.slots?.[slot];
    if (!entry) return;
    prompts[slot] = {
      preset: entry.preset || null,
      positive: entry.positive?.trim() || null,
      negative: entry.negative?.trim() || null,
      aspect: entry.aspect || null,
    };
  });
  const variants = clampVariants(state.variants || DEFAULT_PROMPT_VARIANTS);
  const seed = state.lockSeed ? parseSeed(state.seed) : null;
  return { prompts, variants, seed, lockSeed: Boolean(state.lockSeed) };
}

function applyPromptStateToInspector(state, elements, presets) {
  if (!elements) return;
  const presetMap = presets?.presets || {};
  PROMPT_SLOTS.forEach((slot) => {
    const select = elements.selects?.[slot];
    const positive = elements.positives?.[slot];
    const negative = elements.negatives?.[slot];
    const aspectLabel = elements.aspects?.[slot];
    const entry = state.slots?.[slot];
    if (select) {
      select.value = entry?.preset || '';
    }
    if (positive) {
      positive.value = entry?.positive || '';
    }
    if (negative) {
      negative.value = entry?.negative || '';
    }
    if (aspectLabel) {
      const preset = entry?.preset ? presetMap[entry.preset] : null;
      const aspect = entry?.aspect || preset?.aspect || '';
      aspectLabel.textContent = aspect ? `推荐画幅：${aspect}` : '未设置画幅约束';
    }
  });
  if (elements.seedInput) {
    elements.seedInput.value = state.seed ?? '';
    elements.seedInput.disabled = !state.lockSeed;
  }
  if (elements.lockSeedCheckbox) {
    elements.lockSeedCheckbox.checked = Boolean(state.lockSeed);
  }
  if (elements.variantsInput) {
    elements.variantsInput.value = clampVariants(state.variants || DEFAULT_PROMPT_VARIANTS);
  }
}

function populatePresetSelect(select, presets, slot) {
  if (!select) return;
  select.innerHTML = '';
  const presetMap = presets?.presets || {};
  const entries = Object.entries(presetMap);
  if (!entries.length) {
    select.disabled = true;
    const option = document.createElement('option');
    option.value = '';
    option.textContent = '暂无预设';
    select.appendChild(option);
    return;
  }
  entries.forEach(([id, config]) => {
    const option = document.createElement('option');
    option.value = id;
    option.textContent = config?.label || `${slot}：${id}`;
    select.appendChild(option);
  });
}

function persistPromptState(stage1Data, state) {
  stage1Data.prompt_settings = serialisePromptState(state);
  stage1Data.prompt_seed = parseSeed(state.seed);
  stage1Data.prompt_lock_seed = Boolean(state.lockSeed);
  stage1Data.prompt_variants = clampVariants(state.variants || DEFAULT_PROMPT_VARIANTS);
  saveStage1Data(stage1Data, { preserveStage2: true });
}

async function setupPromptInspector(
  stage1Data,
  { promptTextarea, statusElement, onStateChange, onABTest } = {}
) {
  const container = document.getElementById('prompt-inspector');
  if (!container) return null;

  let presets;
  try {
    presets = await loadPromptPresets();
  } catch (error) {
    console.error('加载提示词预设失败', error);
    if (statusElement) {
      setStatus(statusElement, '提示词预设加载失败，将使用空白提示词。', 'warning');
    }
    presets = { presets: {}, defaultAssignments: {} };
  }

  const selects = {};
  const positives = {};
  const negatives = {};
  const aspects = {};
  const resets = {};

  PROMPT_SLOTS.forEach((slot) => {
    selects[slot] = container.querySelector(`[data-preset-select="${slot}"]`);
    positives[slot] = container.querySelector(`[data-positive="${slot}"]`);
    negatives[slot] = container.querySelector(`[data-negative="${slot}"]`);
    aspects[slot] = container.querySelector(`[data-aspect="${slot}"]`);
    resets[slot] = container.querySelector(`[data-reset="${slot}"]`);
    populatePresetSelect(selects[slot], presets, slot);
  });

  const seedInput = container.querySelector('#prompt-seed');
  const lockSeedCheckbox = container.querySelector('#prompt-lock-seed');
  const variantsInput = container.querySelector('#prompt-variants');
  const previewButton = container.querySelector('#preview-prompts');
  const abButton = container.querySelector('#generate-ab');

  const elements = {
    selects,
    positives,
    negatives,
    aspects,
    seedInput,
    lockSeedCheckbox,
    variantsInput,
  };

  const state = createPromptState(stage1Data, presets);
  applyPromptStateToInspector(state, elements, presets);

  const emitStateChange = () => {
    if (typeof onStateChange === 'function') {
      onStateChange(clonePromptState(state), presets);
    }
  };

  const persist = () => {
    persistPromptState(stage1Data, state);
    emitStateChange();
  };

  emitStateChange();

  const applyPreset = (slot, presetId) => {
    const preset = presets.presets?.[presetId] || {};
    const entry = state.slots[slot];
    entry.preset = presetId || null;
    if (preset.positive) {
      entry.positive = preset.positive;
    }
    if (preset.negative !== undefined) {
      entry.negative = preset.negative || '';
    }
    if (preset.aspect) {
      entry.aspect = preset.aspect;
    }
    applyPromptStateToInspector(state, elements, presets);
    persist();
  };

  PROMPT_SLOTS.forEach((slot) => {
    const select = selects[slot];
    const positive = positives[slot];
    const negative = negatives[slot];
    const reset = resets[slot];

    if (select) {
      select.addEventListener('change', (event) => {
        applyPreset(slot, event.target.value || null);
      });
    }

    if (positive) {
      positive.addEventListener('input', (event) => {
        state.slots[slot].positive = event.target.value;
        persist();
      });
    }

    if (negative) {
      negative.addEventListener('input', (event) => {
        state.slots[slot].negative = event.target.value;
        persist();
      });
    }

    if (reset) {
      reset.addEventListener('click', () => {
        const presetId = state.slots[slot].preset;
        if (presetId) {
          applyPreset(slot, presetId);
        } else {
          state.slots[slot].positive = '';
          state.slots[slot].negative = '';
          state.slots[slot].aspect = '';
          applyPromptStateToInspector(state, elements, presets);
          persist();
        }
      });
    }
  });

  if (lockSeedCheckbox) {
    lockSeedCheckbox.addEventListener('change', () => {
      state.lockSeed = lockSeedCheckbox.checked;
      if (!state.lockSeed) {
        state.seed = null;
      }
      applyPromptStateToInspector(state, elements, presets);
      persist();
    });
  }

  if (seedInput) {
    seedInput.addEventListener('input', (event) => {
      state.seed = parseSeed(event.target.value);
      persist();
    });
  }

  if (variantsInput) {
    variantsInput.addEventListener('change', (event) => {
      state.variants = clampVariants(Number(event.target.value) || DEFAULT_PROMPT_VARIANTS);
      applyPromptStateToInspector(state, elements, presets);
      persist();
    });
  }

  if (previewButton && promptTextarea) {
    previewButton.addEventListener('click', () => {
      promptTextarea.value = buildPromptPreviewText(state);
      setStatus(statusElement, '已根据提示词 Inspector 更新预览。', 'info');
    });
  }

  const api = {
    getState: () => clonePromptState(state),
    buildRequest: () => buildPromptRequest(state),
    setVariants(value) {
      state.variants = clampVariants(value);
      applyPromptStateToInspector(state, elements, presets);
      persist();
    },
    setSeed(value, lock) {
      if (typeof lock === 'boolean') {
        state.lockSeed = lock;
      }
      state.seed = parseSeed(value);
      applyPromptStateToInspector(state, elements, presets);
      persist();
    },
    refresh() {
      applyPromptStateToInspector(state, elements, presets);
    },
    presets,
    applyBackend(bundle) {
      if (!bundle) return;
      PROMPT_SLOTS.forEach((slot) => {
        const incoming = bundle?.[slot];
        if (!incoming) return;
        const entry = state.slots[slot];
        if (!entry) return;
        if (incoming.preset !== undefined) {
          entry.preset = incoming.preset || null;
        }
        if (incoming.positive !== undefined) {
          entry.positive = incoming.positive || '';
        }
        if (incoming.negative !== undefined) {
          entry.negative = incoming.negative || '';
        }
        if (incoming.aspect !== undefined) {
          entry.aspect = incoming.aspect || '';
        }
      });
      applyPromptStateToInspector(state, elements, presets);
      persist();
    },
  };

  if (abButton) {
    abButton.addEventListener('click', () => {
      api.setVariants(Math.max(2, state.variants || 2));
      if (typeof onABTest === 'function') {
        onABTest();
      }
    });
  }

  return api;
}

function initStage2() {
  void (async () => {
    const statusElement = document.getElementById('stage2-status');
    const layoutStructure = document.getElementById('layout-structure-text');
    const posterOutput = document.getElementById('poster-output');
    const aiPreview = document.getElementById('ai-preview');
    const aiSpinner = document.getElementById('ai-spinner');
    const aiPreviewMessage = document.getElementById('ai-preview-message');
    const posterVisual = document.getElementById('poster-visual');
    const posterTemplateImage = document.getElementById('poster-template-image');
    const posterTemplatePlaceholder = document.getElementById('poster-template-placeholder');
    const posterTemplateLink = document.getElementById('poster-template-link');
    const posterGeneratedImage = document.querySelector('[data-role="vertex-poster-img"]');
    const posterGeneratedPlaceholder = document.querySelector('[data-role="vertex-poster-placeholder"]');
    const promptGroup = document.getElementById('prompt-group');
    const promptDefaultGroup = document.getElementById('prompt-default-group');
    const promptBundleGroup = document.getElementById('prompt-bundle-group');
    const emailGroup = document.getElementById('email-group');
    const promptTextarea = document.getElementById('openai-request-prompt');
    const defaultPromptTextarea = document.getElementById('template-default-prompt');
    const promptBundlePre = document.getElementById('prompt-bundle-json');
    const emailTextarea = document.getElementById('generated-email');
    const generateButton = document.getElementById('generate-poster');
    const regenerateButton = document.getElementById('regenerate-poster');
    const nextButton = document.getElementById('to-stage3');
    const overviewList = document.getElementById('stage1-overview');
    const templateSelect = document.getElementById('template-select');
    const templateCanvas = document.getElementById('template-preview-canvas');
    const templateDescription = document.getElementById('template-description');
    const apiBaseInput = document.getElementById('api-base');

    if (!generateButton || !nextButton) {
      return;
    }

    const stage1Data = loadStage1Data();
    if (!stage1Data || !stage1Data.preview_built) {
      setStatus(statusElement, '请先完成环节 1 的素材输入与版式预览。', 'warning');
      generateButton.disabled = true;
      if (regenerateButton) {
        regenerateButton.disabled = true;
      }
      return;
    }

    await hydrateStage1DataAssets(stage1Data);

    lastStage1Data = stage1Data ? structuredClone(stage1Data) : null;
    renderPosterBFromStage1(lastStage1Data);

    let promptManager = null;
    let currentTemplateAssets = null;
    let latestPromptState = null;
    let promptPresets = null;
    let activeTemplatePoster = null;

    const templatePlaceholderDefault =
      posterTemplatePlaceholder?.textContent?.trim() || '后台尚未上传模板海报。';
    const generatedPlaceholderDefault =
      posterGeneratedPlaceholder?.textContent?.trim() || '生成结果将在此展示。';

    const templateState = {
      loaded: false,
      poster: null,
      variantA: null,
      variantB: null,
    };

    const normalisePosterRecord = (poster) => {
      if (!poster) return null;
      const source = getPosterImageSource(poster);
      if (!source) return null;
      const filename =
        typeof poster.filename === 'string' && poster.filename.trim()
          ? poster.filename.trim()
          : `${stage1Data.template_id || 'template'}-poster-a`;
      const mediaType =
        typeof poster.media_type === 'string' && poster.media_type
          ? poster.media_type
          : inferImageMediaType(source) || 'image/png';
      const width = typeof poster.width === 'number' ? poster.width : null;
      const height = typeof poster.height === 'number' ? poster.height : null;
      const normalizedUrl = HTTP_URL_RX.test(source) ? source : null;
      const normalizedDataUrl = source.startsWith('data:') ? source : null;
      return {
        filename,
        media_type: mediaType,
        width,
        height,
        key: typeof poster.key === 'string' ? poster.key : null,
        url: normalizedUrl,
        data_url:
          normalizedDataUrl ||
          (typeof poster.data_url === 'string' ? poster.data_url : null),
      };
    };

    const computeTemplatePoster = () => {
      const uploadedPoster = normalisePosterRecord(templateState.poster);
      if (uploadedPoster) {
        return uploadedPoster;
      }

      const templateImage = currentTemplateAssets?.image || null;
      const entryPreview = currentTemplateAssets?.entry?.preview || null;
      const fallbackSrc =
        templateImage?.currentSrc ||
        templateImage?.src ||
        (entryPreview
          ? App.utils.assetUrl?.(`templates/${entryPreview}`) ||
            `templates/${entryPreview}`
          : null);

      if (!fallbackSrc) {
        return null;
      }

      const width =
        typeof templateImage?.naturalWidth === 'number' && templateImage.naturalWidth > 0
          ? templateImage.naturalWidth
          : typeof templateImage?.width === 'number'
          ? templateImage.width
          : null;
      const height =
        typeof templateImage?.naturalHeight === 'number' && templateImage.naturalHeight > 0
          ? templateImage.naturalHeight
          : typeof templateImage?.height === 'number'
          ? templateImage.height
          : null;

      return {
        filename: `${stage1Data.template_id || 'template'}-poster-a`,
        media_type: inferImageMediaType(fallbackSrc) || 'image/png',
        width,
        height,
        url: fallbackSrc,
        data_url: null,
      };
    };

    const updateTemplatePosterDisplay = (message) => {
      const poster = computeTemplatePoster();
      activeTemplatePoster = poster ? { ...poster } : null;
      const displayMessage = message || templatePlaceholderDefault;
      if (
        poster &&
        posterTemplateImage &&
        assignPosterImage(
          posterTemplateImage,
          poster,
          `${stage1Data.product_name || '模板'} 默认模板海报`
        )
      ) {
        posterTemplateImage.classList.remove('hidden');
        if (posterTemplatePlaceholder) {
          posterTemplatePlaceholder.textContent = templatePlaceholderDefault;
          posterTemplatePlaceholder.classList.add('hidden');
        }
      } else {
        if (posterTemplateImage) {
          posterTemplateImage.classList.add('hidden');
          posterTemplateImage.removeAttribute('src');
        }
        if (posterTemplatePlaceholder) {
          posterTemplatePlaceholder.textContent = displayMessage;
          posterTemplatePlaceholder.classList.remove('hidden');
        }
      }
      if (posterTemplateLink) {
        const linkSrc = poster ? getPosterImageSource(poster) : null;
        if (linkSrc) {
          posterTemplateLink.href = linkSrc;
          posterTemplateLink.classList.remove('hidden');
        } else {
          posterTemplateLink.classList.add('hidden');
          posterTemplateLink.removeAttribute('href');
        }
      }
    };

    const loadTemplatePosters = async ({ silent = false, force = false } = {}) => {
      if (!force && templateState.loaded) {
        return Boolean(templateState.poster);
      }

      const candidates = getApiCandidates();
      if (!candidates.length) {
        templateState.loaded = false;
        templateState.poster = null;
        templateState.variantA = null;
        templateState.variantB = null;
        updateTemplatePosterDisplay('请先填写后端 API 地址以加载模板海报。');
        if (!silent) {
          setStatus(statusElement, '请先填写后端 API 地址以加载模板海报。', 'info');
        }
        return false;
      }

      try {
        await warmUp(candidates);
      } catch (error) {
        console.warn('模板海报 warm up 失败', error);
      }

      for (const base of candidates) {
        const url = joinBasePath(base, '/api/template-posters');
        if (!url) continue;
        try {
          const response = await fetch(url, {
            method: 'GET',
            headers: { Accept: 'application/json' },
            mode: 'cors',
            cache: 'no-store',
            credentials: 'omit',
          });
          if (!response.ok) {
            continue;
          }
          const payload = await response.json().catch(() => ({ posters: [] }));
          const posters = Array.isArray(payload?.posters) ? payload.posters : [];
          const variantA = posters.find((item) => item?.slot === 'variant_a')?.poster || null;
          const variantB = posters.find((item) => item?.slot === 'variant_b')?.poster || null;
          templateState.poster = variantA;
          templateState.variantA = variantA;
          templateState.variantB = variantB;
          templateState.loaded = true;
          updateTemplatePosterDisplay();
          if (!silent) {
            setStatus(statusElement, '模板海报已同步。', 'success');
          }
          return Boolean(variantA);
        } catch (error) {
          console.warn('加载模板海报失败', base, error);
        }
      }

      if (!templateState.poster) {
        updateTemplatePosterDisplay('无法加载模板海报，请稍后重试。');
      }
      if (!silent) {
        setStatus(statusElement, '模板海报加载失败，请稍后重试。', 'warning');
      }
      templateState.loaded = false;
      templateState.variantA = null;
      templateState.variantB = null;
      return false;
    };

    void loadTemplatePosters({ silent: true, force: true });

    const updatePromptPanels = (options = {}) => {
      const spec = options.spec || currentTemplateAssets?.spec || null;
      const presetsSource =
        options.presets || promptPresets || promptManager?.presets || { presets: {}, defaultAssignments: {} };

      if (defaultPromptTextarea && promptDefaultGroup) {
        const englishPrompt = buildTemplateDefaultPrompt(stage1Data, spec, presetsSource);
        if (englishPrompt) {
          defaultPromptTextarea.value = englishPrompt;
          promptDefaultGroup.classList.remove('hidden');
        } else {
          defaultPromptTextarea.value = '';
          promptDefaultGroup.classList.add('hidden');
        }
      }

      if (promptBundlePre && promptBundleGroup) {
        let bundleData = options.bundle || null;
        if (!bundleData) {
          const requestPrompts = promptManager?.buildRequest?.()?.prompts || null;
          if (requestPrompts && Object.keys(requestPrompts).length) {
            bundleData = requestPrompts;
          } else if (latestPromptState?.slots) {
            bundleData = serialisePromptState(latestPromptState);
          }
        }

        let bundleText = '';
        if (bundleData) {
          if (typeof bundleData === 'string') {
            bundleText = bundleData;
          } else if (typeof bundleData === 'object') {
            const keys = Object.keys(bundleData);
            if (keys.length) {
              bundleText = JSON.stringify(bundleData, null, 2);
            }
          }
        }

        if (bundleText) {
          promptBundlePre.value = bundleText;
          promptBundleGroup.classList.remove('hidden');
        } else {
          promptBundlePre.value = '';
          promptBundleGroup.classList.add('hidden');
        }
      }
    };
    const runGeneration = (extra = {}) => {
      const currentRequest = promptManager?.buildRequest?.();
      if (currentRequest?.prompts) {
        updatePromptPanels({ bundle: currentRequest.prompts });
      } else {
        updatePromptPanels();
      }

      const execute = async () => {
        await loadTemplatePosters({ silent: true, force: true });
        updateTemplatePosterDisplay();
        const fallbackPoster = activeTemplatePoster
          ? { ...activeTemplatePoster }
          : null;
        return triggerGeneration({
          stage1Data,
          statusElement,
          layoutStructure,
          posterOutput,
          aiPreview,
          aiSpinner,
          aiPreviewMessage,
          posterVisual,
          generatedImage: posterGeneratedImage,
          templatePoster: fallbackPoster,
          generatedPlaceholder: posterGeneratedPlaceholder,
          generatedPlaceholderDefault,
          promptGroup,
          promptBundleGroup,
          promptBundlePre,
          emailGroup,
          promptTextarea,
          emailTextarea,
          generateButton,
          regenerateButton,
          nextButton,
          promptManager,
          updatePromptPanels,
          forceVariants: extra.forceVariants ?? 1,
          ...extra,
        });
      };

      return execute().catch((error) => console.error(error));
    };

    const needsTemplatePersist = !('template_id' in stage1Data);
    stage1Data.template_id = stage1Data.template_id || DEFAULT_STAGE1.template_id;
    if (needsTemplatePersist) {
      stage1Data.layout_preview = buildLayoutPreview(stage1Data);
      if (layoutStructure) {
        layoutStructure.textContent = stage1Data.layout_preview;
      }
      saveStage1Data(stage1Data);
    }
    let currentTemplateId = stage1Data.template_id;

    if (layoutStructure && stage1Data.layout_preview) {
      layoutStructure.textContent = stage1Data.layout_preview;
    }

    let templateRegistry = [];

    const handleABTest = () => {
      if (!posterGenerationState.posterUrl) {
        alert('请先点击“生成海报与文案”，成功生成一版海报后，再进行 A/B 对比。');
        return;
      }

      const templateImgEl = document.querySelector("[data-role='template-preview-image']") || null;
      const baseline = templateImgEl
        ? {
            url: templateImgEl.src,
            width:
              typeof templateImgEl.naturalWidth === 'number' && templateImgEl.naturalWidth > 0
                ? templateImgEl.naturalWidth
                : templateImgEl.width || 0,
            height:
              typeof templateImgEl.naturalHeight === 'number' && templateImgEl.naturalHeight > 0
                ? templateImgEl.naturalHeight
                : templateImgEl.height || 0,
          }
        : activeTemplatePoster
        ? {
            url: getPosterImageSource(activeTemplatePoster),
            width: activeTemplatePoster.width || 0,
            height: activeTemplatePoster.height || 0,
          }
        : null;

      const generated = {
        url: posterGenerationState.posterUrl,
        width: posterGenerationState.rawResult?.poster_image?.width || 0,
        height: posterGenerationState.rawResult?.poster_image?.height || 0,
      };

      openABModal?.(baseline, generated) ||
        alert('已准备好最新生成结果，可在右侧预览卡片查看。');
    };

    promptManager = await setupPromptInspector(stage1Data, {
      promptTextarea,
      statusElement,
      onABTest: handleABTest,
      onStateChange: (stateSnapshot, presets) => {
        latestPromptState = stateSnapshot || latestPromptState;
        if (presets) {
          promptPresets = presets;
        }
        updatePromptPanels();
      },
    });

    if (promptManager) {
      promptPresets = promptManager.presets || promptPresets;
      latestPromptState = promptManager.getState?.() || latestPromptState;
      updatePromptPanels();
    }

    const updateSummary = () => {
      const templateId = stage1Data.template_id || DEFAULT_STAGE1.template_id;
      const entry = templateRegistry.find((item) => item.id === templateId);
      const label = entry?.name || stage1Data.template_label || null;
      populateStage1Summary(stage1Data, overviewList, label);
    };

    updateSummary();

    async function refreshTemplatePreview(templateId) {
      if (!templateCanvas) return;
      try {
        const assets = await App.utils.ensureTemplateAssets(templateId);
        currentTemplateAssets = assets;
        if (templateDescription) {
          templateDescription.textContent = assets.entry?.description || '';
        }
        const previewAssets = await prepareTemplatePreviewAssets(stage1Data);
        drawTemplatePreview(templateCanvas, assets, stage1Data, previewAssets);
        updatePromptPanels({ spec: assets.spec });
        updateTemplatePosterDisplay();
      } catch (error) {
        console.error(error);
        currentTemplateAssets = null;
        updatePromptPanels();
        if (templateDescription) {
          templateDescription.textContent = '';
        }
        const ctx = templateCanvas?.getContext?.('2d');
        if (ctx && templateCanvas) {
          ctx.clearRect(0, 0, templateCanvas.width, templateCanvas.height);
          ctx.fillStyle = '#f4f5f7';
          ctx.fillRect(0, 0, templateCanvas.width, templateCanvas.height);
          ctx.fillStyle = '#6b7280';
          ctx.font = '16px "Noto Sans SC", "Microsoft YaHei", sans-serif';
          ctx.fillText('模板预览加载失败', 40, 40);
        }
        updateTemplatePosterDisplay('模板预览加载失败');
      }
    }

    if (templateSelect && templateCanvas) {
      try {
        templateRegistry = await App.utils.loadTemplateRegistry();
        templateSelect.innerHTML = '';
        templateRegistry.forEach((entry) => {
          const option = document.createElement('option');
          option.value = entry.id;
          option.textContent = entry.name;
          templateSelect.appendChild(option);
        });
        const activeEntry = templateRegistry.find((entry) => entry.id === currentTemplateId);
        if (!activeEntry && templateRegistry[0]) {
          const fallbackEntry = templateRegistry[0];
          currentTemplateId = fallbackEntry.id;
          stage1Data.template_id = fallbackEntry.id;
          stage1Data.template_label = fallbackEntry.name || '';
          stage1Data.layout_preview = buildLayoutPreview(stage1Data);
          if (layoutStructure) {
            layoutStructure.textContent = stage1Data.layout_preview;
          }
          saveStage1Data(stage1Data);
        } else if (activeEntry) {
          const label = activeEntry.name || '';
          if (stage1Data.template_label !== label) {
            stage1Data.template_label = label;
            stage1Data.layout_preview = buildLayoutPreview(stage1Data);
            if (layoutStructure) {
              layoutStructure.textContent = stage1Data.layout_preview;
            }
            saveStage1Data(stage1Data, { preserveStage2: true });
          }
        }
        templateSelect.value = currentTemplateId;
        templateSelect.disabled = true;
        templateSelect.title = '模板已在环节 1 中选定，可返回修改';
        await refreshTemplatePreview(currentTemplateId);
        updateSummary();
      } catch (error) {
        console.error(error);
        setStatus(statusElement, '模板清单加载失败，请检查 templates/ 目录。', 'warning');
      }
    }

    if (templateSelect) {
      templateSelect.addEventListener('change', async (event) => {
        const value = event.target.value || DEFAULT_STAGE1.template_id;
        currentTemplateId = value;
        stage1Data.template_id = value;
        const entry = templateRegistry.find((item) => item.id === value);
        stage1Data.template_label = entry?.name || '';
        stage1Data.layout_preview = buildLayoutPreview(stage1Data);
        if (layoutStructure) {
          layoutStructure.textContent = stage1Data.layout_preview;
        }
        saveStage1Data(stage1Data, { preserveStage2: true });
        updateSummary();
        await refreshTemplatePreview(value);
        setStatus(statusElement, '模板已切换，请重新生成海报以应用新布局。', 'info');
      });
    }

    if (apiBaseInput) {
      apiBaseInput.addEventListener('change', () => {
        templateState.loaded = false;
        templateState.poster = null;
        updateTemplatePosterDisplay('正在重新加载模板海报…');
        void loadTemplatePosters({ silent: true, force: true });
      });
    }

    generateButton.addEventListener('click', () => {
      runGeneration();
    });

    if (regenerateButton) {
      regenerateButton.addEventListener('click', () => {
        runGeneration();
      });
    }

    nextButton.addEventListener('click', async () => {
      const stored = await loadStage2Result();
      if (!stored || !stored.poster_image) {
        setStatus(statusElement, '请先完成海报生成，再前往环节 3。', 'warning');
        return;
      }
      window.location.href = 'stage3.html';
    });
  })();
}
function populateStage1Summary(stage1Data, overviewList, templateName) {
  if (!overviewList) return;
  overviewList.innerHTML = '';

  const entries = [
    [
      '模板',
      templateName || stage1Data.template_id || DEFAULT_STAGE1.template_id,
    ],
    ['品牌 / 代理', `${stage1Data.brand_name} ｜ ${stage1Data.agent_name}`],
    ['主产品名称', stage1Data.product_name],
    [
      '功能点',
      (stage1Data.features || [])
        .map((feature, index) => `${index + 1}. ${feature}`)
        .join('\n'),
    ],
    ['标题', stage1Data.title],
    ['副标题', stage1Data.subtitle],
    [
      stage1Data.gallery_label || '底部产品',
      (() => {
        const galleryLimit = stage1Data.gallery_limit || 0;
        const galleryCount =
          stage1Data.gallery_entries?.filter((entry) =>
            entry.mode === 'prompt' ? Boolean(entry.prompt) : Boolean(entry.asset)
          ).length || 0;
        if (galleryLimit > 0) {
          return `${galleryCount} / ${galleryLimit} 项素材`;
        }
        return `${galleryCount} 项素材`;
      })(),
    ],
  ];

  entries.forEach(([term, description]) => {
    const dt = document.createElement('dt');
    dt.textContent = term;
    const dd = document.createElement('dd');
    dd.textContent = description;
    overviewList.appendChild(dt);
    overviewList.appendChild(dd);
  });
}

// ……前文保持不变

function toPromptString(value) {
  if (value == null) return '';
  if (typeof value === 'string') return value.trim();
  if (typeof value.text === 'string') return value.text.trim();
  if (typeof value.prompt === 'string') return value.prompt.trim();
  if (typeof value.positive === 'string') return value.positive.trim();
  if (typeof value.preset === 'string' && typeof value.aspect === 'string') {
    const preset = value.preset.trim();
    const aspect = value.aspect.trim();
    if (preset && aspect) return `${preset} (aspect ${aspect})`;
  }
  if (typeof value.preset === 'string') return value.preset.trim();
  try {
    return JSON.stringify(value);
  } catch (error) {
    console.warn('[toPromptString] fallback stringify failed', error);
    return String(value);
  }
}

function buildPromptBundleStrings(prompts = {}) {
  return {
    scenario: toPromptString(prompts.scenario),
    product: toPromptString(prompts.product),
    gallery: toPromptString(prompts.gallery),
  };
}

function renderPosterResult(result) {
  const poster = result?.poster || {};
  const galleryImages = poster.gallery_images || result?.gallery_images || [];
  const posterRoot = document.getElementById('poster-b-root');
  const posterImg =
    document.getElementById('poster-image') ||
    document.getElementById('vertex-poster-preview-img');
  const scenarioImg =
    document.querySelector('[data-role="poster-b-scenario"]') ||
    document.getElementById('scenario-image');
  const productImg =
    document.querySelector('[data-role="poster-b-product"]') ||
    document.getElementById('product-image');
  const posterPlaceholder = document.querySelector('[data-role="vertex-poster-placeholder"]');

  const brandName = poster.brand_name || lastStage1Data?.brand_name || '';
  const agentName = poster.agent_name || lastStage1Data?.agent_name || '';
  const title = poster.title || lastStage1Data?.title || '';
  const subtitle = poster.subtitle || lastStage1Data?.subtitle || '';

  const logoSrc =
    pickImageSrc(poster.brand_logo) ||
    (lastStage1Data && pickImageSrc(lastStage1Data.brand_logo));

  const logoEl = document.getElementById('poster-b-brand-logo');
  if (logoEl && logoSrc) {
    logoEl.src = logoSrc;
  }

  const brandNameEl = document.querySelector('#poster-b-root [data-bind="brand_name"]');
  const agentNameEl = document.querySelector('#poster-b-root [data-bind="agent_name"]');
  const titleEl = document.querySelector('#poster-b-root [data-bind="title"]');
  const subtitleEl = document.querySelector('#poster-b-root [data-bind="subtitle"]');

  if (brandNameEl) brandNameEl.textContent = brandName;
  if (agentNameEl) agentNameEl.textContent = agentName;
  if (titleEl) titleEl.textContent = title;
  if (subtitleEl) subtitleEl.textContent = subtitle;

  const scenarioSrc =
    pickImageSrc(poster.scenario_image) || pickImageSrc(result?.scenario_image);

  if (scenarioSrc && scenarioImg) {
    scenarioImg.src = scenarioSrc;
  }

  const productSrc =
    pickImageSrc(poster.product_image) || pickImageSrc(result?.product_image);

  if (productSrc && productImg) {
    productImg.src = productSrc;
  }

  const galleryEls = document.querySelectorAll('[data-role="poster-b-gallery"]');
  galleryEls.forEach((slot, index) => {
    const src = pickImageSrc(galleryImages[index]);
    if (src) {
      slot.src = src;
    }
  });

  const posterSrc =
    result?.poster_url || pickImageSrc(poster.poster_image) || pickImageSrc(result?.poster_image);

  if (posterSrc) {
    if (posterImg) {
      posterImg.src = posterSrc;
      if (posterImg.classList?.contains('hidden')) {
        posterImg.classList.remove('hidden');
      }
      if (posterImg.style) {
        posterImg.style.display = 'block';
      }
    }

    const hiddenUrlInput = document.getElementById('vertex-poster-url');
    if (hiddenUrlInput) {
      hiddenUrlInput.value = posterSrc;
    }

    try {
      sessionStorage.setItem('latestPosterUrl', posterSrc);
    } catch (e) {
      console.warn('failed to cache latestPosterUrl', e);
    }
  }

  const hasVisuals = Boolean(posterSrc || scenarioSrc || productSrc || galleryImages.length);
  if (posterRoot && hasVisuals) {
    posterRoot.classList.remove('hidden');
  }
  if (posterPlaceholder?.classList && hasVisuals) {
    posterPlaceholder.classList.add('hidden');
  }

  return posterSrc || null;
}

function extractVertexPosterUrl(result) {
  if (!result) return null;

  if (typeof result.poster_url === 'string' && result.poster_url.length > 0) {
    return result.poster_url;
  }

  if (Array.isArray(result.results) && result.results.length > 0) {
    const candidate = result.results.find((entry) => entry && entry.url) || result.results[0];
    if (candidate && typeof candidate.url === 'string' && candidate.url.length > 0) {
      return candidate.url;
    }
  }

  if (Array.isArray(result.gallery_images) && result.gallery_images.length > 0) {
    const candidate =
      result.gallery_images.find((entry) => entry && entry.url) || result.gallery_images[0];
    if (candidate && typeof candidate.url === 'string' && candidate.url.length > 0) {
      return candidate.url;
    }
  }

  if (
    result.gallery_images &&
    Array.isArray(result.gallery_images.results) &&
    result.gallery_images.results.length > 0
  ) {
    const candidate =
      result.gallery_images.results.find((entry) => entry && entry.url) ||
      result.gallery_images.results[0];
    if (candidate && typeof candidate.url === 'string' && candidate.url.length > 0) {
      return candidate.url;
    }
  }

  return null;
}

function applyVertexPosterResult(data) {
  console.log('[triggerGeneration] applyVertexPosterResult', data);

  const poster = data?.poster || {};

  if (lastStage1Data) {
    renderPosterBFromStage1(lastStage1Data);
  }

  if (typeof promptTextarea !== 'undefined' && promptTextarea) {
    promptTextarea.value = data.prompt || '';
  }
  if (typeof emailTextarea !== 'undefined' && emailTextarea) {
    emailTextarea.value = data.email_body || '';
  }

  const finalPosterUrl =
    data.poster_url ||
    (poster.poster_image && (poster.poster_image.url || poster.poster_image.asset)) ||
    (Array.isArray(data.results) && data.results[0] && data.results[0].url) ||
    null;

  if (finalPosterUrl) {
    const hiddenUrlInput = document.getElementById('vertex-poster-url');
    if (hiddenUrlInput) hiddenUrlInput.value = finalPosterUrl;

    posterGenerationState.posterUrl = finalPosterUrl;
    try {
      sessionStorage.setItem('latestPosterUrl', finalPosterUrl);
    } catch (e) {
      console.warn('无法写 latestPosterUrl', e);
    }
  }

  console.log('[debug] applyVertexPosterResult', {
    poster_image: poster.poster_image,
    poster_url: data.poster_url,
    results: data.results,
  });
<<<<<<< HEAD
=======
}

async function buildGalleryItemsWithFallback(stage1, logoRef, apiCandidates, maxSlots = 4) {
  const result = [];
  const entries = Array.isArray(stage1?.gallery_entries)
    ? stage1.gallery_entries.filter(Boolean)
    : [];

  for (let i = 0; i < maxSlots; i += 1) {
    const entry = entries[i] || null;
    const caption = entry?.caption?.trim() || `Series ${i + 1}`;
    const promptText = entry?.prompt?.trim() || null;
    const mode = entry?.mode || 'upload';

    const hasPrompt = !!promptText;
    if (mode === 'prompt' && hasPrompt) {
      result.push({
        caption,
        key: null,
        asset: null,
        mode: 'prompt',
        prompt: promptText,
      });
      continue;
    }

    let ref = null;
    if (entry && entry.asset) {
      ref = await normaliseAssetReference(entry.asset, {
        field: `poster.gallery_items[${i}]`,
        required: false,
        apiCandidates,
        folder: 'gallery',
      });
    }

    if (ref && (ref.key || ref.url)) {
      result.push({
        caption,
        key: ref.key || null,
        asset: ref.url || null,
        mode,
        prompt: promptText,
      });
      continue;
    }

    if (logoRef && (logoRef.url || logoRef.key)) {
      console.info('[triggerGeneration] gallery empty, fallback to brand logo', { index: i, caption });
      result.push({
        caption,
        key: logoRef.key || null,
        asset: logoRef.url || null,
        mode: 'logo_fallback',
        prompt: null,
      });
      continue;
    }

    console.warn('[triggerGeneration] gallery empty and no brand logo available, skip slot', { index: i, caption });
  }

  return result;
>>>>>>> 648a4802
}

// ------- 直接替换：triggerGeneration 主流程（含双形态自适应） -------
async function triggerGeneration(opts) {
  const {
    stage1Data, statusElement,
    posterOutput, aiPreview, aiSpinner, aiPreviewMessage,
    posterVisual,
    generatedImage = null,
    generatedPlaceholder,
    generatedPlaceholderDefault = '生成结果将在此展示。',
    templatePoster = null,
    promptBundleGroup,
    promptBundlePre,
    promptGroup, emailGroup, promptTextarea, emailTextarea,
    generateButton, regenerateButton, nextButton,
    promptManager, updatePromptPanels,
    forceVariants = null, abTest = false,
  } = opts;

  try {
    lastStage1Data = stage1Data ? structuredClone(stage1Data) : null;
  } catch (error) {
    try {
      lastStage1Data = stage1Data ? JSON.parse(JSON.stringify(stage1Data)) : null;
    } catch {
      lastStage1Data = stage1Data || null;
    }
    console.warn('[triggerGeneration] unable to deep copy stage1Data, using fallback reference', error);
  }

  console.info('[debug] stage1Data snapshot', lastStage1Data || stage1Data || null);


  // 1) 选可用 API 基址
  const apiCandidates = getApiCandidates(document.getElementById('api-base')?.value || null);
  if (!apiCandidates.length) {
    setStatus(statusElement, '未找到可用后端，请先填写 API 基址。', 'warning');
    return null;
  }

  // 2) 资产“再水化”确保 dataUrl 就绪（仅用于画布预览；发送给后端使用 r2Key）
  await hydrateStage1DataAssets(stage1Data);

  // 3) 主体 poster（素材必须已上云，仅传 URL/Key）
  const templateId = stage1Data.template_id;
  const sc = stage1Data.scenario_asset || null;
  const pd = stage1Data.product_asset || null;

  const scenarioMode = stage1Data.scenario_mode || 'upload';
  const productMode = stage1Data.product_mode || 'upload';

  let posterPayload;
  let brandLogoRef;
  let scenarioRef;
  let productRef;
  let galleryItems;
  try {
    brandLogoRef = await normaliseAssetReference(stage1Data.brand_logo, {
      field: 'poster.brand_logo',
      required: true,
      apiCandidates,
      folder: 'brand-logo',
    });

    scenarioRef = await normaliseAssetReference(sc, {
      field: 'poster.scenario_image',
      required: true,
      apiCandidates,
      folder: 'scenario',
    }, brandLogoRef);

    productRef = await normaliseAssetReference(pd, {
      field: 'poster.product_image',
      required: true,
      apiCandidates,
      folder: 'product',
    }, brandLogoRef);

<<<<<<< HEAD
    galleryItems = [];

    const galleryEntries = Array.isArray(stage1Data.gallery_entries)
      ? stage1Data.gallery_entries.filter(Boolean)
      : [];
    const maxGallerySlots = 4;

    for (let index = 0; index < maxGallerySlots; index += 1) {
      const entry = galleryEntries[index] || null;
      const mode = entry?.mode || 'upload';
      const caption = entry?.caption?.trim() || null;
      const promptText = entry?.prompt?.trim() || null;

      const hasPrompt = !!(promptText && promptText.trim().length > 0);
      if (mode === 'prompt' && hasPrompt) {
        galleryItems.push({
          caption,
          key: null,
          asset: null,
          mode,
          prompt: promptText,
        });
        continue;
      }

      const hasAsset = !!entry?.asset;

      if (hasAsset) {
        const ref = await normaliseAssetReference(entry.asset, {
          field: `poster.gallery_items[${index}]`,
          requireUploaded: true,
          apiCandidates,
          folder: 'gallery',
        }, brandLogoRef);

        galleryItems.push({
          caption: caption || `Series ${index + 1}`,
          key: ref.key,
          asset: ref.url,
          mode,
          prompt: promptText,
        });
        continue;
      }

      if (brandLogoRef && (brandLogoRef.url || brandLogoRef.key)) {
        console.info('[triggerGeneration] gallery empty, fallback to brand logo', {
          index,
          caption,
        });

        galleryItems.push({
          caption: caption || `Series ${index + 1}`,
          key: brandLogoRef.key || null,
          asset: brandLogoRef.url || null,
          mode: 'upload',
          prompt: null,
        });

        continue;
      }

      console.warn(
        '[triggerGeneration] gallery empty and no brand logo available, skip slot',
        { index, caption },
      );
    }
=======
    galleryItems = await buildGalleryItemsWithFallback(stage1Data, brandLogoRef, apiCandidates, 4);
>>>>>>> 648a4802

    const features = Array.isArray(stage1Data.features)
      ? stage1Data.features.filter(Boolean)
      : [];

    const brandLogoUrl = brandLogoRef.url || null;
    const scenarioUrl = scenarioRef.url || null;
    const productUrl = productRef.url || null;

    if (scenarioUrl) {
      assertAssetUrl('场景图', scenarioUrl);
    }
    if (productUrl) {
      assertAssetUrl('主产品图', productUrl);
    }
    if (brandLogoUrl) {
      assertAssetUrl('品牌 Logo', brandLogoUrl);
    }

    posterPayload = {
      brand_name: stage1Data.brand_name,
      agent_name: stage1Data.agent_name,
      scenario_image: scenarioUrl,
      product_name: stage1Data.product_name,
      template_id: templateId,
      features,
      title: stage1Data.title,
      subtitle: stage1Data.subtitle,
      series_description: stage1Data.series_description,

      brand_logo: brandLogoUrl,
      brand_logo_key: brandLogoRef.key,

      scenario_key: scenarioRef.key,
      scenario_asset: scenarioUrl,

      product_key: productRef.key,
      product_asset: productUrl,

      scenario_mode: scenarioMode,
      scenario_prompt:
        scenarioMode === 'prompt'
          ? stage1Data.scenario_prompt || stage1Data.scenario_image || null
          : null,
      product_mode: productMode,
      product_prompt: productMode === 'prompt' ? stage1Data.product_prompt || null : null,

      gallery_items: galleryItems,
      gallery_label: stage1Data.gallery_label || null,
      gallery_limit: stage1Data.gallery_limit ?? null,
      gallery_allows_prompt: stage1Data.gallery_allows_prompt !== false,
      gallery_allows_upload: stage1Data.gallery_allows_upload !== false,
    };
  } catch (error) {
    console.error('[triggerGeneration] asset normalisation failed', error);
    setStatus(
      statusElement,
      error instanceof Error ? error.message : '素材未完成上传，请先上传至 R2/GCS。',
      'error',
    );
    return null;
  }

  console.info('[debug] posterPayload', {
    ...posterPayload,
    gallery_items: posterPayload.gallery_items || [],
  });


  // 4) Prompt 组装 —— 始终发送字符串 prompt_bundle
  const reqFromInspector = promptManager?.buildRequest?.() || {};
  if (forceVariants != null) reqFromInspector.variants = forceVariants;
  
  const promptBundleStrings = buildPromptBundleStrings(reqFromInspector.prompts || {});
  
  const requestBase = {
    poster: posterPayload,
    render_mode: 'locked',
    variants: clampVariants(reqFromInspector.variants ?? 1),
    seed: reqFromInspector.seed ?? null,
    lock_seed: !!reqFromInspector.lockSeed,
  };
  
  const payload = { ...requestBase, prompt_bundle: promptBundleStrings };

  const negativeSummary = summariseNegativePrompts(reqFromInspector.prompts);
  if (negativeSummary) {
    payload.negatives = negativeSummary;
  }

  if (abTest) {
    payload.variants = Math.max(2, payload.variants || 2);
  }

  const posterSummary = {
    template_id: posterPayload.template_id,
    scenario_mode: posterPayload.scenario_mode,
    product_mode: posterPayload.product_mode,
    feature_count: Array.isArray(posterPayload.features) ? posterPayload.features.length : 0,
    gallery_count: Array.isArray(posterPayload.gallery_items) ? posterPayload.gallery_items.length : 0,
  };
  const assetAudit = {
    brand_logo: {
      key: brandLogoRef?.key || null,
      url: posterPayload.brand_logo || null,
    },
    scenario: {
      mode: posterPayload.scenario_mode,
      key: posterPayload.scenario_key || null,
      url: posterPayload.scenario_asset || null,
    },
    product: {
      mode: posterPayload.product_mode,
      key: posterPayload.product_key || null,
      url: posterPayload.product_asset || null,
    },
    gallery: posterPayload.gallery_items.map((item, index) => ({
      index,
      mode: item.mode,
      key: item.key || null,
      url: item.asset || null,
    })),
  };

  console.info('[triggerGeneration] prepared payload', {
    apiCandidates,
    poster: posterSummary,
    prompt_bundle: payload.prompt_bundle,
    variants: payload.variants,
    seed: payload.seed,
    lock_seed: payload.lock_seed,
    negatives: negativeSummary || null,
  });
  console.info('[triggerGeneration] asset audit', assetAudit);
  
  // 面板同步
  updatePromptPanels?.({ bundle: payload.prompt_bundle });
  
  // 5) 体积守护
  const rawPayload = JSON.stringify(payload);
  try { validatePayloadSize(rawPayload); } catch (e) {
    setStatus(statusElement, e.message, 'error');
    return null;
  }
  
  // 6) UI 状态
  generateButton.disabled = true;
  if (regenerateButton) regenerateButton.disabled = true;
  setStatus(statusElement, abTest ? '正在进行 A/B 提示词生成…' : '正在生成海报与文案…', 'info');
  posterOutput?.classList.remove('hidden');
  if (aiPreview) aiPreview.classList.remove('complete');
  if (aiSpinner) aiSpinner.classList.remove('hidden');
  if (aiPreviewMessage) aiPreviewMessage.textContent = 'Glibatree Art Designer 正在绘制海报…';
  if (posterVisual) posterVisual.classList.remove('hidden');
  posterGenerationState.posterUrl = null;
  posterGeneratedImage = null;
  posterGeneratedLayout = TEMPLATE_DUAL_LAYOUT;
  const resetGeneratedPlaceholder = (message) => {
    if (!generatedPlaceholder) return;
    generatedPlaceholder.textContent = message || generatedPlaceholderDefault;
    generatedPlaceholder.classList.remove('hidden');
  };
  const hideGeneratedPlaceholder = () => {
    if (!generatedPlaceholder) return;
    generatedPlaceholder.textContent = generatedPlaceholderDefault;
    generatedPlaceholder.classList.add('hidden');
  };
  if (generatedImage?.classList) {
    generatedImage.classList.add('hidden');
    generatedImage.removeAttribute('src');
    generatedImage.style.display = 'none';
  }
  resetGeneratedPlaceholder('Glibatree Art Designer 正在绘制海报…');
  if (promptGroup) promptGroup.classList.add('hidden');
  if (emailGroup) emailGroup.classList.add('hidden');
  if (nextButton) nextButton.disabled = true;

  let fallbackTriggered = false;
  let fallbackTimerId = null;

  const clearFallbackTimer = () => {
    if (fallbackTimerId) {
      clearTimeout(fallbackTimerId);
      fallbackTimerId = null;
    }
  };

  const enableTemplateFallback = async (message, options = {}) => {
    if (fallbackTriggered) return;
    fallbackTriggered = true;
    clearFallbackTimer();
    if (aiSpinner) aiSpinner.classList.add('hidden');
    if (aiPreview) aiPreview.classList.add('complete');
    if (generatedImage?.classList) {
      generatedImage.classList.add('hidden');
      generatedImage.removeAttribute('src');
    }
    resetGeneratedPlaceholder('AI 生成超时，已回退到模板海报。');
    if (nextButton) nextButton.disabled = false;
    generateButton.disabled = false;
    if (regenerateButton) regenerateButton.disabled = false;
    if (templatePoster) {
      try {
        await saveStage2Result({
          poster_image: { ...templatePoster },
          prompt: typeof options.prompt === 'string' ? options.prompt : '',
          email_body: typeof options.email === 'string' ? options.email : '',
          variants: [],
          seed: null,
          lock_seed: false,
          template_fallback: true,
          template_id: stage1Data.template_id || null,
        });
      } catch (error) {
        console.error('保存模板海报失败', error);
      }
    }
    const statusLevel = templatePoster ? 'warning' : 'error';
    const statusMessage =
      message ||
      (templatePoster
        ? 'AI 生成超时，已回退到模板海报，可前往环节 3。'
        : 'AI 生成超时，且没有可用的模板海报。');
    setStatus(statusElement, statusMessage, statusLevel);
  };

  if (templatePoster) {
    fallbackTimerId = setTimeout(() => {
      void enableTemplateFallback();
    }, 60_000);
  }

  // 7) 发送（健康探测 + 重试）
  await warmUp(apiCandidates);
  
  try {
    // 发送请求：兼容返回 Response 或 JSON
    const resp = await postJsonWithRetry(apiCandidates, '/api/generate-poster', payload, 1, rawPayload);
    const data = (resp && typeof resp.json === 'function') ? await resp.json() : resp;

    console.info('[debug] apiVertexPosterResult', {
      poster_url: data?.poster_url,
      scenario_image: data?.poster?.scenario_image,
      product_image: data?.poster?.product_image,
      gallery_images: data?.poster?.gallery_images,
    });

    const posterUrl =
      data?.poster?.asset_url ||
      data?.poster?.url ||
      data?.poster_url ||
      data?.poster_image?.url ||
      (Array.isArray(data?.results) && data.results[0]?.url) ||
      null;

    lastPosterResult = data || null;
    lastPromptBundle = data?.prompt_bundle || null;
    posterGeneratedImageUrl = posterUrl || null;

    posterGenerationState.posterUrl = posterUrl;
    posterGenerationState.promptBundle = data?.prompt_bundle || null;
    posterGenerationState.rawResult = data || null;
    posterGeneratedImage = posterGenerationState.posterUrl;
    posterGeneratedLayout = TEMPLATE_DUAL_LAYOUT;

    if (promptBundlePre && promptBundleGroup) {
      const bundle = lastPromptBundle;
      const hasBundle =
        bundle &&
        ((typeof bundle === 'string' && bundle.trim()) ||
          (typeof bundle === 'object' && Object.keys(bundle).length));
      if (hasBundle) {
        const text = typeof bundle === 'string' ? bundle : JSON.stringify(bundle, null, 2);
        promptBundlePre.value = text;
        promptBundleGroup.classList.remove('hidden');
      } else {
        promptBundlePre.value = '';
        promptBundleGroup.classList.add('hidden');
      }
    }

    console.info('[triggerGeneration] success', {
      hasPoster: Boolean(data?.poster_image),
      variants: Array.isArray(data?.variants) ? data.variants.length : 0,
      seed: data?.seed ?? null,
      lock_seed: data?.lock_seed ?? null,
    });

    applyVertexPosterResult(data);

    clearFallbackTimer();

    let assigned = false;
    if (posterGenerationState.posterUrl && generatedImage?.classList) {
      generatedImage.src = posterGenerationState.posterUrl;
      generatedImage.style.display = 'block';
      generatedImage.classList.remove('hidden');
      hideGeneratedPlaceholder();
      assigned = true;
    } else {
      if (generatedImage?.classList) {
        generatedImage.classList.add('hidden');
        generatedImage.removeAttribute('src');
        generatedImage.style.display = 'none';
      }
      resetGeneratedPlaceholder('生成结果缺少可预览图片。');
    }

    posterVisual && posterVisual.classList.remove('hidden');
    if (aiPreview) aiPreview.classList.add('complete');
    if (aiSpinner) aiSpinner.classList.add('hidden');

    if (emailTextarea) emailTextarea.value = data.email_body || '';
    if (promptTextarea) promptTextarea.value = data.prompt || '';

    if (assigned) {
      setStatus(statusElement, '生成完成', 'success');
      if (nextButton) nextButton.disabled = false;
      generateButton.disabled = false;
      if (regenerateButton) regenerateButton.disabled = false;
      try {
        const dataToStore = {
          ...data,
          template_poster: templatePoster ? { ...templatePoster } : null,
        };
        await saveStage2Result(dataToStore);
      } catch (error) {
        console.error('保存环节 2 结果失败。', error);
      }
    } else if (templatePoster) {
      await enableTemplateFallback('生成结果缺少可预览图片，已回退到模板海报，可直接前往环节 3。', {
        prompt: data?.prompt || '',
        email: data?.email_body || '',
      });
    } else {
      setStatus(statusElement, '生成完成但缺少可预览图片，请稍后重试。', 'warning');
    }

    return data;
  } catch (error) {
    console.error('[generatePoster] 请求失败', error);
    posterGenerationState.posterUrl = null;
    posterGenerationState.promptBundle = null;
    posterGenerationState.rawResult = null;
    lastPosterResult = null;
    lastPromptBundle = null;
    posterGeneratedImageUrl = null;
    posterGeneratedImage = null;
    posterGeneratedLayout = TEMPLATE_DUAL_LAYOUT;
<<<<<<< HEAD
    const detail = error?.responseJson?.detail || error?.responseJson;
    const quotaExceeded = error?.status === 429 && detail?.error === 'vertex_quota_exceeded';
    const message =
      quotaExceeded
        ? '图像生成配额已用尽，请稍后再试，或先上传现有素材。'
        : error?.message || '生成失败';
    setStatus(statusElement, message, 'error');
=======
    const detail = error?.responseJson?.detail || null;
    const quotaExceeded =
      error?.status === 429 &&
      (detail?.error === 'vertex_quota_exceeded' || detail === 'vertex_quota_exceeded');
    const friendlyMessage = quotaExceeded
      ? '图像生成配额已用尽，请稍后再试，或先上传现有素材。'
      : error?.message || '生成失败';
    setStatus(statusElement, friendlyMessage, 'error');
>>>>>>> 648a4802
    generateButton.disabled = false;
    if (regenerateButton) regenerateButton.disabled = false;
    if (aiSpinner) aiSpinner.classList.add('hidden');
    if (aiPreview) aiPreview.classList.add('complete');
    if (generatedImage?.classList) {
      generatedImage.classList.add('hidden');
      generatedImage.removeAttribute('src');
    }
<<<<<<< HEAD
    resetGeneratedPlaceholder(message || generatedPlaceholderDefault);
=======
    resetGeneratedPlaceholder(friendlyMessage || generatedPlaceholderDefault);
>>>>>>> 648a4802
    return null;
  }
}

async function prepareTemplatePreviewAssets(stage1Data) {
  const result = {
    brand_logo: null,
    scenario: null,
    product: null,
    gallery: [],
  };

  const tasks = [];
  const queue = (key, dataUrl, index) => {
    if (!dataUrl) return;
    tasks.push(
      loadImageAsset(dataUrl)
        .then((image) => {
          if (key === 'gallery') {
            result.gallery[index] = image;
          } else {
            result[key] = image;
          }
        })
        .catch(() => undefined)
    );
  };

  queue('brand_logo', stage1Data.brand_logo?.dataUrl);
  queue('scenario', stage1Data.scenario_asset?.dataUrl);
  queue('product', stage1Data.product_asset?.dataUrl);
  (stage1Data.gallery_entries || []).forEach((entry, index) => {
    queue('gallery', entry?.asset?.dataUrl, index);
  });

  await Promise.allSettled(tasks);
  return result;
}

function drawTemplatePreview(canvas, assets, stage1Data, previewAssets) {
  const ctx = canvas.getContext('2d');
  if (!ctx) return;

  const spec = assets.spec || {};
  const size = spec.size || {};
  const width = Number(size.width) || assets.image.width;
  const height = Number(size.height) || assets.image.height;

  canvas.width = width;
  canvas.height = height;

  ctx.clearRect(0, 0, width, height);
  ctx.fillStyle = '#f4f5f7';
  ctx.fillRect(0, 0, width, height);
  ctx.imageSmoothingEnabled = true;
  ctx.drawImage(assets.image, 0, 0, width, height);

  const slots = spec.slots || {};
  const fonts = {
    brand: '600 36px "Noto Sans SC", "Microsoft YaHei", sans-serif',
    agent: '600 30px "Noto Sans SC", "Microsoft YaHei", sans-serif',
    title: '700 64px "Noto Sans SC", "Microsoft YaHei", sans-serif',
    subtitle: '700 40px "Noto Sans SC", "Microsoft YaHei", sans-serif',
    body: '400 28px "Noto Sans SC", "Microsoft YaHei", sans-serif',
    feature: '500 26px "Noto Sans SC", "Microsoft YaHei", sans-serif',
    caption: '400 22px "Noto Sans SC", "Microsoft YaHei", sans-serif',
  };

  const brandSlot = getSlotRect(slots.logo);
  if (brandSlot) {
    if (previewAssets.brand_logo) {
      drawPreviewImage(ctx, previewAssets.brand_logo, brandSlot, 'contain');
    } else {
      drawPreviewPlaceholder(ctx, brandSlot, stage1Data.brand_name || '品牌 Logo');
    }
  }

  const brandNameSlot = getSlotRect(slots.brand_name);
  if (brandNameSlot) {
    drawPreviewText(ctx, stage1Data.brand_name || '品牌名称', brandNameSlot, {
      font: fonts.brand,
      color: '#1f2933',
    });
  }

  const agentSlot = getSlotRect(slots.agent_name);
  if (agentSlot) {
    drawPreviewText(ctx, (stage1Data.agent_name || '代理名').toUpperCase(), agentSlot, {
      font: fonts.agent,
      color: '#1f2933',
      align: 'right',
    });
  }

  const scenarioSlot = getSlotRect(slots.scenario);
  if (scenarioSlot) {
    if (previewAssets.scenario) {
      drawPreviewImage(ctx, previewAssets.scenario, scenarioSlot, 'cover');
    } else {
      drawPreviewPlaceholder(ctx, scenarioSlot, stage1Data.scenario_image || '应用场景');
    }
  }

  const productSlot = getSlotRect(slots.product);
  if (productSlot) {
    if (previewAssets.product) {
      drawPreviewImage(ctx, previewAssets.product, productSlot, 'contain');
    } else {
      drawPreviewPlaceholder(ctx, productSlot, stage1Data.product_name || '产品渲染图');
    }
  }

  const titleSlot = getSlotRect(slots.title);
  if (titleSlot) {
    drawPreviewText(ctx, stage1Data.title || '标题文案待补充', titleSlot, {
      font: fonts.title,
      color: '#ef4c54',
      align: 'center',
      lineHeight: 72,
    });
  }

  const subtitleSlot = getSlotRect(slots.subtitle);
  if (subtitleSlot) {
    drawPreviewText(ctx, stage1Data.subtitle || '副标题待补充', subtitleSlot, {
      font: fonts.subtitle,
      color: '#ef4c54',
      align: 'right',
      lineHeight: 48,
    });
  }

  const callouts = spec.feature_callouts || [];
  callouts.forEach((callout, index) => {
    if (!stage1Data.features || !stage1Data.features[index]) return;
    const labelSlot = getSlotRect(callout.label_box);
    if (!labelSlot) return;
    drawPreviewText(
      ctx,
      `${index + 1}. ${stage1Data.features[index]}`,
      labelSlot,
      {
        font: fonts.feature,
        color: '#1f2933',
        lineHeight: 34,
      }
    );
  });

  const gallery = spec.gallery || {};
  const galleryItems = gallery.items || [];
  galleryItems.forEach((slot, index) => {
    const rect = getSlotRect(slot);
    if (!rect) return;
    const image = previewAssets.gallery[index];
    if (image) {
      ctx.save();
      ctx.filter = 'grayscale(100%)';
      drawPreviewImage(ctx, image, rect, 'cover');
      ctx.restore();
    } else {
      drawPreviewPlaceholder(ctx, rect, `底部小图 ${index + 1}`);
    }

    const caption = stage1Data.gallery_entries?.[index]?.caption;
    if (caption) {
      drawPreviewText(ctx, caption, {
        x: rect.x + 8,
        y: rect.y + rect.height - 44,
        width: rect.width - 16,
        height: 40,
      }, {
        font: fonts.caption,
        color: '#1f2933',
        lineHeight: 26,
      });
    }
  });

  const stripSlot = getSlotRect(gallery.strip);
  if (stripSlot) {
    drawPreviewText(ctx, stage1Data.series_description || '系列说明待补充', {
      x: stripSlot.x + 12,
      y: stripSlot.y + Math.max(stripSlot.height - 44, 0),
      width: stripSlot.width - 24,
      height: 40,
    }, {
      font: fonts.caption,
      color: '#1f2933',
      lineHeight: 24,
    });
  }
}

function loadImageAsset(src) {
  return new Promise((resolve, reject) => {
    const attempt = (url, allowFallback) => {
      const img = new Image();
      img.decoding = 'async';
      img.crossOrigin = 'anonymous';
      img.onload = () => resolve(img);
      img.onerror = async () => {
        if (!allowFallback) {
          reject(new Error(`无法加载图片：${url}`));
          return;
        }

        const fallback = deriveBase64Fallback(url);
        if (!fallback) {
          reject(new Error(`无法加载图片：${url}`));
          return;
        }

        try {
          const response = await fetch(fallback, { cache: 'no-store' });
          if (!response.ok) {
            throw new Error(`无法加载 Base64 资源：${fallback}`);
          }
          const base64 = (await response.text()).trim();
          attempt(`data:image/png;base64,${base64}`, false);
        } catch (error) {
          reject(error);
        }
      };
      img.src = url;
    };

    attempt(src, !src.startsWith('data:'));
  });
}

function deriveBase64Fallback(url) {
  if (!url || url.startsWith('data:')) {
    return null;
  }
  const [path] = url.split('?', 1);
  if (!path.endsWith('.png')) {
    return null;
  }
  return `${path.slice(0, -4)}.b64`;
}

function drawPreviewImage(ctx, image, slot, mode = 'contain') {
  const rect = getSlotRect(slot);
  if (!rect) return;
  const { x, y, width, height } = rect;
  let drawWidth = width;
  let drawHeight = height;

  if (mode === 'cover') {
    const scale = Math.max(width / image.width, height / image.height);
    drawWidth = image.width * scale;
    drawHeight = image.height * scale;
  } else {
    const scale = Math.min(width / image.width, height / image.height);
    drawWidth = image.width * scale;
    drawHeight = image.height * scale;
  }

  const offsetX = x + (width - drawWidth) / 2;
  const offsetY = y + (height - drawHeight) / 2;
  ctx.drawImage(image, offsetX, offsetY, drawWidth, drawHeight);
}

function drawPreviewPlaceholder(ctx, slot, label) {
  const rect = getSlotRect(slot);
  if (!rect) return;
  const { x, y, width, height } = rect;
  ctx.save();
  ctx.strokeStyle = '#cbd2d9';
  ctx.lineWidth = 2;
  ctx.setLineDash([10, 8]);
  ctx.strokeRect(x + 6, y + 6, Math.max(width - 12, 0), Math.max(height - 12, 0));
  ctx.setLineDash([]);
  drawPreviewText(ctx, label, rect, {
    font: '20px "Noto Sans SC", "Microsoft YaHei", sans-serif',
    color: '#6b7280',
    align: 'center',
    lineHeight: 28,
  });
  ctx.restore();
}

function drawPreviewText(ctx, text, slot, options = {}) {
  if (!text) return;
  const rect = getSlotRect(slot);
  if (!rect) return;
  const { x, y, width, height } = rect;
  ctx.save();
  if (options.font) ctx.font = options.font;
  ctx.fillStyle = options.color || '#1f2933';
  ctx.textBaseline = 'top';
  const lines = wrapPreviewText(ctx, text, width);
  const fontSizeMatch = /([0-9]+(?:\.[0-9]+)?)px/.exec(ctx.font);
  const fontSize = fontSizeMatch ? parseFloat(fontSizeMatch[1]) : 24;
  const lineHeight = options.lineHeight || fontSize * 1.3;
  let offsetY = y;
  lines.forEach((line) => {
    if (offsetY + lineHeight > y + height) return;
    let offsetX = x;
    const measured = ctx.measureText(line);
    if (options.align === 'center') {
      offsetX = x + Math.max((width - measured.width) / 2, 0);
    } else if (options.align === 'right') {
      offsetX = x + Math.max(width - measured.width, 0);
    }
    ctx.fillText(line, offsetX, offsetY);
    offsetY += lineHeight;
  });
  ctx.restore();
}

function wrapPreviewText(ctx, text, maxWidth) {
  const tokens = tokeniseText(text);
  const lines = [];
  let current = '';
  tokens.forEach((token) => {
    if (token === '\n') {
      if (current.trim()) lines.push(current.trim());
      current = '';
      return;
    }
    const candidate = current ? current + token : token;
    const width = ctx.measureText(candidate.trimStart()).width;
    if (width <= maxWidth || !current.trim()) {
      current = candidate;
    } else {
      if (current.trim()) lines.push(current.trim());
      current = token.trimStart();
    }
  });
  if (current.trim()) lines.push(current.trim());
  return lines;
}

function tokeniseText(text) {
  const tokens = [];
  let buffer = '';
  for (const char of text) {
    if (char === '\n') {
      if (buffer) {
        tokens.push(buffer);
        buffer = '';
      }
      tokens.push('\n');
    } else if (char === ' ') {
      buffer += char;
    } else if (/^[A-Za-z0-9]$/.test(char)) {
      buffer += char;
    } else {
      if (buffer) {
        tokens.push(buffer);
        buffer = '';
      }
      tokens.push(char);
    }
  }
  if (buffer) tokens.push(buffer);
  return tokens;
}

  function getSlotRect(slot) {
    if (!slot) return null;
    const x = Number(slot.x) || 0;
    const y = Number(slot.y) || 0;
    const width = Number(slot.width) || 0;
    const height = Number(slot.height) || 0;
    return { x, y, width, height };
  }

  function resolveSlotAssetUrl(asset) {
  if (!asset) return '';
  if (typeof asset === 'string') return asset;
  const url = typeof asset.url === 'string' ? asset.url : '';
  if (url) return url;
  const dataUrl =
    typeof asset.data_url === 'string'
      ? asset.data_url
      : typeof asset.dataUrl === 'string'
      ? asset.dataUrl
      : '';
  return dataUrl;
}

function renderDualPosterPreview(root, layout, data) {
  if (!root || !layout || !layout.slots) return;
  root.innerHTML = '';
  const slots = layout.slots;
  Object.entries(slots).forEach(([key, slot]) => {
    if (!slot) return;
    const slotEl = document.createElement('div');
    slotEl.classList.add('poster-layout__slot', `poster-layout__slot--${key}`);
    slotEl.style.left = `${slot.x * 100}%`;
    slotEl.style.top = `${slot.y * 100}%`;
    slotEl.style.width = `${slot.w * 100}%`;
    slotEl.style.height = `${slot.h * 100}%`;

    if (slot.type === 'text') {
      slotEl.classList.add('poster-layout__slot--text');
      const textValue = data?.text?.[key] || '';
      slotEl.textContent = textValue;
      const fontSize = Math.max(slot.h * 80, 12);
      slotEl.style.fontSize = `${fontSize}px`;
      if (slot.align === 'right') {
        slotEl.style.justifyContent = 'flex-end';
        slotEl.style.textAlign = 'right';
      } else if (slot.align === 'center') {
        slotEl.style.justifyContent = 'center';
        slotEl.style.textAlign = 'center';
      } else {
        slotEl.style.justifyContent = 'flex-start';
        slotEl.style.textAlign = 'left';
      }
    } else {
      slotEl.classList.add('poster-layout__slot--image');
      const img = document.createElement('img');
      const src = resolveSlotAssetUrl(data?.images?.[key]);
      if (src) {
        img.src = src;
      } else {
        slotEl.style.background = '#f5f5f7';
      }
      slotEl.appendChild(img);
    }

    root.appendChild(slotEl);
  });
}

function buildDualPosterData(stage1Data, generation) {
  const galleryLabels = Array.isArray(stage1Data?.gallery_entries)
    ? stage1Data.gallery_entries.map((item) => item?.caption || '')
    : [];
  const galleryImages = Array.isArray(generation?.gallery_images)
    ? generation.gallery_images.map((item) => resolveSlotAssetUrl(item))
    : Array.isArray(stage1Data?.gallery_items)
    ? stage1Data.gallery_items.map((item) => resolveSlotAssetUrl(item?.asset))
    : [];

  const images = {
    logo:
      resolveSlotAssetUrl(generation?.brand_logo) ||
      resolveSlotAssetUrl(stage1Data?.brand_logo) ||
      resolveSlotAssetUrl(stage1Data?.brand_logo_key),
    scenario:
      resolveSlotAssetUrl(generation?.scenario_image) ||
      resolveSlotAssetUrl(stage1Data?.scenario_asset) ||
      resolveSlotAssetUrl(stage1Data?.scenario_key),
    product:
      resolveSlotAssetUrl(generation?.product_image) ||
      resolveSlotAssetUrl(stage1Data?.product_asset) ||
      resolveSlotAssetUrl(stage1Data?.product_key),
  };

  ['series_1_img', 'series_2_img', 'series_3_img', 'series_4_img'].forEach(
    (slotKey, index) => {
      images[slotKey] = galleryImages[index] || '';
    }
  );

  const text = {
    brand_name: stage1Data?.brand_name || '',
    agent_name: stage1Data?.agent_name || '',
    headline: stage1Data?.title || '',
    tagline: stage1Data?.subtitle || '',
    series_1_txt: galleryLabels[0] || '',
    series_2_txt: galleryLabels[1] || '',
    series_3_txt: galleryLabels[2] || '',
    series_4_txt: galleryLabels[3] || '',
  };

  return { images, text };
}

async function saveStage2Result(data) {
  if (!data) return;

  let previousKey = null;
  const previousVariantKeys = new Set();
  const existingRaw = sessionStorage.getItem(STORAGE_KEYS.stage2);
  if (existingRaw) {
    try {
      const existing = JSON.parse(existingRaw);
      previousKey = existing?.poster_image?.storage_key || null;
      if (Array.isArray(existing?.variants)) {
        existing.variants.forEach((variant) => {
          if (variant?.storage_key) {
            previousVariantKeys.add(variant.storage_key);
          }
        });
      }
    } catch (error) {
      console.warn('无法解析现有的环节 2 数据，跳过旧键清理。', error);
    }
  }

  const payload = { ...data };
  if (data.poster_image) {
    const key = data.poster_image.storage_key || createId();
    const source = getPosterImageSource(data.poster_image);
    if (source) {
      await assetStore.put(key, source);
    }
    payload.poster_image = {
      filename: data.poster_image.filename,
      media_type: data.poster_image.media_type,
      width: data.poster_image.width,
      height: data.poster_image.height,
      storage_key: key,
    };
    if (previousKey && previousKey !== key) {
      await assetStore.delete(previousKey).catch(() => undefined);
    }
  }

  if (Array.isArray(data.variants)) {
    payload.variants = [];
    const usedVariantKeys = new Set();
    for (const variant of data.variants) {
      if (!variant) continue;
      const key = variant.storage_key || createId();
      const source = getPosterImageSource(variant);
      if (source) {
        await assetStore.put(key, source);
      }
      payload.variants.push({
        filename: variant.filename,
        media_type: variant.media_type,
        width: variant.width,
        height: variant.height,
        storage_key: key,
      });
      usedVariantKeys.add(key);
    }
    previousVariantKeys.forEach((key) => {
      if (!usedVariantKeys.has(key)) {
        void assetStore.delete(key).catch(() => undefined);
      }
    });
  }

  try {
    sessionStorage.setItem(STORAGE_KEYS.stage2, JSON.stringify(payload));
  } catch (error) {
    if (isQuotaError(error)) {
      console.warn('sessionStorage 容量不足，正在覆盖旧的环节 2 结果。', error);
      try {
        sessionStorage.removeItem(STORAGE_KEYS.stage2);
        sessionStorage.setItem(STORAGE_KEYS.stage2, JSON.stringify(payload));
      } catch (innerError) {
        console.error('无法保存环节 2 结果，已放弃持久化。', innerError);
      }
    } else {
      console.error('保存环节 2 结果失败。', error);
    }
  }
}

async function loadStage2Result() {
  const raw = sessionStorage.getItem(STORAGE_KEYS.stage2);
  if (!raw) return null;
  try {
    const parsed = JSON.parse(raw);
    if (parsed?.poster_image?.storage_key) {
      const storedValue = await assetStore.get(parsed.poster_image.storage_key);
      if (storedValue) {
        applyStoredAssetValue(parsed.poster_image, storedValue);
      }
    }
    if (Array.isArray(parsed?.variants)) {
      await Promise.all(
        parsed.variants.map(async (variant) => {
          if (variant?.storage_key) {
            const storedValue = await assetStore.get(variant.storage_key);
            if (storedValue) {
              applyStoredAssetValue(variant, storedValue);
            }
          }
        })
      );
    }
    return parsed;
  } catch (error) {
    console.error('Unable to parse stage2 result', error);
    return null;
  }
}

function initStage3() {
  void (async () => {
    const statusElement = document.getElementById('stage3-status');
    const posterImage = document.getElementById('stage3-poster-image');
    const posterCaption = document.getElementById('stage3-poster-caption');
    const promptTextarea = document.getElementById('stage3-prompt');
    const emailRecipient = document.getElementById('email-recipient');
    const emailSubject = document.getElementById('email-subject');
    const emailBody = document.getElementById('email-body');
    const sendButton = document.getElementById('send-email');

    if (!sendButton || !emailRecipient || !emailSubject || !emailBody) {
      return;
    }

    const stage1Data = loadStage1Data();
    const stage2Result = await loadStage2Result();

    if (!stage1Data || !stage2Result) {
      setStatus(statusElement, '请先完成环节 1 与环节 2，生成海报后再发送邮件。', 'warning');
      sendButton.disabled = true;
      return;
    }

    if (posterImage) {
      let posterSrc = null;

      try {
        posterSrc = sessionStorage.getItem('latestPosterUrl');
      } catch (e) {
        console.warn('cannot read latestPosterUrl from sessionStorage', e);
      }

      if (!posterSrc) {
        posterSrc =
          stage2Result?.poster_url ||
          pickImageSrc(stage2Result?.poster?.poster_image) ||
          pickImageSrc(stage2Result?.poster_image);
      }

      if (posterSrc) {
        posterImage.src = posterSrc;
      } else if (stage2Result.poster_image) {
        assignPosterImage(
          posterImage,
          stage2Result.poster_image,
          `${stage1Data.product_name} 海报预览`
        );
      }
    }
    if (posterCaption) {
      posterCaption.textContent = `${stage1Data.brand_name} · ${stage1Data.agent_name}`;
    }
    if (promptTextarea) {
      promptTextarea.value = stage2Result.prompt || '';
    }

    emailSubject.value = buildEmailSubject(stage1Data);
    emailRecipient.value = stage1Data.default_recipient || DEFAULT_EMAIL_RECIPIENT;
    emailBody.value = stage2Result.email_body || '';

    sendButton.addEventListener('click', async () => {
      const apiCandidates = getApiCandidates(apiBaseInput?.value || null);
      if (!apiCandidates.length) {
        setStatus(statusElement, '未找到可用的后端基址，无法发送邮件。', 'warning');
        return;
      }

      const recipient = emailRecipient.value.trim();
      const subject = emailSubject.value.trim();
      const body = emailBody.value.trim();

      if (!recipient || !subject || !body) {
        setStatus(statusElement, '请完整填写收件邮箱、主题与正文。', 'error');
        return;
      }

      sendButton.disabled = true;
      setStatus(statusElement, '正在发送营销邮件…', 'info');

      try {
        await warmUp(apiCandidates);

        const response = await postJsonWithRetry(
          apiCandidates,
          '/api/send-email',
          {
            recipient,
            subject,
            body,
            attachment: stage2Result.poster_image,
          },
          1
        );

        console.log('邮件发送 response:', response);
        setStatus(statusElement, '营销邮件发送成功！', 'success');
      } catch (error) {
        console.error('[邮件发送失败]', error);
        setStatus(statusElement, error.message || '发送邮件失败，请稍后重试。', 'error');
      } finally {
        sendButton.disabled = false;
      }
    });
  })();
}

// ✉️ 构造邮件标题
function buildEmailSubject(stage1Data) {
  const brand = stage1Data.brand_name || '品牌';
  const agent = stage1Data.agent_name ? `（${stage1Data.agent_name}）` : '';
  const product = stage1Data.product_name || '产品';
  return `${brand}${agent} ${product} 市场推广海报`;
}
function setStatus(element, message, level = 'info') {
  if (!element) return;
  element.textContent = message;
  element.className = level ? `status-${level}` : '';
}

function fileToDataUrl(file) {
  return new Promise((resolve, reject) => {
    const reader = new FileReader();
    reader.onload = () => resolve(reader.result?.toString() || '');
    reader.onerror = () => reject(reader.error || new Error('文件读取失败'));
    reader.readAsDataURL(file);
  });
}

function createPlaceholder(text) {
  const svg = `<svg xmlns="http://www.w3.org/2000/svg" width="420" height="300">\n    <defs>\n      <style>\n        .bg { fill: #e5e9f0; }\n        .border { fill: none; stroke: #cbd2d9; stroke-width: 4; stroke-dasharray: 12 10; }\n        .label {\n          font-size: 26px;\n          font-family: 'Segoe UI', 'Noto Sans', sans-serif;\n          font-weight: 600;\n          fill: #3d4852;\n        }\n      </style>\n    </defs>\n    <rect class="bg" x="0" y="0" width="420" height="300" rx="28" />\n    <rect class="border" x="16" y="16" width="388" height="268" rx="24" />\n    <text class="label" x="50%" y="50%" dominant-baseline="middle" text-anchor="middle">${text}</text>\n  </svg>`;
  return `data:image/svg+xml;charset=UTF-8,${encodeURIComponent(svg)}`;
}

function getGalleryPlaceholder(index, label = MATERIAL_DEFAULT_LABELS.gallery) {
  const baseLabel = label || MATERIAL_DEFAULT_LABELS.gallery;
  const key = `${baseLabel}-${index}`;
  if (!galleryPlaceholderCache.has(key)) {
    galleryPlaceholderCache.set(
      key,
      createPlaceholder(`${baseLabel} ${index + 1}`)
    );
  }
  return galleryPlaceholderCache.get(key);
}

async function buildAsset(file, dataUrl, previousAsset, options = {}) {
  const { remoteUrl = null, r2Key = null } = options;
  const isDataUrl = typeof dataUrl === 'string' && dataUrl.startsWith('data:');
  let storageKey = previousAsset?.key || null;

  if (isDataUrl && dataUrl) {
    const newKey = createId();
    await assetStore.put(newKey, dataUrl);
    if (previousAsset?.key && previousAsset.key !== newKey) {
      await assetStore.delete(previousAsset.key).catch(() => undefined);
    }
    storageKey = newKey;
  } else if (previousAsset?.key) {
    await assetStore.delete(previousAsset.key).catch(() => undefined);
    storageKey = null;
  }

  const previewSource = dataUrl || remoteUrl || null;

  return {
    key: storageKey,
    dataUrl: previewSource,
    remoteUrl: remoteUrl || (previewSource && !isDataUrl ? previewSource : null),
    r2Key: r2Key || null,
    name: file?.name || previousAsset?.name || null,
    type: file?.type || previousAsset?.type || null,
    size:
      typeof file?.size === 'number'
        ? file.size
        : typeof previousAsset?.size === 'number'
        ? previousAsset.size
        : null,
    lastModified:
      typeof file?.lastModified === 'number'
        ? file.lastModified
        : typeof previousAsset?.lastModified === 'number'
        ? previousAsset.lastModified
        : Date.now(),
  };
}

async function prepareAssetFromFile(
  folder,
  file,
  previousAsset,
  statusElement,
  options = {}
) {
  const {
    forceDataUrl = false,
    requireUpload = false,
    requireUploadMessage,
  } = options;
  const candidates = getApiCandidates(apiBaseInput?.value || null);
  let uploadResult = null;

  if (candidates.length) {
    uploadResult = await uploadFileToR2(folder, file, { bases: candidates });
    if (!uploadResult.uploaded) {
      if (requireUpload) {
        throw new Error(
          requireUploadMessage || '素材上传失败，请确认对象存储配置。'
        );
      }
      if (statusElement) {
        const message =
          uploadResult.error instanceof Error
            ? uploadResult.error.message
            : '上传到 R2 失败，已回退至本地预览。';
        setStatus(statusElement, message, 'warning');
      }
    }
  } else if (requireUpload) {
    throw new Error(
      requireUploadMessage || '请先配置后端基址以启用对象存储上传。'
    );
  } else if (statusElement) {
    setStatus(statusElement, '未配置后端基址，素材将仅保存在本地预览。', 'warning');
  }

  const remoteUrl = uploadResult?.url || null;
  if (requireUpload && !remoteUrl) {
    throw new Error(
      requireUploadMessage || '素材上传失败，请确认对象存储配置。'
    );
  }
  let dataUrl = uploadResult?.dataUrl || null;
  if (!dataUrl || (!forceDataUrl && remoteUrl)) {
    dataUrl = !remoteUrl || forceDataUrl ? await fileToDataUrl(file) : remoteUrl;
  }

  return buildAsset(file, dataUrl, previousAsset, {
    remoteUrl,
    r2Key: uploadResult?.key || null,
  });
}

function createId() {
  if (typeof crypto !== 'undefined' && crypto.randomUUID) {
    return crypto.randomUUID();
  }
  return `${Date.now().toString(36)}-${Math.random().toString(36).slice(2, 8)}`;
}

function serialiseAssetForStorage(asset) {
  if (!asset) return null;
  const { key, name, type, size, lastModified, dataUrl, remoteUrl, r2Key } = asset;
  const isDataUrl = typeof dataUrl === 'string' && dataUrl.startsWith('data:');
  return {
    key: key || null,
    name: name || null,
    type: type || null,
    size: typeof size === 'number' ? size : null,
    lastModified: typeof lastModified === 'number' ? lastModified : null,
    remoteUrl: !isDataUrl ? dataUrl || remoteUrl || null : remoteUrl || null,
    r2Key: r2Key || null,
  };
}

async function rehydrateStoredAsset(assetMeta) {
  if (!assetMeta) return null;
  if (assetMeta.dataUrl && typeof assetMeta.dataUrl === 'string') {
    return assetMeta;
  }
  if (assetMeta.remoteUrl) {
    return { ...assetMeta, dataUrl: assetMeta.remoteUrl };
  }
  if (!assetMeta.key) {
    return { ...assetMeta, dataUrl: null };
  }
  const dataUrl = await assetStore.get(assetMeta.key);
  if (!dataUrl) {
    return { ...assetMeta, dataUrl: null };
  }
  return { ...assetMeta, dataUrl };
}

async function hydrateStage1DataAssets(stage1Data) {
  if (!stage1Data) return stage1Data;
  stage1Data.brand_logo = await rehydrateStoredAsset(stage1Data.brand_logo);
  stage1Data.scenario_asset = await rehydrateStoredAsset(stage1Data.scenario_asset);
  stage1Data.product_asset = await rehydrateStoredAsset(stage1Data.product_asset);
  if (Array.isArray(stage1Data.gallery_entries)) {
    stage1Data.gallery_entries = await Promise.all(
      stage1Data.gallery_entries.map(async (entry) => ({
        ...entry,
        asset: await rehydrateStoredAsset(entry.asset),
      }))
    );
  }
  return stage1Data;
}

async function deleteStoredAsset(asset) {
  if (asset?.key) {
    await assetStore.delete(asset.key).catch(() => undefined);
  }
}

function isQuotaError(error) {
  if (typeof DOMException === 'undefined') return false;
  return (
    error instanceof DOMException &&
    (error.name === 'QuotaExceededError' || error.name === 'NS_ERROR_DOM_QUOTA_REACHED')
  );
}

function createAssetStore() {
  const DB_NAME = 'marketing-poster-assets';
  const STORE_NAME = 'assets';
  const VERSION = 1;
  const memoryStore = new Map();
  const supportsIndexedDB = typeof indexedDB !== 'undefined';
  let dbPromise = null;

  function openDb() {
    if (!supportsIndexedDB) return Promise.resolve(null);
    if (!dbPromise) {
      dbPromise = new Promise((resolve, reject) => {
        const request = indexedDB.open(DB_NAME, VERSION);
        request.onupgradeneeded = () => {
          const db = request.result;
          if (!db.objectStoreNames.contains(STORE_NAME)) {
            db.createObjectStore(STORE_NAME);
          }
        };
        request.onsuccess = () => resolve(request.result);
        request.onerror = () => reject(request.error || new Error('无法打开 IndexedDB'));
      }).catch((error) => {
        console.warn('IndexedDB 不可用，回退到内存存储。', error);
        return null;
      });
    }
    return dbPromise;
  }

  async function put(key, value) {
    if (!key) return null;
    const db = await openDb();
    if (!db) {
      memoryStore.set(key, value);
      return key;
    }
    return new Promise((resolve) => {
      const tx = db.transaction(STORE_NAME, 'readwrite');
      tx.onabort = () => {
        console.warn('IndexedDB 写入失败，使用内存存储。', tx.error);
        memoryStore.set(key, value);
        resolve(key);
      };
      tx.oncomplete = () => resolve(key);
      const store = tx.objectStore(STORE_NAME);
      const request = store.put(value, key);
      request.onerror = () => {
        tx.abort();
      };
    });
  }

  async function get(key) {
    if (!key) return null;
    const db = await openDb();
    if (!db) {
      return memoryStore.get(key) || null;
    }
    return new Promise((resolve) => {
      const tx = db.transaction(STORE_NAME, 'readonly');
      tx.onabort = () => {
        console.warn('IndexedDB 读取失败，使用内存存储。', tx.error);
        resolve(memoryStore.get(key) || null);
      };
      const store = tx.objectStore(STORE_NAME);
      const request = store.get(key);
      request.onsuccess = () => {
        const result = request.result;
        if (result) {
          resolve(result);
        } else {
          resolve(memoryStore.get(key) || null);
        }
      };
      request.onerror = () => {
        tx.abort();
      };
    });
  }

  async function remove(key) {
    if (!key) return;
    const db = await openDb();
    if (!db) {
      memoryStore.delete(key);
      return;
    }
    await new Promise((resolve) => {
      const tx = db.transaction(STORE_NAME, 'readwrite');
      tx.oncomplete = () => resolve();
      tx.onabort = () => {
        console.warn('IndexedDB 删除失败，尝试清理内存存储。', tx.error);
        memoryStore.delete(key);
        resolve();
      };
      tx.objectStore(STORE_NAME).delete(key);
    });
    memoryStore.delete(key);
  }

  async function clear() {
    const db = await openDb();
    if (db) {
      await new Promise((resolve) => {
        const tx = db.transaction(STORE_NAME, 'readwrite');
        tx.oncomplete = () => resolve();
        tx.onabort = () => resolve();
        tx.objectStore(STORE_NAME).clear();
      });
    }
    memoryStore.clear();
  }

  return {
    put,
    get,
    delete: remove,
    clear,
  };
}

if (typeof window.openABModal !== 'function') {
  window.openABModal = function openABModal(layout) {
    console.log('[openABModal] stub called, layout =', layout);
    alert('A/B 测试弹窗暂未实现，目前已完成 AI 海报生成，可以先前往第 3 步使用该海报。');
  };
}<|MERGE_RESOLUTION|>--- conflicted
+++ resolved
@@ -545,10 +545,7 @@
     apiCandidates = [],
     folder = 'uploads',
   } = {},
-<<<<<<< HEAD
   brandLogo = null,
-=======
->>>>>>> 648a4802
 ) {
   const mustHaveUpload =
     typeof required === 'boolean'
@@ -2619,12 +2616,8 @@
   payload.template_label = state.templateLabel || '';
   payload.scenario_mode = state.scenarioMode || 'upload';
   payload.product_mode = state.productMode || 'upload';
-<<<<<<< HEAD
   const scenarioPromptValue =
     formData.get('scenario_prompt')?.toString().trim() || payload.scenario_image || '';
-=======
-  const scenarioPromptValue = formData.get('scenario_prompt')?.toString().trim() || '';
->>>>>>> 648a4802
   const productPromptValue = formData.get('product_prompt')?.toString().trim() || '';
   payload.product_prompt = productPromptValue || null;
   payload.scenario_prompt =
@@ -2731,14 +2724,10 @@
     if (btnScenario.dataset.bound !== 'true') {
       btnScenario.dataset.bound = 'true';
       btnScenario.addEventListener('click', async () => {
-<<<<<<< HEAD
         const prompt =
           document.querySelector('[data-role="scenario-positive-prompt"]')?.value ||
           document.getElementById('scenario_prompt')?.value ||
           '';
-=======
-        const prompt = document.getElementById('scenario_prompt')?.value || '';
->>>>>>> 648a4802
         try {
           btnScenario.disabled = true;
           const snapshot = getStage1DataSnapshot();
@@ -2746,7 +2735,6 @@
           stage1State.scenario = url;
           stage1State.scenarioMode = 'upload';
           stage1State.scenarioKey = key;
-<<<<<<< HEAD
           const scenarioUploadRadio = document.querySelector('input[name="scenario_mode"][value="upload"]');
           if (scenarioUploadRadio) scenarioUploadRadio.checked = true;
           const img = document.getElementById('scenario_preview');
@@ -2762,13 +2750,6 @@
               ? '图像生成配额已用尽，请稍后再试，或先上传现有素材。'
               : err?.message || '生成场景图失败';
           alert(message);
-=======
-          const img = document.getElementById('scenario_preview');
-          if (img) img.src = url;
-          refreshPreview?.();
-        } catch (err) {
-          alert(err?.message || '生成场景图失败');
->>>>>>> 648a4802
         } finally {
           btnScenario.disabled = false;
         }
@@ -2781,14 +2762,10 @@
     if (btnProduct.dataset.bound !== 'true') {
       btnProduct.dataset.bound = 'true';
       btnProduct.addEventListener('click', async () => {
-<<<<<<< HEAD
         const prompt =
           document.querySelector('[data-role="product-positive-prompt"]')?.value ||
           document.getElementById('product_prompt')?.value ||
           '';
-=======
-        const prompt = document.getElementById('product_prompt')?.value || '';
->>>>>>> 648a4802
         try {
           btnProduct.disabled = true;
           const snapshot = getStage1DataSnapshot();
@@ -2796,7 +2773,6 @@
           stage1State.product = url;
           stage1State.productMode = 'upload';
           stage1State.productKey = key;
-<<<<<<< HEAD
           const productUploadRadio = document.querySelector('input[name="product_mode"][value="upload"]');
           if (productUploadRadio) productUploadRadio.checked = true;
           const img = document.getElementById('product_preview');
@@ -2812,13 +2788,6 @@
               ? '图像生成配额已用尽，请稍后再试，或先上传现有素材。'
               : err?.message || '生成主产品图失败';
           alert(message);
-=======
-          const img = document.getElementById('product_preview');
-          if (img) img.src = url;
-          refreshPreview?.();
-        } catch (err) {
-          alert(err?.message || '生成主产品图失败');
->>>>>>> 648a4802
         } finally {
           btnProduct.disabled = false;
         }
@@ -2862,7 +2831,6 @@
         if (img) img.src = url;
         refreshPreview?.();
       } catch (err) {
-<<<<<<< HEAD
         const detail = err?.responseJson?.detail || err?.responseJson;
         const quotaExceeded = err?.status === 429 && detail?.error === 'vertex_quota_exceeded';
         const message =
@@ -2870,9 +2838,6 @@
             ? '图像生成配额已用尽，请稍后再试，或先上传现有素材。'
             : err?.message || `生成小图 ${index + 1} 失败`;
         alert(message);
-=======
-        alert(err?.message || `生成小图 ${index + 1} 失败`);
->>>>>>> 648a4802
       } finally {
         btn.disabled = false;
       }
@@ -4384,72 +4349,6 @@
     poster_url: data.poster_url,
     results: data.results,
   });
-<<<<<<< HEAD
-=======
-}
-
-async function buildGalleryItemsWithFallback(stage1, logoRef, apiCandidates, maxSlots = 4) {
-  const result = [];
-  const entries = Array.isArray(stage1?.gallery_entries)
-    ? stage1.gallery_entries.filter(Boolean)
-    : [];
-
-  for (let i = 0; i < maxSlots; i += 1) {
-    const entry = entries[i] || null;
-    const caption = entry?.caption?.trim() || `Series ${i + 1}`;
-    const promptText = entry?.prompt?.trim() || null;
-    const mode = entry?.mode || 'upload';
-
-    const hasPrompt = !!promptText;
-    if (mode === 'prompt' && hasPrompt) {
-      result.push({
-        caption,
-        key: null,
-        asset: null,
-        mode: 'prompt',
-        prompt: promptText,
-      });
-      continue;
-    }
-
-    let ref = null;
-    if (entry && entry.asset) {
-      ref = await normaliseAssetReference(entry.asset, {
-        field: `poster.gallery_items[${i}]`,
-        required: false,
-        apiCandidates,
-        folder: 'gallery',
-      });
-    }
-
-    if (ref && (ref.key || ref.url)) {
-      result.push({
-        caption,
-        key: ref.key || null,
-        asset: ref.url || null,
-        mode,
-        prompt: promptText,
-      });
-      continue;
-    }
-
-    if (logoRef && (logoRef.url || logoRef.key)) {
-      console.info('[triggerGeneration] gallery empty, fallback to brand logo', { index: i, caption });
-      result.push({
-        caption,
-        key: logoRef.key || null,
-        asset: logoRef.url || null,
-        mode: 'logo_fallback',
-        prompt: null,
-      });
-      continue;
-    }
-
-    console.warn('[triggerGeneration] gallery empty and no brand logo available, skip slot', { index: i, caption });
-  }
-
-  return result;
->>>>>>> 648a4802
 }
 
 // ------- 直接替换：triggerGeneration 主流程（含双形态自适应） -------
@@ -4529,7 +4428,6 @@
       folder: 'product',
     }, brandLogoRef);
 
-<<<<<<< HEAD
     galleryItems = [];
 
     const galleryEntries = Array.isArray(stage1Data.gallery_entries)
@@ -4597,9 +4495,6 @@
         { index, caption },
       );
     }
-=======
-    galleryItems = await buildGalleryItemsWithFallback(stage1Data, brandLogoRef, apiCandidates, 4);
->>>>>>> 648a4802
 
     const features = Array.isArray(stage1Data.features)
       ? stage1Data.features.filter(Boolean)
@@ -4949,7 +4844,6 @@
     posterGeneratedImageUrl = null;
     posterGeneratedImage = null;
     posterGeneratedLayout = TEMPLATE_DUAL_LAYOUT;
-<<<<<<< HEAD
     const detail = error?.responseJson?.detail || error?.responseJson;
     const quotaExceeded = error?.status === 429 && detail?.error === 'vertex_quota_exceeded';
     const message =
@@ -4957,16 +4851,6 @@
         ? '图像生成配额已用尽，请稍后再试，或先上传现有素材。'
         : error?.message || '生成失败';
     setStatus(statusElement, message, 'error');
-=======
-    const detail = error?.responseJson?.detail || null;
-    const quotaExceeded =
-      error?.status === 429 &&
-      (detail?.error === 'vertex_quota_exceeded' || detail === 'vertex_quota_exceeded');
-    const friendlyMessage = quotaExceeded
-      ? '图像生成配额已用尽，请稍后再试，或先上传现有素材。'
-      : error?.message || '生成失败';
-    setStatus(statusElement, friendlyMessage, 'error');
->>>>>>> 648a4802
     generateButton.disabled = false;
     if (regenerateButton) regenerateButton.disabled = false;
     if (aiSpinner) aiSpinner.classList.add('hidden');
@@ -4975,11 +4859,7 @@
       generatedImage.classList.add('hidden');
       generatedImage.removeAttribute('src');
     }
-<<<<<<< HEAD
     resetGeneratedPlaceholder(message || generatedPlaceholderDefault);
-=======
-    resetGeneratedPlaceholder(friendlyMessage || generatedPlaceholderDefault);
->>>>>>> 648a4802
     return null;
   }
 }
