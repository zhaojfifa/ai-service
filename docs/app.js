
const App = (window.App ??= {});
App.utils = App.utils ?? {};

// --- Stage2: 缓存最近一次生成结果，给 A/B 对比、重放使用 ---
const posterGenerationState = {
  /** 海报成品图 URL（R2 的公开地址） */
  posterUrl: null,
  /** 本次生成用到的 prompt 结构，用于展示 / 调试 */
  promptBundle: null,
  /** Vertex / Glibatree 返回的原始响应，必要时可做更多调试 */
  rawResult: null,
};
// 兼容旧版调用：确保引用不存在的全局变量时不会抛出 ReferenceError
let posterGeneratedImage = null;
let posterGeneratedLayout = null;
<<<<<<< HEAD
=======

// stage2：缓存最近一次生成结果与提示词，便于预览与回放
let lastPosterResult = null;
let posterGeneratedImageUrl = null;
let lastPromptBundle = null;
>>>>>>> 6e921b55
// 双列功能模板的归一化布局（随容器等比缩放）
const TEMPLATE_DUAL_LAYOUT = {
  canvas: { width: 1024, height: 1024 },
  slots: {
    logo: { x: 0.06, y: 0.05, w: 0.09, h: 0.09, type: 'image' },
    brand_name: { x: 0.18, y: 0.06, w: 0.30, h: 0.07, type: 'text', align: 'left' },
    agent_name: { x: 0.58, y: 0.06, w: 0.34, h: 0.07, type: 'text', align: 'right' },

    scenario: { x: 0.05, y: 0.20, w: 0.38, h: 0.46, type: 'image' },
    product: { x: 0.46, y: 0.20, w: 0.46, h: 0.46, type: 'image' },
    headline: { x: 0.07, y: 0.70, w: 0.86, h: 0.09, type: 'text', align: 'center' },

    series_1_img: { x: 0.07, y: 0.80, w: 0.18, h: 0.13, type: 'image' },
    series_1_txt: { x: 0.07, y: 0.93, w: 0.18, h: 0.04, type: 'text', align: 'center' },
    series_2_img: { x: 0.30, y: 0.80, w: 0.18, h: 0.13, type: 'image' },
    series_2_txt: { x: 0.30, y: 0.93, w: 0.18, h: 0.04, type: 'text', align: 'center' },
    series_3_img: { x: 0.53, y: 0.80, w: 0.18, h: 0.13, type: 'image' },
    series_3_txt: { x: 0.53, y: 0.93, w: 0.18, h: 0.04, type: 'text', align: 'center' },
    series_4_img: { x: 0.76, y: 0.80, w: 0.18, h: 0.13, type: 'image' },
    series_4_txt: { x: 0.76, y: 0.93, w: 0.18, h: 0.04, type: 'text', align: 'center' },
    tagline: { x: 0.07, y: 0.95, w: 0.86, h: 0.04, type: 'text', align: 'center' },
  },
};
// 快速自测：在 stage2 页面点击“生成海报与文案”应完成请求且无 posterGenerationState 未定义报错，
// 生成成功后 A/B 对比按钮才可使用。

// 1) 新增：按域名决定健康检查路径
function isRenderHost(base) {
  try {
    const u = new URL(base, location.href);
    return /onrender\.com$/i.test(u.hostname);
  } catch {
    return false;
  }
}

function healthPathsFor(base) {
  // Render 后端只有 /health，且通常无 CORS
  if (isRenderHost(base)) return ['/health'];
  // Worker（或网关）提供 /api/health（带 CORS）
  return ['/api/health', '/health'];
}
// ===== 共享：模板资源助手（全局唯一出口） =====

/** 从 templates/registry.json 读取模板清单（带缓存） */
App.utils.loadTemplateRegistry = (() => {
  let _registryP;
  return async function loadTemplateRegistry() {
    if (!_registryP) {
      _registryP = fetch(App.utils.assetUrl?.('templates/registry.json') || 'templates/registry.json')
        .then(r => {
          if (!r.ok) throw new Error('无法加载模板清单');
          return r.json();
        })
        .then(list => (Array.isArray(list) ? list : []))
        .catch(err => {
          _registryP = null; // 失败时允许下次重试
          throw err;
        });
    }
    return _registryP;
  };
})();

/** 按模板 id 返回 { entry, spec, image }（带缓存） */
App.utils.ensureTemplateAssets = (() => {
  const _cache = new Map();
  return async function ensureTemplateAssets(templateId) {
    if (_cache.has(templateId)) return _cache.get(templateId);

    const registry = await App.utils.loadTemplateRegistry();
    const entry = registry.find(i => i.id === templateId) || registry[0];
    if (!entry) throw new Error('模板列表为空');

    const specUrl = App.utils.assetUrl?.(`templates/${entry.spec}`) || `templates/${entry.spec}`;
    const imgUrl  = App.utils.assetUrl?.(`templates/${entry.preview}`) || `templates/${entry.preview}`;

    const specP = fetch(specUrl).then(r => { if (!r.ok) throw new Error('无法加载模板规范'); return r.json(); });
    const imgP  = loadImageAsset(imgUrl);

    const payload = { entry, spec: await specP, image: await imgP };
    _cache.set(entry.id, payload);
    return payload;
  };
})();

const HEALTH_CACHE_TTL = 60_000;
const HEALTH_CACHE = new Map();

let documentAssetBase = null;

//
// 组装 prompts —— 每个槽都是对象
function buildPromptSlot(prefix) {
  return {
    preset:  getValue(`#${prefix}-preset`),     // 你的原有取值方法
    positive:getValue(`#${prefix}-positive`),
    negative:getValue(`#${prefix}-negative`),
    aspect:  getValue(`#${prefix}-aspect`)
  };
}
function buildGeneratePayload() {
  return {
    poster: collectStage1Data(form, state, { strict: false }),
    render_mode: state.renderMode || 'locked',
    variants: Number(state.variants || 2),
    seed: state.seed ?? null,
    lock_seed: !!state.lockSeed,
    prompts: {
      scenario: buildPromptSlot('scenario'),
      product:  buildPromptSlot('product'),
      gallery:  buildPromptSlot('gallery'),
    }
  };
}

// 串行触发，避免免费实例并发卡死
async function runGeneration() {
  setBusy(true);
  try {
    const payloadA = buildGeneratePayload();
    await triggerGeneration(payloadA);   // 先等第一个完成
    if (state.abMode) {
      const payloadB = buildGeneratePayload(); // 若有B，第二次再发
      await triggerGeneration(payloadB);
    }
  } finally {
    setBusy(false);
  }
}

function resolveDocumentAssetBase() {
  if (documentAssetBase) return documentAssetBase;
  const baseEl = document.querySelector('base[href]');
  if (baseEl) {
    documentAssetBase = baseEl.href;
    return documentAssetBase;
  }
  const { origin, pathname } = window.location;
  const parts = pathname.split('/');
  if (parts.length) parts.pop();
  const prefix = parts.join('/') || '/';
  documentAssetBase = `${origin}${prefix.endsWith('/') ? prefix : `${prefix}/`}`;
  return documentAssetBase;
}

function assetUrl(path) {
  if (!path) return resolveDocumentAssetBase();
  if (/^[a-zA-Z][a-zA-Z0-9+.-]*:/.test(path)) {
    return path;
  }
  const base = resolveDocumentAssetBase();
  const normalised = path.startsWith('/') ? path.slice(1) : path;
  return new URL(normalised, base).toString();
}

App.utils.assetUrl = assetUrl;

// Layout helpers for relative-coordinates templates
App.utils.resolveRect = function resolveRect(slot, canvasWidth, canvasHeight, parentRect) {
  if (!slot) return { x: 0, y: 0, w: 0, h: 0 };
  const px = parentRect ? parentRect.x : 0;
  const py = parentRect ? parentRect.y : 0;
  const pw = parentRect ? parentRect.w : canvasWidth;
  const ph = parentRect ? parentRect.h : canvasHeight;

  return {
    x: px + Number(slot.x || 0) * pw,
    y: py + Number(slot.y || 0) * ph,
    w: Number(slot.w || 0) * pw,
    h: Number(slot.h || 0) * ph,
  };
};

App.utils.fontPx = function fontPx(font, canvasHeight) {
  if (!font) return 0;
  const size = typeof font.size === 'number' ? font.size : 0.02;
  return size * canvasHeight;
};

function normaliseBase(base) {
  if (!base) return null;
  try {
    const parsed = new URL(base, window.location.href);
    const path = parsed.pathname.replace(/\/+$/, '');
    const normalizedPath = path || '';
    return `${parsed.origin}${normalizedPath}`;
  } catch (error) {
    console.warn('[normaliseBase] invalid base', base, error);
    return null;
  }
}
// 把 stage1Data 中的素材“二选一”规范化为 key 或小 dataURL
function normalizePosterAssets(stage1Data) {
  const pickImage = (asset) => {
    if (!asset) return { asset: null, key: null };
    const key = asset.r2Key || null;
    const data = typeof asset.dataUrl === 'string' && asset.dataUrl.startsWith('data:')
      ? asset.dataUrl
      : null;
    return key ? { asset: null, key } : { asset: data, key: null };
  };

  const { asset: scenario_asset, key: scenario_key } = pickImage(stage1Data.scenario_asset);
  const { asset: product_asset,  key: product_key  } = pickImage(stage1Data.product_asset);

  const gallery_items = (stage1Data.gallery_entries || []).map((entry) => {
    const { asset, key } = pickImage(entry.asset);
    return {
      caption: entry.caption?.trim() || null,
      asset,
      key,
      mode: entry.mode || 'upload',
      prompt: entry.prompt?.trim() || null,
    };
  });

  return { scenario_asset, scenario_key, product_asset, product_key, gallery_items };
}

function joinBasePath(base, path) {
  const normalised = normaliseBase(base);
  if (!normalised) return null;
  const p = String(path || '');
  const suffix = p.startsWith('/') ? p : `/${p}`;
  return `${normalised}${suffix}`;
}

function ensureArray(value) {
  if (Array.isArray(value)) return value.filter(Boolean);
  if (typeof value === 'string' && value.trim()) return [value.trim()];
  return [];
}



// 读取候选 API 基址（修复：避免 STORAGE_KEYS 的 TDZ）
function getApiCandidates(extra) {
  const candidates = new Set();
  const add = (v) => {
    const s = typeof v === 'string' ? v.trim() : '';
    if (!s) return;
    const n = normaliseBase(s);
    if (n) candidates.add(n);
  };

  const inputValue = document.getElementById('api-base')?.value;
  add(inputValue);

  // 避免对未初始化的 STORAGE_KEYS 访问；直接用字面量 key
  add(localStorage.getItem('marketing-poster-api-base'));

  const ds = document.body?.dataset ?? {};
  add(ds.workerBase);
  add(ds.renderBase);
  add(ds.apiBase);

  if (Array.isArray(window.APP_API_BASES)) window.APP_API_BASES.forEach(add);
  add(window.APP_WORKER_BASE);
  add(window.APP_RENDER_BASE);
  add(window.APP_DEFAULT_API_BASE);

  if (extra) ensureArray(extra).forEach(add);

  return Array.from(candidates);
}

App.utils.getApiCandidates = getApiCandidates;

async function probeBase(base, { force } = {}) {
  const now = Date.now();
  const cached = HEALTH_CACHE.get(base);
  if (!force && cached && now - cached.timestamp < HEALTH_CACHE_TTL) {
    return cached.ok;
  }

  const paths = healthPathsFor(base);           // ← 关键：按域名取路径
  for (const path of paths) {
    const url = joinBasePath(base, path);
    if (!url) continue;
    try {
      const response = await fetch(url, {
        method: 'GET',
        mode: 'cors',
        cache: 'no-store',
        credentials: 'omit',
      });
      if (response.ok) {
        HEALTH_CACHE.set(base, { ok: true, timestamp: Date.now() });
        return true;
      }
    } catch (error) {
      console.warn('[probeBase] failed', base, path, error);
    }
  }

  HEALTH_CACHE.set(base, { ok: false, timestamp: Date.now() });
  return false;
}


const warmUpLocks = new Map();

async function warmUp(baseOrBases, { force } = {}) {
  const bases = ensureArray(baseOrBases).filter(Boolean);
  const targets = bases.length ? bases : getApiCandidates();
  if (!targets.length) return [];

  const lockKey = [...targets].sort().join('|');
  const existing = warmUpLocks.get(lockKey);
  if (!force && existing) return existing;

  const task = Promise.allSettled(targets.map((base) => probeBase(base, { force })));
  warmUpLocks.set(lockKey, task);
  // 任务结束后释放锁
  task.finally(() => warmUpLocks.delete(lockKey));
  return task;
}

App.utils.warmUp = warmUp;

async function pickHealthyBase(baseOrBases) {
  const candidates = ensureArray(baseOrBases).filter(Boolean);
  const bases = candidates.length ? candidates : getApiCandidates();
  if (!bases.length) return null;

  const now = Date.now();
  for (const base of bases) {
    const cached = HEALTH_CACHE.get(base);
    if (cached && cached.ok && now - cached.timestamp < HEALTH_CACHE_TTL) {
      return base;
    }
  }

  const results = await warmUp(bases, { force: true });
  for (let i = 0; i < bases.length; i += 1) {
    const outcome = results[i];
    if (outcome && outcome.status === 'fulfilled' && outcome.value) {
      return bases[i];
    }
  }
  return null;
}

App.utils.pickHealthyBase = pickHealthyBase;

// 请求体大小校验（发送前统一做）
// 校验字符串体积并阻断超大 dataURL
function validatePayloadSize(raw) {
  const hasBase64 = /data:[^;]+;base64,/i.test(raw);
  // 300KB 是你当前防御阈值，可按需调整
  if (hasBase64 || raw.length > 300_000) {
    throw new Error('请求体过大或包含 base64 图片，请先上传素材到 R2，仅传输 key/url。');
  }
}

const DATA_URL_PAYLOAD_RX = /^data:image\/[a-z0-9.+-]+;base64,/i;
const HTTP_URL_RX = /^https?:\/\//i;
const URL_SCHEMES = ['http://', 'https://', 'r2://', 's3://', 'gs://'];

const DEFAULT_ASSET_BUCKET =
  window.__ASSET_BUCKET__ || window.__R2_BUCKET__ || window.__S3_BUCKET__ || 'poster-assets';
const DEFAULT_ASSET_SCHEME =
  window.__ASSET_SCHEME__ || (window.__S3_BUCKET__ ? 's3' : 'r2');
const PUBLIC_ASSET_BASE =
  window.__ASSET_PUBLIC_BASE__ || window.__R2_PUBLIC_BASE__ || window.__S3_PUBLIC_BASE__ || '';

function isUrlLike(value) {
  if (typeof value !== 'string') return false;
  const trimmed = value.trim();
  if (!trimmed) return false;
  return URL_SCHEMES.some((scheme) => trimmed.startsWith(scheme));
}

function toAssetUrl(input) {
  if (!input) return '';
  const trimmed = input.trim();
  if (!trimmed) return '';
  if (isUrlLike(trimmed)) return trimmed;
  const sanitised = trimmed.replace(/^\/+/, '');
  if (PUBLIC_ASSET_BASE) {
    const base = PUBLIC_ASSET_BASE.replace(/\/$/, '');
    return `${base}/${sanitised}`;
  }
  if (DEFAULT_ASSET_BUCKET && DEFAULT_ASSET_SCHEME) {
    return `${DEFAULT_ASSET_SCHEME}://${DEFAULT_ASSET_BUCKET.replace(/\/$/, '')}/${sanitised}`;
  }
  return sanitised;
}

function assertAssetUrl(fieldLabel, value) {
  if (!value || !isUrlLike(value)) {
    throw new Error(`${fieldLabel} 必须是 r2://、s3://、gs:// 或 http(s) 的 URL，请先上传到 R2，仅传 Key/URL`);
  }
}

function guessExtensionFromMime(mime) {
  if (!mime) return 'png';
  const normalised = mime.toLowerCase();
  if (normalised.includes('png')) return 'png';
  if (normalised.includes('jpeg') || normalised.includes('jpg')) return 'jpg';
  if (normalised.includes('webp')) return 'webp';
  if (normalised.includes('gif')) return 'gif';
  return 'png';
}

async function dataUrlToFile(dataUrl, nameHint = 'asset') {
  const response = await fetch(dataUrl);
  if (!response.ok) {
    throw new Error('无法解析内联图片，请重新上传素材。');
  }
  const blob = await response.blob();
  const mime = blob.type || inferImageMediaType(dataUrl) || 'image/png';
  const extension = guessExtensionFromMime(mime);
  const safeHint = nameHint.toString().trim().replace(/[^a-z0-9]+/gi, '-').replace(/^-+|-+$/g, '') || 'asset';
  const filename = `${safeHint}.${extension}`;
  const file = new File([blob], filename, { type: mime });
  return { file, mime, extension, filename };
}

function estimatePayloadBytes(data) {
  try {
    if (typeof data === 'string') {
      return new Blob([data]).size;
    }
    return new Blob([JSON.stringify(data)]).size;
  } catch (error) {
    console.warn('[client] unable to estimate payload size', error);
    return -1;
  }
}

function payloadContainsDataUrl(value) {
  if (typeof value === 'string') return DATA_URL_PAYLOAD_RX.test(value);
  if (Array.isArray(value)) return value.some(payloadContainsDataUrl);
  if (value && typeof value === 'object') {
    return Object.values(value).some(payloadContainsDataUrl);
  }
  return false;
}

async function normaliseAssetReference(
  asset,
  {
    field = 'asset',
    requireUploaded = false,
    apiCandidates = [],
    folder = 'uploads',
  } = {}
) {
  const candidates = Array.isArray(apiCandidates) ? apiCandidates.filter(Boolean) : [];

  const ensureUploaderAvailable = () => {
    if (!candidates.length) {
      throw new Error(`${field} 检测到 base64 图片，请先上传到 R2/GCS，仅传 key/url`);
    }
  };

  const ensureNotInline = (value) => {
    if (typeof value !== 'string') return null;
    const trimmed = value.trim();
    if (!trimmed) return null;
    if (DATA_URL_PAYLOAD_RX.test(trimmed)) {
      return null;
    }
    return trimmed;
  };

  const normaliseKey = (value) => {
    const trimmed = ensureNotInline(value);
    if (!trimmed) return null;
    return trimmed.replace(/^\/+/, '');
  };

  const uploadInlineAsset = async (dataUrl) => {
    if (!dataUrl || !DATA_URL_PAYLOAD_RX.test(dataUrl)) return null;
    ensureUploaderAvailable();
    const safeHint = field.replace(/[^a-z0-9]+/gi, '_') || 'asset';
    const { file } = await dataUrlToFile(dataUrl, safeHint);
    const result = await uploadFileToR2(folder, file, { bases: candidates });
    if (!result.uploaded || (!result.url && !result.key)) {
      throw new Error(`${field} 上传失败，请稍后重试。`);
    }
    const finalUrl = result.url || toAssetUrl(result.key);
    if (!finalUrl || !isUrlLike(finalUrl)) {
      throw new Error(`${field} 上传失败，无法解析生成的 URL。`);
    }
    return {
      key: result.key ? result.key.replace(/^\/+/, '') : null,
      url: finalUrl,
    };
  };

  if (!asset) {
    if (requireUploaded) {
      throw new Error(`${field} 缺少已上传的 URL/Key，请先完成素材上传。`);
    }
    return { key: null, url: null };
  }

  if (typeof asset === 'string') {
    const trimmed = asset.trim();
    if (!trimmed) {
      if (requireUploaded) {
        throw new Error(`${field} 缺少已上传的 URL/Key，请先完成素材上传。`);
      }
      return { key: null, url: null };
    }
    if (DATA_URL_PAYLOAD_RX.test(trimmed)) {
      const uploaded = await uploadInlineAsset(trimmed);
      if (uploaded) {
        return uploaded;
      }
    }
    const resolved = toAssetUrl(trimmed);
    if (!isUrlLike(resolved)) {
      if (requireUploaded) {
        throw new Error(`${field} 必须是 r2://、s3://、gs:// 或 http(s) 的 URL，请先上传到 R2，仅传 Key/URL`);
      }
    }
    return { key: HTTP_URL_RX.test(trimmed) ? null : trimmed.replace(/^\/+/, ''), url: isUrlLike(resolved) ? resolved : null };
  }

  let keyCandidate = normaliseKey(asset.r2Key || asset.key || asset.storage_key || null);
  let resolvedUrl = null;
  let inlineCandidate = null;

  const sourceCandidates = [asset.remoteUrl, asset.url, asset.publicUrl, asset.cdnUrl, asset.dataUrl];
  for (const candidate of sourceCandidates) {
    if (typeof candidate !== 'string') continue;
    const trimmed = candidate.trim();
    if (!trimmed) continue;
    if (DATA_URL_PAYLOAD_RX.test(trimmed)) {
      inlineCandidate = inlineCandidate || trimmed;
      continue;
    }
    if (isUrlLike(trimmed)) {
      resolvedUrl = toAssetUrl(trimmed);
      break;
    }
    if (!HTTP_URL_RX.test(trimmed) && !keyCandidate) {
      keyCandidate = normaliseKey(trimmed) || keyCandidate;
    }
  }

  if (!resolvedUrl && inlineCandidate) {
    const uploaded = await uploadInlineAsset(inlineCandidate);
    if (uploaded) {
      resolvedUrl = uploaded.url;
      keyCandidate = uploaded.key || keyCandidate;
      if (typeof asset === 'object') {
        asset.r2Key = uploaded.key || asset.r2Key || null;
        asset.remoteUrl = uploaded.url;
        asset.dataUrl = uploaded.url;
      }
      console.info(`[normaliseAssetReference] 已将 ${field} 的 base64 预览上传至 R2/GCS。`);
    }
  }

  if (!resolvedUrl && keyCandidate) {
    const derivedUrl = toAssetUrl(keyCandidate);
    if (isUrlLike(derivedUrl)) {
      resolvedUrl = derivedUrl;
    }
  }

  if (!resolvedUrl) {
    if (requireUploaded) {
      throw new Error(`${field} 缺少已上传的 URL/Key，请先完成素材上传。`);
    }
    return { key: keyCandidate || null, url: null };
  }

  if (!isUrlLike(resolvedUrl)) {
    if (requireUploaded) {
      throw new Error(`${field} 必须是 r2://、s3://、gs:// 或 http(s) 的 URL，请先上传到 R2，仅传 Key/URL`);
    }
    return { key: keyCandidate || null, url: null };
  }

  return {
    key: keyCandidate ? keyCandidate.replace(/^\/+/, '') : null,
    url: resolvedUrl,
  };
}

function summariseNegativePrompts(prompts) {
  if (!prompts || typeof prompts !== 'object') return null;
  const values = [];
  Object.values(prompts).forEach((entry) => {
    if (!entry) return;
    const negative = typeof entry.negative === 'string' ? entry.negative.trim() : '';
    if (negative) values.push(negative);
  });
  if (!values.length) return null;
  return Array.from(new Set(values)).join(' | ');
}

function ensureUploadedAndLog(path, payload, rawPayload) {
  const MAX = 512 * 1024;
  const requestId = (typeof crypto !== 'undefined' && crypto.randomUUID)
    ? crypto.randomUUID().slice(0, 8)
    : Math.random().toString(16).slice(2, 10);
  let bodyString = null;
  if (typeof rawPayload === 'string') {
    bodyString = rawPayload;
  } else if (payload !== undefined) {
    try {
      bodyString = JSON.stringify(payload);
    } catch (error) {
      console.warn('[client] stringify payload failed', error);
    }
  }

  const size = estimatePayloadBytes(bodyString ?? payload);
  const hasBase64 = payloadContainsDataUrl(bodyString ?? payload);
  const preview = typeof bodyString === 'string'
    ? (bodyString.length > 512 ? `${bodyString.slice(0, 512)}…(+${bodyString.length - 512} chars)` : bodyString)
    : null;

  console.log(`[client] pre-check ${path}`, {
    requestId,
    size,
    hasBase64,
    preview,
  });

  if (hasBase64) {
    throw new Error('检测到 base64 图片，请先上传到 R2/GCS，仅传 key/url');
  }
  if (MAX > 0 && size > MAX) {
    throw new Error(`请求体过大(${size}B)，请仅传 key/url`);
  }

  return {
    headers: { 'X-Request-ID': requestId },
    bodyString,
    size,
  };
}

// 完整替换 app.js 里的 postJsonWithRetry
// 发送请求：始终 JSON/UTF-8，支持多基址与重试
// 发送请求：始终 JSON/UTF-8，支持多基址与重试
async function postJsonWithRetry(apiBaseOrBases, path, payload, retry = 1, rawPayload) {
  // 1) 规范化候选基址
  const bases = (window.resolveApiBases?.(apiBaseOrBases))
    ?? (Array.isArray(apiBaseOrBases) ? apiBaseOrBases
        : String(apiBaseOrBases || '').split(',').map(s => s.trim()).filter(Boolean));
  if (!bases.length) throw new Error('未配置后端 API 地址');

  const inspection = ensureUploadedAndLog(path, payload, rawPayload);

  // 2) 组包（外部已给字符串就不再二次 JSON.stringify）
  const bodyRaw = (typeof rawPayload === 'string')
    ? rawPayload
    : inspection.bodyString ?? JSON.stringify(payload);

  const logPrefix = `[postJsonWithRetry] ${path}`;
  const previewSnippet = (() => {
    if (typeof bodyRaw !== 'string') return '';
    const limit = 512;
    return bodyRaw.length <= limit ? bodyRaw : `${bodyRaw.slice(0, limit)}…(+${bodyRaw.length - limit} chars)`;
  })();

  // 3) 粗略体积 & dataURL 防御
  if (typeof bodyRaw === 'string' && (/data:[^;]+;base64,/.test(bodyRaw) || bodyRaw.length > 300000)) {
    throw new Error('请求体过大或包含 base64 图片，请确保素材已直传并仅传 key/url。');
  }

  // 4) 选择健康基址
  let base = await (window.pickHealthyBase?.(bases, { timeoutMs: 2500 })) ?? bases[0];
  const urlFor = (b) => `${String(b).replace(/\/$/, '')}/${String(path).replace(/^\/+/, '')}`;
  let lastErr = null;

  for (let attempt = 0; attempt <= retry; attempt += 1) {
    const order = base ? [base, ...bases.filter(x => x !== base)] : bases;

    for (const b of order) {
      const ctrl = new AbortController();
      const timer = setTimeout(() => ctrl.abort(), 60000); // 60s 超时
      const url = urlFor(b);                               // ← 定义 url
      try {
        const headers = {
          'Content-Type': 'application/json; charset=UTF-8',
          ...(inspection?.headers || {}),
        };

        const res = await fetch(url, {
          method: 'POST',
          mode: 'cors',
          cache: 'no-store',
          credentials: 'omit',
          headers,
          body: bodyRaw,
          signal: ctrl.signal,
        });

        console.info(`${logPrefix} -> ${url}`, {
          attempt: attempt + 1,
          candidateIndex: order.indexOf(b),
          bodyBytes: typeof bodyRaw === 'string' ? bodyRaw.length : 0,
          status: res.status,
        });

        const text = await res.text();
        let json = null;
        try { json = text ? JSON.parse(text) : null; } catch { /* 非 JSON */ }

        if (!res.ok) {
          const detail = (json && (json.detail || json.message)) || text || `HTTP ${res.status}`;
          const error = new Error(detail);
          error.status = res.status;
          error.responseText = text;
          error.responseJson = json;
          error.url = url;
          error.requestBody = bodyRaw;
          throw error;
        }

        if (window._healthCache?.set) window._healthCache.set(b, { ok: true, ts: Date.now() });
        return json ?? {}; // 保持旧版语义：返回 JSON 对象
      } catch (e) {
        console.warn(`${logPrefix} failed`, {
          attempt: attempt + 1,
          url,
          message: e?.message,
          status: e?.status,
          bodyPreview: previewSnippet,
        });
        lastErr = e;
        if (window._healthCache?.set) window._healthCache.set(b, { ok: false, ts: Date.now() });
        base = null; // 该轮失败，下一轮重新挑
      } finally {
        clearTimeout(timer);
      }
    }

    // 整轮失败后：热身 + 等待 + 重选
    try { await window.warmUp?.(bases, { timeoutMs: 2500 }); } catch {}
    await new Promise(r => setTimeout(r, 800));
    base = await (window.pickHealthyBase?.(bases, { timeoutMs: 2500 })) ?? bases[0];
  }

  throw lastErr || new Error('请求失败');
}

App.utils.postJsonWithRetry = postJsonWithRetry;


const STORAGE_KEYS = {
  apiBase: 'marketing-poster-api-base',
  stage1: 'marketing-poster-stage1-data',
  stage2: 'marketing-poster-stage2-result',
};

const DEFAULT_STAGE1 = {
  brand_name: '厨匠ChefCraft',
  agent_name: '星辉渠道服务中心',
  scenario_image: '现代开放式厨房中智能蒸烤一体机的沉浸式体验',
  product_name: 'ChefCraft 智能蒸烤大师',
  template_id: 'template_dual',
  scenario_mode: 'upload',
  product_mode: 'upload',
  features: [
    '一键蒸烤联动，精准锁鲜',
    '360° 智能热风循环，均匀受热',
    '高温自清洁腔体，省心维护',
    'Wi-Fi 远程操控，云端菜谱推送',
  ],
  title: '焕新厨房效率，打造大厨级美味',
  subtitle: '智能蒸烤 · 家宴轻松掌控',
};

const TEMPLATE_REGISTRY_PATH = 'templates/registry.json';
const templateCache = new Map();
let templateRegistryPromise = null;

const PROMPT_PRESETS_PATH = 'prompts/presets.json';
let promptPresetPromise = null;
const PROMPT_SLOTS = ['scenario', 'product', 'gallery'];
const DEFAULT_PROMPT_VARIANTS = 1;

const DEFAULT_EMAIL_RECIPIENT = 'client@example.com';

const placeholderImages = {
  brandLogo: createPlaceholder('品牌\\nLogo'),
  scenario: createPlaceholder('应用场景'),
  product: createPlaceholder('产品渲染'),
};

const galleryPlaceholderCache = new Map();

const MATERIAL_DEFAULT_LABELS = {
  brand_logo: '品牌 Logo',
  scenario: '应用场景图',
  product: '主产品渲染图',
  gallery: '底部产品小图',
};

const assetStore = createAssetStore();

function getPosterImageSource(image) {
  if (!image || typeof image !== 'object') return '';
  const directUrl = typeof image.url === 'string' ? image.url.trim() : '';
  if (directUrl && (HTTP_URL_RX.test(directUrl) || directUrl.startsWith('data:'))) {
    return directUrl;
  }
  const dataUrl = typeof image.data_url === 'string' ? image.data_url.trim() : '';
  if (dataUrl && dataUrl.startsWith('data:')) {
    return dataUrl;
  }
  return '';
}

function inferImageMediaType(src) {
  if (typeof src !== 'string') return null;
  const value = src.split('?')[0].trim().toLowerCase();
  if (!value) return null;
  if (value.startsWith('data:image/')) {
    const match = value.match(/^data:(image\/[a-z0-9.+-]+);/);
    return match ? match[1] : null;
  }
  if (value.endsWith('.png')) return 'image/png';
  if (value.endsWith('.jpg') || value.endsWith('.jpeg')) return 'image/jpeg';
  if (value.endsWith('.webp')) return 'image/webp';
  if (value.endsWith('.gif')) return 'image/gif';
  return null;
}

function assignPosterImage(element, image, altText) {
  if (!element) return false;
  const src = getPosterImageSource(image);
  if (!src) return false;
  element.src = src;
  if (altText) {
    element.alt = altText;
  }
  return true;
}

function isSamePosterImage(a, b) {
  if (!a || !b) return false;
  if (a === b) return true;
  const filenameA = typeof a.filename === 'string' ? a.filename : '';
  const filenameB = typeof b.filename === 'string' ? b.filename : '';
  if (filenameA && filenameB && filenameA === filenameB) {
    return true;
  }
  const urlA = getPosterImageSource(a);
  const urlB = getPosterImageSource(b);
  if (urlA && urlB && urlA === urlB) {
    return true;
  }
  const dataA = typeof a.data_url === 'string' ? a.data_url : '';
  const dataB = typeof b.data_url === 'string' ? b.data_url : '';
  if (dataA && dataB && dataA === dataB) {
    return true;
  }
  const keyA = typeof a.storage_key === 'string' ? a.storage_key : '';
  const keyB = typeof b.storage_key === 'string' ? b.storage_key : '';
  return Boolean(keyA && keyB && keyA === keyB);
}

// 预签名上传：向后端申请 R2 PUT 地址，并可直接完成上传
// 返回 { key, put_url, get_url, r2_url, public_url, etag, content_type, size }
async function r2PresignPut(folder, file, bases, options = {}) {
  if (!file) throw new Error('没有可上传的文件');

  const retry = options.retry ?? 1;
  const contentType = file.type || 'image/png'; // 图片默认 image/png 更稳
  const size = (typeof file.size === 'number') ? file.size : null;

  // 1) 申请预签名
  const payload = {
    folder: folder || 'uploads',
    filename: file.name || 'upload.bin',
    content_type: contentType,
    size,
  };
  const resp = await postJsonWithRetry(bases, '/api/r2/presign-put', payload, retry);
  const data = (resp && typeof resp.json === 'function') ? await resp.json() : resp;

  if (!data || typeof data !== 'object') throw new Error('预签名接口返回异常');
  const {
    key,
    put_url: putUrl,
    get_url: getUrl,
    r2_url: r2Url,
    public_url: legacyPublicUrl,
  } = data;
  if (!key || !putUrl) throw new Error('预签名接口缺少 key 或 put_url');
  const normalizedR2 = r2Url || null;
  const readableUrl = getUrl || legacyPublicUrl || null;

  // 2) 直接上传到 R2（options.upload === false 可只要签名不上传）
  if (options.upload !== false) {
    const putRes = await fetch(putUrl, {
      method: 'PUT',
      headers: { 'Content-Type': contentType }, // 关键：写入正确 Content-Type
      body: file,
    });
    if (!putRes.ok) {
      const txt = await putRes.text().catch(() => '');
      throw new Error(`R2 上传失败：HTTP ${putRes.status} ${putRes.statusText} ${txt || ''}`.trim());
    }
    const etag = putRes.headers.get('etag') || null;
    return {
      key,
      put_url: putUrl,
      get_url: readableUrl,
      r2_url: normalizedR2,
      public_url: readableUrl,
      etag,
      content_type: contentType,
      size,
    };
  }

  // 仅返回签名信息
  return {
    key,
    put_url: putUrl,
    get_url: readableUrl,
    r2_url: normalizedR2,
    public_url: readableUrl,
    content_type: contentType,
    size,
  };
}


async function uploadFileToR2(folder, file, options = {}) {
  try {
    const shouldUpload = options?.upload !== false;
    const presign = await r2PresignPut(folder, file, options?.bases, {
      upload: false,
    });
    if (shouldUpload) {
      const headers = (presign.headers && Object.keys(presign.headers).length)
        ? presign.headers
        : { 'Content-Type': file?.type || 'application/octet-stream' };

      const putResponse = await fetch(presign.put_url, {
        method: 'PUT',
        headers,
        body: file,
        mode: 'cors',
      });
      if (!putResponse.ok) {
        const detail = await putResponse.text();
        throw new Error(detail || '上传到 R2 失败，请稍后重试。');
      }
    }
    const selectHttpUrl = (value) => {
      if (typeof value !== 'string') return null;
      const trimmed = value.trim();
      if (!trimmed) return null;
      return HTTP_URL_RX.test(trimmed) ? trimmed : null;
    };
    const accessibleUrl =
      selectHttpUrl(presign.get_url) || selectHttpUrl(presign.public_url);
    const derivedUrl = selectHttpUrl(toAssetUrl(presign.key));
    const referenceUrl = accessibleUrl || derivedUrl || null;
    return {
      key: presign.key,
      url: referenceUrl,
      uploaded: true,
      presign,
    };
  } catch (error) {
    console.error('[uploadFileToR2] 直传失败', error);
    if (error instanceof TypeError) {
      const origin = (typeof window !== 'undefined' && window.location)
        ? window.location.origin
        : '当前站点';
      const message = `R2 上传失败：请确认对象存储的 CORS 规则已允许 ${origin} 执行 PUT 请求。`;
      const corsError = new Error(message);
      corsError.code = 'R2_CORS_BLOCKED';
      throw corsError;
    }
    if (error instanceof Error) {
      throw error;
    }
    throw new Error('上传到 R2 失败，请稍后重试。');
  }
}

App.utils.r2PresignPut = r2PresignPut;
App.utils.uploadFileToR2 = uploadFileToR2;
App.utils.updateMaterialUrlDisplay = updateMaterialUrlDisplay;

function applyStoredAssetValue(target, storedValue) {
  if (!target || typeof storedValue !== 'string') return;
  if (storedValue.startsWith('data:')) {
    target.data_url = storedValue;
  } else {
    target.url = storedValue;
  }
}

function updateMaterialUrlDisplay(field, asset) {
  const container = document.querySelector(`[data-material-url="${field}"]`);
  if (!container) return;

  const label = container.dataset.label || '素材 URL：';
  const prefix = label.endsWith('：') ? label : `${label}：`;
  const urlCandidates = [];
  if (asset) {
    if (typeof asset === 'string') {
      if (HTTP_URL_RX.test(asset)) urlCandidates.push(asset);
    } else if (typeof asset === 'object') {
      const {
        remoteUrl,
        url,
        publicUrl,
        dataUrl,
      } = asset;
      [remoteUrl, url, publicUrl].forEach((candidate) => {
        if (typeof candidate === 'string' && HTTP_URL_RX.test(candidate)) {
          urlCandidates.push(candidate);
        }
      });
      if (typeof dataUrl === 'string' && HTTP_URL_RX.test(dataUrl)) {
        urlCandidates.push(dataUrl);
      }
    }
  }

  const url = urlCandidates.find(Boolean) || null;
  container.textContent = '';
  const labelSpan = document.createElement('span');
  labelSpan.classList.add('asset-url-label');
  labelSpan.textContent = prefix;
  container.appendChild(labelSpan);

  if (url) {
    const link = document.createElement('a');
    link.href = url;
    link.target = '_blank';
    link.rel = 'noopener noreferrer';
    link.textContent = url;
    container.appendChild(link);
    container.classList.add('has-url');
  } else {
    const placeholder = document.createElement('span');
    placeholder.classList.add('asset-url-empty');
    placeholder.textContent = '尚未上传';
    container.appendChild(placeholder);
    container.classList.remove('has-url');
  }
}

const apiBaseInput = document.getElementById('api-base');
// ==== 兜底：保持原命名的 loadTemplateRegistry（放在 init() 之前）====
(function ensureLoadTemplateRegistry() {
  const REG_PATH = (typeof TEMPLATE_REGISTRY_PATH === 'string' && TEMPLATE_REGISTRY_PATH)
    ? TEMPLATE_REGISTRY_PATH
    : 'templates/registry.json';

  if (typeof window.loadTemplateRegistry !== 'function') {
    let _tmplRegistryPromise = null;
    window.loadTemplateRegistry = async function loadTemplateRegistry() {
      if (!_tmplRegistryPromise) {
        _tmplRegistryPromise = fetch(assetUrl(REG_PATH))
          .then((r) => {
            if (!r.ok) throw new Error('无法加载模板清单');
            return r.json();
          })
          .then((arr) => (Array.isArray(arr) ? arr : []))
          .catch((err) => {
            _tmplRegistryPromise = null; // 失败允许下次重试
            throw err;
          });
      }
      return _tmplRegistryPromise;
    };
  }
})();

init();

function init() {
  loadApiBase();
  if (apiBaseInput) {
    apiBaseInput.addEventListener('change', saveApiBase);
    apiBaseInput.addEventListener('blur', saveApiBase);
  }

  const stage = document.body?.dataset?.stage;
  switch (stage) {
    case 'stage1':
      initStage1();
      break;
    case 'stage2':
      initStage2();
      break;
    case 'stage3':
      initStage3();
      break;
    default:
      break;
  }
}

function loadApiBase() {
  if (!apiBaseInput) return;
  const stored = localStorage.getItem(STORAGE_KEYS.apiBase);
  if (stored) {
    apiBaseInput.value = stored;
  }
}

function saveApiBase() {
  if (!apiBaseInput) return;
  const value = apiBaseInput.value.trim();
  if (value) {
    localStorage.setItem(STORAGE_KEYS.apiBase, value);
  } else {
    localStorage.removeItem(STORAGE_KEYS.apiBase);
  }
}

function initStage1() {
  const form = document.getElementById('poster-form');
  const buildPreviewButton = document.getElementById('build-preview');
  const nextButton = document.getElementById('go-to-stage2');
  const statusElement = document.getElementById('stage1-status');
  const previewContainer = document.getElementById('preview-container');
  const layoutStructure = document.getElementById('layout-structure-text');
  const galleryButton = document.getElementById('add-gallery-item');
  const galleryPlaceholderButton = document.getElementById('add-gallery-placeholder');
  const galleryFileInput = document.getElementById('gallery-file-input');
  const galleryItemsContainer = document.getElementById('gallery-items');
  const templateSelectStage1 = document.getElementById('template-select-stage1');
  const templateDescriptionStage1 = document.getElementById('template-description-stage1');
  const templateCanvasStage1 = document.getElementById('template-preview-stage1');
  

  if (!form || !buildPreviewButton || !nextButton) {
    return;
  }

  const previewElements = {
    brandLogo: document.getElementById('preview-brand-logo'),
    brandName: document.getElementById('preview-brand-name'),
    agentName: document.getElementById('preview-agent-name'),
    scenarioImage: document.getElementById('preview-scenario-image'),
    productImage: document.getElementById('preview-product-image'),
    featureList: document.getElementById('preview-feature-list'),
    title: document.getElementById('preview-title'),
    subtitle: document.getElementById('preview-subtitle'),
    gallery: document.getElementById('preview-gallery'),
  };

  const inlinePreviews = {
    brand_logo: document.querySelector('[data-inline-preview="brand_logo"]'),
    scenario_asset: document.querySelector('[data-inline-preview="scenario_asset"]'),
    product_asset: document.querySelector('[data-inline-preview="product_asset"]'),
  };

  const state = {
    brandLogo: null,
    scenario: null,
    product: null,
    galleryEntries: [],
    previewBuilt: false,
    templateId: DEFAULT_STAGE1.template_id,
    templateLabel: '',
    scenarioMode: DEFAULT_STAGE1.scenario_mode,
    productMode: DEFAULT_STAGE1.product_mode,
    scenarioType: 'image',
    scenarioAllowsPrompt: true,
    scenarioAllowsUpload: true,
    productType: 'image',
    productAllowsPrompt: true,
    productAllowsUpload: true,
    templateSpec: null,
    galleryLimit: 4,
    galleryAllowsPrompt: true,
    galleryAllowsUpload: true,
    galleryLabel: MATERIAL_DEFAULT_LABELS.gallery,
    galleryType: 'image',
  };

  updateMaterialUrlDisplay('brand_logo', state.brandLogo);

  let currentLayoutPreview = '';
  let templateRegistry = [];

  const refreshPreview = () => {
    if (!form) return null;
    const payload = collectStage1Data(form, state, { strict: false });
    currentLayoutPreview = updatePosterPreview(
      payload,
      state,
      previewElements,
      layoutStructure,
      previewContainer
    );
    return payload;
  };

  const stored = loadStage1Data();
  if (stored) {
    void (async () => {
      await applyStage1DataToForm(stored, form, state, inlinePreviews);
      state.previewBuilt = Boolean(stored.preview_built);
      currentLayoutPreview = stored.layout_preview || '';
      renderGalleryItems(state, galleryItemsContainer, {
        previewElements,
        layoutStructure,
        previewContainer,
        statusElement,
        onChange: refreshPreview,
        allowPrompt: state.galleryAllowsPrompt,
        forcePromptOnly: state.galleryAllowsUpload === false,
        promptPlaceholder:
          state.templateSpec?.materials?.gallery?.promptPlaceholder ||
          '描述要生成的小图内容',
      });
      refreshPreview();
    })();
  } else {
    applyStage1Defaults(form);
    updateInlinePlaceholders(inlinePreviews);
    applyModeToInputs('scenario', state, form, inlinePreviews, { initial: true });
    applyModeToInputs('product', state, form, inlinePreviews, { initial: true });
    refreshPreview();
  }

  const modeContext = { form, state, inlinePreviews, refreshPreview };

  const scenarioModeRadios = form.querySelectorAll('input[name="scenario_mode"]');
  scenarioModeRadios.forEach((radio) => {
    radio.addEventListener('change', (event) => {
      if (!radio.checked) return;
      const value = radio.value === 'prompt' ? 'prompt' : 'upload';
      void switchAssetMode('scenario', value, modeContext);
    });
  });

  const productModeRadios = form.querySelectorAll('input[name="product_mode"]');
  productModeRadios.forEach((radio) => {
    radio.addEventListener('change', (event) => {
      if (!radio.checked) return;
      const value = radio.value === 'prompt' ? 'prompt' : 'upload';
      void switchAssetMode('product', value, modeContext);
    });
  });

  const getMaterialLabel = (key, material) =>
    (material && typeof material.label === 'string' && material.label.trim()) ||
    MATERIAL_DEFAULT_LABELS[key] || key;

  async function applyTemplateMaterialsStage1(spec) {
    state.templateSpec = spec || null;
    const materials = (spec && spec.materials) || {};

    const brandMaterial = materials.brand_logo || {};
    const brandLabel = getMaterialLabel('brand_logo', brandMaterial);
    const brandField = form.querySelector('[data-material-field="brand_logo"] [data-material-label="brand_logo"]');
    if (brandField) {
      brandField.textContent = `${brandLabel}上传`;
    }

    const scenarioMaterial = materials.scenario || {};
    const scenarioLabel = getMaterialLabel('scenario', scenarioMaterial);
    const scenarioType = (scenarioMaterial.type || 'image').toLowerCase();
    const scenarioAllowsUpload = scenarioType !== 'text' && scenarioMaterial.allowsUpload !== false;
    const scenarioAllowsPrompt =
      scenarioType === 'text' || scenarioMaterial.allowsPrompt !== false;
    state.scenarioType = scenarioType;
    state.scenarioAllowsPrompt = scenarioAllowsPrompt;
    state.scenarioAllowsUpload = scenarioAllowsUpload;

    const scenarioToggleLabel = form.querySelector('[data-material-toggle-label="scenario"]');
    if (scenarioToggleLabel) {
      scenarioToggleLabel.textContent = `${scenarioLabel}素材来源`;
    }
    const scenarioToggle = form.querySelector('[data-mode-target="scenario"]');
    const scenarioUploadOption = form.querySelector('[data-mode-option="scenario-upload"]');
    const scenarioUploadRadio = scenarioUploadOption?.querySelector('input[type="radio"]');
    if (scenarioUploadOption) {
      scenarioUploadOption.classList.toggle('hidden', !scenarioAllowsUpload);
    }
    if (scenarioUploadRadio) {
      scenarioUploadRadio.disabled = !scenarioAllowsUpload;
    }
    const scenarioPromptOption = form.querySelector('[data-mode-option="scenario-prompt"]');
    const scenarioPromptRadio = scenarioPromptOption?.querySelector('input[type="radio"]');
    if (scenarioPromptOption) {
      scenarioPromptOption.classList.toggle('hidden', !scenarioAllowsPrompt);
    }
    if (scenarioPromptRadio) {
      scenarioPromptRadio.disabled = !scenarioAllowsPrompt;
    }
    if (scenarioToggle) {
      scenarioToggle.classList.toggle(
        'single-mode',
        !scenarioAllowsUpload || !scenarioAllowsPrompt
      );
    }

    const scenarioFileLabel = form.querySelector('[data-material-label="scenario"]');
    if (scenarioFileLabel) {
      scenarioFileLabel.textContent = `${scenarioLabel}上传`;
      scenarioFileLabel.classList.toggle('hidden', !scenarioAllowsUpload);
    }
    const scenarioFieldWrapper = form.querySelector('[data-material-field="scenario"]');
    if (scenarioFieldWrapper) {
      scenarioFieldWrapper.classList.toggle('hidden', !scenarioAllowsUpload);
    }
    const scenarioFileInput = form.querySelector('input[name="scenario_asset"]');
    if (scenarioFileInput) {
      scenarioFileInput.disabled = !scenarioAllowsUpload;
    }
    const scenarioDescription = form.querySelector('[data-material-description="scenario"]');
    if (scenarioDescription) {
      scenarioDescription.textContent = scenarioAllowsPrompt
        ? `${scenarioLabel}描述（上传或 AI 生成时都会用到）`
        : `${scenarioLabel}描述`;
    }
    const scenarioTextarea = form.querySelector('[data-material-input="scenario"]');
    if (scenarioTextarea) {
      scenarioTextarea.placeholder =
        scenarioMaterial.promptPlaceholder || `描述${scenarioLabel}的氛围与细节`;
    }
    let scenarioChanged = false;
    if (!scenarioAllowsUpload) {
      if (state.scenario) {
        await deleteStoredAsset(state.scenario);
        state.scenario = null;
        scenarioChanged = true;
      }
      state.scenarioMode = 'prompt';
      if (scenarioUploadRadio) {
        scenarioUploadRadio.checked = false;
      }
      if (scenarioPromptRadio) {
        scenarioPromptRadio.checked = true;
      }
      if (inlinePreviews.scenario_asset) {
        inlinePreviews.scenario_asset.src = placeholderImages.scenario;
      }
    } else if (!scenarioAllowsPrompt && state.scenarioMode === 'prompt') {
      state.scenarioMode = 'upload';
      if (scenarioUploadRadio) {
        scenarioUploadRadio.checked = true;
      }
      if (scenarioPromptRadio) {
        scenarioPromptRadio.checked = false;
      }
    }
    if (scenarioChanged) {
      state.previewBuilt = false;
    }
    applyModeToInputs('scenario', state, form, inlinePreviews, { initial: true });

    const productMaterial = materials.product || {};
    const productLabel = getMaterialLabel('product', productMaterial);
    const productType = (productMaterial.type || 'image').toLowerCase();
    const productAllowsUpload = productType !== 'text' && productMaterial.allowsUpload !== false;
    const productAllowsPrompt = productType === 'text' || productMaterial.allowsPrompt !== false;
    state.productType = productType;
    state.productAllowsPrompt = productAllowsPrompt;
    state.productAllowsUpload = productAllowsUpload;

    const productToggleLabel = form.querySelector('[data-material-toggle-label="product"]');
    if (productToggleLabel) {
      productToggleLabel.textContent = `${productLabel}素材来源`;
    }
    const productToggle = form.querySelector('[data-mode-target="product"]');
    const productUploadOption = form.querySelector('[data-mode-option="product-upload"]');
    const productUploadRadio = productUploadOption?.querySelector('input[type="radio"]');
    if (productUploadOption) {
      productUploadOption.classList.toggle('hidden', !productAllowsUpload);
    }
    if (productUploadRadio) {
      productUploadRadio.disabled = !productAllowsUpload;
    }
    const productPromptOption = form.querySelector('[data-mode-option="product-prompt"]');
    const productPromptRadio = productPromptOption?.querySelector('input[type="radio"]');
    if (productPromptOption) {
      productPromptOption.classList.toggle('hidden', !productAllowsPrompt);
    }
    if (productPromptRadio) {
      productPromptRadio.disabled = !productAllowsPrompt;
    }
    if (productToggle) {
      productToggle.classList.toggle(
        'single-mode',
        !productAllowsUpload || !productAllowsPrompt
      );
    }

    const productFileLabel = form.querySelector('[data-material-label="product"]');
    if (productFileLabel) {
      productFileLabel.textContent = `${productLabel}上传`;
      productFileLabel.classList.toggle('hidden', !productAllowsUpload);
    }
    const productFieldWrapper = form.querySelector('[data-material-field="product"]');
    if (productFieldWrapper) {
      productFieldWrapper.classList.toggle('hidden', !productAllowsUpload);
    }
    const productFileInput = form.querySelector('input[name="product_asset"]');
    if (productFileInput) {
      productFileInput.disabled = !productAllowsUpload;
    }
    const productPromptContainer = form.querySelector('[data-material-prompt="product"]');
    if (productPromptContainer) {
      productPromptContainer.classList.toggle('hidden', !productAllowsPrompt);
    }
    const productPromptLabel = form.querySelector('[data-material-prompt-label="product"]');
    if (productPromptLabel) {
      productPromptLabel.textContent = productAllowsPrompt
        ? `${productLabel}生成描述（可选补充）`
        : `${productLabel}说明`;
    }
    const productPromptInput = form.querySelector('[data-material-input="product-prompt"]');
    if (productPromptInput) {
      productPromptInput.placeholder =
        productMaterial.promptPlaceholder || `补充${productLabel}的材质、角度等信息`;
    }
    let productChanged = false;
    if (!productAllowsUpload) {
      if (state.product) {
        await deleteStoredAsset(state.product);
        state.product = null;
        productChanged = true;
      }
      state.productMode = 'prompt';
      if (productUploadRadio) {
        productUploadRadio.checked = false;
      }
      if (productPromptRadio) {
        productPromptRadio.checked = true;
      }
      if (inlinePreviews.product_asset) {
        inlinePreviews.product_asset.src = placeholderImages.product;
      }
    } else if (!productAllowsPrompt && state.productMode === 'prompt') {
      state.productMode = 'upload';
      if (productUploadRadio) {
        productUploadRadio.checked = true;
      }
      if (productPromptRadio) {
        productPromptRadio.checked = false;
      }
    }
    if (productChanged) {
      state.previewBuilt = false;
    }
    applyModeToInputs('product', state, form, inlinePreviews, { initial: true });

    const galleryMaterial = materials.gallery || {};
    const galleryLabel = getMaterialLabel('gallery', galleryMaterial);
    const galleryType = (galleryMaterial.type || 'image').toLowerCase();
    const galleryAllowsUpload = galleryType !== 'text' && galleryMaterial.allowsUpload !== false;
    const galleryAllowsPrompt =
      galleryType === 'text' || galleryMaterial.allowsPrompt !== false;
    const slotCount = Array.isArray(spec?.gallery?.items)
      ? spec.gallery.items.length
      : null;
    const configuredCount = Number(galleryMaterial.count);
    const galleryLimit = Number.isFinite(configuredCount) && configuredCount > 0
      ? configuredCount
      : slotCount || state.galleryLimit || 4;
    state.galleryLabel = galleryLabel;
    state.galleryAllowsPrompt = galleryAllowsPrompt;
    state.galleryAllowsUpload = galleryAllowsUpload;
    state.galleryType = galleryType;
    if (state.galleryLimit !== galleryLimit) {
      const removed = state.galleryEntries.splice(galleryLimit);
      await Promise.all(
        removed.map((entry) => deleteStoredAsset(entry.asset))
      );
      state.galleryLimit = galleryLimit;
    } else {
      state.galleryLimit = galleryLimit;
    }
    if (!galleryAllowsUpload) {
      await Promise.all(
        state.galleryEntries.map(async (entry) => {
          if (entry.asset) {
            await deleteStoredAsset(entry.asset);
            entry.asset = null;
          }
          entry.mode = 'prompt';
        })
      );
      state.previewBuilt = false;
    } else if (!galleryAllowsPrompt) {
      state.galleryEntries.forEach((entry) => {
        if (entry.mode === 'prompt') {
          entry.mode = 'upload';
          entry.prompt = '';
        }
      });
      state.previewBuilt = false;
    }

    const galleryLabelElement = document.querySelector('[data-gallery-label]');
    if (galleryLabelElement) {
      galleryLabelElement.textContent = `${galleryLabel}（${galleryLimit} 项，支持多选）`;
    }
    const galleryDescription = document.querySelector('[data-gallery-description]');
    if (galleryDescription) {
      galleryDescription.textContent = !galleryAllowsUpload
        ? `每个条目需通过文字描述生成，共 ${galleryLimit} 项，请填写系列说明。`
        : galleryAllowsPrompt
        ? `每个条目由一张图像与系列说明组成，可上传或使用 AI 生成，共需 ${galleryLimit} 项。`
        : `请上传 ${galleryLimit} 张${galleryLabel}并填写对应说明。`;
    }
    const galleryUploadButton = document.querySelector('[data-gallery-upload]');
    if (galleryUploadButton) {
      galleryUploadButton.textContent = `上传${galleryLabel}`;
      galleryUploadButton.classList.toggle('hidden', !galleryAllowsUpload);
      galleryUploadButton.disabled = !galleryAllowsUpload;
    }
    const galleryPromptButton = document.querySelector('[data-gallery-prompt]');
    if (galleryPromptButton) {
      const promptText = galleryLabel.includes('条目')
        ? '添加 AI 生成条目'
        : `添加 AI 生成${galleryLabel}`;
      galleryPromptButton.textContent = promptText;
      galleryPromptButton.classList.toggle('hidden', !galleryAllowsPrompt);
    }

    renderGalleryItems(state, galleryItemsContainer, {
      previewElements,
      layoutStructure,
      previewContainer,
      statusElement,
      onChange: refreshPreview,
      allowPrompt: galleryAllowsPrompt,
      forcePromptOnly: !galleryAllowsUpload,
      promptPlaceholder:
        galleryMaterial.promptPlaceholder || '描述要生成的小图内容',
    });
    refreshPreview();
  }

  async function refreshTemplatePreviewStage1(templateId) {
    if (!templateCanvasStage1) return;
    try {
      const assets = await App.utils.ensureTemplateAssets(templateId); // 原有：加载模板资源 {entry,spec,image}
      await applyTemplateMaterialsStage1(assets.spec); // 原有：同步材料开关/占位说明等

      const ctx = templateCanvasStage1.getContext('2d');
      if (!ctx) return;
      const { width, height } = templateCanvasStage1;

      ctx.clearRect(0, 0, width, height);
      ctx.fillStyle = '#f8fafc';
      ctx.fillRect(0, 0, width, height);

      const img = assets.image;
      const scale = Math.min(width / img.width, height / img.height);
      const dw = img.width * scale;
      const dh = img.height * scale;
      const ox = (width - dw) / 2;
      const oy = (height - dh) / 2;
      ctx.drawImage(img, ox, oy, dw, dh);

      if (templateDescriptionStage1) {
        templateDescriptionStage1.textContent = assets.entry?.description || '';
      }
    } catch (err) {
      console.error('[template preview] failed:', err);
      if (templateDescriptionStage1) {
        templateDescriptionStage1.textContent = '模板预览加载失败，请检查 templates 资源。';
      }
      const ctx = templateCanvasStage1?.getContext?.('2d');
      if (ctx) {
        ctx.clearRect(0, 0, templateCanvasStage1.width, templateCanvasStage1.height);
        ctx.fillStyle = '#f4f5f7';
        ctx.fillRect(0, 0, templateCanvasStage1.width, templateCanvasStage1.height);
        ctx.fillStyle = '#6b7280';
        ctx.font = '16px "Noto Sans SC", sans-serif';
        ctx.fillText('模板预览加载失败', 24, 48);
      }
    }
  }

  async function mountTemplateChooserStage1() {
    if (!templateSelectStage1) return;

    // 1) 加载 registry（保持原名）
    try {
      templateRegistry = await App.utils.loadTemplateRegistry();
    } catch (e) {
      console.error('[registry] load failed:', e);
      setStatus(statusElement, '无法加载模板列表，请检查 templates/registry.json 与静态路径。', 'warning');
      return;
    }
    if (!Array.isArray(templateRegistry) || templateRegistry.length === 0) {
      setStatus(statusElement, '模板列表为空，请确认 templates/registry.json 格式。', 'warning');
      return;
    }

    // 2) 填充下拉
    templateSelectStage1.innerHTML = '';
    templateRegistry.forEach((entry) => {
      const opt = document.createElement('option');
      opt.value = entry.id;
      opt.textContent = entry.name || entry.id;
      templateSelectStage1.appendChild(opt);
    });

    // 3) 恢复/设置默认选项
    const stored = loadStage1Data();
    if (stored?.template_id) {
      state.templateId = stored.template_id;
      state.templateLabel = stored.template_label || '';
    } else {
      const first = templateRegistry[0];
      state.templateId = first.id;
      state.templateLabel = first.name || '';
    }

    const currentEntry = templateRegistry.find((entry) => entry.id === state.templateId);
    if (!currentEntry) {
      const fallback = templateRegistry[0];
      state.templateId = fallback.id;
      state.templateLabel = fallback.name || '';
    } else if (!state.templateLabel) {
      state.templateLabel = currentEntry.name || '';
    }

    templateSelectStage1.value = state.templateId;

    // 4) 预览一次
    await refreshTemplatePreviewStage1(state.templateId);

    // 立即持久化一次（不必等“构建预览”）
    const quickPersist = () => {
      try {
        const relaxedPayload = collectStage1Data(form, state, { strict: false });
        currentLayoutPreview = updatePosterPreview(
          relaxedPayload,
          state,
          previewElements,
          layoutStructure,
          previewContainer
        );
        const serialised = serialiseStage1Data(relaxedPayload, state, currentLayoutPreview, false);
        saveStage1Data(serialised, { preserveStage2: false });
      } catch (e) {
        console.warn('[template persist] skipped:', e);
      }
    };
    quickPersist();

    // 5) 绑定切换
    templateSelectStage1.addEventListener('change', async (ev) => {
      const value = ev.target.value || DEFAULT_STAGE1.template_id;
      state.templateId = value;
      const entry = templateRegistry.find((x) => x.id === value);
      state.templateLabel = entry?.name || '';

      state.previewBuilt = false; // 切换模板 => 预览需重建
      setStatus(statusElement, '已切换模板，请重新构建版式预览或继续到环节 2 生成。', 'info');

      quickPersist();
      await refreshTemplatePreviewStage1(value);
    });
  }

  // 注意：不要用顶层 await
  void mountTemplateChooserStage1();

  attachSingleImageHandler(
    form.querySelector('input[name="brand_logo"]'),
    'brandLogo',
    inlinePreviews.brand_logo,
    state,
    refreshPreview,
    statusElement
  );
  attachSingleImageHandler(
    form.querySelector('input[name="scenario_asset"]'),
    'scenario',
    inlinePreviews.scenario_asset,
    state,
    refreshPreview,
    statusElement
  );
  attachSingleImageHandler(
    form.querySelector('input[name="product_asset"]'),
    'product',
    inlinePreviews.product_asset,
    state,
    refreshPreview,
    statusElement
  );

  renderGalleryItems(state, galleryItemsContainer, {
    previewElements,
    layoutStructure,
    previewContainer,
    statusElement,
    onChange: refreshPreview,
    allowPrompt: state.galleryAllowsPrompt,
    forcePromptOnly: state.galleryAllowsUpload === false,
    promptPlaceholder:
      state.templateSpec?.materials?.gallery?.promptPlaceholder ||
      '描述要生成的小图内容',
  });

  refreshPreview();

  if (galleryButton && galleryFileInput) {
    galleryButton.addEventListener('click', () => {
      if (!state.galleryAllowsUpload) {
        setStatus(
          statusElement,
          `${state.galleryLabel || MATERIAL_DEFAULT_LABELS.gallery}由模板限定为 AI 生成，请通过“添加 AI 生成条目”补充素材。`,
          'info'
        );
        return;
      }
      galleryFileInput.click();
    });

    galleryFileInput.addEventListener('change', async (event) => {
      if (!state.galleryAllowsUpload) {
        event.target.value = '';
        setStatus(
          statusElement,
          `${state.galleryLabel || MATERIAL_DEFAULT_LABELS.gallery}当前仅支持文字描述生成。`,
          'warning'
        );
        return;
      }
      const files = Array.from(event.target.files || []);
      if (!files.length) {
        return;
      }
      const limit = state.galleryLimit || 4;
      const remaining = Math.max(0, limit - state.galleryEntries.length);
      if (remaining <= 0) {
        setStatus(
          statusElement,
          `最多仅支持上传 ${limit} 张${state.galleryLabel || MATERIAL_DEFAULT_LABELS.gallery}。`,
          'warning'
        );
        galleryFileInput.value = '';
        return;
      }

      const selected = files.slice(0, remaining);
      for (const file of selected) {
        try {
          const asset = await prepareAssetFromFile('gallery', file, null, statusElement);
          state.galleryEntries.push({
            id: createId(),
            caption: '',
            asset,
            mode: 'upload',
            prompt: '',
          });
        } catch (error) {
          console.error(error);
          setStatus(statusElement, '上传或读取底部产品小图时发生错误。', 'error');
        }
      }
      galleryFileInput.value = '';
      state.previewBuilt = false;
      renderGalleryItems(state, galleryItemsContainer, {
        previewElements,
        layoutStructure,
        previewContainer,
        statusElement,
        onChange: refreshPreview,
        allowPrompt: state.galleryAllowsPrompt,
        forcePromptOnly: state.galleryAllowsUpload === false,
        promptPlaceholder:
          state.templateSpec?.materials?.gallery?.promptPlaceholder ||
          '描述要生成的小图内容',
      });
      refreshPreview();
    });
  }

  if (galleryPlaceholderButton) {
    galleryPlaceholderButton.addEventListener('click', () => {
      if (!state.galleryAllowsPrompt) {
        setStatus(
          statusElement,
          `${state.galleryLabel || MATERIAL_DEFAULT_LABELS.gallery}仅支持上传图像素材。`,
          'info'
        );
        return;
      }
      const limit = state.galleryLimit || 4;
      if (state.galleryEntries.length >= limit) {
        setStatus(
          statusElement,
          `最多仅支持 ${limit} 个${state.galleryLabel || MATERIAL_DEFAULT_LABELS.gallery}条目。`,
          'warning'
        );
        return;
      }
      state.galleryEntries.push({
        id: createId(),
        caption: '',
        asset: null,
        mode: 'prompt',
        prompt: '',
      });
      state.previewBuilt = false;
      renderGalleryItems(state, galleryItemsContainer, {
        previewElements,
        layoutStructure,
        previewContainer,
        statusElement,
        onChange: refreshPreview,
        allowPrompt: state.galleryAllowsPrompt,
        forcePromptOnly: state.galleryAllowsUpload === false,
        promptPlaceholder:
          state.templateSpec?.materials?.gallery?.promptPlaceholder ||
          '描述要生成的小图内容',
      });
      refreshPreview();
    });
  }

  form.addEventListener('input', () => {
    state.previewBuilt = false;
    refreshPreview();
  });

  buildPreviewButton.addEventListener('click', () => {
    const relaxedPayload = collectStage1Data(form, state, { strict: false });
    currentLayoutPreview = updatePosterPreview(
      relaxedPayload,
      state,
      previewElements,
      layoutStructure,
      previewContainer
    );

    try {
      const strictPayload = collectStage1Data(form, state, { strict: true });
      state.previewBuilt = true;
      const serialised = serialiseStage1Data(
        strictPayload,
        state,
        currentLayoutPreview,
        true
      );
      saveStage1Data(serialised);
      setStatus(statusElement, '版式预览已构建，可继续下一环节。', 'success');
    } catch (error) {
      console.warn(error);
      state.previewBuilt = false;
      const serialised = serialiseStage1Data(
        relaxedPayload,
        state,
        currentLayoutPreview,
        false
      );
      saveStage1Data(serialised);
      const reason = error?.message || '请补全必填素材。';
      setStatus(
        statusElement,
        `预览已更新，但${reason.replace(/^[，。]?/, '')}`,
        'warning'
      );
    }
  });

  nextButton.addEventListener('click', () => {
    try {
      const payload = collectStage1Data(form, state, { strict: true });
      currentLayoutPreview = updatePosterPreview(
        payload,
        state,
        previewElements,
        layoutStructure,
        previewContainer
      );
      state.previewBuilt = true;
      const serialised = serialiseStage1Data(payload, state, currentLayoutPreview, true);
      saveStage1Data(serialised);
      setStatus(statusElement, '素材已保存，正在跳转至环节 2。', 'info');
      window.location.href = 'stage2.html';
    } catch (error) {
      console.error(error);
      setStatus(statusElement, error.message || '请先完成版式预览后再继续。', 'error');
    }
  });
}

function applyStage1Defaults(form) {
  for (const [key, value] of Object.entries(DEFAULT_STAGE1)) {
    const element = form.elements.namedItem(key);
    if (element && typeof value === 'string') {
      element.value = value;
    }
  }

  const featureInputs = form.querySelectorAll('input[name="features"]');
  featureInputs.forEach((input, index) => {
    input.value = DEFAULT_STAGE1.features[index] ?? '';
  });

  const scenarioModeInputs = form.querySelectorAll('input[name="scenario_mode"]');
  scenarioModeInputs.forEach((input) => {
    input.checked = input.value === DEFAULT_STAGE1.scenario_mode;
  });

  const productModeInputs = form.querySelectorAll('input[name="product_mode"]');
  productModeInputs.forEach((input) => {
    input.checked = input.value === DEFAULT_STAGE1.product_mode;
  });

  const productPrompt = form.elements.namedItem('product_prompt');
  if (productPrompt && 'value' in productPrompt) {
    productPrompt.value = '';
  }
}

function updateInlinePlaceholders(inlinePreviews) {
  if (inlinePreviews.brand_logo) inlinePreviews.brand_logo.src = placeholderImages.brandLogo;
  if (inlinePreviews.scenario_asset) inlinePreviews.scenario_asset.src = placeholderImages.scenario;
  if (inlinePreviews.product_asset) inlinePreviews.product_asset.src = placeholderImages.product;
}

async function applyStage1DataToForm(data, form, state, inlinePreviews) {
  for (const key of ['brand_name', 'agent_name', 'scenario_image', 'product_name', 'title', 'subtitle']) {
    const element = form.elements.namedItem(key);
    if (element && typeof data[key] === 'string') {
      element.value = data[key];
    }
  }

  const features = Array.isArray(data.features) && data.features.length
    ? data.features
    : DEFAULT_STAGE1.features;
  const featureInputs = form.querySelectorAll('input[name="features"]');
  featureInputs.forEach((input, index) => {
    input.value = features[index] ?? '';
  });

  const scenarioModeValue = data.scenario_mode || DEFAULT_STAGE1.scenario_mode;
  const productModeValue = data.product_mode || DEFAULT_STAGE1.product_mode;
  state.scenarioMode = scenarioModeValue;
  state.productMode = productModeValue;

  const scenarioModeInputs = form.querySelectorAll('input[name="scenario_mode"]');
  scenarioModeInputs.forEach((input) => {
    input.checked = input.value === scenarioModeValue;
  });

  const productModeInputs = form.querySelectorAll('input[name="product_mode"]');
  productModeInputs.forEach((input) => {
    input.checked = input.value === productModeValue;
  });

  const productPrompt = form.elements.namedItem('product_prompt');
  if (productPrompt && 'value' in productPrompt) {
    productPrompt.value =
      typeof data.product_prompt === 'string' ? data.product_prompt : '';
  }

  state.brandLogo = await rehydrateStoredAsset(data.brand_logo);
  updateMaterialUrlDisplay('brand_logo', state.brandLogo);
  state.scenario = await rehydrateStoredAsset(data.scenario_asset);
  state.product = await rehydrateStoredAsset(data.product_asset);
  state.galleryEntries = Array.isArray(data.gallery_entries)
    ? await Promise.all(
        data.gallery_entries.map(async (entry) => ({
          id: entry.id || createId(),
          caption: entry.caption || '',
          asset: await rehydrateStoredAsset(entry.asset),
          mode: entry.mode || 'upload',
          prompt: entry.prompt || '',
        }))
      )
    : [];
  state.galleryLimit = typeof data.gallery_limit === 'number' ? data.gallery_limit : state.galleryLimit;
  state.galleryLabel = data.gallery_label || state.galleryLabel;
  state.galleryAllowsPrompt = data.gallery_allows_prompt !== false;
  state.galleryAllowsUpload = data.gallery_allows_upload !== false;
  if (state.galleryEntries.length > state.galleryLimit) {
    state.galleryEntries = state.galleryEntries.slice(0, state.galleryLimit);
  }
  state.templateId = data.template_id || DEFAULT_STAGE1.template_id;
  state.templateLabel = data.template_label || '';

  applyModeToInputs('scenario', state, form, inlinePreviews);
  applyModeToInputs('product', state, form, inlinePreviews);

  if (inlinePreviews.brand_logo) {
    inlinePreviews.brand_logo.src = state.brandLogo?.dataUrl || placeholderImages.brandLogo;
  }
  if (inlinePreviews.scenario_asset) {
    inlinePreviews.scenario_asset.src = state.scenario?.dataUrl || placeholderImages.scenario;
  }
  if (inlinePreviews.product_asset) {
    inlinePreviews.product_asset.src = state.product?.dataUrl || placeholderImages.product;
  }
}

function attachSingleImageHandler(
  input,
  key,
  inlinePreview,
  state,
  refreshPreview,
  statusElement
) {
  if (!input) return;
  input.addEventListener('change', async () => {
    const file = input.files?.[0];
    if (!file) {
      await deleteStoredAsset(state[key]);
      state[key] = null;
      state.previewBuilt = false;
      if (inlinePreview) {
        const placeholder =
          key === 'brandLogo'
            ? placeholderImages.brandLogo
            : key === 'scenario'
            ? placeholderImages.scenario
            : placeholderImages.product;
        inlinePreview.src = placeholder;
      }
      if (key === 'brandLogo') {
        updateMaterialUrlDisplay('brand_logo', state[key]);
      }
      refreshPreview();
      return;
    }
    try {
      const folderMap = {
        brandLogo: 'brand-logo',
        scenario: 'scenario',
        product: 'product',
      };
      const folder = folderMap[key] || 'uploads';
      const requireUploadOptions =
        key === 'brandLogo'
          ? {
              requireUpload: true,
              requireUploadMessage:
                '品牌 Logo 必须上传到 R2/GCS，仅传递 URL 或 Key。',
            }
          : {};
      state[key] = await prepareAssetFromFile(
        folder,
        file,
        state[key],
        statusElement,
        requireUploadOptions
      );
      if (inlinePreview) {
        inlinePreview.src = state[key]?.dataUrl ||
          (key === 'brandLogo'
            ? placeholderImages.brandLogo
            : key === 'scenario'
            ? placeholderImages.scenario
            : placeholderImages.product);
      }
      if (key === 'brandLogo') {
        updateMaterialUrlDisplay('brand_logo', state[key]);
      }
      state.previewBuilt = false;
      refreshPreview();
    } catch (error) {
      console.error(error);
      const message =
        error instanceof Error
          ? error.message || '处理图片素材时发生错误，请重试。'
          : '处理图片素材时发生错误，请重试。';
      setStatus(statusElement, message, 'error');
    }
  });
}

function applyModeToInputs(target, state, form, inlinePreviews, options = {}) {
  const { initial = false } = options;
  const mode = target === 'scenario' ? state.scenarioMode : state.productMode;
  const fileInput = form.querySelector(`input[name="${target}_asset"]`);
  if (fileInput) {
    const allowsUpload =
      target === 'scenario'
        ? state.scenarioAllowsUpload !== false
        : state.productAllowsUpload !== false;
    fileInput.disabled = mode === 'prompt' || !allowsUpload;
  }
  const promptField = form.querySelector(`[data-mode-visible="${target}:prompt"]`);
  if (promptField) {
    if (mode === 'prompt') {
      promptField.classList.add('mode-visible');
    } else {
      promptField.classList.remove('mode-visible');
    }
  }

  if (!initial) {
    const inlineKey = `${target}_asset`;
    const inlinePreview = inlinePreviews?.[inlineKey];
    if (inlinePreview && !state[target]?.dataUrl) {
      inlinePreview.src =
        target === 'scenario' ? placeholderImages.scenario : placeholderImages.product;
    }
  }
}

async function switchAssetMode(target, mode, context) {
  const { form, state, inlinePreviews, refreshPreview } = context;
  const assetKey = target === 'scenario' ? 'scenario' : 'product';
  const previousMode = target === 'scenario' ? state.scenarioMode : state.productMode;
  const allowsPrompt =
    target === 'scenario'
      ? state.scenarioAllowsPrompt !== false
      : state.productAllowsPrompt !== false;
  const allowsUpload =
    target === 'scenario'
      ? state.scenarioAllowsUpload !== false
      : state.productAllowsUpload !== false;
  if (mode === 'prompt' && !allowsPrompt) {
    mode = 'upload';
  }
  if (mode === 'upload' && !allowsUpload) {
    mode = 'prompt';
  }
  if (previousMode === mode) {
    applyModeToInputs(target, state, form, inlinePreviews, { initial: true });
    return;
  }

  if (target === 'scenario') {
    state.scenarioMode = mode;
  } else {
    state.productMode = mode;
  }

  applyModeToInputs(target, state, form, inlinePreviews);

  if (mode === 'prompt') {
    await deleteStoredAsset(state[assetKey]);
    state[assetKey] = null;
    const inlineKey = `${target}_asset`;
    const inlinePreview = inlinePreviews?.[inlineKey];
    if (inlinePreview) {
      inlinePreview.src =
        target === 'scenario' ? placeholderImages.scenario : placeholderImages.product;
    }
  }

  state.previewBuilt = false;
  refreshPreview?.();
}

function renderGalleryItems(state, container, options = {}) {
  const {
    previewElements,
    layoutStructure,
    previewContainer,
    statusElement,
    onChange,
    allowPrompt = true,
    forcePromptOnly = false,
    promptPlaceholder = '描述要生成的小图内容',
  } = options;
  if (!container) return;
  container.innerHTML = '';

  const limit = state.galleryLimit || 4;
  const label = state.galleryLabel || MATERIAL_DEFAULT_LABELS.gallery;
  const allowUpload = !forcePromptOnly;
  const allowPromptMode = forcePromptOnly ? true : allowPrompt;

  state.galleryEntries.slice(0, limit).forEach((entry, index) => {
    entry.mode = entry.mode || (allowUpload ? 'upload' : 'prompt');
    entry.prompt = typeof entry.prompt === 'string' ? entry.prompt : '';
    if (!allowUpload && entry.asset) {
      void deleteStoredAsset(entry.asset);
      entry.asset = null;
      state.previewBuilt = false;
    }
    if (!allowUpload) {
      entry.mode = 'prompt';
    } else if (!allowPromptMode && entry.mode === 'prompt') {
      entry.mode = 'upload';
      state.previewBuilt = false;
    }

    const placeholder = getGalleryPlaceholder(index, label);

    const item = document.createElement('div');
    item.classList.add('gallery-item');
    item.dataset.id = entry.id;

    const header = document.createElement('div');
    header.classList.add('gallery-item-header');
    const title = document.createElement('span');
    title.classList.add('gallery-item-title');
    title.textContent = `${label} ${index + 1}`;
    header.appendChild(title);

    const removeButton = document.createElement('button');
    removeButton.type = 'button';
    removeButton.classList.add('secondary');
    removeButton.textContent = '移除';
    removeButton.addEventListener('click', async () => {
      await deleteStoredAsset(entry.asset);
      state.galleryEntries = state.galleryEntries.filter((g) => g.id !== entry.id);
      state.previewBuilt = false;
      renderGalleryItems(state, container, {
        previewElements,
        layoutStructure,
        previewContainer,
        statusElement,
        onChange,
        allowPrompt,
        forcePromptOnly,
        promptPlaceholder,
      });
      onChange?.();
    });

    const actions = document.createElement('div');
    actions.classList.add('gallery-item-actions');
    actions.appendChild(removeButton);
    header.appendChild(actions);
    item.appendChild(header);

    const modeToggle = document.createElement('div');
    modeToggle.classList.add('mode-toggle', 'gallery-mode-toggle');
    if (!allowUpload || !allowPromptMode) {
      modeToggle.classList.add('single-mode');
    }
    const modeLabel = document.createElement('span');
    if (!allowUpload && allowPromptMode) {
      modeLabel.textContent = '素材来源（模板限定：AI 生成）';
    } else if (allowUpload && !allowPromptMode) {
      modeLabel.textContent = '素材来源（模板限定：需上传图像）';
    } else {
      modeLabel.textContent = '素材来源';
    }
    modeToggle.appendChild(modeLabel);

    const radioName = `gallery_mode_${entry.id}`;
    let uploadRadio = null;
    if (allowUpload) {
      const uploadLabel = document.createElement('label');
      uploadRadio = document.createElement('input');
      uploadRadio.type = 'radio';
      uploadRadio.name = radioName;
      uploadRadio.value = 'upload';
      uploadLabel.appendChild(uploadRadio);
      uploadLabel.append(' 上传图像');
      modeToggle.appendChild(uploadLabel);
    }

    let promptRadio = null;
    if (allowPromptMode) {
      const promptLabel = document.createElement('label');
      promptRadio = document.createElement('input');
      promptRadio.type = 'radio';
      promptRadio.name = radioName;
      promptRadio.value = 'prompt';
      promptLabel.appendChild(promptRadio);
      promptLabel.append(' 文字生成');
      modeToggle.appendChild(promptLabel);
    }
    item.appendChild(modeToggle);

    const fileField = document.createElement('label');
    fileField.classList.add('field', 'file-field', 'gallery-file-field');
    fileField.innerHTML = `<span>上传${label}</span>`;
    const fileInput = document.createElement('input');
    fileInput.type = 'file';
    fileInput.accept = 'image/*';
    fileInput.disabled = !allowUpload;
    fileInput.addEventListener('change', async () => {
      const file = fileInput.files?.[0];
      if (!file) return;
      try {
        entry.asset = await prepareAssetFromFile('gallery', file, entry.asset, statusElement);
        previewImage.src = entry.asset?.dataUrl || placeholder;
        state.previewBuilt = false;
        onChange?.();
      } catch (error) {
        console.error(error);
        setStatus(statusElement, '上传或读取底部产品小图时发生错误。', 'error');
      }
    });
    if (!allowUpload) {
      fileField.classList.add('mode-hidden');
    }
    fileField.appendChild(fileInput);
    item.appendChild(fileField);

    const previewWrapper = document.createElement('div');
    previewWrapper.classList.add('gallery-item-preview');
    const previewImage = document.createElement('img');
    previewImage.alt = `${label} ${index + 1} 预览`;
    previewImage.src = entry.asset?.dataUrl || placeholder;
    previewWrapper.appendChild(previewImage);
    item.appendChild(previewWrapper);

    const captionField = document.createElement('label');
    captionField.classList.add('field', 'gallery-caption');
    captionField.innerHTML = `<span>${label}文案</span>`;
    const captionInput = document.createElement('input');
    captionInput.type = 'text';
    captionInput.value = entry.caption || '';
    captionInput.placeholder = '请输入对应系列说明';
    captionInput.addEventListener('input', () => {
      entry.caption = captionInput.value;
      state.previewBuilt = false;
      onChange?.();
    });
    captionField.appendChild(captionInput);
    item.appendChild(captionField);

    const promptField = document.createElement('label');
    promptField.classList.add('field', 'gallery-prompt', 'optional');
    promptField.innerHTML = '<span>AI 生成描述</span>';
    const promptTextarea = document.createElement('textarea');
    promptTextarea.rows = 2;
    promptTextarea.placeholder = promptPlaceholder;
    promptTextarea.value = entry.prompt || '';
    promptTextarea.addEventListener('input', () => {
      entry.prompt = promptTextarea.value;
      state.previewBuilt = false;
      onChange?.();
    });
    promptField.appendChild(promptTextarea);
    item.appendChild(promptField);

    async function applyGalleryMode(mode, options = {}) {
      const { initial = false } = options;
      let resolvedMode = mode;
      if (!allowUpload) {
        resolvedMode = 'prompt';
      } else if (!allowPromptMode && mode === 'prompt') {
        resolvedMode = 'upload';
      }
      entry.mode = resolvedMode;
      const isPrompt = resolvedMode === 'prompt';

      fileInput.disabled = !allowUpload || isPrompt;
      if (allowUpload) {
        fileField.classList.toggle('mode-hidden', isPrompt);
      } else {
        fileField.classList.add('mode-hidden');
      }

      if (allowPromptMode) {
        promptField.classList.remove('hidden');
        promptField.classList.toggle('mode-visible', isPrompt);
        promptTextarea.disabled = !isPrompt;
      } else {
        promptField.classList.add('hidden');
        promptTextarea.disabled = true;
      }

      if (isPrompt) {
        if ((!allowUpload && entry.asset) || (allowUpload && entry.asset && !initial)) {
          await deleteStoredAsset(entry.asset);
          entry.asset = null;
        }
        previewImage.src = placeholder;
      } else {
        previewImage.src = entry.asset?.dataUrl || placeholder;
      }

      if (!initial) {
        state.previewBuilt = false;
        onChange?.();
      }
    }

    if (uploadRadio) {
      uploadRadio.addEventListener('change', () => {
        if (uploadRadio.checked) {
          void applyGalleryMode('upload');
        }
      });
      uploadRadio.checked = entry.mode !== 'prompt';
    }

    if (promptRadio) {
      promptRadio.addEventListener('change', () => {
        if (promptRadio.checked) {
          void applyGalleryMode('prompt');
        }
      });
      promptRadio.checked = entry.mode === 'prompt';
    }

    if (!allowPromptMode) {
      promptField.classList.add('hidden');
      promptTextarea.disabled = true;
    }

    void applyGalleryMode(entry.mode, { initial: true });

    container.appendChild(item);
  });
}
function collectStage1Data(form, state, { strict = false } = {}) {
  const formData = new FormData(form);
  const payload = {
    brand_name: formData.get('brand_name')?.toString().trim() || '',
    agent_name: formData.get('agent_name')?.toString().trim() || '',
    scenario_image: formData.get('scenario_image')?.toString().trim() || '',
    product_name: formData.get('product_name')?.toString().trim() || '',
    title: formData.get('title')?.toString().trim() || '',
    subtitle: formData.get('subtitle')?.toString().trim() || '',
  };

  const features = formData
    .getAll('features')
    .map((feature) => feature.toString().trim())
    .filter((feature) => feature.length > 0);

  payload.features = features;

  const galleryLimit = state.galleryLimit || 4;
  const galleryLabel = state.galleryLabel || MATERIAL_DEFAULT_LABELS.gallery;

  const galleryEntries = state.galleryEntries.slice(0, galleryLimit).map((entry) => ({
    id: entry.id,
    caption: entry.caption.trim(),
    asset: entry.asset,
    mode: entry.mode || 'upload',
    prompt: entry.prompt?.trim() || null,
  }));

  const validGalleryEntries = galleryEntries.filter((entry) =>
    entry.mode === 'prompt' ? Boolean(entry.prompt) : Boolean(entry.asset)
  );

  payload.series_description = validGalleryEntries.length
    ? validGalleryEntries
        .map((entry, index) => `${galleryLabel}${index + 1}：${entry.caption || '系列说明待补充'}`)
        .join(' / ')
    : '';

  payload.brand_logo = state.brandLogo;
  payload.scenario_asset = state.scenario;
  payload.product_asset = state.product;
  payload.gallery_entries = galleryEntries;
  payload.template_id = state.templateId || DEFAULT_STAGE1.template_id;
  payload.template_label = state.templateLabel || '';
  payload.scenario_mode = state.scenarioMode || 'upload';
  payload.product_mode = state.productMode || 'upload';
  const productPromptValue = formData.get('product_prompt')?.toString().trim() || '';
  payload.product_prompt = productPromptValue || null;
  payload.scenario_prompt =
    payload.scenario_mode === 'prompt' ? payload.scenario_image : null;
  payload.gallery_label = galleryLabel;
  payload.gallery_limit = galleryLimit;
  payload.gallery_allows_prompt = state.galleryAllowsPrompt !== false;

  if (strict) {
    const missing = [];
    for (const [key, value] of Object.entries(payload)) {
      if (
        [
          'brand_logo',
          'scenario_asset',
          'product_asset',
          'gallery_entries',
          'scenario_mode',
          'product_mode',
          'product_prompt',
          'scenario_prompt',
        ].includes(key)
      ) {
        continue;
      }
      if (typeof value === 'string' && !value) {
        missing.push(key);
      }
    }
    if (payload.features.length < 3) {
      throw new Error('请填写至少 3 条产品功能点。');
    }
    if (galleryLimit > 0 && validGalleryEntries.length < galleryLimit) {
      throw new Error(
        `请准备至少 ${galleryLimit} 个${galleryLabel}（上传或 AI 生成）并填写对应文案。`
      );
    }
    const captionsIncomplete = validGalleryEntries.some((entry) => !entry.caption);
    if (captionsIncomplete) {
      throw new Error(`请为每个${galleryLabel}填写文案说明。`);
    }
    const promptMissing = galleryEntries.some(
      (entry) => entry.mode === 'prompt' && !entry.prompt
    );
    if (promptMissing) {
      throw new Error(`选择 AI 生成的${galleryLabel}需要提供文字描述。`);
    }
    if (missing.length) {
      throw new Error('请完整填写素材输入表单中的必填字段。');
    }
  }

  return payload;
}
function updatePosterPreview(payload, state, elements, layoutStructure, previewContainer) {
  const {
    brandLogo,
    brandName,
    agentName,
    scenarioImage,
    productImage,
    featureList,
    title,
    subtitle,
    gallery,
  } = elements;

  const layoutText = buildLayoutPreview(payload);

  if (layoutStructure) {
    layoutStructure.textContent = layoutText;
  }

  if (previewContainer) {
    previewContainer.classList.remove('hidden');
  }

  const assetSrc = (asset) => {
    if (!asset) return null;
    const candidates = [
      asset.remoteUrl,
      asset.url,
      asset.publicUrl,
      asset.dataUrl,
    ];
    return candidates.find(
      (value) => typeof value === 'string' && (HTTP_URL_RX.test(value) || value.startsWith('data:'))
    ) || null;
  };

  if (brandLogo) {
    brandLogo.src = assetSrc(payload.brand_logo) || placeholderImages.brandLogo;
  }
  if (brandName) {
    brandName.textContent = payload.brand_name || '品牌名称';
  }
  if (agentName) {
    agentName.textContent = (payload.agent_name || '代理名 / 分销名').toUpperCase();
  }
  if (scenarioImage) {
    scenarioImage.src = assetSrc(payload.scenario_asset) || placeholderImages.scenario;
  }
  if (productImage) {
    productImage.src = assetSrc(payload.product_asset) || placeholderImages.product;
  }
  if (title) {
    title.textContent = payload.title || '标题文案';
  }
  if (subtitle) {
    subtitle.textContent = payload.subtitle || '副标题文案';
  }

  if (featureList) {
    featureList.innerHTML = '';
    const featuresForPreview = payload.features.length
      ? payload.features
      : DEFAULT_STAGE1.features;
    featuresForPreview.slice(0, 4).forEach((feature, index) => {
      const item = document.createElement('li');
      item.classList.add(`feature-tag-${index + 1}`);
      item.textContent = feature || `功能点 ${index + 1}`;
      featureList.appendChild(item);
    });
  }

  if (gallery) {
    gallery.innerHTML = '';
    const limit = state.galleryLimit || 4;
    const entries = state.galleryEntries.slice(0, limit);
    const galleryLabel = state.galleryLabel || MATERIAL_DEFAULT_LABELS.gallery;
    const total = Math.max(entries.length, limit);
    for (let index = 0; index < total; index += 1) {
      const entry = entries[index];
      const figure = document.createElement('figure');
      const img = document.createElement('img');
      const caption = document.createElement('figcaption');
      const gallerySrc = assetSrc(entry?.asset);
      img.src = gallerySrc || getGalleryPlaceholder(index, galleryLabel);
      img.alt = `${galleryLabel} ${index + 1} 预览`;
      caption.textContent = entry?.caption || `${galleryLabel} ${index + 1}`;
      figure.appendChild(img);
      figure.appendChild(caption);
      gallery.appendChild(figure);
    }
  }

  return layoutText;
}

function buildLayoutPreview(payload) {
  const templateLine =
    payload.template_label || payload.template_id || DEFAULT_STAGE1.template_id;
  const logoLine = payload.brand_logo
    ? `已上传品牌 Logo（${payload.brand_name}）`
    : payload.brand_name || '品牌 Logo 待上传';
  const hasScenarioAsset = Boolean(payload.scenario_asset || payload.scenario_key);
  const scenarioLine = payload.scenario_mode === 'prompt'
    ? `AI 生成（描述：${payload.scenario_prompt || payload.scenario_image || '待补充'}）`
    : hasScenarioAsset
    ? `已上传应用场景图（描述：${payload.scenario_image || '待补充'}）`
    : payload.scenario_image || '应用场景描述待补充';
  const hasProductAsset = Boolean(payload.product_asset || payload.product_key);
  const productLine = payload.product_mode === 'prompt'
    ? `AI 生成（${payload.product_prompt || payload.product_name || '描述待补充'}）`
    : hasProductAsset
    ? `已上传 45° 渲染图（${payload.product_name || '主产品'}）`
    : payload.product_name || '主产品名称待补充';
  const galleryLabel = payload.gallery_label || MATERIAL_DEFAULT_LABELS.gallery;
  const galleryLimit = payload.gallery_limit || 4;

  const featuresPreview = (payload.features.length ? payload.features : DEFAULT_STAGE1.features)
    .map((feature, index) => `    - 功能点${index + 1}: ${feature}`)
    .join('\n');

  const galleryEntries = Array.isArray(payload.gallery_entries)
    ? payload.gallery_entries.filter((entry) =>
        entry.mode === 'prompt'
          ? Boolean(entry.prompt)
          : Boolean(entry.asset || entry.key)
      )
    : [];
  const gallerySummary = galleryEntries.length
    ? galleryEntries
        .map((entry, index) =>
          entry.mode === 'prompt'
            ? `    · ${galleryLabel}${index + 1}：AI 生成（${entry.prompt || '描述待补充'}）`
            : `    · ${galleryLabel}${index + 1}：${entry.caption || '系列说明待补充'}`
        )
        .join('\n')
    : `    · ${galleryLabel}待准备（可上传或 AI 生成 ${galleryLimit} 项素材，并附文字说明）。`;

  return `模板锁版\n  · 当前模板：${templateLine}\n\n顶部横条\n  · 品牌 Logo（左上）：${logoLine}\n  · 品牌代理名 / 分销名（右上）：${
    payload.agent_name || '代理名待填写'
  }\n\n左侧区域（约 40% 宽）\n  · 应用场景图：${scenarioLine}\n\n右侧区域（视觉中心）\n  · 主产品 45° 渲染图：${productLine}\n  · 功能点标注：\n${featuresPreview}\n\n中部标题（大号粗体红字）\n  · ${payload.title || '标题文案待补充'}\n\n底部区域（三视图或系列款式）\n${gallerySummary}\n\n角落副标题 / 标语（大号粗体红字）\n  · ${payload.subtitle || '副标题待补充'}\n\n主色建议：黑（功能）、红（标题 / 副标题）、灰 / 银（金属质感）\n背景：浅灰或白色，保持留白与对齐。`;
}

function serialiseStage1Data(payload, state, layoutPreview, previewBuilt) {
  return {
    brand_name: payload.brand_name,
    agent_name: payload.agent_name,
    scenario_image: payload.scenario_image,
    product_name: payload.product_name,
    features: payload.features,
    title: payload.title,
    subtitle: payload.subtitle,
    series_description: payload.series_description,
    scenario_mode: state.scenarioMode || 'upload',
    product_mode: state.productMode || 'upload',
    product_prompt: payload.product_prompt,
    scenario_prompt: payload.scenario_prompt,
    brand_logo: serialiseAssetForStorage(state.brandLogo),
    scenario_asset: serialiseAssetForStorage(state.scenario),
    product_asset: serialiseAssetForStorage(state.product),
    gallery_entries: state.galleryEntries.map((entry) => ({
      id: entry.id,
      caption: entry.caption,
      asset: serialiseAssetForStorage(entry.asset),
      mode: entry.mode || 'upload',
      prompt: entry.prompt || null,
    })),
    template_id: state.templateId || DEFAULT_STAGE1.template_id,
    template_label: state.templateLabel || '',
    gallery_limit: state.galleryLimit || 4,
    gallery_label: state.galleryLabel || MATERIAL_DEFAULT_LABELS.gallery,
    gallery_allows_prompt: state.galleryAllowsPrompt !== false,
    gallery_allows_upload: state.galleryAllowsUpload !== false,
    layout_preview: layoutPreview,
    preview_built: previewBuilt,
  };
}

function saveStage1Data(data, options = {}) {
  const { preserveStage2 = false } = options;
  try {
    sessionStorage.setItem(STORAGE_KEYS.stage1, JSON.stringify(data));
  } catch (error) {
    if (isQuotaError(error)) {
      console.warn('sessionStorage 容量不足，正在尝试覆盖旧的环节 1 数据。', error);
      try {
        sessionStorage.removeItem(STORAGE_KEYS.stage1);
        sessionStorage.setItem(STORAGE_KEYS.stage1, JSON.stringify(data));
      } catch (innerError) {
        console.error('无法保存环节 1 数据，已放弃持久化。', innerError);
      }
    } else {
      console.error('保存环节 1 数据失败。', error);
    }
  }
  if (!preserveStage2) {
    const stage2Raw = sessionStorage.getItem(STORAGE_KEYS.stage2);
    if (stage2Raw) {
      try {
        const stage2Meta = JSON.parse(stage2Raw);
        const key = stage2Meta?.poster_image?.storage_key;
        if (key) {
          void assetStore.delete(key);
        }
      } catch (error) {
        console.warn('清理环节 2 缓存时解析失败。', error);
      }
    }
    sessionStorage.removeItem(STORAGE_KEYS.stage2);
  }
}

function loadStage1Data() {
  const raw = sessionStorage.getItem(STORAGE_KEYS.stage1);
  if (!raw) return null;
  try {
    return JSON.parse(raw);
  } catch (error) {
    console.error('Unable to parse stage1 data', error);
    return null;
  }
}
function loadPromptPresets() {
  if (!promptPresetPromise) {
    promptPresetPromise = fetch(assetUrl(PROMPT_PRESETS_PATH))
      .then((response) => {
        if (!response.ok) {
          throw new Error('无法加载提示词预设');
        }
        return response.json();
      })
      .catch((error) => {
        promptPresetPromise = null;
        throw error;
      });
  }
  return promptPresetPromise.then((data) => ({
    presets: data?.presets || {},
    defaultAssignments: data?.defaultAssignments || {},
  }));
}

const PROMPT_SLOT_LABELS = {
  scenario: '场景背景',
  product: '核心产品',
  gallery: '底部系列小图',
};

const PROMPT_SLOT_LABELS_EN = {
  scenario: 'Scenario Background',
  product: 'Hero Product',
  gallery: 'Gallery Thumbnails',
};

function createPromptState(stage1Data, presets) {
  const state = {
    slots: {},
    seed: parseSeed(stage1Data?.prompt_seed),
    lockSeed: Boolean(stage1Data?.prompt_lock_seed),
    variants: clampVariants(Number(stage1Data?.prompt_variants) || DEFAULT_PROMPT_VARIANTS),
  };
  const savedSlots = stage1Data?.prompt_settings || {};
  const presetMap = presets.presets || {};
  const defaults = presets.defaultAssignments || {};
  PROMPT_SLOTS.forEach((slot) => {
    const saved = savedSlots?.[slot] || {};
    const fallbackId = defaults?.[slot] || Object.keys(presetMap)[0] || null;
    const presetId = saved.preset || fallbackId;
    const preset = (presetMap && presetId ? presetMap[presetId] : null) || {};
    state.slots[slot] = {
      preset: presetId,
      positive: saved.positive ?? preset.positive ?? '',
      negative: saved.negative ?? preset.negative ?? '',
      aspect: saved.aspect ?? preset.aspect ?? '',
    };
  });
  return state;
}

function clonePromptState(state) {
  return JSON.parse(JSON.stringify(state || {}));
}

function clampVariants(value) {
  const num = Number.isFinite(value) ? value : Number(value);
  if (!Number.isFinite(num)) return DEFAULT_PROMPT_VARIANTS;
  return Math.min(Math.max(Math.round(num), 1), 3);
}

function parseSeed(raw) {
  if (raw === '' || raw === null || raw === undefined) return null;
  const num = Number(raw);
  if (!Number.isFinite(num) || num < 0) return null;
  return Math.floor(num);
}

function serialisePromptState(state) {
  const payload = {};
  PROMPT_SLOTS.forEach((slot) => {
    const entry = state.slots?.[slot];
    if (!entry) return;
    payload[slot] = {
      preset: entry.preset || null,
      positive: entry.positive || '',
      negative: entry.negative || '',
      aspect: entry.aspect || '',
    };
  });
  return payload;
}

function buildPromptPreviewText(state) {
  const lines = [];
  PROMPT_SLOTS.forEach((slot) => {
    const entry = state.slots?.[slot];
    if (!entry) return;
    lines.push(`【${PROMPT_SLOT_LABELS[slot] || slot}】`);
    if (entry.positive) {
      lines.push(`正向：${entry.positive}`);
    }
    if (entry.negative) {
      lines.push(`负向：${entry.negative}`);
    }
    if (entry.aspect) {
      lines.push(`画幅：${entry.aspect}`);
    }
    lines.push('');
  });
  return lines.join('\n').trim();
}

function buildTemplateDefaultPrompt(stage1Data, templateSpec, presets) {
  if (!templateSpec) return '';

  const lines = [];
  const templateName = templateSpec.name || templateSpec.id || 'Poster Template';
  const version = templateSpec.version ? ` v${templateSpec.version}` : '';
  lines.push(`${templateName}${version}`.trim());

  const width = templateSpec.size?.width;
  const height = templateSpec.size?.height;
  if (width && height) {
    lines.push(`Canvas: ${width} × ${height} px`);
  }

  if (stage1Data?.brand_name) {
    lines.push(`Brand: ${stage1Data.brand_name}`);
  }
  if (stage1Data?.agent_name) {
    lines.push(`Distributor: ${stage1Data.agent_name}`);
  }
  if (stage1Data?.product_name) {
    lines.push(`Product: ${stage1Data.product_name}`);
  }
  if (stage1Data?.title) {
    lines.push(`Headline: ${stage1Data.title}`);
  }
  if (stage1Data?.subtitle) {
    lines.push(`Tagline: ${stage1Data.subtitle}`);
  }
  if (stage1Data?.series_description) {
    lines.push(`Series copy: ${stage1Data.series_description}`);
  }

  const features = Array.isArray(stage1Data?.features)
    ? stage1Data.features.filter(Boolean)
    : [];
  if (features.length) {
    lines.push('Feature highlights:');
    features.forEach((feature, index) => {
      lines.push(`- Feature ${index + 1}: ${feature}`);
    });
  }

  const slotMap = templateSpec.slots || {};
  const presetMap = presets?.presets || {};
  const defaults = presets?.defaultAssignments || {};

  const promptSections = [];
  PROMPT_SLOTS.forEach((slot) => {
    const slotSpec = slotMap[slot];
    if (!slotSpec) return;
    const label = PROMPT_SLOT_LABELS_EN[slot] || slot;
    const guidance = slotSpec.guidance || {};
    const presetId = guidance.preset || defaults[slot] || null;
    const preset = presetId ? presetMap[presetId] || null : null;
    const section = [];
    section.push(`- ${label}: ${presetId || 'N/A'}`);
    if (preset?.positive) {
      section.push(`  • Positive: ${preset.positive}`);
    }
    if (preset?.negative) {
      section.push(`  • Negative: ${preset.negative}`);
    }
    if (preset?.aspect || guidance.aspect) {
      section.push(`  • Aspect: ${preset?.aspect || guidance.aspect}`);
    }
    if (guidance.mode) {
      section.push(`  • Mode: ${guidance.mode}`);
    }
    promptSections.push(section.join('\n'));
  });

  if (promptSections.length) {
    lines.push('');
    lines.push('Template prompt presets:');
    lines.push(promptSections.join('\n'));
  }

  return lines.join('\n').trim();
}

function buildPromptRequest(state) {
  const prompts = {};
  PROMPT_SLOTS.forEach((slot) => {
    const entry = state.slots?.[slot];
    if (!entry) return;
    prompts[slot] = {
      preset: entry.preset || null,
      positive: entry.positive?.trim() || null,
      negative: entry.negative?.trim() || null,
      aspect: entry.aspect || null,
    };
  });
  const variants = clampVariants(state.variants || DEFAULT_PROMPT_VARIANTS);
  const seed = state.lockSeed ? parseSeed(state.seed) : null;
  return { prompts, variants, seed, lockSeed: Boolean(state.lockSeed) };
}

function applyPromptStateToInspector(state, elements, presets) {
  if (!elements) return;
  const presetMap = presets?.presets || {};
  PROMPT_SLOTS.forEach((slot) => {
    const select = elements.selects?.[slot];
    const positive = elements.positives?.[slot];
    const negative = elements.negatives?.[slot];
    const aspectLabel = elements.aspects?.[slot];
    const entry = state.slots?.[slot];
    if (select) {
      select.value = entry?.preset || '';
    }
    if (positive) {
      positive.value = entry?.positive || '';
    }
    if (negative) {
      negative.value = entry?.negative || '';
    }
    if (aspectLabel) {
      const preset = entry?.preset ? presetMap[entry.preset] : null;
      const aspect = entry?.aspect || preset?.aspect || '';
      aspectLabel.textContent = aspect ? `推荐画幅：${aspect}` : '未设置画幅约束';
    }
  });
  if (elements.seedInput) {
    elements.seedInput.value = state.seed ?? '';
    elements.seedInput.disabled = !state.lockSeed;
  }
  if (elements.lockSeedCheckbox) {
    elements.lockSeedCheckbox.checked = Boolean(state.lockSeed);
  }
  if (elements.variantsInput) {
    elements.variantsInput.value = clampVariants(state.variants || DEFAULT_PROMPT_VARIANTS);
  }
}

function populatePresetSelect(select, presets, slot) {
  if (!select) return;
  select.innerHTML = '';
  const presetMap = presets?.presets || {};
  const entries = Object.entries(presetMap);
  if (!entries.length) {
    select.disabled = true;
    const option = document.createElement('option');
    option.value = '';
    option.textContent = '暂无预设';
    select.appendChild(option);
    return;
  }
  entries.forEach(([id, config]) => {
    const option = document.createElement('option');
    option.value = id;
    option.textContent = config?.label || `${slot}：${id}`;
    select.appendChild(option);
  });
}

function persistPromptState(stage1Data, state) {
  stage1Data.prompt_settings = serialisePromptState(state);
  stage1Data.prompt_seed = parseSeed(state.seed);
  stage1Data.prompt_lock_seed = Boolean(state.lockSeed);
  stage1Data.prompt_variants = clampVariants(state.variants || DEFAULT_PROMPT_VARIANTS);
  saveStage1Data(stage1Data, { preserveStage2: true });
}

async function setupPromptInspector(
  stage1Data,
  { promptTextarea, statusElement, onStateChange, onABTest } = {}
) {
  const container = document.getElementById('prompt-inspector');
  if (!container) return null;

  let presets;
  try {
    presets = await loadPromptPresets();
  } catch (error) {
    console.error('加载提示词预设失败', error);
    if (statusElement) {
      setStatus(statusElement, '提示词预设加载失败，将使用空白提示词。', 'warning');
    }
    presets = { presets: {}, defaultAssignments: {} };
  }

  const selects = {};
  const positives = {};
  const negatives = {};
  const aspects = {};
  const resets = {};

  PROMPT_SLOTS.forEach((slot) => {
    selects[slot] = container.querySelector(`[data-preset-select="${slot}"]`);
    positives[slot] = container.querySelector(`[data-positive="${slot}"]`);
    negatives[slot] = container.querySelector(`[data-negative="${slot}"]`);
    aspects[slot] = container.querySelector(`[data-aspect="${slot}"]`);
    resets[slot] = container.querySelector(`[data-reset="${slot}"]`);
    populatePresetSelect(selects[slot], presets, slot);
  });

  const seedInput = container.querySelector('#prompt-seed');
  const lockSeedCheckbox = container.querySelector('#prompt-lock-seed');
  const variantsInput = container.querySelector('#prompt-variants');
  const previewButton = container.querySelector('#preview-prompts');
  const abButton = container.querySelector('#generate-ab');

  const elements = {
    selects,
    positives,
    negatives,
    aspects,
    seedInput,
    lockSeedCheckbox,
    variantsInput,
  };

  const state = createPromptState(stage1Data, presets);
  applyPromptStateToInspector(state, elements, presets);

  const emitStateChange = () => {
    if (typeof onStateChange === 'function') {
      onStateChange(clonePromptState(state), presets);
    }
  };

  const persist = () => {
    persistPromptState(stage1Data, state);
    emitStateChange();
  };

  emitStateChange();

  const applyPreset = (slot, presetId) => {
    const preset = presets.presets?.[presetId] || {};
    const entry = state.slots[slot];
    entry.preset = presetId || null;
    if (preset.positive) {
      entry.positive = preset.positive;
    }
    if (preset.negative !== undefined) {
      entry.negative = preset.negative || '';
    }
    if (preset.aspect) {
      entry.aspect = preset.aspect;
    }
    applyPromptStateToInspector(state, elements, presets);
    persist();
  };

  PROMPT_SLOTS.forEach((slot) => {
    const select = selects[slot];
    const positive = positives[slot];
    const negative = negatives[slot];
    const reset = resets[slot];

    if (select) {
      select.addEventListener('change', (event) => {
        applyPreset(slot, event.target.value || null);
      });
    }

    if (positive) {
      positive.addEventListener('input', (event) => {
        state.slots[slot].positive = event.target.value;
        persist();
      });
    }

    if (negative) {
      negative.addEventListener('input', (event) => {
        state.slots[slot].negative = event.target.value;
        persist();
      });
    }

    if (reset) {
      reset.addEventListener('click', () => {
        const presetId = state.slots[slot].preset;
        if (presetId) {
          applyPreset(slot, presetId);
        } else {
          state.slots[slot].positive = '';
          state.slots[slot].negative = '';
          state.slots[slot].aspect = '';
          applyPromptStateToInspector(state, elements, presets);
          persist();
        }
      });
    }
  });

  if (lockSeedCheckbox) {
    lockSeedCheckbox.addEventListener('change', () => {
      state.lockSeed = lockSeedCheckbox.checked;
      if (!state.lockSeed) {
        state.seed = null;
      }
      applyPromptStateToInspector(state, elements, presets);
      persist();
    });
  }

  if (seedInput) {
    seedInput.addEventListener('input', (event) => {
      state.seed = parseSeed(event.target.value);
      persist();
    });
  }

  if (variantsInput) {
    variantsInput.addEventListener('change', (event) => {
      state.variants = clampVariants(Number(event.target.value) || DEFAULT_PROMPT_VARIANTS);
      applyPromptStateToInspector(state, elements, presets);
      persist();
    });
  }

  if (previewButton && promptTextarea) {
    previewButton.addEventListener('click', () => {
      promptTextarea.value = buildPromptPreviewText(state);
      setStatus(statusElement, '已根据提示词 Inspector 更新预览。', 'info');
    });
  }

  const api = {
    getState: () => clonePromptState(state),
    buildRequest: () => buildPromptRequest(state),
    setVariants(value) {
      state.variants = clampVariants(value);
      applyPromptStateToInspector(state, elements, presets);
      persist();
    },
    setSeed(value, lock) {
      if (typeof lock === 'boolean') {
        state.lockSeed = lock;
      }
      state.seed = parseSeed(value);
      applyPromptStateToInspector(state, elements, presets);
      persist();
    },
    refresh() {
      applyPromptStateToInspector(state, elements, presets);
    },
    presets,
    applyBackend(bundle) {
      if (!bundle) return;
      PROMPT_SLOTS.forEach((slot) => {
        const incoming = bundle?.[slot];
        if (!incoming) return;
        const entry = state.slots[slot];
        if (!entry) return;
        if (incoming.preset !== undefined) {
          entry.preset = incoming.preset || null;
        }
        if (incoming.positive !== undefined) {
          entry.positive = incoming.positive || '';
        }
        if (incoming.negative !== undefined) {
          entry.negative = incoming.negative || '';
        }
        if (incoming.aspect !== undefined) {
          entry.aspect = incoming.aspect || '';
        }
      });
      applyPromptStateToInspector(state, elements, presets);
      persist();
    },
  };

  if (abButton) {
    abButton.addEventListener('click', () => {
      api.setVariants(Math.max(2, state.variants || 2));
      if (typeof onABTest === 'function') {
        onABTest();
      }
    });
  }

  return api;
}

function initStage2() {
  void (async () => {
    const statusElement = document.getElementById('stage2-status');
    const layoutStructure = document.getElementById('layout-structure-text');
    const posterOutput = document.getElementById('poster-output');
    const aiPreview = document.getElementById('ai-preview');
    const aiSpinner = document.getElementById('ai-spinner');
    const aiPreviewMessage = document.getElementById('ai-preview-message');
    const posterVisual = document.getElementById('poster-visual');
    const posterTemplateImage = document.getElementById('poster-template-image');
    const posterTemplatePlaceholder = document.getElementById('poster-template-placeholder');
    const posterTemplateLink = document.getElementById('poster-template-link');
    const posterGeneratedImage = document.querySelector('[data-role="vertex-poster-preview"]');
    const posterGeneratedPlaceholder = document.querySelector('[data-role="vertex-poster-placeholder"]');
    const promptGroup = document.getElementById('prompt-group');
    const promptDefaultGroup = document.getElementById('prompt-default-group');
    const promptBundleGroup = document.getElementById('prompt-bundle-group');
    const emailGroup = document.getElementById('email-group');
    const promptTextarea = document.getElementById('openai-request-prompt');
    const defaultPromptTextarea = document.getElementById('template-default-prompt');
    const promptBundlePre = document.getElementById('prompt-bundle-json');
    const emailTextarea = document.getElementById('generated-email');
    const generateButton = document.getElementById('generate-poster');
    const regenerateButton = document.getElementById('regenerate-poster');
    const nextButton = document.getElementById('to-stage3');
    const overviewList = document.getElementById('stage1-overview');
    const templateSelect = document.getElementById('template-select');
    const templateCanvas = document.getElementById('template-preview-canvas');
    const templateDescription = document.getElementById('template-description');
    const apiBaseInput = document.getElementById('api-base');

    if (!generateButton || !nextButton) {
      return;
    }

    const stage1Data = loadStage1Data();
    if (!stage1Data || !stage1Data.preview_built) {
      setStatus(statusElement, '请先完成环节 1 的素材输入与版式预览。', 'warning');
      generateButton.disabled = true;
      if (regenerateButton) {
        regenerateButton.disabled = true;
      }
      return;
    }

    await hydrateStage1DataAssets(stage1Data);

    let promptManager = null;
    let currentTemplateAssets = null;
    let latestPromptState = null;
    let promptPresets = null;
    let activeTemplatePoster = null;

    const templatePlaceholderDefault =
      posterTemplatePlaceholder?.textContent?.trim() || '后台尚未上传模板海报。';
    const generatedPlaceholderDefault =
      posterGeneratedPlaceholder?.textContent?.trim() || '生成结果将在此展示。';

    const templateState = {
      loaded: false,
      poster: null,
      variantA: null,
      variantB: null,
    };

    const normalisePosterRecord = (poster) => {
      if (!poster) return null;
      const source = getPosterImageSource(poster);
      if (!source) return null;
      const filename =
        typeof poster.filename === 'string' && poster.filename.trim()
          ? poster.filename.trim()
          : `${stage1Data.template_id || 'template'}-poster-a`;
      const mediaType =
        typeof poster.media_type === 'string' && poster.media_type
          ? poster.media_type
          : inferImageMediaType(source) || 'image/png';
      const width = typeof poster.width === 'number' ? poster.width : null;
      const height = typeof poster.height === 'number' ? poster.height : null;
      const normalizedUrl = HTTP_URL_RX.test(source) ? source : null;
      const normalizedDataUrl = source.startsWith('data:') ? source : null;
      return {
        filename,
        media_type: mediaType,
        width,
        height,
        key: typeof poster.key === 'string' ? poster.key : null,
        url: normalizedUrl,
        data_url:
          normalizedDataUrl ||
          (typeof poster.data_url === 'string' ? poster.data_url : null),
      };
    };

    const computeTemplatePoster = () => {
      const uploadedPoster = normalisePosterRecord(templateState.poster);
      if (uploadedPoster) {
        return uploadedPoster;
      }

      const templateImage = currentTemplateAssets?.image || null;
      const entryPreview = currentTemplateAssets?.entry?.preview || null;
      const fallbackSrc =
        templateImage?.currentSrc ||
        templateImage?.src ||
        (entryPreview
          ? App.utils.assetUrl?.(`templates/${entryPreview}`) ||
            `templates/${entryPreview}`
          : null);

      if (!fallbackSrc) {
        return null;
      }

      const width =
        typeof templateImage?.naturalWidth === 'number' && templateImage.naturalWidth > 0
          ? templateImage.naturalWidth
          : typeof templateImage?.width === 'number'
          ? templateImage.width
          : null;
      const height =
        typeof templateImage?.naturalHeight === 'number' && templateImage.naturalHeight > 0
          ? templateImage.naturalHeight
          : typeof templateImage?.height === 'number'
          ? templateImage.height
          : null;

      return {
        filename: `${stage1Data.template_id || 'template'}-poster-a`,
        media_type: inferImageMediaType(fallbackSrc) || 'image/png',
        width,
        height,
        url: fallbackSrc,
        data_url: null,
      };
    };

    const updateTemplatePosterDisplay = (message) => {
      const poster = computeTemplatePoster();
      activeTemplatePoster = poster ? { ...poster } : null;
      const displayMessage = message || templatePlaceholderDefault;
      if (
        poster &&
        posterTemplateImage &&
        assignPosterImage(
          posterTemplateImage,
          poster,
          `${stage1Data.product_name || '模板'} 默认模板海报`
        )
      ) {
        posterTemplateImage.classList.remove('hidden');
        if (posterTemplatePlaceholder) {
          posterTemplatePlaceholder.textContent = templatePlaceholderDefault;
          posterTemplatePlaceholder.classList.add('hidden');
        }
      } else {
        if (posterTemplateImage) {
          posterTemplateImage.classList.add('hidden');
          posterTemplateImage.removeAttribute('src');
        }
        if (posterTemplatePlaceholder) {
          posterTemplatePlaceholder.textContent = displayMessage;
          posterTemplatePlaceholder.classList.remove('hidden');
        }
      }
      if (posterTemplateLink) {
        const linkSrc = poster ? getPosterImageSource(poster) : null;
        if (linkSrc) {
          posterTemplateLink.href = linkSrc;
          posterTemplateLink.classList.remove('hidden');
        } else {
          posterTemplateLink.classList.add('hidden');
          posterTemplateLink.removeAttribute('href');
        }
      }
    };

    const loadTemplatePosters = async ({ silent = false, force = false } = {}) => {
      if (!force && templateState.loaded) {
        return Boolean(templateState.poster);
      }

      const candidates = getApiCandidates();
      if (!candidates.length) {
        templateState.loaded = false;
        templateState.poster = null;
        templateState.variantA = null;
        templateState.variantB = null;
        updateTemplatePosterDisplay('请先填写后端 API 地址以加载模板海报。');
        if (!silent) {
          setStatus(statusElement, '请先填写后端 API 地址以加载模板海报。', 'info');
        }
        return false;
      }

      try {
        await warmUp(candidates);
      } catch (error) {
        console.warn('模板海报 warm up 失败', error);
      }

      for (const base of candidates) {
        const url = joinBasePath(base, '/api/template-posters');
        if (!url) continue;
        try {
          const response = await fetch(url, {
            method: 'GET',
            headers: { Accept: 'application/json' },
            mode: 'cors',
            cache: 'no-store',
            credentials: 'omit',
          });
          if (!response.ok) {
            continue;
          }
          const payload = await response.json().catch(() => ({ posters: [] }));
          const posters = Array.isArray(payload?.posters) ? payload.posters : [];
          const variantA = posters.find((item) => item?.slot === 'variant_a')?.poster || null;
          const variantB = posters.find((item) => item?.slot === 'variant_b')?.poster || null;
          templateState.poster = variantA;
          templateState.variantA = variantA;
          templateState.variantB = variantB;
          templateState.loaded = true;
          updateTemplatePosterDisplay();
          if (!silent) {
            setStatus(statusElement, '模板海报已同步。', 'success');
          }
          return Boolean(variantA);
        } catch (error) {
          console.warn('加载模板海报失败', base, error);
        }
      }

      if (!templateState.poster) {
        updateTemplatePosterDisplay('无法加载模板海报，请稍后重试。');
      }
      if (!silent) {
        setStatus(statusElement, '模板海报加载失败，请稍后重试。', 'warning');
      }
      templateState.loaded = false;
      templateState.variantA = null;
      templateState.variantB = null;
      return false;
    };

    void loadTemplatePosters({ silent: true, force: true });

    const updatePromptPanels = (options = {}) => {
      const spec = options.spec || currentTemplateAssets?.spec || null;
      const presetsSource =
        options.presets || promptPresets || promptManager?.presets || { presets: {}, defaultAssignments: {} };

      if (defaultPromptTextarea && promptDefaultGroup) {
        const englishPrompt = buildTemplateDefaultPrompt(stage1Data, spec, presetsSource);
        if (englishPrompt) {
          defaultPromptTextarea.value = englishPrompt;
          promptDefaultGroup.classList.remove('hidden');
        } else {
          defaultPromptTextarea.value = '';
          promptDefaultGroup.classList.add('hidden');
        }
      }

      if (promptBundlePre && promptBundleGroup) {
        let bundleData = options.bundle || null;
        if (!bundleData) {
          const requestPrompts = promptManager?.buildRequest?.()?.prompts || null;
          if (requestPrompts && Object.keys(requestPrompts).length) {
            bundleData = requestPrompts;
          } else if (latestPromptState?.slots) {
            bundleData = serialisePromptState(latestPromptState);
          }
        }

        let bundleText = '';
        if (bundleData) {
          if (typeof bundleData === 'string') {
            bundleText = bundleData;
          } else if (typeof bundleData === 'object') {
            const keys = Object.keys(bundleData);
            if (keys.length) {
              bundleText = JSON.stringify(bundleData, null, 2);
            }
          }
        }

        if (bundleText) {
          promptBundlePre.value = bundleText;
          promptBundleGroup.classList.remove('hidden');
        } else {
          promptBundlePre.value = '';
          promptBundleGroup.classList.add('hidden');
        }
      }
    };
    const runGeneration = (extra = {}) => {
      const currentRequest = promptManager?.buildRequest?.();
      if (currentRequest?.prompts) {
        updatePromptPanels({ bundle: currentRequest.prompts });
      } else {
        updatePromptPanels();
      }

      const execute = async () => {
        await loadTemplatePosters({ silent: true, force: true });
        updateTemplatePosterDisplay();
        const fallbackPoster = activeTemplatePoster
          ? { ...activeTemplatePoster }
          : null;
        return triggerGeneration({
          stage1Data,
          statusElement,
          layoutStructure,
          posterOutput,
          aiPreview,
          aiSpinner,
          aiPreviewMessage,
          posterVisual,
          generatedImage: posterGeneratedImage,
          templatePoster: fallbackPoster,
          generatedPlaceholder: posterGeneratedPlaceholder,
          generatedPlaceholderDefault,
          promptGroup,
          promptBundleGroup,
          promptBundlePre,
          emailGroup,
          promptTextarea,
          emailTextarea,
          generateButton,
          regenerateButton,
          nextButton,
          promptManager,
          updatePromptPanels,
          forceVariants: extra.forceVariants ?? 1,
          ...extra,
        });
      };

      return execute().catch((error) => console.error(error));
    };

    const needsTemplatePersist = !('template_id' in stage1Data);
    stage1Data.template_id = stage1Data.template_id || DEFAULT_STAGE1.template_id;
    if (needsTemplatePersist) {
      stage1Data.layout_preview = buildLayoutPreview(stage1Data);
      if (layoutStructure) {
        layoutStructure.textContent = stage1Data.layout_preview;
      }
      saveStage1Data(stage1Data);
    }
    let currentTemplateId = stage1Data.template_id;

    if (layoutStructure && stage1Data.layout_preview) {
      layoutStructure.textContent = stage1Data.layout_preview;
    }

    let templateRegistry = [];

    const handleABTest = () => {
      if (!posterGenerationState.posterUrl) {
        alert('请先点击“生成海报与文案”，成功生成一版海报后，再进行 A/B 对比。');
        return;
      }

      const templateImgEl = document.querySelector("[data-role='template-preview-image']") || null;
      const baseline = templateImgEl
        ? {
            url: templateImgEl.src,
            width:
              typeof templateImgEl.naturalWidth === 'number' && templateImgEl.naturalWidth > 0
                ? templateImgEl.naturalWidth
                : templateImgEl.width || 0,
            height:
              typeof templateImgEl.naturalHeight === 'number' && templateImgEl.naturalHeight > 0
                ? templateImgEl.naturalHeight
                : templateImgEl.height || 0,
          }
        : activeTemplatePoster
        ? {
            url: getPosterImageSource(activeTemplatePoster),
            width: activeTemplatePoster.width || 0,
            height: activeTemplatePoster.height || 0,
          }
        : null;

      const generated = {
        url: posterGenerationState.posterUrl,
        width: posterGenerationState.rawResult?.poster_image?.width || 0,
        height: posterGenerationState.rawResult?.poster_image?.height || 0,
      };

      openABModal?.(baseline, generated) ||
        alert('已准备好最新生成结果，可在右侧预览卡片查看。');
    };

    promptManager = await setupPromptInspector(stage1Data, {
      promptTextarea,
      statusElement,
      onABTest: handleABTest,
      onStateChange: (stateSnapshot, presets) => {
        latestPromptState = stateSnapshot || latestPromptState;
        if (presets) {
          promptPresets = presets;
        }
        updatePromptPanels();
      },
    });

    if (promptManager) {
      promptPresets = promptManager.presets || promptPresets;
      latestPromptState = promptManager.getState?.() || latestPromptState;
      updatePromptPanels();
    }

    const updateSummary = () => {
      const templateId = stage1Data.template_id || DEFAULT_STAGE1.template_id;
      const entry = templateRegistry.find((item) => item.id === templateId);
      const label = entry?.name || stage1Data.template_label || null;
      populateStage1Summary(stage1Data, overviewList, label);
    };

    updateSummary();

    async function refreshTemplatePreview(templateId) {
      if (!templateCanvas) return;
      try {
        const assets = await App.utils.ensureTemplateAssets(templateId);
        currentTemplateAssets = assets;
        if (templateDescription) {
          templateDescription.textContent = assets.entry?.description || '';
        }
        const previewAssets = await prepareTemplatePreviewAssets(stage1Data);
        drawTemplatePreview(templateCanvas, assets, stage1Data, previewAssets);
        updatePromptPanels({ spec: assets.spec });
        updateTemplatePosterDisplay();
      } catch (error) {
        console.error(error);
        currentTemplateAssets = null;
        updatePromptPanels();
        if (templateDescription) {
          templateDescription.textContent = '';
        }
        const ctx = templateCanvas?.getContext?.('2d');
        if (ctx && templateCanvas) {
          ctx.clearRect(0, 0, templateCanvas.width, templateCanvas.height);
          ctx.fillStyle = '#f4f5f7';
          ctx.fillRect(0, 0, templateCanvas.width, templateCanvas.height);
          ctx.fillStyle = '#6b7280';
          ctx.font = '16px "Noto Sans SC", "Microsoft YaHei", sans-serif';
          ctx.fillText('模板预览加载失败', 40, 40);
        }
        updateTemplatePosterDisplay('模板预览加载失败');
      }
    }

    if (templateSelect && templateCanvas) {
      try {
        templateRegistry = await App.utils.loadTemplateRegistry();
        templateSelect.innerHTML = '';
        templateRegistry.forEach((entry) => {
          const option = document.createElement('option');
          option.value = entry.id;
          option.textContent = entry.name;
          templateSelect.appendChild(option);
        });
        const activeEntry = templateRegistry.find((entry) => entry.id === currentTemplateId);
        if (!activeEntry && templateRegistry[0]) {
          const fallbackEntry = templateRegistry[0];
          currentTemplateId = fallbackEntry.id;
          stage1Data.template_id = fallbackEntry.id;
          stage1Data.template_label = fallbackEntry.name || '';
          stage1Data.layout_preview = buildLayoutPreview(stage1Data);
          if (layoutStructure) {
            layoutStructure.textContent = stage1Data.layout_preview;
          }
          saveStage1Data(stage1Data);
        } else if (activeEntry) {
          const label = activeEntry.name || '';
          if (stage1Data.template_label !== label) {
            stage1Data.template_label = label;
            stage1Data.layout_preview = buildLayoutPreview(stage1Data);
            if (layoutStructure) {
              layoutStructure.textContent = stage1Data.layout_preview;
            }
            saveStage1Data(stage1Data, { preserveStage2: true });
          }
        }
        templateSelect.value = currentTemplateId;
        templateSelect.disabled = true;
        templateSelect.title = '模板已在环节 1 中选定，可返回修改';
        await refreshTemplatePreview(currentTemplateId);
        updateSummary();
      } catch (error) {
        console.error(error);
        setStatus(statusElement, '模板清单加载失败，请检查 templates/ 目录。', 'warning');
      }
    }

    if (templateSelect) {
      templateSelect.addEventListener('change', async (event) => {
        const value = event.target.value || DEFAULT_STAGE1.template_id;
        currentTemplateId = value;
        stage1Data.template_id = value;
        const entry = templateRegistry.find((item) => item.id === value);
        stage1Data.template_label = entry?.name || '';
        stage1Data.layout_preview = buildLayoutPreview(stage1Data);
        if (layoutStructure) {
          layoutStructure.textContent = stage1Data.layout_preview;
        }
        saveStage1Data(stage1Data, { preserveStage2: true });
        updateSummary();
        await refreshTemplatePreview(value);
        setStatus(statusElement, '模板已切换，请重新生成海报以应用新布局。', 'info');
      });
    }

    if (apiBaseInput) {
      apiBaseInput.addEventListener('change', () => {
        templateState.loaded = false;
        templateState.poster = null;
        updateTemplatePosterDisplay('正在重新加载模板海报…');
        void loadTemplatePosters({ silent: true, force: true });
      });
    }

    generateButton.addEventListener('click', () => {
      runGeneration();
    });

    if (regenerateButton) {
      regenerateButton.addEventListener('click', () => {
        runGeneration();
      });
    }

    nextButton.addEventListener('click', async () => {
      const stored = await loadStage2Result();
      if (!stored || !stored.poster_image) {
        setStatus(statusElement, '请先完成海报生成，再前往环节 3。', 'warning');
        return;
      }
      window.location.href = 'stage3.html';
    });
  })();
}
function populateStage1Summary(stage1Data, overviewList, templateName) {
  if (!overviewList) return;
  overviewList.innerHTML = '';

  const entries = [
    [
      'Template',
      templateName || stage1Data.template_id || DEFAULT_STAGE1.template_id,
    ],
    ['Brand / Agent', `${stage1Data.brand_name} ｜ ${stage1Data.agent_name}`],
    ['Product name', stage1Data.product_name],
    [
      'Key features',
      (stage1Data.features || [])
        .map((feature, index) => `${index + 1}. ${feature}`)
        .join('\n'),
    ],
    ['Headline', stage1Data.title],
    ['Subheadline', stage1Data.subtitle],
    [
      stage1Data.gallery_label || 'Gallery',
      (() => {
        const galleryLimit = stage1Data.gallery_limit || 0;
        const galleryCount =
          stage1Data.gallery_entries?.filter((entry) =>
            entry.mode === 'prompt' ? Boolean(entry.prompt) : Boolean(entry.asset)
          ).length || 0;
        if (galleryLimit > 0) {
          return `${galleryCount} / ${galleryLimit} assets`;
        }
        return `${galleryCount} assets`;
      })(),
    ],
  ];

  entries.forEach(([term, description]) => {
    const dt = document.createElement('dt');
    dt.textContent = term;
    const dd = document.createElement('dd');
    dd.textContent = description;
    overviewList.appendChild(dt);
    overviewList.appendChild(dd);
  });
}

// ……前文保持不变

function toPromptString(value) {
  if (value == null) return '';
  if (typeof value === 'string') return value.trim();
  if (typeof value.text === 'string') return value.text.trim();
  if (typeof value.prompt === 'string') return value.prompt.trim();
  if (typeof value.positive === 'string') return value.positive.trim();
  if (typeof value.preset === 'string' && typeof value.aspect === 'string') {
    const preset = value.preset.trim();
    const aspect = value.aspect.trim();
    if (preset && aspect) return `${preset} (aspect ${aspect})`;
  }
  if (typeof value.preset === 'string') return value.preset.trim();
  try {
    return JSON.stringify(value);
  } catch (error) {
    console.warn('[toPromptString] fallback stringify failed', error);
    return String(value);
  }
}

function buildPromptBundleStrings(prompts = {}) {
  return {
    scenario: toPromptString(prompts.scenario),
    product: toPromptString(prompts.product),
    gallery: toPromptString(prompts.gallery),
  };
}

function applyVertexPosterResult(data) {
  try {
    console.log('[triggerGeneration] applyVertexPosterResult', data);

    const galleryResults =
      data?.gallery_images?.results || data?.poster?.gallery_images?.results || [];

    const vertexPosterItem = galleryResults[0] || null;
    const vertexPosterUrl =
      vertexPosterItem?.url || data?.poster_image_url || data?.poster?.asset_url || null;

    if (!vertexPosterUrl) {
      console.warn('[triggerGeneration] no vertex poster url found in response');
      return;
    }

    posterGeneratedImageUrl = vertexPosterUrl;
    posterGenerationState.posterUrl = vertexPosterUrl;

    const imgEl = document.querySelector('[data-role="vertex-poster-preview"]');
    const placeholderEl = document.querySelector('[data-role="vertex-poster-placeholder"]');
    const hiddenInput = document.getElementById('vertex-poster-url');

    if (imgEl) {
      imgEl.src = vertexPosterUrl;
      imgEl.style.display = 'block';
      imgEl.classList.remove('hidden');
    }

    if (placeholderEl) {
      placeholderEl.style.display = 'none';
    }

    if (hiddenInput) {
      hiddenInput.value = vertexPosterUrl;
    }

    window.posterGeneratedLayout = {
      type: 'vertex',
      poster_url: vertexPosterUrl,
      scenario_url: data?.scenario_image?.url,
      product_url: data?.product_image?.url,
      raw: data,
    };
  } catch (err) {
    console.error('[triggerGeneration] applyVertexPosterResult error', err);
  }
}

// ------- 直接替换：triggerGeneration 主流程（含双形态自适应） -------
async function triggerGeneration(opts) {
  const {
    stage1Data, statusElement,
    posterOutput, aiPreview, aiSpinner, aiPreviewMessage,
    posterVisual,
    generatedImage = null,
    generatedPlaceholder,
    generatedPlaceholderDefault = '生成结果将在此展示。',
    templatePoster = null,
    promptBundleGroup,
    promptBundlePre,
    promptGroup, emailGroup, promptTextarea, emailTextarea,
    generateButton, regenerateButton, nextButton,
    promptManager, updatePromptPanels,
    forceVariants = null, abTest = false,
  } = opts;
  

  // 1) 选可用 API 基址
  const apiCandidates = getApiCandidates(document.getElementById('api-base')?.value || null);
  if (!apiCandidates.length) {
    setStatus(statusElement, '未找到可用后端，请先填写 API 基址。', 'warning');
    return null;
  }

  // 2) 资产“再水化”确保 dataUrl 就绪（仅用于画布预览；发送给后端使用 r2Key）
  await hydrateStage1DataAssets(stage1Data);

  // 3) 主体 poster（素材必须已上云，仅传 URL/Key）
  const templateId = stage1Data.template_id;
  const sc = stage1Data.scenario_asset || null;
  const pd = stage1Data.product_asset || null;

  const scenarioMode = stage1Data.scenario_mode || 'upload';
  const productMode = stage1Data.product_mode || 'upload';

  let posterPayload;
  let brandLogoRef;
  let scenarioRef;
  let productRef;
  let galleryItems;
  try {
    brandLogoRef = await normaliseAssetReference(stage1Data.brand_logo, {
      field: 'poster.brand_logo',
      requireUploaded: false,
      apiCandidates,
      folder: 'brand-logo',
    });

    scenarioRef = await normaliseAssetReference(sc, {
      field: 'poster.scenario_image',
      requireUploaded: true,
      apiCandidates,
      folder: 'scenario',
    });

    productRef = await normaliseAssetReference(pd, {
      field: 'poster.product_image',
      requireUploaded: true,
      apiCandidates,
      folder: 'product',
    });

    galleryItems = [];
    for (const [index, entry] of (stage1Data.gallery_entries || []).entries()) {
      if (!entry) continue;
      const mode = entry.mode || 'upload';
      const caption = entry.caption?.trim() || null;
      const promptText = entry.prompt?.trim() || null;

      if (mode === 'prompt') {
        if (promptText) {
          galleryItems.push({
            caption,
            key: null,
            asset: null,
            mode,
            prompt: promptText,
          });
        }
        continue;
      }

      const ref = await normaliseAssetReference(entry.asset, {
        field: `poster.gallery_items[${index}]`,
        requireUploaded: true,
        apiCandidates,
        folder: 'gallery',
      });

      galleryItems.push({
        caption,
        key: ref.key,
        asset: ref.url,
        mode,
        prompt: promptText,
      });
    }

    const features = Array.isArray(stage1Data.features)
      ? stage1Data.features.filter(Boolean)
      : [];

    const brandLogoUrl = brandLogoRef.url || null;
    const scenarioUrl = scenarioRef.url || null;
    const productUrl = productRef.url || null;

    if (scenarioUrl) {
      assertAssetUrl('场景图', scenarioUrl);
    }
    if (productUrl) {
      assertAssetUrl('主产品图', productUrl);
    }
    if (brandLogoUrl) {
      assertAssetUrl('品牌 Logo', brandLogoUrl);
    }

    posterPayload = {
      brand_name: stage1Data.brand_name,
      agent_name: stage1Data.agent_name,
      scenario_image: scenarioUrl,
      product_name: stage1Data.product_name,
      template_id: templateId,
      features,
      title: stage1Data.title,
      subtitle: stage1Data.subtitle,
      series_description: stage1Data.series_description,

      brand_logo: brandLogoUrl,
      brand_logo_key: brandLogoRef.key,

      scenario_key: scenarioRef.key,
      scenario_asset: scenarioUrl,

      product_key: productRef.key,
      product_asset: productUrl,

      scenario_mode: scenarioMode,
      scenario_prompt:
        scenarioMode === 'prompt'
          ? stage1Data.scenario_prompt || stage1Data.scenario_image || null
          : null,
      product_mode: productMode,
      product_prompt: productMode === 'prompt' ? stage1Data.product_prompt || null : null,

      gallery_items: galleryItems,
      gallery_label: stage1Data.gallery_label || null,
      gallery_limit: stage1Data.gallery_limit ?? null,
      gallery_allows_prompt: stage1Data.gallery_allows_prompt !== false,
      gallery_allows_upload: stage1Data.gallery_allows_upload !== false,
    };
  } catch (error) {
    console.error('[triggerGeneration] asset normalisation failed', error);
    setStatus(
      statusElement,
      error instanceof Error ? error.message : '素材未完成上传，请先上传至 R2/GCS。',
      'error',
    );
    return null;
  }
  

 // 4) Prompt 组装 —— 始终发送字符串 prompt_bundle
  const reqFromInspector = promptManager?.buildRequest?.() || {};
  if (forceVariants != null) reqFromInspector.variants = forceVariants;
  
  const promptBundleStrings = buildPromptBundleStrings(reqFromInspector.prompts || {});
  
  const requestBase = {
    poster: posterPayload,
    render_mode: 'locked',
    variants: clampVariants(reqFromInspector.variants ?? 1),
    seed: reqFromInspector.seed ?? null,
    lock_seed: !!reqFromInspector.lockSeed,
  };
  
  const payload = { ...requestBase, prompt_bundle: promptBundleStrings };

  const negativeSummary = summariseNegativePrompts(reqFromInspector.prompts);
  if (negativeSummary) {
    payload.negatives = negativeSummary;
  }

  if (abTest) {
    payload.variants = Math.max(2, payload.variants || 2);
  }

  const posterSummary = {
    template_id: posterPayload.template_id,
    scenario_mode: posterPayload.scenario_mode,
    product_mode: posterPayload.product_mode,
    feature_count: Array.isArray(posterPayload.features) ? posterPayload.features.length : 0,
    gallery_count: Array.isArray(posterPayload.gallery_items) ? posterPayload.gallery_items.length : 0,
  };
  const assetAudit = {
    brand_logo: {
      key: brandLogoRef?.key || null,
      url: posterPayload.brand_logo || null,
    },
    scenario: {
      mode: posterPayload.scenario_mode,
      key: posterPayload.scenario_key || null,
      url: posterPayload.scenario_asset || null,
    },
    product: {
      mode: posterPayload.product_mode,
      key: posterPayload.product_key || null,
      url: posterPayload.product_asset || null,
    },
    gallery: posterPayload.gallery_items.map((item, index) => ({
      index,
      mode: item.mode,
      key: item.key || null,
      url: item.asset || null,
    })),
  };

  console.info('[triggerGeneration] prepared payload', {
    apiCandidates,
    poster: posterSummary,
    prompt_bundle: payload.prompt_bundle,
    variants: payload.variants,
    seed: payload.seed,
    lock_seed: payload.lock_seed,
    negatives: negativeSummary || null,
  });
  console.info('[triggerGeneration] asset audit', assetAudit);
  
  // 面板同步
  updatePromptPanels?.({ bundle: payload.prompt_bundle });
  
  // 5) 体积守护
  const rawPayload = JSON.stringify(payload);
  try { validatePayloadSize(rawPayload); } catch (e) {
    setStatus(statusElement, e.message, 'error');
    return null;
  }
  
  // 6) UI 状态
  generateButton.disabled = true;
  if (regenerateButton) regenerateButton.disabled = true;
  setStatus(statusElement, abTest ? '正在进行 A/B 提示词生成…' : '正在生成海报与文案…', 'info');
  posterOutput?.classList.remove('hidden');
  if (aiPreview) aiPreview.classList.remove('complete');
  if (aiSpinner) aiSpinner.classList.remove('hidden');
  if (aiPreviewMessage) aiPreviewMessage.textContent = 'Glibatree Art Designer 正在绘制海报…';
  if (posterVisual) posterVisual.classList.remove('hidden');
  posterGenerationState.posterUrl = null;
  posterGeneratedImage = null;
  posterGeneratedLayout = TEMPLATE_DUAL_LAYOUT;
  const resetGeneratedPlaceholder = (message) => {
    if (!generatedPlaceholder) return;
    generatedPlaceholder.textContent = message || generatedPlaceholderDefault;
    generatedPlaceholder.classList.remove('hidden');
  };
  const hideGeneratedPlaceholder = () => {
    if (!generatedPlaceholder) return;
    generatedPlaceholder.textContent = generatedPlaceholderDefault;
    generatedPlaceholder.classList.add('hidden');
  };
  if (generatedImage?.classList) {
    generatedImage.classList.add('hidden');
    generatedImage.removeAttribute('src');
  }
  resetGeneratedPlaceholder('Glibatree Art Designer 正在绘制海报…');
  if (promptGroup) promptGroup.classList.add('hidden');
  if (emailGroup) emailGroup.classList.add('hidden');
  if (nextButton) nextButton.disabled = true;

  let fallbackTriggered = false;
  let fallbackTimerId = null;

  const clearFallbackTimer = () => {
    if (fallbackTimerId) {
      clearTimeout(fallbackTimerId);
      fallbackTimerId = null;
    }
  };

  const enableTemplateFallback = async (message, options = {}) => {
    if (fallbackTriggered) return;
    fallbackTriggered = true;
    clearFallbackTimer();
    if (aiSpinner) aiSpinner.classList.add('hidden');
    if (aiPreview) aiPreview.classList.add('complete');
    if (generatedImage?.classList) {
      generatedImage.classList.add('hidden');
      generatedImage.removeAttribute('src');
    }
    resetGeneratedPlaceholder('AI 生成超时，已回退到模板海报。');
    if (nextButton) nextButton.disabled = false;
    generateButton.disabled = false;
    if (regenerateButton) regenerateButton.disabled = false;
    if (templatePoster) {
      try {
        await saveStage2Result({
          poster_image: { ...templatePoster },
          prompt: typeof options.prompt === 'string' ? options.prompt : '',
          email_body: typeof options.email === 'string' ? options.email : '',
          variants: [],
          seed: null,
          lock_seed: false,
          template_fallback: true,
          template_id: stage1Data.template_id || null,
        });
      } catch (error) {
        console.error('保存模板海报失败', error);
      }
    }
    const statusLevel = templatePoster ? 'warning' : 'error';
    const statusMessage =
      message ||
      (templatePoster
        ? 'AI 生成超时，已回退到模板海报，可前往环节 3。'
        : 'AI 生成超时，且没有可用的模板海报。');
    setStatus(statusElement, statusMessage, statusLevel);
  };

  if (templatePoster) {
    fallbackTimerId = setTimeout(() => {
      void enableTemplateFallback();
    }, 60_000);
  }

  // 7) 发送（健康探测 + 重试）
  await warmUp(apiCandidates);
  
  try {
    // 发送请求：兼容返回 Response 或 JSON
    const resp = await postJsonWithRetry(apiCandidates, '/api/generate-poster', payload, 1, rawPayload);
    const data = (resp && typeof resp.json === 'function') ? await resp.json() : resp;

    const posterUrl =
      data?.poster?.asset_url ||
      data?.poster?.url ||
      data?.poster_url ||
      data?.poster_image?.url ||
      (Array.isArray(data?.results) && data.results[0]?.url) ||
      null;

<<<<<<< HEAD
=======
    lastPosterResult = data || null;
    lastPromptBundle = data?.prompt_bundle || null;
    posterGeneratedImageUrl = posterUrl || null;

>>>>>>> 6e921b55
    posterGenerationState.posterUrl = posterUrl;
    posterGenerationState.promptBundle = data?.prompt_bundle || null;
    posterGenerationState.rawResult = data || null;
    posterGeneratedImage = posterGenerationState.posterUrl;
    posterGeneratedLayout = TEMPLATE_DUAL_LAYOUT;

<<<<<<< HEAD
=======
    if (promptBundlePre && promptBundleGroup) {
      const bundle = lastPromptBundle;
      const hasBundle =
        bundle &&
        ((typeof bundle === 'string' && bundle.trim()) ||
          (typeof bundle === 'object' && Object.keys(bundle).length));
      if (hasBundle) {
        const text = typeof bundle === 'string' ? bundle : JSON.stringify(bundle, null, 2);
        promptBundlePre.value = text;
        promptBundleGroup.classList.remove('hidden');
      } else {
        promptBundlePre.value = '';
        promptBundleGroup.classList.add('hidden');
      }
    }

>>>>>>> 6e921b55
    console.info('[triggerGeneration] success', {
      hasPoster: Boolean(data?.poster_image),
      variants: Array.isArray(data?.variants) ? data.variants.length : 0,
      seed: data?.seed ?? null,
      lock_seed: data?.lock_seed ?? null,
    });

<<<<<<< HEAD
=======
    applyVertexPosterResult(data);

>>>>>>> 6e921b55
    clearFallbackTimer();

    let assigned = false;
    if (posterGenerationState.posterUrl && generatedImage?.classList) {
      generatedImage.src = posterGenerationState.posterUrl;
      generatedImage.classList.remove('hidden');
      hideGeneratedPlaceholder();
      assigned = true;
    } else {
      if (generatedImage?.classList) {
        generatedImage.classList.add('hidden');
        generatedImage.removeAttribute('src');
      }
      resetGeneratedPlaceholder('生成结果缺少可预览图片。');
    }

    posterVisual && posterVisual.classList.remove('hidden');
    if (aiPreview) aiPreview.classList.add('complete');
    if (aiSpinner) aiSpinner.classList.add('hidden');

    if (emailTextarea) emailTextarea.value = data.email_body || '';
    if (promptTextarea) promptTextarea.value = data.prompt || '';

    if (assigned) {
      setStatus(statusElement, '生成完成', 'success');
      if (nextButton) nextButton.disabled = false;
      generateButton.disabled = false;
      if (regenerateButton) regenerateButton.disabled = false;
      try {
        const dataToStore = {
          ...data,
          template_poster: templatePoster ? { ...templatePoster } : null,
        };
        await saveStage2Result(dataToStore);
      } catch (error) {
        console.error('保存环节 2 结果失败。', error);
      }
    } else if (templatePoster) {
      await enableTemplateFallback('生成结果缺少可预览图片，已回退到模板海报，可直接前往环节 3。', {
        prompt: data?.prompt || '',
        email: data?.email_body || '',
      });
    } else {
      setStatus(statusElement, '生成完成但缺少可预览图片，请稍后重试。', 'warning');
    }

    return data;
  } catch (error) {
    console.error('[generatePoster] 请求失败', error);
    posterGenerationState.posterUrl = null;
    posterGenerationState.promptBundle = null;
    posterGenerationState.rawResult = null;
<<<<<<< HEAD
=======
    lastPosterResult = null;
    lastPromptBundle = null;
    posterGeneratedImageUrl = null;
>>>>>>> 6e921b55
    posterGeneratedImage = null;
    posterGeneratedLayout = TEMPLATE_DUAL_LAYOUT;
    setStatus(statusElement, error?.message || '生成失败', 'error');
    generateButton.disabled = false;
    if (regenerateButton) regenerateButton.disabled = false;
    if (aiSpinner) aiSpinner.classList.add('hidden');
    if (aiPreview) aiPreview.classList.add('complete');
    if (generatedImage?.classList) {
      generatedImage.classList.add('hidden');
      generatedImage.removeAttribute('src');
    }
    resetGeneratedPlaceholder(error?.message || generatedPlaceholderDefault);
    return null;
  }
}

async function prepareTemplatePreviewAssets(stage1Data) {
  const result = {
    brand_logo: null,
    scenario: null,
    product: null,
    gallery: [],
  };

  const tasks = [];
  const queue = (key, dataUrl, index) => {
    if (!dataUrl) return;
    tasks.push(
      loadImageAsset(dataUrl)
        .then((image) => {
          if (key === 'gallery') {
            result.gallery[index] = image;
          } else {
            result[key] = image;
          }
        })
        .catch(() => undefined)
    );
  };

  queue('brand_logo', stage1Data.brand_logo?.dataUrl);
  queue('scenario', stage1Data.scenario_asset?.dataUrl);
  queue('product', stage1Data.product_asset?.dataUrl);
  (stage1Data.gallery_entries || []).forEach((entry, index) => {
    queue('gallery', entry?.asset?.dataUrl, index);
  });

  await Promise.allSettled(tasks);
  return result;
}

function drawTemplatePreview(canvas, assets, stage1Data, previewAssets) {
  const ctx = canvas.getContext('2d');
  if (!ctx) return;

  const spec = assets.spec || {};
  const size = spec.size || {};
  const width = Number(size.width) || assets.image.width;
  const height = Number(size.height) || assets.image.height;

  canvas.width = width;
  canvas.height = height;

  ctx.clearRect(0, 0, width, height);
  ctx.fillStyle = '#f4f5f7';
  ctx.fillRect(0, 0, width, height);
  ctx.imageSmoothingEnabled = true;
  ctx.drawImage(assets.image, 0, 0, width, height);

  const slots = spec.slots || {};
  const fonts = {
    brand: '600 36px "Noto Sans SC", "Microsoft YaHei", sans-serif',
    agent: '600 30px "Noto Sans SC", "Microsoft YaHei", sans-serif',
    title: '700 64px "Noto Sans SC", "Microsoft YaHei", sans-serif',
    subtitle: '700 40px "Noto Sans SC", "Microsoft YaHei", sans-serif',
    body: '400 28px "Noto Sans SC", "Microsoft YaHei", sans-serif',
    feature: '500 26px "Noto Sans SC", "Microsoft YaHei", sans-serif',
    caption: '400 22px "Noto Sans SC", "Microsoft YaHei", sans-serif',
  };

  const brandSlot = getSlotRect(slots.logo);
  if (brandSlot) {
    if (previewAssets.brand_logo) {
      drawPreviewImage(ctx, previewAssets.brand_logo, brandSlot, 'contain');
    } else {
      drawPreviewPlaceholder(ctx, brandSlot, stage1Data.brand_name || '品牌 Logo');
    }
  }

  const brandNameSlot = getSlotRect(slots.brand_name);
  if (brandNameSlot) {
    drawPreviewText(ctx, stage1Data.brand_name || '品牌名称', brandNameSlot, {
      font: fonts.brand,
      color: '#1f2933',
    });
  }

  const agentSlot = getSlotRect(slots.agent_name);
  if (agentSlot) {
    drawPreviewText(ctx, (stage1Data.agent_name || '代理名').toUpperCase(), agentSlot, {
      font: fonts.agent,
      color: '#1f2933',
      align: 'right',
    });
  }

  const scenarioSlot = getSlotRect(slots.scenario);
  if (scenarioSlot) {
    if (previewAssets.scenario) {
      drawPreviewImage(ctx, previewAssets.scenario, scenarioSlot, 'cover');
    } else {
      drawPreviewPlaceholder(ctx, scenarioSlot, stage1Data.scenario_image || '应用场景');
    }
  }

  const productSlot = getSlotRect(slots.product);
  if (productSlot) {
    if (previewAssets.product) {
      drawPreviewImage(ctx, previewAssets.product, productSlot, 'contain');
    } else {
      drawPreviewPlaceholder(ctx, productSlot, stage1Data.product_name || '产品渲染图');
    }
  }

  const titleSlot = getSlotRect(slots.title);
  if (titleSlot) {
    drawPreviewText(ctx, stage1Data.title || '标题文案待补充', titleSlot, {
      font: fonts.title,
      color: '#ef4c54',
      align: 'center',
      lineHeight: 72,
    });
  }

  const subtitleSlot = getSlotRect(slots.subtitle);
  if (subtitleSlot) {
    drawPreviewText(ctx, stage1Data.subtitle || '副标题待补充', subtitleSlot, {
      font: fonts.subtitle,
      color: '#ef4c54',
      align: 'right',
      lineHeight: 48,
    });
  }

  const callouts = spec.feature_callouts || [];
  callouts.forEach((callout, index) => {
    if (!stage1Data.features || !stage1Data.features[index]) return;
    const labelSlot = getSlotRect(callout.label_box);
    if (!labelSlot) return;
    drawPreviewText(
      ctx,
      `${index + 1}. ${stage1Data.features[index]}`,
      labelSlot,
      {
        font: fonts.feature,
        color: '#1f2933',
        lineHeight: 34,
      }
    );
  });

  const gallery = spec.gallery || {};
  const galleryItems = gallery.items || [];
  galleryItems.forEach((slot, index) => {
    const rect = getSlotRect(slot);
    if (!rect) return;
    const image = previewAssets.gallery[index];
    if (image) {
      ctx.save();
      ctx.filter = 'grayscale(100%)';
      drawPreviewImage(ctx, image, rect, 'cover');
      ctx.restore();
    } else {
      drawPreviewPlaceholder(ctx, rect, `底部小图 ${index + 1}`);
    }

    const caption = stage1Data.gallery_entries?.[index]?.caption;
    if (caption) {
      drawPreviewText(ctx, caption, {
        x: rect.x + 8,
        y: rect.y + rect.height - 44,
        width: rect.width - 16,
        height: 40,
      }, {
        font: fonts.caption,
        color: '#1f2933',
        lineHeight: 26,
      });
    }
  });

  const stripSlot = getSlotRect(gallery.strip);
  if (stripSlot) {
    drawPreviewText(ctx, stage1Data.series_description || '系列说明待补充', {
      x: stripSlot.x + 12,
      y: stripSlot.y + Math.max(stripSlot.height - 44, 0),
      width: stripSlot.width - 24,
      height: 40,
    }, {
      font: fonts.caption,
      color: '#1f2933',
      lineHeight: 24,
    });
  }
}

function loadImageAsset(src) {
  return new Promise((resolve, reject) => {
    const attempt = (url, allowFallback) => {
      const img = new Image();
      img.decoding = 'async';
      img.crossOrigin = 'anonymous';
      img.onload = () => resolve(img);
      img.onerror = async () => {
        if (!allowFallback) {
          reject(new Error(`无法加载图片：${url}`));
          return;
        }

        const fallback = deriveBase64Fallback(url);
        if (!fallback) {
          reject(new Error(`无法加载图片：${url}`));
          return;
        }

        try {
          const response = await fetch(fallback, { cache: 'no-store' });
          if (!response.ok) {
            throw new Error(`无法加载 Base64 资源：${fallback}`);
          }
          const base64 = (await response.text()).trim();
          attempt(`data:image/png;base64,${base64}`, false);
        } catch (error) {
          reject(error);
        }
      };
      img.src = url;
    };

    attempt(src, !src.startsWith('data:'));
  });
}

function deriveBase64Fallback(url) {
  if (!url || url.startsWith('data:')) {
    return null;
  }
  const [path] = url.split('?', 1);
  if (!path.endsWith('.png')) {
    return null;
  }
  return `${path.slice(0, -4)}.b64`;
}

function drawPreviewImage(ctx, image, slot, mode = 'contain') {
  const rect = getSlotRect(slot);
  if (!rect) return;
  const { x, y, width, height } = rect;
  let drawWidth = width;
  let drawHeight = height;

  if (mode === 'cover') {
    const scale = Math.max(width / image.width, height / image.height);
    drawWidth = image.width * scale;
    drawHeight = image.height * scale;
  } else {
    const scale = Math.min(width / image.width, height / image.height);
    drawWidth = image.width * scale;
    drawHeight = image.height * scale;
  }

  const offsetX = x + (width - drawWidth) / 2;
  const offsetY = y + (height - drawHeight) / 2;
  ctx.drawImage(image, offsetX, offsetY, drawWidth, drawHeight);
}

function drawPreviewPlaceholder(ctx, slot, label) {
  const rect = getSlotRect(slot);
  if (!rect) return;
  const { x, y, width, height } = rect;
  ctx.save();
  ctx.strokeStyle = '#cbd2d9';
  ctx.lineWidth = 2;
  ctx.setLineDash([10, 8]);
  ctx.strokeRect(x + 6, y + 6, Math.max(width - 12, 0), Math.max(height - 12, 0));
  ctx.setLineDash([]);
  drawPreviewText(ctx, label, rect, {
    font: '20px "Noto Sans SC", "Microsoft YaHei", sans-serif',
    color: '#6b7280',
    align: 'center',
    lineHeight: 28,
  });
  ctx.restore();
}

function drawPreviewText(ctx, text, slot, options = {}) {
  if (!text) return;
  const rect = getSlotRect(slot);
  if (!rect) return;
  const { x, y, width, height } = rect;
  ctx.save();
  if (options.font) ctx.font = options.font;
  ctx.fillStyle = options.color || '#1f2933';
  ctx.textBaseline = 'top';
  const lines = wrapPreviewText(ctx, text, width);
  const fontSizeMatch = /([0-9]+(?:\.[0-9]+)?)px/.exec(ctx.font);
  const fontSize = fontSizeMatch ? parseFloat(fontSizeMatch[1]) : 24;
  const lineHeight = options.lineHeight || fontSize * 1.3;
  let offsetY = y;
  lines.forEach((line) => {
    if (offsetY + lineHeight > y + height) return;
    let offsetX = x;
    const measured = ctx.measureText(line);
    if (options.align === 'center') {
      offsetX = x + Math.max((width - measured.width) / 2, 0);
    } else if (options.align === 'right') {
      offsetX = x + Math.max(width - measured.width, 0);
    }
    ctx.fillText(line, offsetX, offsetY);
    offsetY += lineHeight;
  });
  ctx.restore();
}

function wrapPreviewText(ctx, text, maxWidth) {
  const tokens = tokeniseText(text);
  const lines = [];
  let current = '';
  tokens.forEach((token) => {
    if (token === '\n') {
      if (current.trim()) lines.push(current.trim());
      current = '';
      return;
    }
    const candidate = current ? current + token : token;
    const width = ctx.measureText(candidate.trimStart()).width;
    if (width <= maxWidth || !current.trim()) {
      current = candidate;
    } else {
      if (current.trim()) lines.push(current.trim());
      current = token.trimStart();
    }
  });
  if (current.trim()) lines.push(current.trim());
  return lines;
}

function tokeniseText(text) {
  const tokens = [];
  let buffer = '';
  for (const char of text) {
    if (char === '\n') {
      if (buffer) {
        tokens.push(buffer);
        buffer = '';
      }
      tokens.push('\n');
    } else if (char === ' ') {
      buffer += char;
    } else if (/^[A-Za-z0-9]$/.test(char)) {
      buffer += char;
    } else {
      if (buffer) {
        tokens.push(buffer);
        buffer = '';
      }
      tokens.push(char);
    }
  }
  if (buffer) tokens.push(buffer);
  return tokens;
}

  function getSlotRect(slot) {
    if (!slot) return null;
    const x = Number(slot.x) || 0;
    const y = Number(slot.y) || 0;
    const width = Number(slot.width) || 0;
    const height = Number(slot.height) || 0;
    return { x, y, width, height };
  }

  function resolveSlotAssetUrl(asset) {
  if (!asset) return '';
  if (typeof asset === 'string') return asset;
  const url = typeof asset.url === 'string' ? asset.url : '';
  if (url) return url;
  const dataUrl =
    typeof asset.data_url === 'string'
      ? asset.data_url
      : typeof asset.dataUrl === 'string'
      ? asset.dataUrl
      : '';
  return dataUrl;
}

function renderDualPosterPreview(root, layout, data) {
  if (!root || !layout || !layout.slots) return;
  root.innerHTML = '';
  const slots = layout.slots;
  Object.entries(slots).forEach(([key, slot]) => {
    if (!slot) return;
    const slotEl = document.createElement('div');
    slotEl.classList.add('poster-layout__slot', `poster-layout__slot--${key}`);
    slotEl.style.left = `${slot.x * 100}%`;
    slotEl.style.top = `${slot.y * 100}%`;
    slotEl.style.width = `${slot.w * 100}%`;
    slotEl.style.height = `${slot.h * 100}%`;

    if (slot.type === 'text') {
      slotEl.classList.add('poster-layout__slot--text');
      const textValue = data?.text?.[key] || '';
      slotEl.textContent = textValue;
      const fontSize = Math.max(slot.h * 80, 12);
      slotEl.style.fontSize = `${fontSize}px`;
      if (slot.align === 'right') {
        slotEl.style.justifyContent = 'flex-end';
        slotEl.style.textAlign = 'right';
      } else if (slot.align === 'center') {
        slotEl.style.justifyContent = 'center';
        slotEl.style.textAlign = 'center';
      } else {
        slotEl.style.justifyContent = 'flex-start';
        slotEl.style.textAlign = 'left';
      }
    } else {
      slotEl.classList.add('poster-layout__slot--image');
      const img = document.createElement('img');
      const src = resolveSlotAssetUrl(data?.images?.[key]);
      if (src) {
        img.src = src;
      } else {
        slotEl.style.background = '#f5f5f7';
      }
      slotEl.appendChild(img);
    }

    root.appendChild(slotEl);
  });
}

function buildDualPosterData(stage1Data, generation) {
  const galleryLabels = Array.isArray(stage1Data?.gallery_entries)
    ? stage1Data.gallery_entries.map((item) => item?.caption || '')
    : [];
  const galleryImages = Array.isArray(generation?.gallery_images)
    ? generation.gallery_images.map((item) => resolveSlotAssetUrl(item))
    : Array.isArray(stage1Data?.gallery_items)
    ? stage1Data.gallery_items.map((item) => resolveSlotAssetUrl(item?.asset))
    : [];

  const images = {
    logo:
      resolveSlotAssetUrl(generation?.brand_logo) ||
      resolveSlotAssetUrl(stage1Data?.brand_logo) ||
      resolveSlotAssetUrl(stage1Data?.brand_logo_key),
    scenario:
      resolveSlotAssetUrl(generation?.scenario_image) ||
      resolveSlotAssetUrl(stage1Data?.scenario_asset) ||
      resolveSlotAssetUrl(stage1Data?.scenario_key),
    product:
      resolveSlotAssetUrl(generation?.product_image) ||
      resolveSlotAssetUrl(stage1Data?.product_asset) ||
      resolveSlotAssetUrl(stage1Data?.product_key),
  };

  ['series_1_img', 'series_2_img', 'series_3_img', 'series_4_img'].forEach(
    (slotKey, index) => {
      images[slotKey] = galleryImages[index] || '';
    }
  );

  const text = {
    brand_name: stage1Data?.brand_name || '',
    agent_name: stage1Data?.agent_name || '',
    headline: stage1Data?.title || '',
    tagline: stage1Data?.subtitle || '',
    series_1_txt: galleryLabels[0] || '',
    series_2_txt: galleryLabels[1] || '',
    series_3_txt: galleryLabels[2] || '',
    series_4_txt: galleryLabels[3] || '',
  };

  return { images, text };
}

async function saveStage2Result(data) {
  if (!data) return;

  let previousKey = null;
  const previousVariantKeys = new Set();
  const existingRaw = sessionStorage.getItem(STORAGE_KEYS.stage2);
  if (existingRaw) {
    try {
      const existing = JSON.parse(existingRaw);
      previousKey = existing?.poster_image?.storage_key || null;
      if (Array.isArray(existing?.variants)) {
        existing.variants.forEach((variant) => {
          if (variant?.storage_key) {
            previousVariantKeys.add(variant.storage_key);
          }
        });
      }
    } catch (error) {
      console.warn('无法解析现有的环节 2 数据，跳过旧键清理。', error);
    }
  }

  const payload = { ...data };
  if (data.poster_image) {
    const key = data.poster_image.storage_key || createId();
    const source = getPosterImageSource(data.poster_image);
    if (source) {
      await assetStore.put(key, source);
    }
    payload.poster_image = {
      filename: data.poster_image.filename,
      media_type: data.poster_image.media_type,
      width: data.poster_image.width,
      height: data.poster_image.height,
      storage_key: key,
    };
    if (previousKey && previousKey !== key) {
      await assetStore.delete(previousKey).catch(() => undefined);
    }
  }

  if (Array.isArray(data.variants)) {
    payload.variants = [];
    const usedVariantKeys = new Set();
    for (const variant of data.variants) {
      if (!variant) continue;
      const key = variant.storage_key || createId();
      const source = getPosterImageSource(variant);
      if (source) {
        await assetStore.put(key, source);
      }
      payload.variants.push({
        filename: variant.filename,
        media_type: variant.media_type,
        width: variant.width,
        height: variant.height,
        storage_key: key,
      });
      usedVariantKeys.add(key);
    }
    previousVariantKeys.forEach((key) => {
      if (!usedVariantKeys.has(key)) {
        void assetStore.delete(key).catch(() => undefined);
      }
    });
  }

  try {
    sessionStorage.setItem(STORAGE_KEYS.stage2, JSON.stringify(payload));
  } catch (error) {
    if (isQuotaError(error)) {
      console.warn('sessionStorage 容量不足，正在覆盖旧的环节 2 结果。', error);
      try {
        sessionStorage.removeItem(STORAGE_KEYS.stage2);
        sessionStorage.setItem(STORAGE_KEYS.stage2, JSON.stringify(payload));
      } catch (innerError) {
        console.error('无法保存环节 2 结果，已放弃持久化。', innerError);
      }
    } else {
      console.error('保存环节 2 结果失败。', error);
    }
  }
}

async function loadStage2Result() {
  const raw = sessionStorage.getItem(STORAGE_KEYS.stage2);
  if (!raw) return null;
  try {
    const parsed = JSON.parse(raw);
    if (parsed?.poster_image?.storage_key) {
      const storedValue = await assetStore.get(parsed.poster_image.storage_key);
      if (storedValue) {
        applyStoredAssetValue(parsed.poster_image, storedValue);
      }
    }
    if (Array.isArray(parsed?.variants)) {
      await Promise.all(
        parsed.variants.map(async (variant) => {
          if (variant?.storage_key) {
            const storedValue = await assetStore.get(variant.storage_key);
            if (storedValue) {
              applyStoredAssetValue(variant, storedValue);
            }
          }
        })
      );
    }
    return parsed;
  } catch (error) {
    console.error('Unable to parse stage2 result', error);
    return null;
  }
}

function initStage3() {
  void (async () => {
    const statusElement = document.getElementById('stage3-status');
    const posterImage = document.getElementById('stage3-poster-image');
    const posterCaption = document.getElementById('stage3-poster-caption');
    const promptTextarea = document.getElementById('stage3-prompt');
    const emailRecipient = document.getElementById('email-recipient');
    const emailSubject = document.getElementById('email-subject');
    const emailBody = document.getElementById('email-body');
    const sendButton = document.getElementById('send-email');

    if (!sendButton || !emailRecipient || !emailSubject || !emailBody) {
      return;
    }

    const stage1Data = loadStage1Data();
    const stage2Result = await loadStage2Result();

    if (!stage1Data || !stage2Result?.poster_image) {
      setStatus(statusElement, '请先完成环节 1 与环节 2，生成海报后再发送邮件。', 'warning');
      sendButton.disabled = true;
      return;
    }

    assignPosterImage(
      posterImage,
      stage2Result.poster_image,
      `${stage1Data.product_name} 海报预览`
    );
    if (posterCaption) {
      posterCaption.textContent = `${stage1Data.brand_name} · ${stage1Data.agent_name}`;
    }
    if (promptTextarea) {
      promptTextarea.value = stage2Result.prompt || '';
    }

    emailSubject.value = buildEmailSubject(stage1Data);
    emailRecipient.value = stage1Data.default_recipient || DEFAULT_EMAIL_RECIPIENT;
    emailBody.value = stage2Result.email_body || '';

    sendButton.addEventListener('click', async () => {
      const apiCandidates = getApiCandidates(apiBaseInput?.value || null);
      if (!apiCandidates.length) {
        setStatus(statusElement, '未找到可用的后端基址，无法发送邮件。', 'warning');
        return;
      }

      const recipient = emailRecipient.value.trim();
      const subject = emailSubject.value.trim();
      const body = emailBody.value.trim();

      if (!recipient || !subject || !body) {
        setStatus(statusElement, '请完整填写收件邮箱、主题与正文。', 'error');
        return;
      }

      sendButton.disabled = true;
      setStatus(statusElement, '正在发送营销邮件…', 'info');

      try {
        await warmUp(apiCandidates);

        const response = await postJsonWithRetry(
          apiCandidates,
          '/api/send-email',
          {
            recipient,
            subject,
            body,
            attachment: stage2Result.poster_image,
          },
          1
        );

        console.log('邮件发送 response:', response);
        setStatus(statusElement, '营销邮件发送成功！', 'success');
      } catch (error) {
        console.error('[邮件发送失败]', error);
        setStatus(statusElement, error.message || '发送邮件失败，请稍后重试。', 'error');
      } finally {
        sendButton.disabled = false;
      }
    });
  })();
}

// ✉️ 构造邮件标题
function buildEmailSubject(stage1Data) {
  const brand = stage1Data.brand_name || '品牌';
  const agent = stage1Data.agent_name ? `（${stage1Data.agent_name}）` : '';
  const product = stage1Data.product_name || '产品';
  return `${brand}${agent} ${product} 市场推广海报`;
}
function setStatus(element, message, level = 'info') {
  if (!element) return;
  element.textContent = message;
  element.className = level ? `status-${level}` : '';
}

function fileToDataUrl(file) {
  return new Promise((resolve, reject) => {
    const reader = new FileReader();
    reader.onload = () => resolve(reader.result?.toString() || '');
    reader.onerror = () => reject(reader.error || new Error('文件读取失败'));
    reader.readAsDataURL(file);
  });
}

function createPlaceholder(text) {
  const svg = `<svg xmlns="http://www.w3.org/2000/svg" width="420" height="300">\n    <defs>\n      <style>\n        .bg { fill: #e5e9f0; }\n        .border { fill: none; stroke: #cbd2d9; stroke-width: 4; stroke-dasharray: 12 10; }\n        .label {\n          font-size: 26px;\n          font-family: 'Segoe UI', 'Noto Sans', sans-serif;\n          font-weight: 600;\n          fill: #3d4852;\n        }\n      </style>\n    </defs>\n    <rect class="bg" x="0" y="0" width="420" height="300" rx="28" />\n    <rect class="border" x="16" y="16" width="388" height="268" rx="24" />\n    <text class="label" x="50%" y="50%" dominant-baseline="middle" text-anchor="middle">${text}</text>\n  </svg>`;
  return `data:image/svg+xml;charset=UTF-8,${encodeURIComponent(svg)}`;
}

function getGalleryPlaceholder(index, label = MATERIAL_DEFAULT_LABELS.gallery) {
  const baseLabel = label || MATERIAL_DEFAULT_LABELS.gallery;
  const key = `${baseLabel}-${index}`;
  if (!galleryPlaceholderCache.has(key)) {
    galleryPlaceholderCache.set(
      key,
      createPlaceholder(`${baseLabel} ${index + 1}`)
    );
  }
  return galleryPlaceholderCache.get(key);
}

async function buildAsset(file, dataUrl, previousAsset, options = {}) {
  const { remoteUrl = null, r2Key = null } = options;
  const isDataUrl = typeof dataUrl === 'string' && dataUrl.startsWith('data:');
  let storageKey = previousAsset?.key || null;

  if (isDataUrl && dataUrl) {
    const newKey = createId();
    await assetStore.put(newKey, dataUrl);
    if (previousAsset?.key && previousAsset.key !== newKey) {
      await assetStore.delete(previousAsset.key).catch(() => undefined);
    }
    storageKey = newKey;
  } else if (previousAsset?.key) {
    await assetStore.delete(previousAsset.key).catch(() => undefined);
    storageKey = null;
  }

  const previewSource = dataUrl || remoteUrl || null;

  return {
    key: storageKey,
    dataUrl: previewSource,
    remoteUrl: remoteUrl || (previewSource && !isDataUrl ? previewSource : null),
    r2Key: r2Key || null,
    name: file?.name || previousAsset?.name || null,
    type: file?.type || previousAsset?.type || null,
    size:
      typeof file?.size === 'number'
        ? file.size
        : typeof previousAsset?.size === 'number'
        ? previousAsset.size
        : null,
    lastModified:
      typeof file?.lastModified === 'number'
        ? file.lastModified
        : typeof previousAsset?.lastModified === 'number'
        ? previousAsset.lastModified
        : Date.now(),
  };
}

async function prepareAssetFromFile(
  folder,
  file,
  previousAsset,
  statusElement,
  options = {}
) {
  const {
    forceDataUrl = false,
    requireUpload = false,
    requireUploadMessage,
  } = options;
  const candidates = getApiCandidates(apiBaseInput?.value || null);
  let uploadResult = null;

  if (candidates.length) {
    uploadResult = await uploadFileToR2(folder, file, { bases: candidates });
    if (!uploadResult.uploaded) {
      if (requireUpload) {
        throw new Error(
          requireUploadMessage || '素材上传失败，请确认对象存储配置。'
        );
      }
      if (statusElement) {
        const message =
          uploadResult.error instanceof Error
            ? uploadResult.error.message
            : '上传到 R2 失败，已回退至本地预览。';
        setStatus(statusElement, message, 'warning');
      }
    }
  } else if (requireUpload) {
    throw new Error(
      requireUploadMessage || '请先配置后端基址以启用对象存储上传。'
    );
  } else if (statusElement) {
    setStatus(statusElement, '未配置后端基址，素材将仅保存在本地预览。', 'warning');
  }

  const remoteUrl = uploadResult?.url || null;
  if (requireUpload && !remoteUrl) {
    throw new Error(
      requireUploadMessage || '素材上传失败，请确认对象存储配置。'
    );
  }
  let dataUrl = uploadResult?.dataUrl || null;
  if (!dataUrl || (!forceDataUrl && remoteUrl)) {
    dataUrl = !remoteUrl || forceDataUrl ? await fileToDataUrl(file) : remoteUrl;
  }

  return buildAsset(file, dataUrl, previousAsset, {
    remoteUrl,
    r2Key: uploadResult?.key || null,
  });
}

function createId() {
  if (typeof crypto !== 'undefined' && crypto.randomUUID) {
    return crypto.randomUUID();
  }
  return `${Date.now().toString(36)}-${Math.random().toString(36).slice(2, 8)}`;
}

function serialiseAssetForStorage(asset) {
  if (!asset) return null;
  const { key, name, type, size, lastModified, dataUrl, remoteUrl, r2Key } = asset;
  const isDataUrl = typeof dataUrl === 'string' && dataUrl.startsWith('data:');
  return {
    key: key || null,
    name: name || null,
    type: type || null,
    size: typeof size === 'number' ? size : null,
    lastModified: typeof lastModified === 'number' ? lastModified : null,
    remoteUrl: !isDataUrl ? dataUrl || remoteUrl || null : remoteUrl || null,
    r2Key: r2Key || null,
  };
}

async function rehydrateStoredAsset(assetMeta) {
  if (!assetMeta) return null;
  if (assetMeta.dataUrl && typeof assetMeta.dataUrl === 'string') {
    return assetMeta;
  }
  if (assetMeta.remoteUrl) {
    return { ...assetMeta, dataUrl: assetMeta.remoteUrl };
  }
  if (!assetMeta.key) {
    return { ...assetMeta, dataUrl: null };
  }
  const dataUrl = await assetStore.get(assetMeta.key);
  if (!dataUrl) {
    return { ...assetMeta, dataUrl: null };
  }
  return { ...assetMeta, dataUrl };
}

async function hydrateStage1DataAssets(stage1Data) {
  if (!stage1Data) return stage1Data;
  stage1Data.brand_logo = await rehydrateStoredAsset(stage1Data.brand_logo);
  stage1Data.scenario_asset = await rehydrateStoredAsset(stage1Data.scenario_asset);
  stage1Data.product_asset = await rehydrateStoredAsset(stage1Data.product_asset);
  if (Array.isArray(stage1Data.gallery_entries)) {
    stage1Data.gallery_entries = await Promise.all(
      stage1Data.gallery_entries.map(async (entry) => ({
        ...entry,
        asset: await rehydrateStoredAsset(entry.asset),
      }))
    );
  }
  return stage1Data;
}

async function deleteStoredAsset(asset) {
  if (asset?.key) {
    await assetStore.delete(asset.key).catch(() => undefined);
  }
}

function isQuotaError(error) {
  if (typeof DOMException === 'undefined') return false;
  return (
    error instanceof DOMException &&
    (error.name === 'QuotaExceededError' || error.name === 'NS_ERROR_DOM_QUOTA_REACHED')
  );
}

function createAssetStore() {
  const DB_NAME = 'marketing-poster-assets';
  const STORE_NAME = 'assets';
  const VERSION = 1;
  const memoryStore = new Map();
  const supportsIndexedDB = typeof indexedDB !== 'undefined';
  let dbPromise = null;

  function openDb() {
    if (!supportsIndexedDB) return Promise.resolve(null);
    if (!dbPromise) {
      dbPromise = new Promise((resolve, reject) => {
        const request = indexedDB.open(DB_NAME, VERSION);
        request.onupgradeneeded = () => {
          const db = request.result;
          if (!db.objectStoreNames.contains(STORE_NAME)) {
            db.createObjectStore(STORE_NAME);
          }
        };
        request.onsuccess = () => resolve(request.result);
        request.onerror = () => reject(request.error || new Error('无法打开 IndexedDB'));
      }).catch((error) => {
        console.warn('IndexedDB 不可用，回退到内存存储。', error);
        return null;
      });
    }
    return dbPromise;
  }

  async function put(key, value) {
    if (!key) return null;
    const db = await openDb();
    if (!db) {
      memoryStore.set(key, value);
      return key;
    }
    return new Promise((resolve) => {
      const tx = db.transaction(STORE_NAME, 'readwrite');
      tx.onabort = () => {
        console.warn('IndexedDB 写入失败，使用内存存储。', tx.error);
        memoryStore.set(key, value);
        resolve(key);
      };
      tx.oncomplete = () => resolve(key);
      const store = tx.objectStore(STORE_NAME);
      const request = store.put(value, key);
      request.onerror = () => {
        tx.abort();
      };
    });
  }

  async function get(key) {
    if (!key) return null;
    const db = await openDb();
    if (!db) {
      return memoryStore.get(key) || null;
    }
    return new Promise((resolve) => {
      const tx = db.transaction(STORE_NAME, 'readonly');
      tx.onabort = () => {
        console.warn('IndexedDB 读取失败，使用内存存储。', tx.error);
        resolve(memoryStore.get(key) || null);
      };
      const store = tx.objectStore(STORE_NAME);
      const request = store.get(key);
      request.onsuccess = () => {
        const result = request.result;
        if (result) {
          resolve(result);
        } else {
          resolve(memoryStore.get(key) || null);
        }
      };
      request.onerror = () => {
        tx.abort();
      };
    });
  }

  async function remove(key) {
    if (!key) return;
    const db = await openDb();
    if (!db) {
      memoryStore.delete(key);
      return;
    }
    await new Promise((resolve) => {
      const tx = db.transaction(STORE_NAME, 'readwrite');
      tx.oncomplete = () => resolve();
      tx.onabort = () => {
        console.warn('IndexedDB 删除失败，尝试清理内存存储。', tx.error);
        memoryStore.delete(key);
        resolve();
      };
      tx.objectStore(STORE_NAME).delete(key);
    });
    memoryStore.delete(key);
  }

  async function clear() {
    const db = await openDb();
    if (db) {
      await new Promise((resolve) => {
        const tx = db.transaction(STORE_NAME, 'readwrite');
        tx.oncomplete = () => resolve();
        tx.onabort = () => resolve();
        tx.objectStore(STORE_NAME).clear();
      });
    }
    memoryStore.clear();
  }

  return {
    put,
    get,
    delete: remove,
    clear,
  };
}

if (typeof window.openABModal !== 'function') {
  window.openABModal = function openABModal(layout) {
    console.log('[openABModal] stub called, layout =', layout);
    alert('A/B 测试弹窗暂未实现，目前已完成 AI 海报生成，可以先前往第 3 步使用该海报。');
  };
}<|MERGE_RESOLUTION|>--- conflicted
+++ resolved
@@ -14,14 +14,6 @@
 // 兼容旧版调用：确保引用不存在的全局变量时不会抛出 ReferenceError
 let posterGeneratedImage = null;
 let posterGeneratedLayout = null;
-<<<<<<< HEAD
-=======
-
-// stage2：缓存最近一次生成结果与提示词，便于预览与回放
-let lastPosterResult = null;
-let posterGeneratedImageUrl = null;
-let lastPromptBundle = null;
->>>>>>> 6e921b55
 // 双列功能模板的归一化布局（随容器等比缩放）
 const TEMPLATE_DUAL_LAYOUT = {
   canvas: { width: 1024, height: 1024 },
@@ -4248,38 +4240,12 @@
       (Array.isArray(data?.results) && data.results[0]?.url) ||
       null;
 
-<<<<<<< HEAD
-=======
-    lastPosterResult = data || null;
-    lastPromptBundle = data?.prompt_bundle || null;
-    posterGeneratedImageUrl = posterUrl || null;
-
->>>>>>> 6e921b55
     posterGenerationState.posterUrl = posterUrl;
     posterGenerationState.promptBundle = data?.prompt_bundle || null;
     posterGenerationState.rawResult = data || null;
     posterGeneratedImage = posterGenerationState.posterUrl;
     posterGeneratedLayout = TEMPLATE_DUAL_LAYOUT;
 
-<<<<<<< HEAD
-=======
-    if (promptBundlePre && promptBundleGroup) {
-      const bundle = lastPromptBundle;
-      const hasBundle =
-        bundle &&
-        ((typeof bundle === 'string' && bundle.trim()) ||
-          (typeof bundle === 'object' && Object.keys(bundle).length));
-      if (hasBundle) {
-        const text = typeof bundle === 'string' ? bundle : JSON.stringify(bundle, null, 2);
-        promptBundlePre.value = text;
-        promptBundleGroup.classList.remove('hidden');
-      } else {
-        promptBundlePre.value = '';
-        promptBundleGroup.classList.add('hidden');
-      }
-    }
-
->>>>>>> 6e921b55
     console.info('[triggerGeneration] success', {
       hasPoster: Boolean(data?.poster_image),
       variants: Array.isArray(data?.variants) ? data.variants.length : 0,
@@ -4287,11 +4253,6 @@
       lock_seed: data?.lock_seed ?? null,
     });
 
-<<<<<<< HEAD
-=======
-    applyVertexPosterResult(data);
-
->>>>>>> 6e921b55
     clearFallbackTimer();
 
     let assigned = false;
@@ -4344,12 +4305,6 @@
     posterGenerationState.posterUrl = null;
     posterGenerationState.promptBundle = null;
     posterGenerationState.rawResult = null;
-<<<<<<< HEAD
-=======
-    lastPosterResult = null;
-    lastPromptBundle = null;
-    posterGeneratedImageUrl = null;
->>>>>>> 6e921b55
     posterGeneratedImage = null;
     posterGeneratedLayout = TEMPLATE_DUAL_LAYOUT;
     setStatus(statusElement, error?.message || '生成失败', 'error');
