--- conflicted
+++ resolved
@@ -1462,7 +1462,6 @@
         const assets = await App.utils.ensureTemplateAssets(templateId); // 加载模板资源 {entry,spec,image}
         await applyTemplateMaterialsStage1(assets.spec); // 同步材料开关/占位说明等
 
-<<<<<<< HEAD
         let stage1Snapshot = null;
         try {
           stage1Snapshot = collectStage1Data(form, state, { strict: false });
@@ -1473,23 +1472,6 @@
 
         const previewAssets = await prepareTemplatePreviewAssets(stage1Snapshot);
         drawTemplatePreview(templateCanvasStage1, assets, stage1Snapshot, previewAssets);
-=======
-        const ctx = templateCanvasStage1.getContext('2d');
-        if (!ctx) return;
-        const { width, height } = templateCanvasStage1;
-
-        ctx.clearRect(0, 0, width, height);
-        ctx.fillStyle = '#f8fafc';
-        ctx.fillRect(0, 0, width, height);
-
-        const img = assets.image;
-        const scale = Math.min(width / img.width, height / img.height);
-        const dw = img.width * scale;
-        const dh = img.height * scale;
-        const ox = (width - dw) / 2;
-        const oy = (height - dh) / 2;
-        ctx.drawImage(img, ox, oy, dw, dh);
->>>>>>> ec758f96
 
         if (templateDescriptionStage1) {
           templateDescriptionStage1.textContent = assets.entry?.description || '';
