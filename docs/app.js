
const App = (window.App ??= {});
App.utils = App.utils ?? {};

// --- Stage2: 缓存最近一次生成结果，给 A/B 对比、重放使用 ---
const posterGenerationState = {
  /** 海报成品图 URL（R2 的公开地址） */
  posterUrl: null,
  /** 本次生成用到的 prompt 结构，用于展示 / 调试 */
  promptBundle: null,
  /** Vertex / Glibatree 返回的原始响应，必要时可做更多调试 */
  rawResult: null,
};
// 兼容旧版调用：确保引用不存在的全局变量时不会抛出 ReferenceError
let posterGeneratedImage = null;
let posterGeneratedLayout = null;
// 双列功能模板的归一化布局（随容器等比缩放）
const TEMPLATE_DUAL_LAYOUT = {
  canvas: { width: 1024, height: 1024 },
  slots: {
    logo: { x: 0.06, y: 0.05, w: 0.09, h: 0.09, type: 'image' },
    brand_name: { x: 0.18, y: 0.06, w: 0.30, h: 0.07, type: 'text', align: 'left' },
    agent_name: { x: 0.58, y: 0.06, w: 0.34, h: 0.07, type: 'text', align: 'right' },

    scenario: { x: 0.05, y: 0.20, w: 0.38, h: 0.46, type: 'image' },
    product: { x: 0.46, y: 0.20, w: 0.46, h: 0.46, type: 'image' },
    headline: { x: 0.07, y: 0.70, w: 0.86, h: 0.09, type: 'text', align: 'center' },

    series_1_img: { x: 0.07, y: 0.80, w: 0.18, h: 0.13, type: 'image' },
    series_1_txt: { x: 0.07, y: 0.93, w: 0.18, h: 0.04, type: 'text', align: 'center' },
    series_2_img: { x: 0.30, y: 0.80, w: 0.18, h: 0.13, type: 'image' },
    series_2_txt: { x: 0.30, y: 0.93, w: 0.18, h: 0.04, type: 'text', align: 'center' },
    series_3_img: { x: 0.53, y: 0.80, w: 0.18, h: 0.13, type: 'image' },
    series_3_txt: { x: 0.53, y: 0.93, w: 0.18, h: 0.04, type: 'text', align: 'center' },
    series_4_img: { x: 0.76, y: 0.80, w: 0.18, h: 0.13, type: 'image' },
    series_4_txt: { x: 0.76, y: 0.93, w: 0.18, h: 0.04, type: 'text', align: 'center' },
    tagline: { x: 0.07, y: 0.95, w: 0.86, h: 0.04, type: 'text', align: 'center' },
  },
};
// 快速自测：在 stage2 页面点击“生成海报与文案”应完成请求且无 posterGenerationState 未定义报错，
// 生成成功后 A/B 对比按钮才可使用。

// 1) 新增：按域名决定健康检查路径
function isRenderHost(base) {
  try {
    const u = new URL(base, location.href);
    return /onrender\.com$/i.test(u.hostname);
  } catch {
    return false;
  }
}

function healthPathsFor(base) {
  // Render 后端只有 /health，且通常无 CORS
  if (isRenderHost(base)) return ['/health'];
  // Worker（或网关）提供 /api/health（带 CORS）
  return ['/api/health', '/health'];
}
// ===== 共享：模板资源助手（全局唯一出口） =====

/** 从 templates/registry.json 读取模板清单（带缓存） */
App.utils.loadTemplateRegistry = (() => {
  let _registryP;
  return async function loadTemplateRegistry() {
    if (!_registryP) {
      _registryP = fetch(App.utils.assetUrl?.('templates/registry.json') || 'templates/registry.json')
        .then(r => {
          if (!r.ok) throw new Error('无法加载模板清单');
          return r.json();
        })
        .then(list => (Array.isArray(list) ? list : []))
        .catch(err => {
          _registryP = null; // 失败时允许下次重试
          throw err;
        });
    }
    return _registryP;
  };
})();

/** 按模板 id 返回 { entry, spec, image }（带缓存） */
App.utils.ensureTemplateAssets = (() => {
  const _cache = new Map();
  return async function ensureTemplateAssets(templateId) {
    if (_cache.has(templateId)) return _cache.get(templateId);

    const registry = await App.utils.loadTemplateRegistry();
    const entry = registry.find(i => i.id === templateId) || registry[0];
    if (!entry) throw new Error('模板列表为空');

    const specUrl = App.utils.assetUrl?.(`templates/${entry.spec}`) || `templates/${entry.spec}`;
    const imgUrl  = App.utils.assetUrl?.(`templates/${entry.preview}`) || `templates/${entry.preview}`;

    const specP = fetch(specUrl).then(r => { if (!r.ok) throw new Error('无法加载模板规范'); return r.json(); });
    const imgP  = loadImageAsset(imgUrl);

    const payload = { entry, spec: await specP, image: await imgP };
    _cache.set(entry.id, payload);
    return payload;
  };
})();

const HEALTH_CACHE_TTL = 60_000;
const HEALTH_CACHE = new Map();

let documentAssetBase = null;

//
// 组装 prompts —— 每个槽都是对象
function buildPromptSlot(prefix) {
  return {
    preset:  getValue(`#${prefix}-preset`),     // 你的原有取值方法
    positive:getValue(`#${prefix}-positive`),
    negative:getValue(`#${prefix}-negative`),
    aspect:  getValue(`#${prefix}-aspect`)
  };
}
function buildGeneratePayload() {
  return {
    poster: collectStage1Data(form, state, { strict: false }),
    render_mode: state.renderMode || 'locked',
    variants: Number(state.variants || 2),
    seed: state.seed ?? null,
    lock_seed: !!state.lockSeed,
    prompts: {
      scenario: buildPromptSlot('scenario'),
      product:  buildPromptSlot('product'),
      gallery:  buildPromptSlot('gallery'),
    }
  };
}

// 串行触发，避免免费实例并发卡死
async function runGeneration() {
  setBusy(true);
  try {
    const payloadA = buildGeneratePayload();
    await triggerGeneration(payloadA);   // 先等第一个完成
    if (state.abMode) {
      const payloadB = buildGeneratePayload(); // 若有B，第二次再发
      await triggerGeneration(payloadB);
    }
  } finally {
    setBusy(false);
  }
}

function resolveDocumentAssetBase() {
  if (documentAssetBase) return documentAssetBase;
  const baseEl = document.querySelector('base[href]');
  if (baseEl) {
    documentAssetBase = baseEl.href;
    return documentAssetBase;
  }
  const { origin, pathname } = window.location;
  const parts = pathname.split('/');
  if (parts.length) parts.pop();
  const prefix = parts.join('/') || '/';
  documentAssetBase = `${origin}${prefix.endsWith('/') ? prefix : `${prefix}/`}`;
  return documentAssetBase;
}

function assetUrl(path) {
  if (!path) return resolveDocumentAssetBase();
  if (/^[a-zA-Z][a-zA-Z0-9+.-]*:/.test(path)) {
    return path;
  }
  const base = resolveDocumentAssetBase();
  const normalised = path.startsWith('/') ? path.slice(1) : path;
  return new URL(normalised, base).toString();
}

App.utils.assetUrl = assetUrl;

// Layout helpers for relative-coordinates templates
App.utils.resolveRect = function resolveRect(slot, canvasWidth, canvasHeight, parentRect) {
  if (!slot) return { x: 0, y: 0, w: 0, h: 0 };
  const px = parentRect ? parentRect.x : 0;
  const py = parentRect ? parentRect.y : 0;
  const pw = parentRect ? parentRect.w : canvasWidth;
  const ph = parentRect ? parentRect.h : canvasHeight;

  return {
    x: px + Number(slot.x || 0) * pw,
    y: py + Number(slot.y || 0) * ph,
    w: Number(slot.w || 0) * pw,
    h: Number(slot.h || 0) * ph,
  };
};

App.utils.fontPx = function fontPx(font, canvasHeight) {
  if (!font) return 0;
  const size = typeof font.size === 'number' ? font.size : 0.02;
  return size * canvasHeight;
};

function normaliseBase(base) {
  if (!base) return null;
  try {
    const parsed = new URL(base, window.location.href);
    const path = parsed.pathname.replace(/\/+$/, '');
    const normalizedPath = path || '';
    return `${parsed.origin}${normalizedPath}`;
  } catch (error) {
    console.warn('[normaliseBase] invalid base', base, error);
    return null;
  }
}
// 把 stage1Data 中的素材“二选一”规范化为 key 或小 dataURL
function normalizePosterAssets(stage1Data) {
  const pickImage = (asset) => {
    if (!asset) return { asset: null, key: null };
    const key = asset.r2Key || null;
    const data = typeof asset.dataUrl === 'string' && asset.dataUrl.startsWith('data:')
      ? asset.dataUrl
      : null;
    return key ? { asset: null, key } : { asset: data, key: null };
  };

  const { asset: scenario_asset, key: scenario_key } = pickImage(stage1Data.scenario_asset);
  const { asset: product_asset,  key: product_key  } = pickImage(stage1Data.product_asset);

  const gallery_items = (stage1Data.gallery_entries || []).map((entry) => {
    const { asset, key } = pickImage(entry.asset);
    return {
      caption: entry.caption?.trim() || null,
      asset,
      key,
      mode: entry.mode || 'upload',
      prompt: entry.prompt?.trim() || null,
    };
  });

  return { scenario_asset, scenario_key, product_asset, product_key, gallery_items };
}

function joinBasePath(base, path) {
  const normalised = normaliseBase(base);
  if (!normalised) return null;
  const p = String(path || '');
  const suffix = p.startsWith('/') ? p : `/${p}`;
  return `${normalised}${suffix}`;
}

function ensureArray(value) {
  if (Array.isArray(value)) return value.filter(Boolean);
  if (typeof value === 'string' && value.trim()) return [value.trim()];
  return [];
}



// 读取候选 API 基址（修复：避免 STORAGE_KEYS 的 TDZ）
function getApiCandidates(extra) {
  const candidates = new Set();
  const add = (v) => {
    const s = typeof v === 'string' ? v.trim() : '';
    if (!s) return;
    const n = normaliseBase(s);
    if (n) candidates.add(n);
  };

  const inputValue = document.getElementById('api-base')?.value;
  add(inputValue);

  // 避免对未初始化的 STORAGE_KEYS 访问；直接用字面量 key
  add(localStorage.getItem('marketing-poster-api-base'));

  const ds = document.body?.dataset ?? {};
  add(ds.workerBase);
  add(ds.renderBase);
  add(ds.apiBase);

  if (Array.isArray(window.APP_API_BASES)) window.APP_API_BASES.forEach(add);
  add(window.APP_WORKER_BASE);
  add(window.APP_RENDER_BASE);
  add(window.APP_DEFAULT_API_BASE);

  if (extra) ensureArray(extra).forEach(add);

  return Array.from(candidates);
}

App.utils.getApiCandidates = getApiCandidates;

async function probeBase(base, { force } = {}) {
  const now = Date.now();
  const cached = HEALTH_CACHE.get(base);
  if (!force && cached && now - cached.timestamp < HEALTH_CACHE_TTL) {
    return cached.ok;
  }

  const paths = healthPathsFor(base);           // ← 关键：按域名取路径
  for (const path of paths) {
    const url = joinBasePath(base, path);
    if (!url) continue;
    try {
      const response = await fetch(url, {
        method: 'GET',
        mode: 'cors',
        cache: 'no-store',
        credentials: 'omit',
      });
      if (response.ok) {
        HEALTH_CACHE.set(base, { ok: true, timestamp: Date.now() });
        return true;
      }
    } catch (error) {
      console.warn('[probeBase] failed', base, path, error);
    }
  }

  HEALTH_CACHE.set(base, { ok: false, timestamp: Date.now() });
  return false;
}


const warmUpLocks = new Map();

async function warmUp(baseOrBases, { force } = {}) {
  const bases = ensureArray(baseOrBases).filter(Boolean);
  const targets = bases.length ? bases : getApiCandidates();
  if (!targets.length) return [];

  const lockKey = [...targets].sort().join('|');
  const existing = warmUpLocks.get(lockKey);
  if (!force && existing) return existing;

  const task = Promise.allSettled(targets.map((base) => probeBase(base, { force })));
  warmUpLocks.set(lockKey, task);
  // 任务结束后释放锁
  task.finally(() => warmUpLocks.delete(lockKey));
  return task;
}

App.utils.warmUp = warmUp;

async function pickHealthyBase(baseOrBases) {
  const candidates = ensureArray(baseOrBases).filter(Boolean);
  const bases = candidates.length ? candidates : getApiCandidates();
  if (!bases.length) return null;

  const now = Date.now();
  for (const base of bases) {
    const cached = HEALTH_CACHE.get(base);
    if (cached && cached.ok && now - cached.timestamp < HEALTH_CACHE_TTL) {
      return base;
    }
  }

  const results = await warmUp(bases, { force: true });
  for (let i = 0; i < bases.length; i += 1) {
    const outcome = results[i];
    if (outcome && outcome.status === 'fulfilled' && outcome.value) {
      return bases[i];
    }
  }
  return null;
}

App.utils.pickHealthyBase = pickHealthyBase;

// 请求体大小校验（发送前统一做）
// 校验字符串体积并阻断超大 dataURL
function validatePayloadSize(raw) {
  const hasBase64 = /data:[^;]+;base64,/i.test(raw);
  // 300KB 是你当前防御阈值，可按需调整
  if (hasBase64 || raw.length > 300_000) {
    throw new Error('请求体过大或包含 base64 图片，请先上传素材到 R2，仅传输 key/url。');
  }
}

const DATA_URL_PAYLOAD_RX = /^data:image\/[a-z0-9.+-]+;base64,/i;
const HTTP_URL_RX = /^https?:\/\//i;
const URL_SCHEMES = ['http://', 'https://', 'r2://', 's3://', 'gs://'];

const DEFAULT_ASSET_BUCKET =
  window.__ASSET_BUCKET__ || window.__R2_BUCKET__ || window.__S3_BUCKET__ || 'poster-assets';
const DEFAULT_ASSET_SCHEME =
  window.__ASSET_SCHEME__ || (window.__S3_BUCKET__ ? 's3' : 'r2');
const PUBLIC_ASSET_BASE =
  window.__ASSET_PUBLIC_BASE__ || window.__R2_PUBLIC_BASE__ || window.__S3_PUBLIC_BASE__ || '';

function isUrlLike(value) {
  if (typeof value !== 'string') return false;
  const trimmed = value.trim();
  if (!trimmed) return false;
  return URL_SCHEMES.some((scheme) => trimmed.startsWith(scheme));
}

function toAssetUrl(input) {
  if (!input) return '';
  const trimmed = input.trim();
  if (!trimmed) return '';
  if (isUrlLike(trimmed)) return trimmed;
  const sanitised = trimmed.replace(/^\/+/, '');
  if (PUBLIC_ASSET_BASE) {
    const base = PUBLIC_ASSET_BASE.replace(/\/$/, '');
    return `${base}/${sanitised}`;
  }
  if (DEFAULT_ASSET_BUCKET && DEFAULT_ASSET_SCHEME) {
    return `${DEFAULT_ASSET_SCHEME}://${DEFAULT_ASSET_BUCKET.replace(/\/$/, '')}/${sanitised}`;
  }
  return sanitised;
}

function assertAssetUrl(fieldLabel, value) {
  if (!value || !isUrlLike(value)) {
    throw new Error(`${fieldLabel} 必须是 r2://、s3://、gs:// 或 http(s) 的 URL，请先上传到 R2，仅传 Key/URL`);
  }
}

function guessExtensionFromMime(mime) {
  if (!mime) return 'png';
  const normalised = mime.toLowerCase();
  if (normalised.includes('png')) return 'png';
  if (normalised.includes('jpeg') || normalised.includes('jpg')) return 'jpg';
  if (normalised.includes('webp')) return 'webp';
  if (normalised.includes('gif')) return 'gif';
  return 'png';
}

async function dataUrlToFile(dataUrl, nameHint = 'asset') {
  const response = await fetch(dataUrl);
  if (!response.ok) {
    throw new Error('无法解析内联图片，请重新上传素材。');
  }
  const blob = await response.blob();
  const mime = blob.type || inferImageMediaType(dataUrl) || 'image/png';
  const extension = guessExtensionFromMime(mime);
  const safeHint = nameHint.toString().trim().replace(/[^a-z0-9]+/gi, '-').replace(/^-+|-+$/g, '') || 'asset';
  const filename = `${safeHint}.${extension}`;
  const file = new File([blob], filename, { type: mime });
  return { file, mime, extension, filename };
}

function estimatePayloadBytes(data) {
  try {
    if (typeof data === 'string') {
      return new Blob([data]).size;
    }
    return new Blob([JSON.stringify(data)]).size;
  } catch (error) {
    console.warn('[client] unable to estimate payload size', error);
    return -1;
  }
}

function payloadContainsDataUrl(value) {
  if (typeof value === 'string') return DATA_URL_PAYLOAD_RX.test(value);
  if (Array.isArray(value)) return value.some(payloadContainsDataUrl);
  if (value && typeof value === 'object') {
    return Object.values(value).some(payloadContainsDataUrl);
  }
  return false;
}

async function normaliseAssetReference(
  asset,
  {
    field = 'asset',
    requireUploaded = false,
    apiCandidates = [],
    folder = 'uploads',
  } = {}
) {
  const candidates = Array.isArray(apiCandidates) ? apiCandidates.filter(Boolean) : [];

  const ensureUploaderAvailable = () => {
    if (!candidates.length) {
      throw new Error(`${field} 检测到 base64 图片，请先上传到 R2/GCS，仅传 key/url`);
    }
  };

  const ensureNotInline = (value) => {
    if (typeof value !== 'string') return null;
    const trimmed = value.trim();
    if (!trimmed) return null;
    if (DATA_URL_PAYLOAD_RX.test(trimmed)) {
      return null;
    }
    return trimmed;
  };

  const normaliseKey = (value) => {
    const trimmed = ensureNotInline(value);
    if (!trimmed) return null;
    return trimmed.replace(/^\/+/, '');
  };

  const uploadInlineAsset = async (dataUrl) => {
    if (!dataUrl || !DATA_URL_PAYLOAD_RX.test(dataUrl)) return null;
    ensureUploaderAvailable();
    const safeHint = field.replace(/[^a-z0-9]+/gi, '_') || 'asset';
    const { file } = await dataUrlToFile(dataUrl, safeHint);
    const result = await uploadFileToR2(folder, file, { bases: candidates });
    if (!result.uploaded || (!result.url && !result.key)) {
      throw new Error(`${field} 上传失败，请稍后重试。`);
    }
    const finalUrl = result.url || toAssetUrl(result.key);
    if (!finalUrl || !isUrlLike(finalUrl)) {
      throw new Error(`${field} 上传失败，无法解析生成的 URL。`);
    }
    return {
      key: result.key ? result.key.replace(/^\/+/, '') : null,
      url: finalUrl,
    };
  };

  if (!asset) {
    if (requireUploaded) {
      throw new Error(`${field} 缺少已上传的 URL/Key，请先完成素材上传。`);
    }
    return { key: null, url: null };
  }

  if (typeof asset === 'string') {
    const trimmed = asset.trim();
    if (!trimmed) {
      if (requireUploaded) {
        throw new Error(`${field} 缺少已上传的 URL/Key，请先完成素材上传。`);
      }
      return { key: null, url: null };
    }
    if (DATA_URL_PAYLOAD_RX.test(trimmed)) {
      const uploaded = await uploadInlineAsset(trimmed);
      if (uploaded) {
        return uploaded;
      }
    }
    const resolved = toAssetUrl(trimmed);
    if (!isUrlLike(resolved)) {
      if (requireUploaded) {
        throw new Error(`${field} 必须是 r2://、s3://、gs:// 或 http(s) 的 URL，请先上传到 R2，仅传 Key/URL`);
      }
    }
    return { key: HTTP_URL_RX.test(trimmed) ? null : trimmed.replace(/^\/+/, ''), url: isUrlLike(resolved) ? resolved : null };
  }

  let keyCandidate = normaliseKey(asset.r2Key || asset.key || asset.storage_key || null);
  let resolvedUrl = null;
  let inlineCandidate = null;

  const sourceCandidates = [asset.remoteUrl, asset.url, asset.publicUrl, asset.cdnUrl, asset.dataUrl];
  for (const candidate of sourceCandidates) {
    if (typeof candidate !== 'string') continue;
    const trimmed = candidate.trim();
    if (!trimmed) continue;
    if (DATA_URL_PAYLOAD_RX.test(trimmed)) {
      inlineCandidate = inlineCandidate || trimmed;
      continue;
    }
    if (isUrlLike(trimmed)) {
      resolvedUrl = toAssetUrl(trimmed);
      break;
    }
    if (!HTTP_URL_RX.test(trimmed) && !keyCandidate) {
      keyCandidate = normaliseKey(trimmed) || keyCandidate;
    }
  }

  if (!resolvedUrl && inlineCandidate) {
    const uploaded = await uploadInlineAsset(inlineCandidate);
    if (uploaded) {
      resolvedUrl = uploaded.url;
      keyCandidate = uploaded.key || keyCandidate;
      if (typeof asset === 'object') {
        asset.r2Key = uploaded.key || asset.r2Key || null;
        asset.remoteUrl = uploaded.url;
        asset.dataUrl = uploaded.url;
      }
      console.info(`[normaliseAssetReference] 已将 ${field} 的 base64 预览上传至 R2/GCS。`);
    }
  }

  if (!resolvedUrl && keyCandidate) {
    const derivedUrl = toAssetUrl(keyCandidate);
    if (isUrlLike(derivedUrl)) {
      resolvedUrl = derivedUrl;
    }
  }

  if (!resolvedUrl) {
    if (requireUploaded) {
      throw new Error(`${field} 缺少已上传的 URL/Key，请先完成素材上传。`);
    }
    return { key: keyCandidate || null, url: null };
  }

  if (!isUrlLike(resolvedUrl)) {
    if (requireUploaded) {
      throw new Error(`${field} 必须是 r2://、s3://、gs:// 或 http(s) 的 URL，请先上传到 R2，仅传 Key/URL`);
    }
    return { key: keyCandidate || null, url: null };
  }

  return {
    key: keyCandidate ? keyCandidate.replace(/^\/+/, '') : null,
    url: resolvedUrl,
  };
}

function summariseNegativePrompts(prompts) {
  if (!prompts || typeof prompts !== 'object') return null;
  const values = [];
  Object.values(prompts).forEach((entry) => {
    if (!entry) return;
    const negative = typeof entry.negative === 'string' ? entry.negative.trim() : '';
    if (negative) values.push(negative);
  });
  if (!values.length) return null;
  return Array.from(new Set(values)).join(' | ');
}

function ensureUploadedAndLog(path, payload, rawPayload) {
  const MAX = 512 * 1024;
  const requestId = (typeof crypto !== 'undefined' && crypto.randomUUID)
    ? crypto.randomUUID().slice(0, 8)
    : Math.random().toString(16).slice(2, 10);
  let bodyString = null;
  if (typeof rawPayload === 'string') {
    bodyString = rawPayload;
  } else if (payload !== undefined) {
    try {
      bodyString = JSON.stringify(payload);
    } catch (error) {
      console.warn('[client] stringify payload failed', error);
    }
  }

  const size = estimatePayloadBytes(bodyString ?? payload);
  const hasBase64 = payloadContainsDataUrl(bodyString ?? payload);
  const preview = typeof bodyString === 'string'
    ? (bodyString.length > 512 ? `${bodyString.slice(0, 512)}…(+${bodyString.length - 512} chars)` : bodyString)
    : null;

  console.log(`[client] pre-check ${path}`, {
    requestId,
    size,
    hasBase64,
    preview,
  });

  if (hasBase64) {
    throw new Error('检测到 base64 图片，请先上传到 R2/GCS，仅传 key/url');
  }
  if (MAX > 0 && size > MAX) {
    throw new Error(`请求体过大(${size}B)，请仅传 key/url`);
  }

  return {
    headers: { 'X-Request-ID': requestId },
    bodyString,
    size,
  };
}

// 完整替换 app.js 里的 postJsonWithRetry
// 发送请求：始终 JSON/UTF-8，支持多基址与重试
// 发送请求：始终 JSON/UTF-8，支持多基址与重试
async function postJsonWithRetry(apiBaseOrBases, path, payload, retry = 1, rawPayload) {
  // 1) 规范化候选基址
  const bases = (window.resolveApiBases?.(apiBaseOrBases))
    ?? (Array.isArray(apiBaseOrBases) ? apiBaseOrBases
        : String(apiBaseOrBases || '').split(',').map(s => s.trim()).filter(Boolean));
  if (!bases.length) throw new Error('未配置后端 API 地址');

  const inspection = ensureUploadedAndLog(path, payload, rawPayload);

  // 2) 组包（外部已给字符串就不再二次 JSON.stringify）
  const bodyRaw = (typeof rawPayload === 'string')
    ? rawPayload
    : inspection.bodyString ?? JSON.stringify(payload);

  const logPrefix = `[postJsonWithRetry] ${path}`;
  const previewSnippet = (() => {
    if (typeof bodyRaw !== 'string') return '';
    const limit = 512;
    return bodyRaw.length <= limit ? bodyRaw : `${bodyRaw.slice(0, limit)}…(+${bodyRaw.length - limit} chars)`;
  })();

  // 3) 粗略体积 & dataURL 防御
  if (typeof bodyRaw === 'string' && (/data:[^;]+;base64,/.test(bodyRaw) || bodyRaw.length > 300000)) {
    throw new Error('请求体过大或包含 base64 图片，请确保素材已直传并仅传 key/url。');
  }

  // 4) 选择健康基址
  let base = await (window.pickHealthyBase?.(bases, { timeoutMs: 2500 })) ?? bases[0];
  const urlFor = (b) => `${String(b).replace(/\/$/, '')}/${String(path).replace(/^\/+/, '')}`;
  let lastErr = null;

  for (let attempt = 0; attempt <= retry; attempt += 1) {
    const order = base ? [base, ...bases.filter(x => x !== base)] : bases;

    for (const b of order) {
      const ctrl = new AbortController();
      const timer = setTimeout(() => ctrl.abort(), 60000); // 60s 超时
      const url = urlFor(b);                               // ← 定义 url
      try {
        const headers = {
          'Content-Type': 'application/json; charset=UTF-8',
          ...(inspection?.headers || {}),
        };

        const res = await fetch(url, {
          method: 'POST',
          mode: 'cors',
          cache: 'no-store',
          credentials: 'omit',
          headers,
          body: bodyRaw,
          signal: ctrl.signal,
        });

        console.info(`${logPrefix} -> ${url}`, {
          attempt: attempt + 1,
          candidateIndex: order.indexOf(b),
          bodyBytes: typeof bodyRaw === 'string' ? bodyRaw.length : 0,
          status: res.status,
        });

        const text = await res.text();
        let json = null;
        try { json = text ? JSON.parse(text) : null; } catch { /* 非 JSON */ }

        if (!res.ok) {
          const detail = (json && (json.detail || json.message)) || text || `HTTP ${res.status}`;
          const error = new Error(detail);
          error.status = res.status;
          error.responseText = text;
          error.responseJson = json;
          error.url = url;
          error.requestBody = bodyRaw;
          throw error;
        }

        if (window._healthCache?.set) window._healthCache.set(b, { ok: true, ts: Date.now() });
        return json ?? {}; // 保持旧版语义：返回 JSON 对象
      } catch (e) {
        console.warn(`${logPrefix} failed`, {
          attempt: attempt + 1,
          url,
          message: e?.message,
          status: e?.status,
          bodyPreview: previewSnippet,
        });
        lastErr = e;
        if (window._healthCache?.set) window._healthCache.set(b, { ok: false, ts: Date.now() });
        base = null; // 该轮失败，下一轮重新挑
      } finally {
        clearTimeout(timer);
      }
    }

    // 整轮失败后：热身 + 等待 + 重选
    try { await window.warmUp?.(bases, { timeoutMs: 2500 }); } catch {}
    await new Promise(r => setTimeout(r, 800));
    base = await (window.pickHealthyBase?.(bases, { timeoutMs: 2500 })) ?? bases[0];
  }

  throw lastErr || new Error('请求失败');
}

App.utils.postJsonWithRetry = postJsonWithRetry;


const STORAGE_KEYS = {
  apiBase: 'marketing-poster-api-base',
  stage1: 'marketing-poster-stage1-data',
  stage2: 'marketing-poster-stage2-result',
};

const DEFAULT_STAGE1 = {
  brand_name: '厨匠ChefCraft',
  agent_name: '星辉渠道服务中心',
  scenario_image: '现代开放式厨房中智能蒸烤一体机的沉浸式体验',
  product_name: 'ChefCraft 智能蒸烤大师',
  template_id: 'template_dual',
  scenario_mode: 'upload',
  product_mode: 'upload',
  features: [
    '一键蒸烤联动，精准锁鲜',
    '360° 智能热风循环，均匀受热',
    '高温自清洁腔体，省心维护',
    'Wi-Fi 远程操控，云端菜谱推送',
  ],
  title: '焕新厨房效率，打造大厨级美味',
  subtitle: '智能蒸烤 · 家宴轻松掌控',
};

const TEMPLATE_REGISTRY_PATH = 'templates/registry.json';
const templateCache = new Map();
let templateRegistryPromise = null;

const PROMPT_PRESETS_PATH = 'prompts/presets.json';
let promptPresetPromise = null;
const PROMPT_SLOTS = ['scenario', 'product', 'gallery'];
const DEFAULT_PROMPT_VARIANTS = 1;

const DEFAULT_EMAIL_RECIPIENT = 'client@example.com';

const placeholderImages = {
  brandLogo: createPlaceholder('品牌\\nLogo'),
  scenario: createPlaceholder('应用场景'),
  product: createPlaceholder('产品渲染'),
};

const galleryPlaceholderCache = new Map();

const MATERIAL_DEFAULT_LABELS = {
  brand_logo: '品牌 Logo',
  scenario: '应用场景图',
  product: '主产品渲染图',
  gallery: '底部产品小图',
};

const assetStore = createAssetStore();

function getPosterImageSource(image) {
  if (!image || typeof image !== 'object') return '';
  const directUrl = typeof image.url === 'string' ? image.url.trim() : '';
  if (directUrl && (HTTP_URL_RX.test(directUrl) || directUrl.startsWith('data:'))) {
    return directUrl;
  }
  const dataUrl = typeof image.data_url === 'string' ? image.data_url.trim() : '';
  if (dataUrl && dataUrl.startsWith('data:')) {
    return dataUrl;
  }
  return '';
}

function inferImageMediaType(src) {
  if (typeof src !== 'string') return null;
  const value = src.split('?')[0].trim().toLowerCase();
  if (!value) return null;
  if (value.startsWith('data:image/')) {
    const match = value.match(/^data:(image\/[a-z0-9.+-]+);/);
    return match ? match[1] : null;
  }
  if (value.endsWith('.png')) return 'image/png';
  if (value.endsWith('.jpg') || value.endsWith('.jpeg')) return 'image/jpeg';
  if (value.endsWith('.webp')) return 'image/webp';
  if (value.endsWith('.gif')) return 'image/gif';
  return null;
}

function assignPosterImage(element, image, altText) {
  if (!element) return false;
  const src = getPosterImageSource(image);
  if (!src) return false;
  element.src = src;
  if (altText) {
    element.alt = altText;
  }
  return true;
}

function isSamePosterImage(a, b) {
  if (!a || !b) return false;
  if (a === b) return true;
  const filenameA = typeof a.filename === 'string' ? a.filename : '';
  const filenameB = typeof b.filename === 'string' ? b.filename : '';
  if (filenameA && filenameB && filenameA === filenameB) {
    return true;
  }
  const urlA = getPosterImageSource(a);
  const urlB = getPosterImageSource(b);
  if (urlA && urlB && urlA === urlB) {
    return true;
  }
  const dataA = typeof a.data_url === 'string' ? a.data_url : '';
  const dataB = typeof b.data_url === 'string' ? b.data_url : '';
  if (dataA && dataB && dataA === dataB) {
    return true;
  }
  const keyA = typeof a.storage_key === 'string' ? a.storage_key : '';
  const keyB = typeof b.storage_key === 'string' ? b.storage_key : '';
  return Boolean(keyA && keyB && keyA === keyB);
}

// 预签名上传：向后端申请 R2 PUT 地址，并可直接完成上传
// 返回 { key, put_url, get_url, r2_url, public_url, etag, content_type, size }
async function r2PresignPut(folder, file, bases, options = {}) {
  if (!file) throw new Error('没有可上传的文件');

  const retry = options.retry ?? 1;
  const contentType = file.type || 'image/png'; // 图片默认 image/png 更稳
  const size = (typeof file.size === 'number') ? file.size : null;

  // 1) 申请预签名
  const payload = {
    folder: folder || 'uploads',
    filename: file.name || 'upload.bin',
    content_type: contentType,
    size,
  };
  const resp = await postJsonWithRetry(bases, '/api/r2/presign-put', payload, retry);
  const data = (resp && typeof resp.json === 'function') ? await resp.json() : resp;

  if (!data || typeof data !== 'object') throw new Error('预签名接口返回异常');
  const {
    key,
    put_url: putUrl,
    get_url: getUrl,
    r2_url: r2Url,
    public_url: legacyPublicUrl,
  } = data;
  if (!key || !putUrl) throw new Error('预签名接口缺少 key 或 put_url');
  const normalizedR2 = r2Url || null;
  const readableUrl = getUrl || legacyPublicUrl || null;

  // 2) 直接上传到 R2（options.upload === false 可只要签名不上传）
  if (options.upload !== false) {
    const putRes = await fetch(putUrl, {
      method: 'PUT',
      headers: { 'Content-Type': contentType }, // 关键：写入正确 Content-Type
      body: file,
    });
    if (!putRes.ok) {
      const txt = await putRes.text().catch(() => '');
      throw new Error(`R2 上传失败：HTTP ${putRes.status} ${putRes.statusText} ${txt || ''}`.trim());
    }
    const etag = putRes.headers.get('etag') || null;
    return {
      key,
      put_url: putUrl,
      get_url: readableUrl,
      r2_url: normalizedR2,
      public_url: readableUrl,
      etag,
      content_type: contentType,
      size,
    };
  }

  // 仅返回签名信息
  return {
    key,
    put_url: putUrl,
    get_url: readableUrl,
    r2_url: normalizedR2,
    public_url: readableUrl,
    content_type: contentType,
    size,
  };
}


async function uploadFileToR2(folder, file, options = {}) {
  try {
    const shouldUpload = options?.upload !== false;
    const presign = await r2PresignPut(folder, file, options?.bases, {
      upload: false,
    });
    if (shouldUpload) {
      const headers = (presign.headers && Object.keys(presign.headers).length)
        ? presign.headers
        : { 'Content-Type': file?.type || 'application/octet-stream' };

      const putResponse = await fetch(presign.put_url, {
        method: 'PUT',
        headers,
        body: file,
        mode: 'cors',
      });
      if (!putResponse.ok) {
        const detail = await putResponse.text();
        throw new Error(detail || '上传到 R2 失败，请稍后重试。');
      }
    }
    const selectHttpUrl = (value) => {
      if (typeof value !== 'string') return null;
      const trimmed = value.trim();
      if (!trimmed) return null;
      return HTTP_URL_RX.test(trimmed) ? trimmed : null;
    };
    const accessibleUrl =
      selectHttpUrl(presign.get_url) || selectHttpUrl(presign.public_url);
    const derivedUrl = selectHttpUrl(toAssetUrl(presign.key));
    const referenceUrl = accessibleUrl || derivedUrl || null;
    return {
      key: presign.key,
      url: referenceUrl,
      uploaded: true,
      presign,
    };
  } catch (error) {
    console.error('[uploadFileToR2] 直传失败', error);
    if (error instanceof TypeError) {
      const origin = (typeof window !== 'undefined' && window.location)
        ? window.location.origin
        : '当前站点';
      const message = `R2 上传失败：请确认对象存储的 CORS 规则已允许 ${origin} 执行 PUT 请求。`;
      const corsError = new Error(message);
      corsError.code = 'R2_CORS_BLOCKED';
      throw corsError;
    }
    if (error instanceof Error) {
      throw error;
    }
    throw new Error('上传到 R2 失败，请稍后重试。');
  }
}

App.utils.r2PresignPut = r2PresignPut;
App.utils.uploadFileToR2 = uploadFileToR2;
App.utils.updateMaterialUrlDisplay = updateMaterialUrlDisplay;

function applyStoredAssetValue(target, storedValue) {
  if (!target || typeof storedValue !== 'string') return;
  if (storedValue.startsWith('data:')) {
    target.data_url = storedValue;
  } else {
    target.url = storedValue;
  }
}

function updateMaterialUrlDisplay(field, asset) {
  const container = document.querySelector(`[data-material-url="${field}"]`);
  if (!container) return;

  const label = container.dataset.label || '素材 URL：';
  const prefix = label.endsWith('：') ? label : `${label}：`;
  const urlCandidates = [];
  if (asset) {
    if (typeof asset === 'string') {
      if (HTTP_URL_RX.test(asset)) urlCandidates.push(asset);
    } else if (typeof asset === 'object') {
      const {
        remoteUrl,
        url,
        publicUrl,
        dataUrl,
      } = asset;
      [remoteUrl, url, publicUrl].forEach((candidate) => {
        if (typeof candidate === 'string' && HTTP_URL_RX.test(candidate)) {
          urlCandidates.push(candidate);
        }
      });
      if (typeof dataUrl === 'string' && HTTP_URL_RX.test(dataUrl)) {
        urlCandidates.push(dataUrl);
      }
    }
  }

  const url = urlCandidates.find(Boolean) || null;
  container.textContent = '';
  const labelSpan = document.createElement('span');
  labelSpan.classList.add('asset-url-label');
  labelSpan.textContent = prefix;
  container.appendChild(labelSpan);

  if (url) {
    const link = document.createElement('a');
    link.href = url;
    link.target = '_blank';
    link.rel = 'noopener noreferrer';
    link.textContent = url;
    container.appendChild(link);
    container.classList.add('has-url');
  } else {
    const placeholder = document.createElement('span');
    placeholder.classList.add('asset-url-empty');
    placeholder.textContent = '尚未上传';
    container.appendChild(placeholder);
    container.classList.remove('has-url');
  }
}

const apiBaseInput = document.getElementById('api-base');
// ==== 兜底：保持原命名的 loadTemplateRegistry（放在 init() 之前）====
(function ensureLoadTemplateRegistry() {
  const REG_PATH = (typeof TEMPLATE_REGISTRY_PATH === 'string' && TEMPLATE_REGISTRY_PATH)
    ? TEMPLATE_REGISTRY_PATH
    : 'templates/registry.json';

  if (typeof window.loadTemplateRegistry !== 'function') {
    let _tmplRegistryPromise = null;
    window.loadTemplateRegistry = async function loadTemplateRegistry() {
      if (!_tmplRegistryPromise) {
        _tmplRegistryPromise = fetch(assetUrl(REG_PATH))
          .then((r) => {
            if (!r.ok) throw new Error('无法加载模板清单');
            return r.json();
          })
          .then((arr) => (Array.isArray(arr) ? arr : []))
          .catch((err) => {
            _tmplRegistryPromise = null; // 失败允许下次重试
            throw err;
          });
      }
      return _tmplRegistryPromise;
    };
  }
})();

init();

function init() {
  loadApiBase();
  if (apiBaseInput) {
    apiBaseInput.addEventListener('change', saveApiBase);
    apiBaseInput.addEventListener('blur', saveApiBase);
  }

  const stage = document.body?.dataset?.stage;
  switch (stage) {
    case 'stage1':
      initStage1();
      break;
    case 'stage2':
      initStage2();
      break;
    case 'stage3':
      initStage3();
      break;
    default:
      break;
  }
}

function loadApiBase() {
  if (!apiBaseInput) return;
  const stored = localStorage.getItem(STORAGE_KEYS.apiBase);
  if (stored) {
    apiBaseInput.value = stored;
  }
}

function saveApiBase() {
  if (!apiBaseInput) return;
  const value = apiBaseInput.value.trim();
  if (value) {
    localStorage.setItem(STORAGE_KEYS.apiBase, value);
  } else {
    localStorage.removeItem(STORAGE_KEYS.apiBase);
  }
}

function initStage1() {
  const form = document.getElementById('poster-form');
  const buildPreviewButton = document.getElementById('build-preview');
  const nextButton = document.getElementById('go-to-stage2');
  const statusElement = document.getElementById('stage1-status');
  const previewContainer = document.getElementById('preview-container');
  const layoutStructure = document.getElementById('layout-structure-text');
  const galleryButton = document.getElementById('add-gallery-item');
  const galleryPlaceholderButton = document.getElementById('add-gallery-placeholder');
  const galleryFileInput = document.getElementById('gallery-file-input');
  const galleryItemsContainer = document.getElementById('gallery-items');
  const templateSelectStage1 = document.getElementById('template-select-stage1');
  const templateDescriptionStage1 = document.getElementById('template-description-stage1');
  const templateCanvasStage1 = document.getElementById('template-preview-stage1');
  

  if (!form || !buildPreviewButton || !nextButton) {
    return;
  }

  const previewElements = {
    brandLogo: document.getElementById('preview-brand-logo'),
    brandName: document.getElementById('preview-brand-name'),
    agentName: document.getElementById('preview-agent-name'),
    scenarioImage: document.getElementById('preview-scenario-image'),
    productImage: document.getElementById('preview-product-image'),
    featureList: document.getElementById('preview-feature-list'),
    title: document.getElementById('preview-title'),
    subtitle: document.getElementById('preview-subtitle'),
    gallery: document.getElementById('preview-gallery'),
  };

  const inlinePreviews = {
    brand_logo: document.querySelector('[data-inline-preview="brand_logo"]'),
    scenario_asset: document.querySelector('[data-inline-preview="scenario_asset"]'),
    product_asset: document.querySelector('[data-inline-preview="product_asset"]'),
  };

  const state = {
    brandLogo: null,
    scenario: null,
    product: null,
    galleryEntries: [],
    previewBuilt: false,
    templateId: DEFAULT_STAGE1.template_id,
    templateLabel: '',
    scenarioMode: DEFAULT_STAGE1.scenario_mode,
    productMode: DEFAULT_STAGE1.product_mode,
    scenarioType: 'image',
    scenarioAllowsPrompt: true,
    scenarioAllowsUpload: true,
    productType: 'image',
    productAllowsPrompt: true,
    productAllowsUpload: true,
    templateSpec: null,
    galleryLimit: 4,
    galleryAllowsPrompt: true,
    galleryAllowsUpload: true,
    galleryLabel: MATERIAL_DEFAULT_LABELS.gallery,
    galleryType: 'image',
  };

  updateMaterialUrlDisplay('brand_logo', state.brandLogo);

  let currentLayoutPreview = '';
  let templateRegistry = [];

  const refreshPreview = () => {
    if (!form) return null;
    const payload = collectStage1Data(form, state, { strict: false });
    currentLayoutPreview = updatePosterPreview(
      payload,
      state,
      previewElements,
      layoutStructure,
      previewContainer
    );
    return payload;
  };

  const stored = loadStage1Data();
  if (stored) {
    void (async () => {
      await applyStage1DataToForm(stored, form, state, inlinePreviews);
      state.previewBuilt = Boolean(stored.preview_built);
      currentLayoutPreview = stored.layout_preview || '';
      renderGalleryItems(state, galleryItemsContainer, {
        previewElements,
        layoutStructure,
        previewContainer,
        statusElement,
        onChange: refreshPreview,
        allowPrompt: state.galleryAllowsPrompt,
        forcePromptOnly: state.galleryAllowsUpload === false,
        promptPlaceholder:
          state.templateSpec?.materials?.gallery?.promptPlaceholder ||
          '描述要生成的小图内容',
      });
      refreshPreview();
    })();
  } else {
    applyStage1Defaults(form);
    updateInlinePlaceholders(inlinePreviews);
    applyModeToInputs('scenario', state, form, inlinePreviews, { initial: true });
    applyModeToInputs('product', state, form, inlinePreviews, { initial: true });
    refreshPreview();
  }

  const modeContext = { form, state, inlinePreviews, refreshPreview };

  const scenarioModeRadios = form.querySelectorAll('input[name="scenario_mode"]');
  scenarioModeRadios.forEach((radio) => {
    radio.addEventListener('change', (event) => {
      if (!radio.checked) return;
      const value = radio.value === 'prompt' ? 'prompt' : 'upload';
      void switchAssetMode('scenario', value, modeContext);
    });
  });

  const productModeRadios = form.querySelectorAll('input[name="product_mode"]');
  productModeRadios.forEach((radio) => {
    radio.addEventListener('change', (event) => {
      if (!radio.checked) return;
      const value = radio.value === 'prompt' ? 'prompt' : 'upload';
      void switchAssetMode('product', value, modeContext);
    });
  });

  const getMaterialLabel = (key, material) =>
    (material && typeof material.label === 'string' && material.label.trim()) ||
    MATERIAL_DEFAULT_LABELS[key] || key;

  async function applyTemplateMaterialsStage1(spec) {
    state.templateSpec = spec || null;
    const materials = (spec && spec.materials) || {};

    const brandMaterial = materials.brand_logo || {};
    const brandLabel = getMaterialLabel('brand_logo', brandMaterial);
    const brandField = form.querySelector('[data-material-field="brand_logo"] [data-material-label="brand_logo"]');
    if (brandField) {
      brandField.textContent = `${brandLabel}上传`;
    }

    const scenarioMaterial = materials.scenario || {};
    const scenarioLabel = getMaterialLabel('scenario', scenarioMaterial);
    const scenarioType = (scenarioMaterial.type || 'image').toLowerCase();
    const scenarioAllowsUpload = scenarioType !== 'text' && scenarioMaterial.allowsUpload !== false;
    const scenarioAllowsPrompt =
      scenarioType === 'text' || scenarioMaterial.allowsPrompt !== false;
    state.scenarioType = scenarioType;
    state.scenarioAllowsPrompt = scenarioAllowsPrompt;
    state.scenarioAllowsUpload = scenarioAllowsUpload;

    const scenarioToggleLabel = form.querySelector('[data-material-toggle-label="scenario"]');
    if (scenarioToggleLabel) {
      scenarioToggleLabel.textContent = `${scenarioLabel}素材来源`;
    }
    const scenarioToggle = form.querySelector('[data-mode-target="scenario"]');
    const scenarioUploadOption = form.querySelector('[data-mode-option="scenario-upload"]');
    const scenarioUploadRadio = scenarioUploadOption?.querySelector('input[type="radio"]');
    if (scenarioUploadOption) {
      scenarioUploadOption.classList.toggle('hidden', !scenarioAllowsUpload);
    }
    if (scenarioUploadRadio) {
      scenarioUploadRadio.disabled = !scenarioAllowsUpload;
    }
    const scenarioPromptOption = form.querySelector('[data-mode-option="scenario-prompt"]');
    const scenarioPromptRadio = scenarioPromptOption?.querySelector('input[type="radio"]');
    if (scenarioPromptOption) {
      scenarioPromptOption.classList.toggle('hidden', !scenarioAllowsPrompt);
    }
    if (scenarioPromptRadio) {
      scenarioPromptRadio.disabled = !scenarioAllowsPrompt;
    }
    if (scenarioToggle) {
      scenarioToggle.classList.toggle(
        'single-mode',
        !scenarioAllowsUpload || !scenarioAllowsPrompt
      );
    }

    const scenarioFileLabel = form.querySelector('[data-material-label="scenario"]');
    if (scenarioFileLabel) {
      scenarioFileLabel.textContent = `${scenarioLabel}上传`;
      scenarioFileLabel.classList.toggle('hidden', !scenarioAllowsUpload);
    }
    const scenarioFieldWrapper = form.querySelector('[data-material-field="scenario"]');
    if (scenarioFieldWrapper) {
      scenarioFieldWrapper.classList.toggle('hidden', !scenarioAllowsUpload);
    }
    const scenarioFileInput = form.querySelector('input[name="scenario_asset"]');
    if (scenarioFileInput) {
      scenarioFileInput.disabled = !scenarioAllowsUpload;
    }
    const scenarioDescription = form.querySelector('[data-material-description="scenario"]');
    if (scenarioDescription) {
      scenarioDescription.textContent = scenarioAllowsPrompt
        ? `${scenarioLabel}描述（上传或 AI 生成时都会用到）`
        : `${scenarioLabel}描述`;
    }
    const scenarioTextarea = form.querySelector('[data-material-input="scenario"]');
    if (scenarioTextarea) {
      scenarioTextarea.placeholder =
        scenarioMaterial.promptPlaceholder || `描述${scenarioLabel}的氛围与细节`;
    }
    let scenarioChanged = false;
    if (!scenarioAllowsUpload) {
      if (state.scenario) {
        await deleteStoredAsset(state.scenario);
        state.scenario = null;
        scenarioChanged = true;
      }
      state.scenarioMode = 'prompt';
      if (scenarioUploadRadio) {
        scenarioUploadRadio.checked = false;
      }
      if (scenarioPromptRadio) {
        scenarioPromptRadio.checked = true;
      }
      if (inlinePreviews.scenario_asset) {
        inlinePreviews.scenario_asset.src = placeholderImages.scenario;
      }
    } else if (!scenarioAllowsPrompt && state.scenarioMode === 'prompt') {
      state.scenarioMode = 'upload';
      if (scenarioUploadRadio) {
        scenarioUploadRadio.checked = true;
      }
      if (scenarioPromptRadio) {
        scenarioPromptRadio.checked = false;
      }
    }
    if (scenarioChanged) {
      state.previewBuilt = false;
    }
    applyModeToInputs('scenario', state, form, inlinePreviews, { initial: true });

    const productMaterial = materials.product || {};
    const productLabel = getMaterialLabel('product', productMaterial);
    const productType = (productMaterial.type || 'image').toLowerCase();
    const productAllowsUpload = productType !== 'text' && productMaterial.allowsUpload !== false;
    const productAllowsPrompt = productType === 'text' || productMaterial.allowsPrompt !== false;
    state.productType = productType;
    state.productAllowsPrompt = productAllowsPrompt;
    state.productAllowsUpload = productAllowsUpload;

    const productToggleLabel = form.querySelector('[data-material-toggle-label="product"]');
    if (productToggleLabel) {
      productToggleLabel.textContent = `${productLabel}素材来源`;
    }
    const productToggle = form.querySelector('[data-mode-target="product"]');
    const productUploadOption = form.querySelector('[data-mode-option="product-upload"]');
    const productUploadRadio = productUploadOption?.querySelector('input[type="radio"]');
    if (productUploadOption) {
      productUploadOption.classList.toggle('hidden', !productAllowsUpload);
    }
    if (productUploadRadio) {
      productUploadRadio.disabled = !productAllowsUpload;
    }
    const productPromptOption = form.querySelector('[data-mode-option="product-prompt"]');
    const productPromptRadio = productPromptOption?.querySelector('input[type="radio"]');
    if (productPromptOption) {
      productPromptOption.classList.toggle('hidden', !productAllowsPrompt);
    }
    if (productPromptRadio) {
      productPromptRadio.disabled = !productAllowsPrompt;
    }
    if (productToggle) {
      productToggle.classList.toggle(
        'single-mode',
        !productAllowsUpload || !productAllowsPrompt
      );
    }

    const productFileLabel = form.querySelector('[data-material-label="product"]');
    if (productFileLabel) {
      productFileLabel.textContent = `${productLabel}上传`;
      productFileLabel.classList.toggle('hidden', !productAllowsUpload);
    }
    const productFieldWrapper = form.querySelector('[data-material-field="product"]');
    if (productFieldWrapper) {
      productFieldWrapper.classList.toggle('hidden', !productAllowsUpload);
    }
    const productFileInput = form.querySelector('input[name="product_asset"]');
    if (productFileInput) {
      productFileInput.disabled = !productAllowsUpload;
    }
    const productPromptContainer = form.querySelector('[data-material-prompt="product"]');
    if (productPromptContainer) {
      productPromptContainer.classList.toggle('hidden', !productAllowsPrompt);
    }
    const productPromptLabel = form.querySelector('[data-material-prompt-label="product"]');
    if (productPromptLabel) {
      productPromptLabel.textContent = productAllowsPrompt
        ? `${productLabel}生成描述（可选补充）`
        : `${productLabel}说明`;
    }
    const productPromptInput = form.querySelector('[data-material-input="product-prompt"]');
    if (productPromptInput) {
      productPromptInput.placeholder =
        productMaterial.promptPlaceholder || `补充${productLabel}的材质、角度等信息`;
    }
    let productChanged = false;
    if (!productAllowsUpload) {
      if (state.product) {
        await deleteStoredAsset(state.product);
        state.product = null;
        productChanged = true;
      }
      state.productMode = 'prompt';
      if (productUploadRadio) {
        productUploadRadio.checked = false;
      }
      if (productPromptRadio) {
        productPromptRadio.checked = true;
      }
      if (inlinePreviews.product_asset) {
        inlinePreviews.product_asset.src = placeholderImages.product;
      }
    } else if (!productAllowsPrompt && state.productMode === 'prompt') {
      state.productMode = 'upload';
      if (productUploadRadio) {
        productUploadRadio.checked = true;
      }
      if (productPromptRadio) {
        productPromptRadio.checked = false;
      }
    }
    if (productChanged) {
      state.previewBuilt = false;
    }
    applyModeToInputs('product', state, form, inlinePreviews, { initial: true });

    const galleryMaterial = materials.gallery || {};
    const galleryLabel = getMaterialLabel('gallery', galleryMaterial);
    const galleryType = (galleryMaterial.type || 'image').toLowerCase();
    const galleryAllowsUpload = galleryType !== 'text' && galleryMaterial.allowsUpload !== false;
    const galleryAllowsPrompt =
      galleryType === 'text' || galleryMaterial.allowsPrompt !== false;
    const slotCount = Array.isArray(spec?.gallery?.items)
      ? spec.gallery.items.length
      : null;
    const configuredCount = Number(galleryMaterial.count);
    const galleryLimit = Number.isFinite(configuredCount) && configuredCount > 0
      ? configuredCount
      : slotCount || state.galleryLimit || 4;
    state.galleryLabel = galleryLabel;
    state.galleryAllowsPrompt = galleryAllowsPrompt;
    state.galleryAllowsUpload = galleryAllowsUpload;
    state.galleryType = galleryType;
    if (state.galleryLimit !== galleryLimit) {
      const removed = state.galleryEntries.splice(galleryLimit);
      await Promise.all(
        removed.map((entry) => deleteStoredAsset(entry.asset))
      );
      state.galleryLimit = galleryLimit;
    } else {
      state.galleryLimit = galleryLimit;
    }
    if (!galleryAllowsUpload) {
      await Promise.all(
        state.galleryEntries.map(async (entry) => {
          if (entry.asset) {
            await deleteStoredAsset(entry.asset);
            entry.asset = null;
          }
          entry.mode = 'prompt';
        })
      );
      state.previewBuilt = false;
    } else if (!galleryAllowsPrompt) {
      state.galleryEntries.forEach((entry) => {
        if (entry.mode === 'prompt') {
          entry.mode = 'upload';
          entry.prompt = '';
        }
      });
      state.previewBuilt = false;
    }

    const galleryLabelElement = document.querySelector('[data-gallery-label]');
    if (galleryLabelElement) {
      galleryLabelElement.textContent = `${galleryLabel}（${galleryLimit} 项，支持多选）`;
    }
    const galleryDescription = document.querySelector('[data-gallery-description]');
    if (galleryDescription) {
      galleryDescription.textContent = !galleryAllowsUpload
        ? `每个条目需通过文字描述生成，共 ${galleryLimit} 项，请填写系列说明。`
        : galleryAllowsPrompt
        ? `每个条目由一张图像与系列说明组成，可上传或使用 AI 生成，共需 ${galleryLimit} 项。`
        : `请上传 ${galleryLimit} 张${galleryLabel}并填写对应说明。`;
    }
    const galleryUploadButton = document.querySelector('[data-gallery-upload]');
    if (galleryUploadButton) {
      galleryUploadButton.textContent = `上传${galleryLabel}`;
      galleryUploadButton.classList.toggle('hidden', !galleryAllowsUpload);
      galleryUploadButton.disabled = !galleryAllowsUpload;
    }
    const galleryPromptButton = document.querySelector('[data-gallery-prompt]');
    if (galleryPromptButton) {
      const promptText = galleryLabel.includes('条目')
        ? '添加 AI 生成条目'
        : `添加 AI 生成${galleryLabel}`;
      galleryPromptButton.textContent = promptText;
      galleryPromptButton.classList.toggle('hidden', !galleryAllowsPrompt);
    }

    renderGalleryItems(state, galleryItemsContainer, {
      previewElements,
      layoutStructure,
      previewContainer,
      statusElement,
      onChange: refreshPreview,
      allowPrompt: galleryAllowsPrompt,
      forcePromptOnly: !galleryAllowsUpload,
      promptPlaceholder:
        galleryMaterial.promptPlaceholder || '描述要生成的小图内容',
    });
    refreshPreview();
  }

  async function refreshTemplatePreviewStage1(templateId) {
    if (!templateCanvasStage1) return;
    try {
      const assets = await App.utils.ensureTemplateAssets(templateId); // 原有：加载模板资源 {entry,spec,image}
      await applyTemplateMaterialsStage1(assets.spec); // 原有：同步材料开关/占位说明等

      const ctx = templateCanvasStage1.getContext('2d');
      if (!ctx) return;
      const { width, height } = templateCanvasStage1;

      ctx.clearRect(0, 0, width, height);
      ctx.fillStyle = '#f8fafc';
      ctx.fillRect(0, 0, width, height);

      const img = assets.image;
      const scale = Math.min(width / img.width, height / img.height);
      const dw = img.width * scale;
      const dh = img.height * scale;
      const ox = (width - dw) / 2;
      const oy = (height - dh) / 2;
      ctx.drawImage(img, ox, oy, dw, dh);

      if (templateDescriptionStage1) {
        templateDescriptionStage1.textContent = assets.entry?.description || '';
      }
    } catch (err) {
      console.error('[template preview] failed:', err);
      if (templateDescriptionStage1) {
        templateDescriptionStage1.textContent = '模板预览加载失败，请检查 templates 资源。';
      }
      const ctx = templateCanvasStage1?.getContext?.('2d');
      if (ctx) {
        ctx.clearRect(0, 0, templateCanvasStage1.width, templateCanvasStage1.height);
        ctx.fillStyle = '#f4f5f7';
        ctx.fillRect(0, 0, templateCanvasStage1.width, templateCanvasStage1.height);
        ctx.fillStyle = '#6b7280';
        ctx.font = '16px "Noto Sans SC", sans-serif';
        ctx.fillText('模板预览加载失败', 24, 48);
      }
    }
  }

  async function mountTemplateChooserStage1() {
    if (!templateSelectStage1) return;

    // 1) 加载 registry（保持原名）
    try {
      templateRegistry = await App.utils.loadTemplateRegistry();
    } catch (e) {
      console.error('[registry] load failed:', e);
      setStatus(statusElement, '无法加载模板列表，请检查 templates/registry.json 与静态路径。', 'warning');
      return;
    }
    if (!Array.isArray(templateRegistry) || templateRegistry.length === 0) {
      setStatus(statusElement, '模板列表为空，请确认 templates/registry.json 格式。', 'warning');
      return;
    }

    // 2) 填充下拉
    templateSelectStage1.innerHTML = '';
    templateRegistry.forEach((entry) => {
      const opt = document.createElement('option');
      opt.value = entry.id;
      opt.textContent = entry.name || entry.id;
      templateSelectStage1.appendChild(opt);
    });

    // 3) 恢复/设置默认选项
    const stored = loadStage1Data();
    if (stored?.template_id) {
      state.templateId = stored.template_id;
      state.templateLabel = stored.template_label || '';
    } else {
      const first = templateRegistry[0];
      state.templateId = first.id;
      state.templateLabel = first.name || '';
    }

    const currentEntry = templateRegistry.find((entry) => entry.id === state.templateId);
    if (!currentEntry) {
      const fallback = templateRegistry[0];
      state.templateId = fallback.id;
      state.templateLabel = fallback.name || '';
    } else if (!state.templateLabel) {
      state.templateLabel = currentEntry.name || '';
    }

    templateSelectStage1.value = state.templateId;

    // 4) 预览一次
    await refreshTemplatePreviewStage1(state.templateId);

    // 立即持久化一次（不必等“构建预览”）
    const quickPersist = () => {
      try {
        const relaxedPayload = collectStage1Data(form, state, { strict: false });
        currentLayoutPreview = updatePosterPreview(
          relaxedPayload,
          state,
          previewElements,
          layoutStructure,
          previewContainer
        );
        const serialised = serialiseStage1Data(relaxedPayload, state, currentLayoutPreview, false);
        saveStage1Data(serialised, { preserveStage2: false });
      } catch (e) {
        console.warn('[template persist] skipped:', e);
      }
    };
    quickPersist();

    // 5) 绑定切换
    templateSelectStage1.addEventListener('change', async (ev) => {
      const value = ev.target.value || DEFAULT_STAGE1.template_id;
      state.templateId = value;
      const entry = templateRegistry.find((x) => x.id === value);
      state.templateLabel = entry?.name || '';

      state.previewBuilt = false; // 切换模板 => 预览需重建
      setStatus(statusElement, '已切换模板，请重新构建版式预览或继续到环节 2 生成。', 'info');

      quickPersist();
      await refreshTemplatePreviewStage1(value);
    });
  }

  // 注意：不要用顶层 await
  void mountTemplateChooserStage1();

  attachSingleImageHandler(
    form.querySelector('input[name="brand_logo"]'),
    'brandLogo',
    inlinePreviews.brand_logo,
    state,
    refreshPreview,
    statusElement
  );
  attachSingleImageHandler(
    form.querySelector('input[name="scenario_asset"]'),
    'scenario',
    inlinePreviews.scenario_asset,
    state,
    refreshPreview,
    statusElement
  );
  attachSingleImageHandler(
    form.querySelector('input[name="product_asset"]'),
    'product',
    inlinePreviews.product_asset,
    state,
    refreshPreview,
    statusElement
  );

  renderGalleryItems(state, galleryItemsContainer, {
    previewElements,
    layoutStructure,
    previewContainer,
    statusElement,
    onChange: refreshPreview,
    allowPrompt: state.galleryAllowsPrompt,
    forcePromptOnly: state.galleryAllowsUpload === false,
    promptPlaceholder:
      state.templateSpec?.materials?.gallery?.promptPlaceholder ||
      '描述要生成的小图内容',
  });

  refreshPreview();

  if (galleryButton && galleryFileInput) {
    galleryButton.addEventListener('click', () => {
      if (!state.galleryAllowsUpload) {
        setStatus(
          statusElement,
          `${state.galleryLabel || MATERIAL_DEFAULT_LABELS.gallery}由模板限定为 AI 生成，请通过“添加 AI 生成条目”补充素材。`,
          'info'
        );
        return;
      }
      galleryFileInput.click();
    });

    galleryFileInput.addEventListener('change', async (event) => {
      if (!state.galleryAllowsUpload) {
        event.target.value = '';
        setStatus(
          statusElement,
          `${state.galleryLabel || MATERIAL_DEFAULT_LABELS.gallery}当前仅支持文字描述生成。`,
          'warning'
        );
        return;
      }
      const files = Array.from(event.target.files || []);
      if (!files.length) {
        return;
      }
      const limit = state.galleryLimit || 4;
      const remaining = Math.max(0, limit - state.galleryEntries.length);
      if (remaining <= 0) {
        setStatus(
          statusElement,
          `最多仅支持上传 ${limit} 张${state.galleryLabel || MATERIAL_DEFAULT_LABELS.gallery}。`,
          'warning'
        );
        galleryFileInput.value = '';
        return;
      }

      const selected = files.slice(0, remaining);
      for (const file of selected) {
        try {
          const asset = await prepareAssetFromFile('gallery', file, null, statusElement);
          state.galleryEntries.push({
            id: createId(),
            caption: '',
            asset,
            mode: 'upload',
            prompt: '',
          });
        } catch (error) {
          console.error(error);
          setStatus(statusElement, '上传或读取底部产品小图时发生错误。', 'error');
        }
      }
      galleryFileInput.value = '';
      state.previewBuilt = false;
      renderGalleryItems(state, galleryItemsContainer, {
        previewElements,
        layoutStructure,
        previewContainer,
        statusElement,
        onChange: refreshPreview,
        allowPrompt: state.galleryAllowsPrompt,
        forcePromptOnly: state.galleryAllowsUpload === false,
        promptPlaceholder:
          state.templateSpec?.materials?.gallery?.promptPlaceholder ||
          '描述要生成的小图内容',
      });
      refreshPreview();
    });
  }

  if (galleryPlaceholderButton) {
    galleryPlaceholderButton.addEventListener('click', () => {
      if (!state.galleryAllowsPrompt) {
        setStatus(
          statusElement,
          `${state.galleryLabel || MATERIAL_DEFAULT_LABELS.gallery}仅支持上传图像素材。`,
          'info'
        );
        return;
      }
      const limit = state.galleryLimit || 4;
      if (state.galleryEntries.length >= limit) {
        setStatus(
          statusElement,
          `最多仅支持 ${limit} 个${state.galleryLabel || MATERIAL_DEFAULT_LABELS.gallery}条目。`,
          'warning'
        );
        return;
      }
      state.galleryEntries.push({
        id: createId(),
        caption: '',
        asset: null,
        mode: 'prompt',
        prompt: '',
      });
      state.previewBuilt = false;
      renderGalleryItems(state, galleryItemsContainer, {
        previewElements,
        layoutStructure,
        previewContainer,
        statusElement,
        onChange: refreshPreview,
        allowPrompt: state.galleryAllowsPrompt,
        forcePromptOnly: state.galleryAllowsUpload === false,
        promptPlaceholder:
          state.templateSpec?.materials?.gallery?.promptPlaceholder ||
          '描述要生成的小图内容',
      });
      refreshPreview();
    });
  }

  form.addEventListener('input', () => {
    state.previewBuilt = false;
    refreshPreview();
  });

  buildPreviewButton.addEventListener('click', () => {
    const relaxedPayload = collectStage1Data(form, state, { strict: false });
    currentLayoutPreview = updatePosterPreview(
      relaxedPayload,
      state,
      previewElements,
      layoutStructure,
      previewContainer
    );

    try {
      const strictPayload = collectStage1Data(form, state, { strict: true });
      state.previewBuilt = true;
      const serialised = serialiseStage1Data(
        strictPayload,
        state,
        currentLayoutPreview,
        true
      );
      saveStage1Data(serialised);
      setStatus(statusElement, '版式预览已构建，可继续下一环节。', 'success');
    } catch (error) {
      console.warn(error);
      state.previewBuilt = false;
      const serialised = serialiseStage1Data(
        relaxedPayload,
        state,
        currentLayoutPreview,
        false
      );
      saveStage1Data(serialised);
      const reason = error?.message || '请补全必填素材。';
      setStatus(
        statusElement,
        `预览已更新，但${reason.replace(/^[，。]?/, '')}`,
        'warning'
      );
    }
  });

  nextButton.addEventListener('click', () => {
    try {
      const payload = collectStage1Data(form, state, { strict: true });
      currentLayoutPreview = updatePosterPreview(
        payload,
        state,
        previewElements,
        layoutStructure,
        previewContainer
      );
      state.previewBuilt = true;
      const serialised = serialiseStage1Data(payload, state, currentLayoutPreview, true);
      saveStage1Data(serialised);
      setStatus(statusElement, '素材已保存，正在跳转至环节 2。', 'info');
      window.location.href = 'stage2.html';
    } catch (error) {
      console.error(error);
      setStatus(statusElement, error.message || '请先完成版式预览后再继续。', 'error');
    }
  });
}

function applyStage1Defaults(form) {
  for (const [key, value] of Object.entries(DEFAULT_STAGE1)) {
    const element = form.elements.namedItem(key);
    if (element && typeof value === 'string') {
      element.value = value;
    }
  }

  const featureInputs = form.querySelectorAll('input[name="features"]');
  featureInputs.forEach((input, index) => {
    input.value = DEFAULT_STAGE1.features[index] ?? '';
  });

  const scenarioModeInputs = form.querySelectorAll('input[name="scenario_mode"]');
  scenarioModeInputs.forEach((input) => {
    input.checked = input.value === DEFAULT_STAGE1.scenario_mode;
  });

  const productModeInputs = form.querySelectorAll('input[name="product_mode"]');
  productModeInputs.forEach((input) => {
    input.checked = input.value === DEFAULT_STAGE1.product_mode;
  });

  const productPrompt = form.elements.namedItem('product_prompt');
  if (productPrompt && 'value' in productPrompt) {
    productPrompt.value = '';
  }
}

function updateInlinePlaceholders(inlinePreviews) {
  if (inlinePreviews.brand_logo) inlinePreviews.brand_logo.src = placeholderImages.brandLogo;
  if (inlinePreviews.scenario_asset) inlinePreviews.scenario_asset.src = placeholderImages.scenario;
  if (inlinePreviews.product_asset) inlinePreviews.product_asset.src = placeholderImages.product;
}

async function applyStage1DataToForm(data, form, state, inlinePreviews) {
  for (const key of ['brand_name', 'agent_name', 'scenario_image', 'product_name', 'title', 'subtitle']) {
    const element = form.elements.namedItem(key);
    if (element && typeof data[key] === 'string') {
      element.value = data[key];
    }
  }

  const features = Array.isArray(data.features) && data.features.length
    ? data.features
    : DEFAULT_STAGE1.features;
  const featureInputs = form.querySelectorAll('input[name="features"]');
  featureInputs.forEach((input, index) => {
    input.value = features[index] ?? '';
  });

  const scenarioModeValue = data.scenario_mode || DEFAULT_STAGE1.scenario_mode;
  const productModeValue = data.product_mode || DEFAULT_STAGE1.product_mode;
  state.scenarioMode = scenarioModeValue;
  state.productMode = productModeValue;

  const scenarioModeInputs = form.querySelectorAll('input[name="scenario_mode"]');
  scenarioModeInputs.forEach((input) => {
    input.checked = input.value === scenarioModeValue;
  });

  const productModeInputs = form.querySelectorAll('input[name="product_mode"]');
  productModeInputs.forEach((input) => {
    input.checked = input.value === productModeValue;
  });

  const productPrompt = form.elements.namedItem('product_prompt');
  if (productPrompt && 'value' in productPrompt) {
    productPrompt.value =
      typeof data.product_prompt === 'string' ? data.product_prompt : '';
  }

  state.brandLogo = await rehydrateStoredAsset(data.brand_logo);
  updateMaterialUrlDisplay('brand_logo', state.brandLogo);
  state.scenario = await rehydrateStoredAsset(data.scenario_asset);
  state.product = await rehydrateStoredAsset(data.product_asset);
  state.galleryEntries = Array.isArray(data.gallery_entries)
    ? await Promise.all(
        data.gallery_entries.map(async (entry) => ({
          id: entry.id || createId(),
          caption: entry.caption || '',
          asset: await rehydrateStoredAsset(entry.asset),
          mode: entry.mode || 'upload',
          prompt: entry.prompt || '',
        }))
      )
    : [];
  state.galleryLimit = typeof data.gallery_limit === 'number' ? data.gallery_limit : state.galleryLimit;
  state.galleryLabel = data.gallery_label || state.galleryLabel;
  state.galleryAllowsPrompt = data.gallery_allows_prompt !== false;
  state.galleryAllowsUpload = data.gallery_allows_upload !== false;
  if (state.galleryEntries.length > state.galleryLimit) {
    state.galleryEntries = state.galleryEntries.slice(0, state.galleryLimit);
  }
  state.templateId = data.template_id || DEFAULT_STAGE1.template_id;
  state.templateLabel = data.template_label || '';

  applyModeToInputs('scenario', state, form, inlinePreviews);
  applyModeToInputs('product', state, form, inlinePreviews);

  if (inlinePreviews.brand_logo) {
    inlinePreviews.brand_logo.src = state.brandLogo?.dataUrl || placeholderImages.brandLogo;
  }
  if (inlinePreviews.scenario_asset) {
    inlinePreviews.scenario_asset.src = state.scenario?.dataUrl || placeholderImages.scenario;
  }
  if (inlinePreviews.product_asset) {
    inlinePreviews.product_asset.src = state.product?.dataUrl || placeholderImages.product;
  }
}

function attachSingleImageHandler(
  input,
  key,
  inlinePreview,
  state,
  refreshPreview,
  statusElement
) {
  if (!input) return;
  input.addEventListener('change', async () => {
    const file = input.files?.[0];
    if (!file) {
      await deleteStoredAsset(state[key]);
      state[key] = null;
      state.previewBuilt = false;
      if (inlinePreview) {
        const placeholder =
          key === 'brandLogo'
            ? placeholderImages.brandLogo
            : key === 'scenario'
            ? placeholderImages.scenario
            : placeholderImages.product;
        inlinePreview.src = placeholder;
      }
      if (key === 'brandLogo') {
        updateMaterialUrlDisplay('brand_logo', state[key]);
      }
      refreshPreview();
      return;
    }
    try {
      const folderMap = {
        brandLogo: 'brand-logo',
        scenario: 'scenario',
        product: 'product',
      };
      const folder = folderMap[key] || 'uploads';
      const requireUploadOptions =
        key === 'brandLogo'
          ? {
              requireUpload: true,
              requireUploadMessage:
                '品牌 Logo 必须上传到 R2/GCS，仅传递 URL 或 Key。',
            }
          : {};
      state[key] = await prepareAssetFromFile(
        folder,
        file,
        state[key],
        statusElement,
        requireUploadOptions
      );
      if (inlinePreview) {
        inlinePreview.src = state[key]?.dataUrl ||
          (key === 'brandLogo'
            ? placeholderImages.brandLogo
            : key === 'scenario'
            ? placeholderImages.scenario
            : placeholderImages.product);
      }
      if (key === 'brandLogo') {
        updateMaterialUrlDisplay('brand_logo', state[key]);
      }
      state.previewBuilt = false;
      refreshPreview();
    } catch (error) {
      console.error(error);
      const message =
        error instanceof Error
          ? error.message || '处理图片素材时发生错误，请重试。'
          : '处理图片素材时发生错误，请重试。';
      setStatus(statusElement, message, 'error');
    }
  });
}

function applyModeToInputs(target, state, form, inlinePreviews, options = {}) {
  const { initial = false } = options;
  const mode = target === 'scenario' ? state.scenarioMode : state.productMode;
  const fileInput = form.querySelector(`input[name="${target}_asset"]`);
  if (fileInput) {
    const allowsUpload =
      target === 'scenario'
        ? state.scenarioAllowsUpload !== false
        : state.productAllowsUpload !== false;
    fileInput.disabled = mode === 'prompt' || !allowsUpload;
  }
  const promptField = form.querySelector(`[data-mode-visible="${target}:prompt"]`);
  if (promptField) {
    if (mode === 'prompt') {
      promptField.classList.add('mode-visible');
    } else {
      promptField.classList.remove('mode-visible');
    }
  }

  if (!initial) {
    const inlineKey = `${target}_asset`;
    const inlinePreview = inlinePreviews?.[inlineKey];
    if (inlinePreview && !state[target]?.dataUrl) {
      inlinePreview.src =
        target === 'scenario' ? placeholderImages.scenario : placeholderImages.product;
    }
  }
}

async function switchAssetMode(target, mode, context) {
  const { form, state, inlinePreviews, refreshPreview } = context;
  const assetKey = target === 'scenario' ? 'scenario' : 'product';
  const previousMode = target === 'scenario' ? state.scenarioMode : state.productMode;
  const allowsPrompt =
    target === 'scenario'
      ? state.scenarioAllowsPrompt !== false
      : state.productAllowsPrompt !== false;
  const allowsUpload =
    target === 'scenario'
      ? state.scenarioAllowsUpload !== false
      : state.productAllowsUpload !== false;
  if (mode === 'prompt' && !allowsPrompt) {
    mode = 'upload';
  }
  if (mode === 'upload' && !allowsUpload) {
    mode = 'prompt';
  }
  if (previousMode === mode) {
    applyModeToInputs(target, state, form, inlinePreviews, { initial: true });
    return;
  }

  if (target === 'scenario') {
    state.scenarioMode = mode;
  } else {
    state.productMode = mode;
  }

  applyModeToInputs(target, state, form, inlinePreviews);

  if (mode === 'prompt') {
    await deleteStoredAsset(state[assetKey]);
    state[assetKey] = null;
    const inlineKey = `${target}_asset`;
    const inlinePreview = inlinePreviews?.[inlineKey];
    if (inlinePreview) {
      inlinePreview.src =
        target === 'scenario' ? placeholderImages.scenario : placeholderImages.product;
    }
  }

  state.previewBuilt = false;
  refreshPreview?.();
}

function renderGalleryItems(state, container, options = {}) {
  const {
    previewElements,
    layoutStructure,
    previewContainer,
    statusElement,
    onChange,
    allowPrompt = true,
    forcePromptOnly = false,
    promptPlaceholder = '描述要生成的小图内容',
  } = options;
  if (!container) return;
  container.innerHTML = '';

  const limit = state.galleryLimit || 4;
  const label = state.galleryLabel || MATERIAL_DEFAULT_LABELS.gallery;
  const allowUpload = !forcePromptOnly;
  const allowPromptMode = forcePromptOnly ? true : allowPrompt;

  state.galleryEntries.slice(0, limit).forEach((entry, index) => {
    entry.mode = entry.mode || (allowUpload ? 'upload' : 'prompt');
    entry.prompt = typeof entry.prompt === 'string' ? entry.prompt : '';
    if (!allowUpload && entry.asset) {
      void deleteStoredAsset(entry.asset);
      entry.asset = null;
      state.previewBuilt = false;
    }
    if (!allowUpload) {
      entry.mode = 'prompt';
    } else if (!allowPromptMode && entry.mode === 'prompt') {
      entry.mode = 'upload';
      state.previewBuilt = false;
    }

    const placeholder = getGalleryPlaceholder(index, label);

    const item = document.createElement('div');
    item.classList.add('gallery-item');
    item.dataset.id = entry.id;

    const header = document.createElement('div');
    header.classList.add('gallery-item-header');
    const title = document.createElement('span');
    title.classList.add('gallery-item-title');
    title.textContent = `${label} ${index + 1}`;
    header.appendChild(title);

    const removeButton = document.createElement('button');
    removeButton.type = 'button';
    removeButton.classList.add('secondary');
    removeButton.textContent = '移除';
    removeButton.addEventListener('click', async () => {
      await deleteStoredAsset(entry.asset);
      state.galleryEntries = state.galleryEntries.filter((g) => g.id !== entry.id);
      state.previewBuilt = false;
      renderGalleryItems(state, container, {
        previewElements,
        layoutStructure,
        previewContainer,
        statusElement,
        onChange,
        allowPrompt,
        forcePromptOnly,
        promptPlaceholder,
      });
      onChange?.();
    });

    const actions = document.createElement('div');
    actions.classList.add('gallery-item-actions');
    actions.appendChild(removeButton);
    header.appendChild(actions);
    item.appendChild(header);

    const modeToggle = document.createElement('div');
    modeToggle.classList.add('mode-toggle', 'gallery-mode-toggle');
    if (!allowUpload || !allowPromptMode) {
      modeToggle.classList.add('single-mode');
    }
    const modeLabel = document.createElement('span');
    if (!allowUpload && allowPromptMode) {
      modeLabel.textContent = '素材来源（模板限定：AI 生成）';
    } else if (allowUpload && !allowPromptMode) {
      modeLabel.textContent = '素材来源（模板限定：需上传图像）';
    } else {
      modeLabel.textContent = '素材来源';
    }
    modeToggle.appendChild(modeLabel);

    const radioName = `gallery_mode_${entry.id}`;
    let uploadRadio = null;
    if (allowUpload) {
      const uploadLabel = document.createElement('label');
      uploadRadio = document.createElement('input');
      uploadRadio.type = 'radio';
      uploadRadio.name = radioName;
      uploadRadio.value = 'upload';
      uploadLabel.appendChild(uploadRadio);
      uploadLabel.append(' 上传图像');
      modeToggle.appendChild(uploadLabel);
    }

    let promptRadio = null;
    if (allowPromptMode) {
      const promptLabel = document.createElement('label');
      promptRadio = document.createElement('input');
      promptRadio.type = 'radio';
      promptRadio.name = radioName;
      promptRadio.value = 'prompt';
      promptLabel.appendChild(promptRadio);
      promptLabel.append(' 文字生成');
      modeToggle.appendChild(promptLabel);
    }
    item.appendChild(modeToggle);

    const fileField = document.createElement('label');
    fileField.classList.add('field', 'file-field', 'gallery-file-field');
    fileField.innerHTML = `<span>上传${label}</span>`;
    const fileInput = document.createElement('input');
    fileInput.type = 'file';
    fileInput.accept = 'image/*';
    fileInput.disabled = !allowUpload;
    fileInput.addEventListener('change', async () => {
      const file = fileInput.files?.[0];
      if (!file) return;
      try {
        entry.asset = await prepareAssetFromFile('gallery', file, entry.asset, statusElement);
        previewImage.src = entry.asset?.dataUrl || placeholder;
        state.previewBuilt = false;
        onChange?.();
      } catch (error) {
        console.error(error);
        setStatus(statusElement, '上传或读取底部产品小图时发生错误。', 'error');
      }
    });
    if (!allowUpload) {
      fileField.classList.add('mode-hidden');
    }
    fileField.appendChild(fileInput);
    item.appendChild(fileField);

    const previewWrapper = document.createElement('div');
    previewWrapper.classList.add('gallery-item-preview');
    const previewImage = document.createElement('img');
    previewImage.alt = `${label} ${index + 1} 预览`;
    previewImage.src = entry.asset?.dataUrl || placeholder;
    previewWrapper.appendChild(previewImage);
    item.appendChild(previewWrapper);

    const captionField = document.createElement('label');
    captionField.classList.add('field', 'gallery-caption');
    captionField.innerHTML = `<span>${label}文案</span>`;
    const captionInput = document.createElement('input');
    captionInput.type = 'text';
    captionInput.value = entry.caption || '';
    captionInput.placeholder = '请输入对应系列说明';
    captionInput.addEventListener('input', () => {
      entry.caption = captionInput.value;
      state.previewBuilt = false;
      onChange?.();
    });
    captionField.appendChild(captionInput);
    item.appendChild(captionField);

    const promptField = document.createElement('label');
    promptField.classList.add('field', 'gallery-prompt', 'optional');
    promptField.innerHTML = '<span>AI 生成描述</span>';
    const promptTextarea = document.createElement('textarea');
    promptTextarea.rows = 2;
    promptTextarea.placeholder = promptPlaceholder;
    promptTextarea.value = entry.prompt || '';
    promptTextarea.addEventListener('input', () => {
      entry.prompt = promptTextarea.value;
      state.previewBuilt = false;
      onChange?.();
    });
    promptField.appendChild(promptTextarea);
    item.appendChild(promptField);

    async function applyGalleryMode(mode, options = {}) {
      const { initial = false } = options;
      let resolvedMode = mode;
      if (!allowUpload) {
        resolvedMode = 'prompt';
      } else if (!allowPromptMode && mode === 'prompt') {
        resolvedMode = 'upload';
      }
      entry.mode = resolvedMode;
      const isPrompt = resolvedMode === 'prompt';

      fileInput.disabled = !allowUpload || isPrompt;
      if (allowUpload) {
        fileField.classList.toggle('mode-hidden', isPrompt);
      } else {
        fileField.classList.add('mode-hidden');
      }

      if (allowPromptMode) {
        promptField.classList.remove('hidden');
        promptField.classList.toggle('mode-visible', isPrompt);
        promptTextarea.disabled = !isPrompt;
      } else {
        promptField.classList.add('hidden');
        promptTextarea.disabled = true;
      }

      if (isPrompt) {
        if ((!allowUpload && entry.asset) || (allowUpload && entry.asset && !initial)) {
          await deleteStoredAsset(entry.asset);
          entry.asset = null;
        }
        previewImage.src = placeholder;
      } else {
        previewImage.src = entry.asset?.dataUrl || placeholder;
      }

      if (!initial) {
        state.previewBuilt = false;
        onChange?.();
      }
    }

    if (uploadRadio) {
      uploadRadio.addEventListener('change', () => {
        if (uploadRadio.checked) {
          void applyGalleryMode('upload');
        }
      });
      uploadRadio.checked = entry.mode !== 'prompt';
    }

    if (promptRadio) {
      promptRadio.addEventListener('change', () => {
        if (promptRadio.checked) {
          void applyGalleryMode('prompt');
        }
      });
      promptRadio.checked = entry.mode === 'prompt';
    }

    if (!allowPromptMode) {
      promptField.classList.add('hidden');
      promptTextarea.disabled = true;
    }

    void applyGalleryMode(entry.mode, { initial: true });

    container.appendChild(item);
  });
}
function collectStage1Data(form, state, { strict = false } = {}) {
  const formData = new FormData(form);
  const payload = {
    brand_name: formData.get('brand_name')?.toString().trim() || '',
    agent_name: formData.get('agent_name')?.toString().trim() || '',
    scenario_image: formData.get('scenario_image')?.toString().trim() || '',
    product_name: formData.get('product_name')?.toString().trim() || '',
    title: formData.get('title')?.toString().trim() || '',
    subtitle: formData.get('subtitle')?.toString().trim() || '',
  };

  const features = formData
    .getAll('features')
    .map((feature) => feature.toString().trim())
    .filter((feature) => feature.length > 0);

  payload.features = features;

  const galleryLimit = state.galleryLimit || 4;
  const galleryLabel = state.galleryLabel || MATERIAL_DEFAULT_LABELS.gallery;

  const galleryEntries = state.galleryEntries.slice(0, galleryLimit).map((entry) => ({
    id: entry.id,
    caption: entry.caption.trim(),
    asset: entry.asset,
    mode: entry.mode || 'upload',
    prompt: entry.prompt?.trim() || null,
  }));

  const validGalleryEntries = galleryEntries.filter((entry) =>
    entry.mode === 'prompt' ? Boolean(entry.prompt) : Boolean(entry.asset)
  );

  payload.series_description = validGalleryEntries.length
    ? validGalleryEntries
        .map((entry, index) => `${galleryLabel}${index + 1}：${entry.caption || '系列说明待补充'}`)
        .join(' / ')
    : '';

  payload.brand_logo = state.brandLogo;
  payload.scenario_asset = state.scenario;
  payload.product_asset = state.product;
  payload.gallery_entries = galleryEntries;
  payload.template_id = state.templateId || DEFAULT_STAGE1.template_id;
  payload.template_label = state.templateLabel || '';
  payload.scenario_mode = state.scenarioMode || 'upload';
  payload.product_mode = state.productMode || 'upload';
  const productPromptValue = formData.get('product_prompt')?.toString().trim() || '';
  payload.product_prompt = productPromptValue || null;
  payload.scenario_prompt =
    payload.scenario_mode === 'prompt' ? payload.scenario_image : null;
  payload.gallery_label = galleryLabel;
  payload.gallery_limit = galleryLimit;
  payload.gallery_allows_prompt = state.galleryAllowsPrompt !== false;

  if (strict) {
    const missing = [];
    for (const [key, value] of Object.entries(payload)) {
      if (
        [
          'brand_logo',
          'scenario_asset',
          'product_asset',
          'gallery_entries',
          'scenario_mode',
          'product_mode',
          'product_prompt',
          'scenario_prompt',
        ].includes(key)
      ) {
        continue;
      }
      if (typeof value === 'string' && !value) {
        missing.push(key);
      }
    }
    if (payload.features.length < 3) {
      throw new Error('请填写至少 3 条产品功能点。');
    }
    if (galleryLimit > 0 && validGalleryEntries.length < galleryLimit) {
      throw new Error(
        `请准备至少 ${galleryLimit} 个${galleryLabel}（上传或 AI 生成）并填写对应文案。`
      );
    }
    const captionsIncomplete = validGalleryEntries.some((entry) => !entry.caption);
    if (captionsIncomplete) {
      throw new Error(`请为每个${galleryLabel}填写文案说明。`);
    }
    const promptMissing = galleryEntries.some(
      (entry) => entry.mode === 'prompt' && !entry.prompt
    );
    if (promptMissing) {
      throw new Error(`选择 AI 生成的${galleryLabel}需要提供文字描述。`);
    }
    if (missing.length) {
      throw new Error('请完整填写素材输入表单中的必填字段。');
    }
  }

  return payload;
}
function updatePosterPreview(payload, state, elements, layoutStructure, previewContainer) {
  const {
    brandLogo,
    brandName,
    agentName,
    scenarioImage,
    productImage,
    featureList,
    title,
    subtitle,
    gallery,
  } = elements;

  const layoutText = buildLayoutPreview(payload);

  if (layoutStructure) {
    layoutStructure.textContent = layoutText;
  }

  if (previewContainer) {
    previewContainer.classList.remove('hidden');
  }

  const assetSrc = (asset) => {
    if (!asset) return null;
    const candidates = [
      asset.remoteUrl,
      asset.url,
      asset.publicUrl,
      asset.dataUrl,
    ];
    return candidates.find(
      (value) => typeof value === 'string' && (HTTP_URL_RX.test(value) || value.startsWith('data:'))
    ) || null;
  };

  if (brandLogo) {
    brandLogo.src = assetSrc(payload.brand_logo) || placeholderImages.brandLogo;
  }
  if (brandName) {
    brandName.textContent = payload.brand_name || '品牌名称';
  }
  if (agentName) {
    agentName.textContent = (payload.agent_name || '代理名 / 分销名').toUpperCase();
  }
  if (scenarioImage) {
    scenarioImage.src = assetSrc(payload.scenario_asset) || placeholderImages.scenario;
  }
  if (productImage) {
    productImage.src = assetSrc(payload.product_asset) || placeholderImages.product;
  }
  if (title) {
    title.textContent = payload.title || '标题文案';
  }
  if (subtitle) {
    subtitle.textContent = payload.subtitle || '副标题文案';
  }

  if (featureList) {
    featureList.innerHTML = '';
    const featuresForPreview = payload.features.length
      ? payload.features
      : DEFAULT_STAGE1.features;
    featuresForPreview.slice(0, 4).forEach((feature, index) => {
      const item = document.createElement('li');
      item.classList.add(`feature-tag-${index + 1}`);
      item.textContent = feature || `功能点 ${index + 1}`;
      featureList.appendChild(item);
    });
  }

  if (gallery) {
    gallery.innerHTML = '';
    const limit = state.galleryLimit || 4;
    const entries = state.galleryEntries.slice(0, limit);
    const galleryLabel = state.galleryLabel || MATERIAL_DEFAULT_LABELS.gallery;
    const total = Math.max(entries.length, limit);
    for (let index = 0; index < total; index += 1) {
      const entry = entries[index];
      const figure = document.createElement('figure');
      const img = document.createElement('img');
      const caption = document.createElement('figcaption');
      const gallerySrc = assetSrc(entry?.asset);
      img.src = gallerySrc || getGalleryPlaceholder(index, galleryLabel);
      img.alt = `${galleryLabel} ${index + 1} 预览`;
      caption.textContent = entry?.caption || `${galleryLabel} ${index + 1}`;
      figure.appendChild(img);
      figure.appendChild(caption);
      gallery.appendChild(figure);
    }
  }

  return layoutText;
}

function buildLayoutPreview(payload) {
  const templateLine =
    payload.template_label || payload.template_id || DEFAULT_STAGE1.template_id;
  const logoLine = payload.brand_logo
    ? `已上传品牌 Logo（${payload.brand_name}）`
    : payload.brand_name || '品牌 Logo 待上传';
  const hasScenarioAsset = Boolean(payload.scenario_asset || payload.scenario_key);
  const scenarioLine = payload.scenario_mode === 'prompt'
    ? `AI 生成（描述：${payload.scenario_prompt || payload.scenario_image || '待补充'}）`
    : hasScenarioAsset
    ? `已上传应用场景图（描述：${payload.scenario_image || '待补充'}）`
    : payload.scenario_image || '应用场景描述待补充';
  const hasProductAsset = Boolean(payload.product_asset || payload.product_key);
  const productLine = payload.product_mode === 'prompt'
    ? `AI 生成（${payload.product_prompt || payload.product_name || '描述待补充'}）`
    : hasProductAsset
    ? `已上传 45° 渲染图（${payload.product_name || '主产品'}）`
    : payload.product_name || '主产品名称待补充';
  const galleryLabel = payload.gallery_label || MATERIAL_DEFAULT_LABELS.gallery;
  const galleryLimit = payload.gallery_limit || 4;

  const featuresPreview = (payload.features.length ? payload.features : DEFAULT_STAGE1.features)
    .map((feature, index) => `    - 功能点${index + 1}: ${feature}`)
    .join('\n');

  const galleryEntries = Array.isArray(payload.gallery_entries)
    ? payload.gallery_entries.filter((entry) =>
        entry.mode === 'prompt'
          ? Boolean(entry.prompt)
          : Boolean(entry.asset || entry.key)
      )
    : [];
  const gallerySummary = galleryEntries.length
    ? galleryEntries
        .map((entry, index) =>
          entry.mode === 'prompt'
            ? `    · ${galleryLabel}${index + 1}：AI 生成（${entry.prompt || '描述待补充'}）`
            : `    · ${galleryLabel}${index + 1}：${entry.caption || '系列说明待补充'}`
        )
        .join('\n')
    : `    · ${galleryLabel}待准备（可上传或 AI 生成 ${galleryLimit} 项素材，并附文字说明）。`;

  return `模板锁版\n  · 当前模板：${templateLine}\n\n顶部横条\n  · 品牌 Logo（左上）：${logoLine}\n  · 品牌代理名 / 分销名（右上）：${
    payload.agent_name || '代理名待填写'
  }\n\n左侧区域（约 40% 宽）\n  · 应用场景图：${scenarioLine}\n\n右侧区域（视觉中心）\n  · 主产品 45° 渲染图：${productLine}\n  · 功能点标注：\n${featuresPreview}\n\n中部标题（大号粗体红字）\n  · ${payload.title || '标题文案待补充'}\n\n底部区域（三视图或系列款式）\n${gallerySummary}\n\n角落副标题 / 标语（大号粗体红字）\n  · ${payload.subtitle || '副标题待补充'}\n\n主色建议：黑（功能）、红（标题 / 副标题）、灰 / 银（金属质感）\n背景：浅灰或白色，保持留白与对齐。`;
}

function serialiseStage1Data(payload, state, layoutPreview, previewBuilt) {
  return {
    brand_name: payload.brand_name,
    agent_name: payload.agent_name,
    scenario_image: payload.scenario_image,
    product_name: payload.product_name,
    features: payload.features,
    title: payload.title,
    subtitle: payload.subtitle,
    series_description: payload.series_description,
    scenario_mode: state.scenarioMode || 'upload',
    product_mode: state.productMode || 'upload',
    product_prompt: payload.product_prompt,
    scenario_prompt: payload.scenario_prompt,
    brand_logo: serialiseAssetForStorage(state.brandLogo),
    scenario_asset: serialiseAssetForStorage(state.scenario),
    product_asset: serialiseAssetForStorage(state.product),
    gallery_entries: state.galleryEntries.map((entry) => ({
      id: entry.id,
      caption: entry.caption,
      asset: serialiseAssetForStorage(entry.asset),
      mode: entry.mode || 'upload',
      prompt: entry.prompt || null,
    })),
    template_id: state.templateId || DEFAULT_STAGE1.template_id,
    template_label: state.templateLabel || '',
    gallery_limit: state.galleryLimit || 4,
    gallery_label: state.galleryLabel || MATERIAL_DEFAULT_LABELS.gallery,
    gallery_allows_prompt: state.galleryAllowsPrompt !== false,
    gallery_allows_upload: state.galleryAllowsUpload !== false,
    layout_preview: layoutPreview,
    preview_built: previewBuilt,
  };
}

function saveStage1Data(data, options = {}) {
  const { preserveStage2 = false } = options;
  try {
    sessionStorage.setItem(STORAGE_KEYS.stage1, JSON.stringify(data));
  } catch (error) {
    if (isQuotaError(error)) {
      console.warn('sessionStorage 容量不足，正在尝试覆盖旧的环节 1 数据。', error);
      try {
        sessionStorage.removeItem(STORAGE_KEYS.stage1);
        sessionStorage.setItem(STORAGE_KEYS.stage1, JSON.stringify(data));
      } catch (innerError) {
        console.error('无法保存环节 1 数据，已放弃持久化。', innerError);
      }
    } else {
      console.error('保存环节 1 数据失败。', error);
    }
  }
  if (!preserveStage2) {
    const stage2Raw = sessionStorage.getItem(STORAGE_KEYS.stage2);
    if (stage2Raw) {
      try {
        const stage2Meta = JSON.parse(stage2Raw);
        const key = stage2Meta?.poster_image?.storage_key;
        if (key) {
          void assetStore.delete(key);
        }
      } catch (error) {
        console.warn('清理环节 2 缓存时解析失败。', error);
      }
    }
    sessionStorage.removeItem(STORAGE_KEYS.stage2);
  }
}

function loadStage1Data() {
  const raw = sessionStorage.getItem(STORAGE_KEYS.stage1);
  if (!raw) return null;
  try {
    return JSON.parse(raw);
  } catch (error) {
    console.error('Unable to parse stage1 data', error);
    return null;
  }
}
function loadPromptPresets() {
  if (!promptPresetPromise) {
    promptPresetPromise = fetch(assetUrl(PROMPT_PRESETS_PATH))
      .then((response) => {
        if (!response.ok) {
          throw new Error('无法加载提示词预设');
        }
        return response.json();
      })
      .catch((error) => {
        promptPresetPromise = null;
        throw error;
      });
  }
  return promptPresetPromise.then((data) => ({
    presets: data?.presets || {},
    defaultAssignments: data?.defaultAssignments || {},
  }));
}

const PROMPT_SLOT_LABELS = {
  scenario: '场景背景',
  product: '核心产品',
  gallery: '底部系列小图',
};

const PROMPT_SLOT_LABELS_EN = {
  scenario: 'Scenario Background',
  product: 'Hero Product',
  gallery: 'Gallery Thumbnails',
};

function createPromptState(stage1Data, presets) {
  const state = {
    slots: {},
    seed: parseSeed(stage1Data?.prompt_seed),
    lockSeed: Boolean(stage1Data?.prompt_lock_seed),
    variants: clampVariants(Number(stage1Data?.prompt_variants) || DEFAULT_PROMPT_VARIANTS),
  };
  const savedSlots = stage1Data?.prompt_settings || {};
  const presetMap = presets.presets || {};
  const defaults = presets.defaultAssignments || {};
  PROMPT_SLOTS.forEach((slot) => {
    const saved = savedSlots?.[slot] || {};
    const fallbackId = defaults?.[slot] || Object.keys(presetMap)[0] || null;
    const presetId = saved.preset || fallbackId;
    const preset = (presetMap && presetId ? presetMap[presetId] : null) || {};
    state.slots[slot] = {
      preset: presetId,
      positive: saved.positive ?? preset.positive ?? '',
      negative: saved.negative ?? preset.negative ?? '',
      aspect: saved.aspect ?? preset.aspect ?? '',
    };
  });
  return state;
}

function clonePromptState(state) {
  return JSON.parse(JSON.stringify(state || {}));
}

function clampVariants(value) {
  const num = Number.isFinite(value) ? value : Number(value);
  if (!Number.isFinite(num)) return DEFAULT_PROMPT_VARIANTS;
  return Math.min(Math.max(Math.round(num), 1), 3);
}

function parseSeed(raw) {
  if (raw === '' || raw === null || raw === undefined) return null;
  const num = Number(raw);
  if (!Number.isFinite(num) || num < 0) return null;
  return Math.floor(num);
}

function serialisePromptState(state) {
  const payload = {};
  PROMPT_SLOTS.forEach((slot) => {
    const entry = state.slots?.[slot];
    if (!entry) return;
    payload[slot] = {
      preset: entry.preset || null,
      positive: entry.positive || '',
      negative: entry.negative || '',
      aspect: entry.aspect || '',
    };
  });
  return payload;
}

function buildPromptPreviewText(state) {
  const lines = [];
  PROMPT_SLOTS.forEach((slot) => {
    const entry = state.slots?.[slot];
    if (!entry) return;
    lines.push(`【${PROMPT_SLOT_LABELS[slot] || slot}】`);
    if (entry.positive) {
      lines.push(`正向：${entry.positive}`);
    }
    if (entry.negative) {
      lines.push(`负向：${entry.negative}`);
    }
    if (entry.aspect) {
      lines.push(`画幅：${entry.aspect}`);
    }
    lines.push('');
  });
  return lines.join('\n').trim();
}

function buildTemplateDefaultPrompt(stage1Data, templateSpec, presets) {
  if (!templateSpec) return '';

  const lines = [];
  const templateName = templateSpec.name || templateSpec.id || 'Poster Template';
  const version = templateSpec.version ? ` v${templateSpec.version}` : '';
  lines.push(`${templateName}${version}`.trim());

  const width = templateSpec.size?.width;
  const height = templateSpec.size?.height;
  if (width && height) {
    lines.push(`Canvas: ${width} × ${height} px`);
  }

  if (stage1Data?.brand_name) {
    lines.push(`Brand: ${stage1Data.brand_name}`);
  }
  if (stage1Data?.agent_name) {
    lines.push(`Distributor: ${stage1Data.agent_name}`);
  }
  if (stage1Data?.product_name) {
    lines.push(`Product: ${stage1Data.product_name}`);
  }
  if (stage1Data?.title) {
    lines.push(`Headline: ${stage1Data.title}`);
  }
  if (stage1Data?.subtitle) {
    lines.push(`Tagline: ${stage1Data.subtitle}`);
  }
  if (stage1Data?.series_description) {
    lines.push(`Series copy: ${stage1Data.series_description}`);
  }

  const features = Array.isArray(stage1Data?.features)
    ? stage1Data.features.filter(Boolean)
    : [];
  if (features.length) {
    lines.push('Feature highlights:');
    features.forEach((feature, index) => {
      lines.push(`- Feature ${index + 1}: ${feature}`);
    });
  }

  const slotMap = templateSpec.slots || {};
  const presetMap = presets?.presets || {};
  const defaults = presets?.defaultAssignments || {};

  const promptSections = [];
  PROMPT_SLOTS.forEach((slot) => {
    const slotSpec = slotMap[slot];
    if (!slotSpec) return;
    const label = PROMPT_SLOT_LABELS_EN[slot] || slot;
    const guidance = slotSpec.guidance || {};
    const presetId = guidance.preset || defaults[slot] || null;
    const preset = presetId ? presetMap[presetId] || null : null;
    const section = [];
    section.push(`- ${label}: ${presetId || 'N/A'}`);
    if (preset?.positive) {
      section.push(`  • Positive: ${preset.positive}`);
    }
    if (preset?.negative) {
      section.push(`  • Negative: ${preset.negative}`);
    }
    if (preset?.aspect || guidance.aspect) {
      section.push(`  • Aspect: ${preset?.aspect || guidance.aspect}`);
    }
    if (guidance.mode) {
      section.push(`  • Mode: ${guidance.mode}`);
    }
    promptSections.push(section.join('\n'));
  });

  if (promptSections.length) {
    lines.push('');
    lines.push('Template prompt presets:');
    lines.push(promptSections.join('\n'));
  }

  return lines.join('\n').trim();
}

function buildPromptRequest(state) {
  const prompts = {};
  PROMPT_SLOTS.forEach((slot) => {
    const entry = state.slots?.[slot];
    if (!entry) return;
    prompts[slot] = {
      preset: entry.preset || null,
      positive: entry.positive?.trim() || null,
      negative: entry.negative?.trim() || null,
      aspect: entry.aspect || null,
    };
  });
  const variants = clampVariants(state.variants || DEFAULT_PROMPT_VARIANTS);
  const seed = state.lockSeed ? parseSeed(state.seed) : null;
  return { prompts, variants, seed, lockSeed: Boolean(state.lockSeed) };
}

function applyPromptStateToInspector(state, elements, presets) {
  if (!elements) return;
  const presetMap = presets?.presets || {};
  PROMPT_SLOTS.forEach((slot) => {
    const select = elements.selects?.[slot];
    const positive = elements.positives?.[slot];
    const negative = elements.negatives?.[slot];
    const aspectLabel = elements.aspects?.[slot];
    const entry = state.slots?.[slot];
    if (select) {
      select.value = entry?.preset || '';
    }
    if (positive) {
      positive.value = entry?.positive || '';
    }
    if (negative) {
      negative.value = entry?.negative || '';
    }
    if (aspectLabel) {
      const preset = entry?.preset ? presetMap[entry.preset] : null;
      const aspect = entry?.aspect || preset?.aspect || '';
      aspectLabel.textContent = aspect ? `推荐画幅：${aspect}` : '未设置画幅约束';
    }
  });
  if (elements.seedInput) {
    elements.seedInput.value = state.seed ?? '';
    elements.seedInput.disabled = !state.lockSeed;
  }
  if (elements.lockSeedCheckbox) {
    elements.lockSeedCheckbox.checked = Boolean(state.lockSeed);
  }
  if (elements.variantsInput) {
    elements.variantsInput.value = clampVariants(state.variants || DEFAULT_PROMPT_VARIANTS);
  }
}

function populatePresetSelect(select, presets, slot) {
  if (!select) return;
  select.innerHTML = '';
  const presetMap = presets?.presets || {};
  const entries = Object.entries(presetMap);
  if (!entries.length) {
    select.disabled = true;
    const option = document.createElement('option');
    option.value = '';
    option.textContent = '暂无预设';
    select.appendChild(option);
    return;
  }
  entries.forEach(([id, config]) => {
    const option = document.createElement('option');
    option.value = id;
    option.textContent = config?.label || `${slot}：${id}`;
    select.appendChild(option);
  });
}

function persistPromptState(stage1Data, state) {
  stage1Data.prompt_settings = serialisePromptState(state);
  stage1Data.prompt_seed = parseSeed(state.seed);
  stage1Data.prompt_lock_seed = Boolean(state.lockSeed);
  stage1Data.prompt_variants = clampVariants(state.variants || DEFAULT_PROMPT_VARIANTS);
  saveStage1Data(stage1Data, { preserveStage2: true });
}

async function setupPromptInspector(
  stage1Data,
  { promptTextarea, statusElement, onStateChange, onABTest } = {}
) {
  const container = document.getElementById('prompt-inspector');
  if (!container) return null;

  let presets;
  try {
    presets = await loadPromptPresets();
  } catch (error) {
    console.error('加载提示词预设失败', error);
    if (statusElement) {
      setStatus(statusElement, '提示词预设加载失败，将使用空白提示词。', 'warning');
    }
    presets = { presets: {}, defaultAssignments: {} };
  }

  const selects = {};
  const positives = {};
  const negatives = {};
  const aspects = {};
  const resets = {};

  PROMPT_SLOTS.forEach((slot) => {
    selects[slot] = container.querySelector(`[data-preset-select="${slot}"]`);
    positives[slot] = container.querySelector(`[data-positive="${slot}"]`);
    negatives[slot] = container.querySelector(`[data-negative="${slot}"]`);
    aspects[slot] = container.querySelector(`[data-aspect="${slot}"]`);
    resets[slot] = container.querySelector(`[data-reset="${slot}"]`);
    populatePresetSelect(selects[slot], presets, slot);
  });

  const seedInput = container.querySelector('#prompt-seed');
  const lockSeedCheckbox = container.querySelector('#prompt-lock-seed');
  const variantsInput = container.querySelector('#prompt-variants');
  const previewButton = container.querySelector('#preview-prompts');
  const abButton = container.querySelector('#generate-ab');

  const elements = {
    selects,
    positives,
    negatives,
    aspects,
    seedInput,
    lockSeedCheckbox,
    variantsInput,
  };

  const state = createPromptState(stage1Data, presets);
  applyPromptStateToInspector(state, elements, presets);

  const emitStateChange = () => {
    if (typeof onStateChange === 'function') {
      onStateChange(clonePromptState(state), presets);
    }
  };

  const persist = () => {
    persistPromptState(stage1Data, state);
    emitStateChange();
  };

  emitStateChange();

  const applyPreset = (slot, presetId) => {
    const preset = presets.presets?.[presetId] || {};
    const entry = state.slots[slot];
    entry.preset = presetId || null;
    if (preset.positive) {
      entry.positive = preset.positive;
    }
    if (preset.negative !== undefined) {
      entry.negative = preset.negative || '';
    }
    if (preset.aspect) {
      entry.aspect = preset.aspect;
    }
    applyPromptStateToInspector(state, elements, presets);
    persist();
  };

  PROMPT_SLOTS.forEach((slot) => {
    const select = selects[slot];
    const positive = positives[slot];
    const negative = negatives[slot];
    const reset = resets[slot];

    if (select) {
      select.addEventListener('change', (event) => {
        applyPreset(slot, event.target.value || null);
      });
    }

    if (positive) {
      positive.addEventListener('input', (event) => {
        state.slots[slot].positive = event.target.value;
        persist();
      });
    }

    if (negative) {
      negative.addEventListener('input', (event) => {
        state.slots[slot].negative = event.target.value;
        persist();
      });
    }

    if (reset) {
      reset.addEventListener('click', () => {
        const presetId = state.slots[slot].preset;
        if (presetId) {
          applyPreset(slot, presetId);
        } else {
          state.slots[slot].positive = '';
          state.slots[slot].negative = '';
          state.slots[slot].aspect = '';
          applyPromptStateToInspector(state, elements, presets);
          persist();
        }
      });
    }
  });

  if (lockSeedCheckbox) {
    lockSeedCheckbox.addEventListener('change', () => {
      state.lockSeed = lockSeedCheckbox.checked;
      if (!state.lockSeed) {
        state.seed = null;
      }
      applyPromptStateToInspector(state, elements, presets);
      persist();
    });
  }

  if (seedInput) {
    seedInput.addEventListener('input', (event) => {
      state.seed = parseSeed(event.target.value);
      persist();
    });
  }

  if (variantsInput) {
    variantsInput.addEventListener('change', (event) => {
      state.variants = clampVariants(Number(event.target.value) || DEFAULT_PROMPT_VARIANTS);
      applyPromptStateToInspector(state, elements, presets);
      persist();
    });
  }

  if (previewButton && promptTextarea) {
    previewButton.addEventListener('click', () => {
      promptTextarea.value = buildPromptPreviewText(state);
      setStatus(statusElement, '已根据提示词 Inspector 更新预览。', 'info');
    });
  }

  const api = {
    getState: () => clonePromptState(state),
    buildRequest: () => buildPromptRequest(state),
    setVariants(value) {
      state.variants = clampVariants(value);
      applyPromptStateToInspector(state, elements, presets);
      persist();
    },
    setSeed(value, lock) {
      if (typeof lock === 'boolean') {
        state.lockSeed = lock;
      }
      state.seed = parseSeed(value);
      applyPromptStateToInspector(state, elements, presets);
      persist();
    },
    refresh() {
      applyPromptStateToInspector(state, elements, presets);
    },
    presets,
    applyBackend(bundle) {
      if (!bundle) return;
      PROMPT_SLOTS.forEach((slot) => {
        const incoming = bundle?.[slot];
        if (!incoming) return;
        const entry = state.slots[slot];
        if (!entry) return;
        if (incoming.preset !== undefined) {
          entry.preset = incoming.preset || null;
        }
        if (incoming.positive !== undefined) {
          entry.positive = incoming.positive || '';
        }
        if (incoming.negative !== undefined) {
          entry.negative = incoming.negative || '';
        }
        if (incoming.aspect !== undefined) {
          entry.aspect = incoming.aspect || '';
        }
      });
      applyPromptStateToInspector(state, elements, presets);
      persist();
    },
  };

  if (abButton) {
    abButton.addEventListener('click', () => {
      api.setVariants(Math.max(2, state.variants || 2));
      if (typeof onABTest === 'function') {
        onABTest();
      }
    });
  }

  return api;
}

function initStage2() {
  void (async () => {
    const statusElement = document.getElementById('stage2-status');
    const layoutStructure = document.getElementById('layout-structure-text');
    const posterOutput = document.getElementById('poster-output');
    const aiPreview = document.getElementById('ai-preview');
    const aiSpinner = document.getElementById('ai-spinner');
    const aiPreviewMessage = document.getElementById('ai-preview-message');
    const posterVisual = document.getElementById('poster-visual');
    const posterTemplateImage = document.getElementById('poster-template-image');
    const posterTemplatePlaceholder = document.getElementById('poster-template-placeholder');
    const posterTemplateLink = document.getElementById('poster-template-link');
    const posterGeneratedLayout = document.getElementById('poster-generated-layout');
    const posterGeneratedPlaceholder = document.getElementById('poster-generated-placeholder');
    const promptGroup = document.getElementById('prompt-group');
    const promptDefaultGroup = document.getElementById('prompt-default-group');
    const promptBundleGroup = document.getElementById('prompt-bundle-group');
    const emailGroup = document.getElementById('email-group');
    const promptTextarea = document.getElementById('openai-request-prompt');
    const defaultPromptTextarea = document.getElementById('template-default-prompt');
    const promptBundlePre = document.getElementById('prompt-bundle-json');
    const emailTextarea = document.getElementById('generated-email');
    const generateButton = document.getElementById('generate-poster');
    const regenerateButton = document.getElementById('regenerate-poster');
    const nextButton = document.getElementById('to-stage3');
    const overviewList = document.getElementById('stage1-overview');
    const templateSelect = document.getElementById('template-select');
    const templateCanvas = document.getElementById('template-preview-canvas');
    const templateDescription = document.getElementById('template-description');
    const apiBaseInput = document.getElementById('api-base');

    if (!generateButton || !nextButton) {
      return;
    }

    const stage1Data = loadStage1Data();
    if (!stage1Data || !stage1Data.preview_built) {
      setStatus(statusElement, '请先完成环节 1 的素材输入与版式预览。', 'warning');
      generateButton.disabled = true;
      if (regenerateButton) {
        regenerateButton.disabled = true;
      }
      return;
    }

    await hydrateStage1DataAssets(stage1Data);

    let promptManager = null;
    let currentTemplateAssets = null;
    let latestPromptState = null;
    let promptPresets = null;
    let activeTemplatePoster = null;

    const templatePlaceholderDefault =
      posterTemplatePlaceholder?.textContent?.trim() || '后台尚未上传模板海报。';
    const generatedPlaceholderDefault =
      posterGeneratedPlaceholder?.textContent?.trim() || '生成结果将在此展示。';

    const templateState = {
      loaded: false,
      poster: null,
      variantA: null,
      variantB: null,
    };

    const normalisePosterRecord = (poster) => {
      if (!poster) return null;
      const source = getPosterImageSource(poster);
      if (!source) return null;
      const filename =
        typeof poster.filename === 'string' && poster.filename.trim()
          ? poster.filename.trim()
          : `${stage1Data.template_id || 'template'}-poster-a`;
      const mediaType =
        typeof poster.media_type === 'string' && poster.media_type
          ? poster.media_type
          : inferImageMediaType(source) || 'image/png';
      const width = typeof poster.width === 'number' ? poster.width : null;
      const height = typeof poster.height === 'number' ? poster.height : null;
      const normalizedUrl = HTTP_URL_RX.test(source) ? source : null;
      const normalizedDataUrl = source.startsWith('data:') ? source : null;
      return {
        filename,
        media_type: mediaType,
        width,
        height,
        key: typeof poster.key === 'string' ? poster.key : null,
        url: normalizedUrl,
        data_url:
          normalizedDataUrl ||
          (typeof poster.data_url === 'string' ? poster.data_url : null),
      };
    };

    const computeTemplatePoster = () => {
      const uploadedPoster = normalisePosterRecord(templateState.poster);
      if (uploadedPoster) {
        return uploadedPoster;
      }

      const templateImage = currentTemplateAssets?.image || null;
      const entryPreview = currentTemplateAssets?.entry?.preview || null;
      const fallbackSrc =
        templateImage?.currentSrc ||
        templateImage?.src ||
        (entryPreview
          ? App.utils.assetUrl?.(`templates/${entryPreview}`) ||
            `templates/${entryPreview}`
          : null);

      if (!fallbackSrc) {
        return null;
      }

      const width =
        typeof templateImage?.naturalWidth === 'number' && templateImage.naturalWidth > 0
          ? templateImage.naturalWidth
          : typeof templateImage?.width === 'number'
          ? templateImage.width
          : null;
      const height =
        typeof templateImage?.naturalHeight === 'number' && templateImage.naturalHeight > 0
          ? templateImage.naturalHeight
          : typeof templateImage?.height === 'number'
          ? templateImage.height
          : null;

      return {
        filename: `${stage1Data.template_id || 'template'}-poster-a`,
        media_type: inferImageMediaType(fallbackSrc) || 'image/png',
        width,
        height,
        url: fallbackSrc,
        data_url: null,
      };
    };

    const updateTemplatePosterDisplay = (message) => {
      const poster = computeTemplatePoster();
      activeTemplatePoster = poster ? { ...poster } : null;
      const displayMessage = message || templatePlaceholderDefault;
      if (
        poster &&
        posterTemplateImage &&
        assignPosterImage(
          posterTemplateImage,
          poster,
          `${stage1Data.product_name || '模板'} 默认模板海报`
        )
      ) {
        posterTemplateImage.classList.remove('hidden');
        if (posterTemplatePlaceholder) {
          posterTemplatePlaceholder.textContent = templatePlaceholderDefault;
          posterTemplatePlaceholder.classList.add('hidden');
        }
      } else {
        if (posterTemplateImage) {
          posterTemplateImage.classList.add('hidden');
          posterTemplateImage.removeAttribute('src');
        }
        if (posterTemplatePlaceholder) {
          posterTemplatePlaceholder.textContent = displayMessage;
          posterTemplatePlaceholder.classList.remove('hidden');
        }
      }
      if (posterTemplateLink) {
        const linkSrc = poster ? getPosterImageSource(poster) : null;
        if (linkSrc) {
          posterTemplateLink.href = linkSrc;
          posterTemplateLink.classList.remove('hidden');
        } else {
          posterTemplateLink.classList.add('hidden');
          posterTemplateLink.removeAttribute('href');
        }
      }
    };

    const loadTemplatePosters = async ({ silent = false, force = false } = {}) => {
      if (!force && templateState.loaded) {
        return Boolean(templateState.poster);
      }

      const candidates = getApiCandidates();
      if (!candidates.length) {
        templateState.loaded = false;
        templateState.poster = null;
        templateState.variantA = null;
        templateState.variantB = null;
        updateTemplatePosterDisplay('请先填写后端 API 地址以加载模板海报。');
        if (!silent) {
          setStatus(statusElement, '请先填写后端 API 地址以加载模板海报。', 'info');
        }
        return false;
      }

      try {
        await warmUp(candidates);
      } catch (error) {
        console.warn('模板海报 warm up 失败', error);
      }

      for (const base of candidates) {
        const url = joinBasePath(base, '/api/template-posters');
        if (!url) continue;
        try {
          const response = await fetch(url, {
            method: 'GET',
            headers: { Accept: 'application/json' },
            mode: 'cors',
            cache: 'no-store',
            credentials: 'omit',
          });
          if (!response.ok) {
            continue;
          }
          const payload = await response.json().catch(() => ({ posters: [] }));
          const posters = Array.isArray(payload?.posters) ? payload.posters : [];
          const variantA = posters.find((item) => item?.slot === 'variant_a')?.poster || null;
          const variantB = posters.find((item) => item?.slot === 'variant_b')?.poster || null;
          templateState.poster = variantA;
          templateState.variantA = variantA;
          templateState.variantB = variantB;
          templateState.loaded = true;
          updateTemplatePosterDisplay();
          if (!silent) {
            setStatus(statusElement, '模板海报已同步。', 'success');
          }
          return Boolean(variantA);
        } catch (error) {
          console.warn('加载模板海报失败', base, error);
        }
      }

      if (!templateState.poster) {
        updateTemplatePosterDisplay('无法加载模板海报，请稍后重试。');
      }
      if (!silent) {
        setStatus(statusElement, '模板海报加载失败，请稍后重试。', 'warning');
      }
      templateState.loaded = false;
      templateState.variantA = null;
      templateState.variantB = null;
      return false;
    };

    void loadTemplatePosters({ silent: true, force: true });

    const updatePromptPanels = (options = {}) => {
      const spec = options.spec || currentTemplateAssets?.spec || null;
      const presetsSource =
        options.presets || promptPresets || promptManager?.presets || { presets: {}, defaultAssignments: {} };

      if (defaultPromptTextarea && promptDefaultGroup) {
        const englishPrompt = buildTemplateDefaultPrompt(stage1Data, spec, presetsSource);
        if (englishPrompt) {
          defaultPromptTextarea.value = englishPrompt;
          promptDefaultGroup.classList.remove('hidden');
        } else {
          defaultPromptTextarea.value = '';
          promptDefaultGroup.classList.add('hidden');
        }
      }

      if (promptBundlePre && promptBundleGroup) {
        let bundleData = options.bundle || null;
        if (!bundleData) {
          const requestPrompts = promptManager?.buildRequest?.()?.prompts || null;
          if (requestPrompts && Object.keys(requestPrompts).length) {
            bundleData = requestPrompts;
          } else if (latestPromptState?.slots) {
            bundleData = serialisePromptState(latestPromptState);
          }
        }

        let bundleText = '';
        if (bundleData) {
          if (typeof bundleData === 'string') {
            bundleText = bundleData;
          } else if (typeof bundleData === 'object') {
            const keys = Object.keys(bundleData);
            if (keys.length) {
              bundleText = JSON.stringify(bundleData, null, 2);
            }
          }
        }

        if (bundleText) {
          promptBundlePre.textContent = bundleText;
          promptBundleGroup.classList.remove('hidden');
        } else {
          promptBundlePre.textContent = '';
          promptBundleGroup.classList.add('hidden');
        }
      }
    };
    const runGeneration = (extra = {}) => {
      const currentRequest = promptManager?.buildRequest?.();
      if (currentRequest?.prompts) {
        updatePromptPanels({ bundle: currentRequest.prompts });
      } else {
        updatePromptPanels();
      }

      const execute = async () => {
        await loadTemplatePosters({ silent: true, force: true });
        updateTemplatePosterDisplay();
        const fallbackPoster = activeTemplatePoster
          ? { ...activeTemplatePoster }
          : null;
        return triggerGeneration({
          stage1Data,
          statusElement,
          layoutStructure,
          posterOutput,
          aiPreview,
          aiSpinner,
          aiPreviewMessage,
          posterVisual,
          generatedImage: posterGeneratedImage,
          templatePoster: fallbackPoster,
          generatedPlaceholder: posterGeneratedPlaceholder,
          generatedPlaceholderDefault,
          promptGroup,
          emailGroup,
          promptTextarea,
          emailTextarea,
          generateButton,
          regenerateButton,
          nextButton,
          promptManager,
          updatePromptPanels,
          forceVariants: extra.forceVariants ?? 1,
          ...extra,
        });
      };

      return execute().catch((error) => console.error(error));
    };

    const needsTemplatePersist = !('template_id' in stage1Data);
    stage1Data.template_id = stage1Data.template_id || DEFAULT_STAGE1.template_id;
    if (needsTemplatePersist) {
      stage1Data.layout_preview = buildLayoutPreview(stage1Data);
      if (layoutStructure) {
        layoutStructure.textContent = stage1Data.layout_preview;
      }
      saveStage1Data(stage1Data);
    }
    let currentTemplateId = stage1Data.template_id;

    if (layoutStructure && stage1Data.layout_preview) {
      layoutStructure.textContent = stage1Data.layout_preview;
    }

    let templateRegistry = [];

    const handleABTest = () => {
      if (!posterGenerationState.posterUrl) {
        alert('请先点击“生成海报与文案”，成功生成一版海报后，再进行 A/B 对比。');
        return;
      }

      const templateImgEl = document.querySelector("[data-role='template-preview-image']") || null;
      const baseline = templateImgEl
        ? {
            url: templateImgEl.src,
            width:
              typeof templateImgEl.naturalWidth === 'number' && templateImgEl.naturalWidth > 0
                ? templateImgEl.naturalWidth
                : templateImgEl.width || 0,
            height:
              typeof templateImgEl.naturalHeight === 'number' && templateImgEl.naturalHeight > 0
                ? templateImgEl.naturalHeight
                : templateImgEl.height || 0,
          }
        : activeTemplatePoster
        ? {
            url: getPosterImageSource(activeTemplatePoster),
            width: activeTemplatePoster.width || 0,
            height: activeTemplatePoster.height || 0,
          }
        : null;

      const generated = {
        url: posterGenerationState.posterUrl,
        width: posterGenerationState.rawResult?.poster_image?.width || 0,
        height: posterGenerationState.rawResult?.poster_image?.height || 0,
      };

      openABModal?.(baseline, generated) ||
        alert('已准备好最新生成结果，可在右侧预览卡片查看。');
    };

    promptManager = await setupPromptInspector(stage1Data, {
      promptTextarea,
      statusElement,
      onABTest: handleABTest,
      onStateChange: (stateSnapshot, presets) => {
        latestPromptState = stateSnapshot || latestPromptState;
        if (presets) {
          promptPresets = presets;
        }
        updatePromptPanels();
      },
    });

    if (promptManager) {
      promptPresets = promptManager.presets || promptPresets;
      latestPromptState = promptManager.getState?.() || latestPromptState;
      updatePromptPanels();
    }

    const updateSummary = () => {
      const templateId = stage1Data.template_id || DEFAULT_STAGE1.template_id;
      const entry = templateRegistry.find((item) => item.id === templateId);
      const label = entry?.name || stage1Data.template_label || null;
      populateStage1Summary(stage1Data, overviewList, label);
    };

    updateSummary();

    async function refreshTemplatePreview(templateId) {
      if (!templateCanvas) return;
      try {
        const assets = await App.utils.ensureTemplateAssets(templateId);
        currentTemplateAssets = assets;
        if (templateDescription) {
          templateDescription.textContent = assets.entry?.description || '';
        }
        const previewAssets = await prepareTemplatePreviewAssets(stage1Data);
        drawTemplatePreview(templateCanvas, assets, stage1Data, previewAssets);
        updatePromptPanels({ spec: assets.spec });
        updateTemplatePosterDisplay();
      } catch (error) {
        console.error(error);
        currentTemplateAssets = null;
        updatePromptPanels();
        if (templateDescription) {
          templateDescription.textContent = '';
        }
        const ctx = templateCanvas?.getContext?.('2d');
        if (ctx && templateCanvas) {
          ctx.clearRect(0, 0, templateCanvas.width, templateCanvas.height);
          ctx.fillStyle = '#f4f5f7';
          ctx.fillRect(0, 0, templateCanvas.width, templateCanvas.height);
          ctx.fillStyle = '#6b7280';
          ctx.font = '16px "Noto Sans SC", "Microsoft YaHei", sans-serif';
          ctx.fillText('模板预览加载失败', 40, 40);
        }
        updateTemplatePosterDisplay('模板预览加载失败');
      }
    }

    if (templateSelect && templateCanvas) {
      try {
        templateRegistry = await App.utils.loadTemplateRegistry();
        templateSelect.innerHTML = '';
        templateRegistry.forEach((entry) => {
          const option = document.createElement('option');
          option.value = entry.id;
          option.textContent = entry.name;
          templateSelect.appendChild(option);
        });
        const activeEntry = templateRegistry.find((entry) => entry.id === currentTemplateId);
        if (!activeEntry && templateRegistry[0]) {
          const fallbackEntry = templateRegistry[0];
          currentTemplateId = fallbackEntry.id;
          stage1Data.template_id = fallbackEntry.id;
          stage1Data.template_label = fallbackEntry.name || '';
          stage1Data.layout_preview = buildLayoutPreview(stage1Data);
          if (layoutStructure) {
            layoutStructure.textContent = stage1Data.layout_preview;
          }
          saveStage1Data(stage1Data);
        } else if (activeEntry) {
          const label = activeEntry.name || '';
          if (stage1Data.template_label !== label) {
            stage1Data.template_label = label;
            stage1Data.layout_preview = buildLayoutPreview(stage1Data);
            if (layoutStructure) {
              layoutStructure.textContent = stage1Data.layout_preview;
            }
            saveStage1Data(stage1Data, { preserveStage2: true });
          }
        }
        templateSelect.value = currentTemplateId;
        templateSelect.disabled = true;
        templateSelect.title = '模板已在环节 1 中选定，可返回修改';
        await refreshTemplatePreview(currentTemplateId);
        updateSummary();
      } catch (error) {
        console.error(error);
        setStatus(statusElement, '模板清单加载失败，请检查 templates/ 目录。', 'warning');
      }
    }

    if (templateSelect) {
      templateSelect.addEventListener('change', async (event) => {
        const value = event.target.value || DEFAULT_STAGE1.template_id;
        currentTemplateId = value;
        stage1Data.template_id = value;
        const entry = templateRegistry.find((item) => item.id === value);
        stage1Data.template_label = entry?.name || '';
        stage1Data.layout_preview = buildLayoutPreview(stage1Data);
        if (layoutStructure) {
          layoutStructure.textContent = stage1Data.layout_preview;
        }
        saveStage1Data(stage1Data, { preserveStage2: true });
        updateSummary();
        await refreshTemplatePreview(value);
        setStatus(statusElement, '模板已切换，请重新生成海报以应用新布局。', 'info');
      });
    }

    if (apiBaseInput) {
      apiBaseInput.addEventListener('change', () => {
        templateState.loaded = false;
        templateState.poster = null;
        updateTemplatePosterDisplay('正在重新加载模板海报…');
        void loadTemplatePosters({ silent: true, force: true });
      });
    }

    generateButton.addEventListener('click', () => {
      runGeneration();
    });

    if (regenerateButton) {
      regenerateButton.addEventListener('click', () => {
        runGeneration();
      });
    }

    nextButton.addEventListener('click', async () => {
      const stored = await loadStage2Result();
      if (!stored || !stored.poster_image) {
        setStatus(statusElement, '请先完成海报生成，再前往环节 3。', 'warning');
        return;
      }
      window.location.href = 'stage3.html';
    });
  })();
}
function populateStage1Summary(stage1Data, overviewList, templateName) {
  if (!overviewList) return;
  overviewList.innerHTML = '';

  const entries = [
    [
      'Template',
      templateName || stage1Data.template_id || DEFAULT_STAGE1.template_id,
    ],
    ['Brand / Agent', `${stage1Data.brand_name} ｜ ${stage1Data.agent_name}`],
    ['Product name', stage1Data.product_name],
    [
      'Key features',
      (stage1Data.features || [])
        .map((feature, index) => `${index + 1}. ${feature}`)
        .join('\n'),
    ],
    ['Headline', stage1Data.title],
    ['Subheadline', stage1Data.subtitle],
    [
      stage1Data.gallery_label || 'Gallery',
      (() => {
        const galleryLimit = stage1Data.gallery_limit || 0;
        const galleryCount =
          stage1Data.gallery_entries?.filter((entry) =>
            entry.mode === 'prompt' ? Boolean(entry.prompt) : Boolean(entry.asset)
          ).length || 0;
        if (galleryLimit > 0) {
          return `${galleryCount} / ${galleryLimit} assets`;
        }
        return `${galleryCount} assets`;
      })(),
    ],
  ];

  entries.forEach(([term, description]) => {
    const dt = document.createElement('dt');
    dt.textContent = term;
    const dd = document.createElement('dd');
    dd.textContent = description;
    overviewList.appendChild(dt);
    overviewList.appendChild(dd);
  });
}

// ……前文保持不变

function toPromptString(value) {
  if (value == null) return '';
  if (typeof value === 'string') return value.trim();
  if (typeof value.text === 'string') return value.text.trim();
  if (typeof value.prompt === 'string') return value.prompt.trim();
  if (typeof value.positive === 'string') return value.positive.trim();
  if (typeof value.preset === 'string' && typeof value.aspect === 'string') {
    const preset = value.preset.trim();
    const aspect = value.aspect.trim();
    if (preset && aspect) return `${preset} (aspect ${aspect})`;
  }
  if (typeof value.preset === 'string') return value.preset.trim();
  try {
    return JSON.stringify(value);
  } catch (error) {
    console.warn('[toPromptString] fallback stringify failed', error);
    return String(value);
  }
}

function buildPromptBundleStrings(prompts = {}) {
  return {
    scenario: toPromptString(prompts.scenario),
    product: toPromptString(prompts.product),
    gallery: toPromptString(prompts.gallery),
  };
}

// ------- 直接替换：triggerGeneration 主流程（含双形态自适应） -------
async function triggerGeneration(opts) {
  const {
    stage1Data, statusElement,
    posterOutput, aiPreview, aiSpinner, aiPreviewMessage,
    posterVisual,
    generatedImage = null,
    generatedPlaceholder,
    generatedPlaceholderDefault = '生成结果将在此展示。',
    templatePoster = null,
    promptGroup, emailGroup, promptTextarea, emailTextarea,
    generateButton, regenerateButton, nextButton,
    promptManager, updatePromptPanels,
    forceVariants = null, abTest = false,
  } = opts;
  

  // 1) 选可用 API 基址
  const apiCandidates = getApiCandidates(document.getElementById('api-base')?.value || null);
  if (!apiCandidates.length) {
    setStatus(statusElement, '未找到可用后端，请先填写 API 基址。', 'warning');
    return null;
  }

  // 2) 资产“再水化”确保 dataUrl 就绪（仅用于画布预览；发送给后端使用 r2Key）
  await hydrateStage1DataAssets(stage1Data);

  // 3) 主体 poster（素材必须已上云，仅传 URL/Key）
  const templateId = stage1Data.template_id;
  const sc = stage1Data.scenario_asset || null;
  const pd = stage1Data.product_asset || null;

  const scenarioMode = stage1Data.scenario_mode || 'upload';
  const productMode = stage1Data.product_mode || 'upload';

  let posterPayload;
  let brandLogoRef;
  let scenarioRef;
  let productRef;
  let galleryItems;
  try {
    brandLogoRef = await normaliseAssetReference(stage1Data.brand_logo, {
      field: 'poster.brand_logo',
      requireUploaded: false,
      apiCandidates,
      folder: 'brand-logo',
    });

    scenarioRef = await normaliseAssetReference(sc, {
      field: 'poster.scenario_image',
      requireUploaded: true,
      apiCandidates,
      folder: 'scenario',
    });

    productRef = await normaliseAssetReference(pd, {
      field: 'poster.product_image',
      requireUploaded: true,
      apiCandidates,
      folder: 'product',
    });

    galleryItems = [];
    for (const [index, entry] of (stage1Data.gallery_entries || []).entries()) {
      if (!entry) continue;
      const mode = entry.mode || 'upload';
      const caption = entry.caption?.trim() || null;
      const promptText = entry.prompt?.trim() || null;

      if (mode === 'prompt') {
        if (promptText) {
          galleryItems.push({
            caption,
            key: null,
            asset: null,
            mode,
            prompt: promptText,
          });
        }
        continue;
      }

      const ref = await normaliseAssetReference(entry.asset, {
        field: `poster.gallery_items[${index}]`,
        requireUploaded: true,
        apiCandidates,
        folder: 'gallery',
      });

      galleryItems.push({
        caption,
        key: ref.key,
        asset: ref.url,
        mode,
        prompt: promptText,
      });
    }

    const features = Array.isArray(stage1Data.features)
      ? stage1Data.features.filter(Boolean)
      : [];

    const brandLogoUrl = brandLogoRef.url || null;
    const scenarioUrl = scenarioRef.url || null;
    const productUrl = productRef.url || null;

    if (scenarioUrl) {
      assertAssetUrl('场景图', scenarioUrl);
    }
    if (productUrl) {
      assertAssetUrl('主产品图', productUrl);
    }
    if (brandLogoUrl) {
      assertAssetUrl('品牌 Logo', brandLogoUrl);
    }

    posterPayload = {
      brand_name: stage1Data.brand_name,
      agent_name: stage1Data.agent_name,
      scenario_image: scenarioUrl,
      product_name: stage1Data.product_name,
      template_id: templateId,
      features,
      title: stage1Data.title,
      subtitle: stage1Data.subtitle,
      series_description: stage1Data.series_description,

      brand_logo: brandLogoUrl,
      brand_logo_key: brandLogoRef.key,

      scenario_key: scenarioRef.key,
      scenario_asset: scenarioUrl,

      product_key: productRef.key,
      product_asset: productUrl,

      scenario_mode: scenarioMode,
      scenario_prompt:
        scenarioMode === 'prompt'
          ? stage1Data.scenario_prompt || stage1Data.scenario_image || null
          : null,
      product_mode: productMode,
      product_prompt: productMode === 'prompt' ? stage1Data.product_prompt || null : null,

      gallery_items: galleryItems,
      gallery_label: stage1Data.gallery_label || null,
      gallery_limit: stage1Data.gallery_limit ?? null,
      gallery_allows_prompt: stage1Data.gallery_allows_prompt !== false,
      gallery_allows_upload: stage1Data.gallery_allows_upload !== false,
    };
  } catch (error) {
    console.error('[triggerGeneration] asset normalisation failed', error);
    setStatus(
      statusElement,
      error instanceof Error ? error.message : '素材未完成上传，请先上传至 R2/GCS。',
      'error',
    );
    return null;
  }
  

 // 4) Prompt 组装 —— 始终发送字符串 prompt_bundle
  const reqFromInspector = promptManager?.buildRequest?.() || {};
  if (forceVariants != null) reqFromInspector.variants = forceVariants;
  
  const promptBundleStrings = buildPromptBundleStrings(reqFromInspector.prompts || {});
  
  const requestBase = {
    poster: posterPayload,
    render_mode: 'locked',
    variants: clampVariants(reqFromInspector.variants ?? 1),
    seed: reqFromInspector.seed ?? null,
    lock_seed: !!reqFromInspector.lockSeed,
  };
  
  const payload = { ...requestBase, prompt_bundle: promptBundleStrings };

  const negativeSummary = summariseNegativePrompts(reqFromInspector.prompts);
  if (negativeSummary) {
    payload.negatives = negativeSummary;
  }

  if (abTest) {
    payload.variants = Math.max(2, payload.variants || 2);
  }

  const posterSummary = {
    template_id: posterPayload.template_id,
    scenario_mode: posterPayload.scenario_mode,
    product_mode: posterPayload.product_mode,
    feature_count: Array.isArray(posterPayload.features) ? posterPayload.features.length : 0,
    gallery_count: Array.isArray(posterPayload.gallery_items) ? posterPayload.gallery_items.length : 0,
  };
  const assetAudit = {
    brand_logo: {
      key: brandLogoRef?.key || null,
      url: posterPayload.brand_logo || null,
    },
    scenario: {
      mode: posterPayload.scenario_mode,
      key: posterPayload.scenario_key || null,
      url: posterPayload.scenario_asset || null,
    },
    product: {
      mode: posterPayload.product_mode,
      key: posterPayload.product_key || null,
      url: posterPayload.product_asset || null,
    },
    gallery: posterPayload.gallery_items.map((item, index) => ({
      index,
      mode: item.mode,
      key: item.key || null,
      url: item.asset || null,
    })),
  };

  console.info('[triggerGeneration] prepared payload', {
    apiCandidates,
    poster: posterSummary,
    prompt_bundle: payload.prompt_bundle,
    variants: payload.variants,
    seed: payload.seed,
    lock_seed: payload.lock_seed,
    negatives: negativeSummary || null,
  });
  console.info('[triggerGeneration] asset audit', assetAudit);
  
  // 面板同步
  updatePromptPanels?.({ bundle: payload.prompt_bundle });
  
  // 5) 体积守护
  const rawPayload = JSON.stringify(payload);
  try { validatePayloadSize(rawPayload); } catch (e) {
    setStatus(statusElement, e.message, 'error');
    return null;
  }
  
  // 6) UI 状态
  generateButton.disabled = true;
  if (regenerateButton) regenerateButton.disabled = true;
  setStatus(statusElement, abTest ? '正在进行 A/B 提示词生成…' : '正在生成海报与文案…', 'info');
  posterOutput?.classList.remove('hidden');
  if (aiPreview) aiPreview.classList.remove('complete');
  if (aiSpinner) aiSpinner.classList.remove('hidden');
  if (aiPreviewMessage) aiPreviewMessage.textContent = 'Glibatree Art Designer 正在绘制海报…';
  if (posterVisual) posterVisual.classList.remove('hidden');
  posterGenerationState.posterUrl = null;
  posterGeneratedImage = null;
  posterGeneratedLayout = TEMPLATE_DUAL_LAYOUT;
  const resetGeneratedPlaceholder = (message) => {
    if (!generatedPlaceholder) return;
    generatedPlaceholder.textContent = message || generatedPlaceholderDefault;
    generatedPlaceholder.classList.remove('hidden');
  };
  const hideGeneratedPlaceholder = () => {
    if (!generatedPlaceholder) return;
    generatedPlaceholder.textContent = generatedPlaceholderDefault;
    generatedPlaceholder.classList.add('hidden');
  };
  if (generatedImage?.classList) {
    generatedImage.classList.add('hidden');
    generatedImage.removeAttribute('src');
  }
  resetGeneratedPlaceholder('Glibatree Art Designer 正在绘制海报…');
  if (promptGroup) promptGroup.classList.add('hidden');
  if (emailGroup) emailGroup.classList.add('hidden');
  if (nextButton) nextButton.disabled = true;

  let fallbackTriggered = false;
  let fallbackTimerId = null;

  const clearFallbackTimer = () => {
    if (fallbackTimerId) {
      clearTimeout(fallbackTimerId);
      fallbackTimerId = null;
    }
  };

  const enableTemplateFallback = async (message, options = {}) => {
    if (fallbackTriggered) return;
    fallbackTriggered = true;
    clearFallbackTimer();
    if (aiSpinner) aiSpinner.classList.add('hidden');
    if (aiPreview) aiPreview.classList.add('complete');
    if (generatedImage?.classList) {
      generatedImage.classList.add('hidden');
      generatedImage.removeAttribute('src');
    }
    resetGeneratedPlaceholder('AI 生成超时，已回退到模板海报。');
    if (nextButton) nextButton.disabled = false;
    generateButton.disabled = false;
    if (regenerateButton) regenerateButton.disabled = false;
    if (templatePoster) {
      try {
        await saveStage2Result({
          poster_image: { ...templatePoster },
          prompt: typeof options.prompt === 'string' ? options.prompt : '',
          email_body: typeof options.email === 'string' ? options.email : '',
          variants: [],
          seed: null,
          lock_seed: false,
          template_fallback: true,
          template_id: stage1Data.template_id || null,
        });
      } catch (error) {
        console.error('保存模板海报失败', error);
      }
    }
    const statusLevel = templatePoster ? 'warning' : 'error';
    const statusMessage =
      message ||
      (templatePoster
        ? 'AI 生成超时，已回退到模板海报，可前往环节 3。'
        : 'AI 生成超时，且没有可用的模板海报。');
    setStatus(statusElement, statusMessage, statusLevel);
  };

  if (templatePoster) {
    fallbackTimerId = setTimeout(() => {
      void enableTemplateFallback();
    }, 60_000);
  }

  // 7) 发送（健康探测 + 重试）
  await warmUp(apiCandidates);
  
  try {
    // 发送请求：兼容返回 Response 或 JSON
    const resp = await postJsonWithRetry(apiCandidates, '/api/generate-poster', payload, 1, rawPayload);
    const data = (resp && typeof resp.json === 'function') ? await resp.json() : resp;

<<<<<<< HEAD
    const posterUrl =
      data?.poster?.asset_url ||
      data?.poster?.url ||
      data?.poster_url ||
      data?.poster_image?.url ||
      (Array.isArray(data?.results) && data.results[0]?.url) ||
      null;

    posterGenerationState.posterUrl = posterUrl;
=======
    posterGenerationState.posterUrl = data?.poster_url || data?.poster_image?.url ||
      (Array.isArray(data?.results) && data.results[0]?.url) || null;
>>>>>>> b16f50d2
    posterGenerationState.promptBundle = data?.prompt_bundle || null;
    posterGenerationState.rawResult = data || null;
    posterGeneratedImage = posterGenerationState.posterUrl;
    posterGeneratedLayout = TEMPLATE_DUAL_LAYOUT;

    console.info('[triggerGeneration] success', {
      hasPoster: Boolean(data?.poster_image),
      variants: Array.isArray(data?.variants) ? data.variants.length : 0,
      seed: data?.seed ?? null,
      lock_seed: data?.lock_seed ?? null,
    });

    clearFallbackTimer();

    let assigned = false;
    if (posterGenerationState.posterUrl && generatedImage?.classList) {
      generatedImage.src = posterGenerationState.posterUrl;
      generatedImage.classList.remove('hidden');
      hideGeneratedPlaceholder();
      assigned = true;
    } else {
<<<<<<< HEAD
      if (generatedImage?.classList) {
        generatedImage.classList.add('hidden');
        generatedImage.removeAttribute('src');
      }
=======
>>>>>>> b16f50d2
      resetGeneratedPlaceholder('生成结果缺少可预览图片。');
    }

    posterVisual && posterVisual.classList.remove('hidden');
    if (aiPreview) aiPreview.classList.add('complete');
    if (aiSpinner) aiSpinner.classList.add('hidden');

    if (emailTextarea) emailTextarea.value = data.email_body || '';
    if (promptTextarea) promptTextarea.value = data.prompt || '';

    if (assigned) {
      setStatus(statusElement, '生成完成', 'success');
      if (nextButton) nextButton.disabled = false;
      generateButton.disabled = false;
      if (regenerateButton) regenerateButton.disabled = false;
      try {
        const dataToStore = {
          ...data,
          template_poster: templatePoster ? { ...templatePoster } : null,
        };
        await saveStage2Result(dataToStore);
      } catch (error) {
        console.error('保存环节 2 结果失败。', error);
      }
    } else if (templatePoster) {
      await enableTemplateFallback('生成结果缺少可预览图片，已回退到模板海报，可直接前往环节 3。', {
        prompt: data?.prompt || '',
        email: data?.email_body || '',
      });
    } else {
      setStatus(statusElement, '生成完成但缺少可预览图片，请稍后重试。', 'warning');
    }

    return data;
  } catch (error) {
    console.error('[generatePoster] 请求失败', error);
    posterGenerationState.posterUrl = null;
    posterGenerationState.promptBundle = null;
    posterGenerationState.rawResult = null;
    posterGeneratedImage = null;
    posterGeneratedLayout = TEMPLATE_DUAL_LAYOUT;
    setStatus(statusElement, error?.message || '生成失败', 'error');
    generateButton.disabled = false;
    if (regenerateButton) regenerateButton.disabled = false;
    if (aiSpinner) aiSpinner.classList.add('hidden');
    if (aiPreview) aiPreview.classList.add('complete');
    if (generatedImage?.classList) {
      generatedImage.classList.add('hidden');
      generatedImage.removeAttribute('src');
    }
    resetGeneratedPlaceholder(error?.message || generatedPlaceholderDefault);
    return null;
  }
}

async function prepareTemplatePreviewAssets(stage1Data) {
  const result = {
    brand_logo: null,
    scenario: null,
    product: null,
    gallery: [],
  };

  const tasks = [];
  const queue = (key, dataUrl, index) => {
    if (!dataUrl) return;
    tasks.push(
      loadImageAsset(dataUrl)
        .then((image) => {
          if (key === 'gallery') {
            result.gallery[index] = image;
          } else {
            result[key] = image;
          }
        })
        .catch(() => undefined)
    );
  };

  queue('brand_logo', stage1Data.brand_logo?.dataUrl);
  queue('scenario', stage1Data.scenario_asset?.dataUrl);
  queue('product', stage1Data.product_asset?.dataUrl);
  (stage1Data.gallery_entries || []).forEach((entry, index) => {
    queue('gallery', entry?.asset?.dataUrl, index);
  });

  await Promise.allSettled(tasks);
  return result;
}

function drawTemplatePreview(canvas, assets, stage1Data, previewAssets) {
  const ctx = canvas.getContext('2d');
  if (!ctx) return;

  const spec = assets.spec || {};
  const size = spec.size || {};
  const width = Number(size.width) || assets.image.width;
  const height = Number(size.height) || assets.image.height;

  canvas.width = width;
  canvas.height = height;

  ctx.clearRect(0, 0, width, height);
  ctx.fillStyle = '#f4f5f7';
  ctx.fillRect(0, 0, width, height);
  ctx.imageSmoothingEnabled = true;
  ctx.drawImage(assets.image, 0, 0, width, height);

  const slots = spec.slots || {};
  const fonts = {
    brand: '600 36px "Noto Sans SC", "Microsoft YaHei", sans-serif',
    agent: '600 30px "Noto Sans SC", "Microsoft YaHei", sans-serif',
    title: '700 64px "Noto Sans SC", "Microsoft YaHei", sans-serif',
    subtitle: '700 40px "Noto Sans SC", "Microsoft YaHei", sans-serif',
    body: '400 28px "Noto Sans SC", "Microsoft YaHei", sans-serif',
    feature: '500 26px "Noto Sans SC", "Microsoft YaHei", sans-serif',
    caption: '400 22px "Noto Sans SC", "Microsoft YaHei", sans-serif',
  };

  const brandSlot = getSlotRect(slots.logo);
  if (brandSlot) {
    if (previewAssets.brand_logo) {
      drawPreviewImage(ctx, previewAssets.brand_logo, brandSlot, 'contain');
    } else {
      drawPreviewPlaceholder(ctx, brandSlot, stage1Data.brand_name || '品牌 Logo');
    }
  }

  const brandNameSlot = getSlotRect(slots.brand_name);
  if (brandNameSlot) {
    drawPreviewText(ctx, stage1Data.brand_name || '品牌名称', brandNameSlot, {
      font: fonts.brand,
      color: '#1f2933',
    });
  }

  const agentSlot = getSlotRect(slots.agent_name);
  if (agentSlot) {
    drawPreviewText(ctx, (stage1Data.agent_name || '代理名').toUpperCase(), agentSlot, {
      font: fonts.agent,
      color: '#1f2933',
      align: 'right',
    });
  }

  const scenarioSlot = getSlotRect(slots.scenario);
  if (scenarioSlot) {
    if (previewAssets.scenario) {
      drawPreviewImage(ctx, previewAssets.scenario, scenarioSlot, 'cover');
    } else {
      drawPreviewPlaceholder(ctx, scenarioSlot, stage1Data.scenario_image || '应用场景');
    }
  }

  const productSlot = getSlotRect(slots.product);
  if (productSlot) {
    if (previewAssets.product) {
      drawPreviewImage(ctx, previewAssets.product, productSlot, 'contain');
    } else {
      drawPreviewPlaceholder(ctx, productSlot, stage1Data.product_name || '产品渲染图');
    }
  }

  const titleSlot = getSlotRect(slots.title);
  if (titleSlot) {
    drawPreviewText(ctx, stage1Data.title || '标题文案待补充', titleSlot, {
      font: fonts.title,
      color: '#ef4c54',
      align: 'center',
      lineHeight: 72,
    });
  }

  const subtitleSlot = getSlotRect(slots.subtitle);
  if (subtitleSlot) {
    drawPreviewText(ctx, stage1Data.subtitle || '副标题待补充', subtitleSlot, {
      font: fonts.subtitle,
      color: '#ef4c54',
      align: 'right',
      lineHeight: 48,
    });
  }

  const callouts = spec.feature_callouts || [];
  callouts.forEach((callout, index) => {
    if (!stage1Data.features || !stage1Data.features[index]) return;
    const labelSlot = getSlotRect(callout.label_box);
    if (!labelSlot) return;
    drawPreviewText(
      ctx,
      `${index + 1}. ${stage1Data.features[index]}`,
      labelSlot,
      {
        font: fonts.feature,
        color: '#1f2933',
        lineHeight: 34,
      }
    );
  });

  const gallery = spec.gallery || {};
  const galleryItems = gallery.items || [];
  galleryItems.forEach((slot, index) => {
    const rect = getSlotRect(slot);
    if (!rect) return;
    const image = previewAssets.gallery[index];
    if (image) {
      ctx.save();
      ctx.filter = 'grayscale(100%)';
      drawPreviewImage(ctx, image, rect, 'cover');
      ctx.restore();
    } else {
      drawPreviewPlaceholder(ctx, rect, `底部小图 ${index + 1}`);
    }

    const caption = stage1Data.gallery_entries?.[index]?.caption;
    if (caption) {
      drawPreviewText(ctx, caption, {
        x: rect.x + 8,
        y: rect.y + rect.height - 44,
        width: rect.width - 16,
        height: 40,
      }, {
        font: fonts.caption,
        color: '#1f2933',
        lineHeight: 26,
      });
    }
  });

  const stripSlot = getSlotRect(gallery.strip);
  if (stripSlot) {
    drawPreviewText(ctx, stage1Data.series_description || '系列说明待补充', {
      x: stripSlot.x + 12,
      y: stripSlot.y + Math.max(stripSlot.height - 44, 0),
      width: stripSlot.width - 24,
      height: 40,
    }, {
      font: fonts.caption,
      color: '#1f2933',
      lineHeight: 24,
    });
  }
}

function loadImageAsset(src) {
  return new Promise((resolve, reject) => {
    const attempt = (url, allowFallback) => {
      const img = new Image();
      img.decoding = 'async';
      img.crossOrigin = 'anonymous';
      img.onload = () => resolve(img);
      img.onerror = async () => {
        if (!allowFallback) {
          reject(new Error(`无法加载图片：${url}`));
          return;
        }

        const fallback = deriveBase64Fallback(url);
        if (!fallback) {
          reject(new Error(`无法加载图片：${url}`));
          return;
        }

        try {
          const response = await fetch(fallback, { cache: 'no-store' });
          if (!response.ok) {
            throw new Error(`无法加载 Base64 资源：${fallback}`);
          }
          const base64 = (await response.text()).trim();
          attempt(`data:image/png;base64,${base64}`, false);
        } catch (error) {
          reject(error);
        }
      };
      img.src = url;
    };

    attempt(src, !src.startsWith('data:'));
  });
}

function deriveBase64Fallback(url) {
  if (!url || url.startsWith('data:')) {
    return null;
  }
  const [path] = url.split('?', 1);
  if (!path.endsWith('.png')) {
    return null;
  }
  return `${path.slice(0, -4)}.b64`;
}

function drawPreviewImage(ctx, image, slot, mode = 'contain') {
  const rect = getSlotRect(slot);
  if (!rect) return;
  const { x, y, width, height } = rect;
  let drawWidth = width;
  let drawHeight = height;

  if (mode === 'cover') {
    const scale = Math.max(width / image.width, height / image.height);
    drawWidth = image.width * scale;
    drawHeight = image.height * scale;
  } else {
    const scale = Math.min(width / image.width, height / image.height);
    drawWidth = image.width * scale;
    drawHeight = image.height * scale;
  }

  const offsetX = x + (width - drawWidth) / 2;
  const offsetY = y + (height - drawHeight) / 2;
  ctx.drawImage(image, offsetX, offsetY, drawWidth, drawHeight);
}

function drawPreviewPlaceholder(ctx, slot, label) {
  const rect = getSlotRect(slot);
  if (!rect) return;
  const { x, y, width, height } = rect;
  ctx.save();
  ctx.strokeStyle = '#cbd2d9';
  ctx.lineWidth = 2;
  ctx.setLineDash([10, 8]);
  ctx.strokeRect(x + 6, y + 6, Math.max(width - 12, 0), Math.max(height - 12, 0));
  ctx.setLineDash([]);
  drawPreviewText(ctx, label, rect, {
    font: '20px "Noto Sans SC", "Microsoft YaHei", sans-serif',
    color: '#6b7280',
    align: 'center',
    lineHeight: 28,
  });
  ctx.restore();
}

function drawPreviewText(ctx, text, slot, options = {}) {
  if (!text) return;
  const rect = getSlotRect(slot);
  if (!rect) return;
  const { x, y, width, height } = rect;
  ctx.save();
  if (options.font) ctx.font = options.font;
  ctx.fillStyle = options.color || '#1f2933';
  ctx.textBaseline = 'top';
  const lines = wrapPreviewText(ctx, text, width);
  const fontSizeMatch = /([0-9]+(?:\.[0-9]+)?)px/.exec(ctx.font);
  const fontSize = fontSizeMatch ? parseFloat(fontSizeMatch[1]) : 24;
  const lineHeight = options.lineHeight || fontSize * 1.3;
  let offsetY = y;
  lines.forEach((line) => {
    if (offsetY + lineHeight > y + height) return;
    let offsetX = x;
    const measured = ctx.measureText(line);
    if (options.align === 'center') {
      offsetX = x + Math.max((width - measured.width) / 2, 0);
    } else if (options.align === 'right') {
      offsetX = x + Math.max(width - measured.width, 0);
    }
    ctx.fillText(line, offsetX, offsetY);
    offsetY += lineHeight;
  });
  ctx.restore();
}

function wrapPreviewText(ctx, text, maxWidth) {
  const tokens = tokeniseText(text);
  const lines = [];
  let current = '';
  tokens.forEach((token) => {
    if (token === '\n') {
      if (current.trim()) lines.push(current.trim());
      current = '';
      return;
    }
    const candidate = current ? current + token : token;
    const width = ctx.measureText(candidate.trimStart()).width;
    if (width <= maxWidth || !current.trim()) {
      current = candidate;
    } else {
      if (current.trim()) lines.push(current.trim());
      current = token.trimStart();
    }
  });
  if (current.trim()) lines.push(current.trim());
  return lines;
}

function tokeniseText(text) {
  const tokens = [];
  let buffer = '';
  for (const char of text) {
    if (char === '\n') {
      if (buffer) {
        tokens.push(buffer);
        buffer = '';
      }
      tokens.push('\n');
    } else if (char === ' ') {
      buffer += char;
    } else if (/^[A-Za-z0-9]$/.test(char)) {
      buffer += char;
    } else {
      if (buffer) {
        tokens.push(buffer);
        buffer = '';
      }
      tokens.push(char);
    }
  }
  if (buffer) tokens.push(buffer);
  return tokens;
}

  function getSlotRect(slot) {
    if (!slot) return null;
    const x = Number(slot.x) || 0;
    const y = Number(slot.y) || 0;
    const width = Number(slot.width) || 0;
    const height = Number(slot.height) || 0;
    return { x, y, width, height };
  }

  function resolveSlotAssetUrl(asset) {
  if (!asset) return '';
  if (typeof asset === 'string') return asset;
  const url = typeof asset.url === 'string' ? asset.url : '';
  if (url) return url;
  const dataUrl =
    typeof asset.data_url === 'string'
      ? asset.data_url
      : typeof asset.dataUrl === 'string'
      ? asset.dataUrl
      : '';
  return dataUrl;
}

function renderDualPosterPreview(root, layout, data) {
  if (!root || !layout || !layout.slots) return;
  root.innerHTML = '';
  const slots = layout.slots;
  Object.entries(slots).forEach(([key, slot]) => {
    if (!slot) return;
    const slotEl = document.createElement('div');
    slotEl.classList.add('poster-layout__slot', `poster-layout__slot--${key}`);
    slotEl.style.left = `${slot.x * 100}%`;
    slotEl.style.top = `${slot.y * 100}%`;
    slotEl.style.width = `${slot.w * 100}%`;
    slotEl.style.height = `${slot.h * 100}%`;

    if (slot.type === 'text') {
      slotEl.classList.add('poster-layout__slot--text');
      const textValue = data?.text?.[key] || '';
      slotEl.textContent = textValue;
      const fontSize = Math.max(slot.h * 80, 12);
      slotEl.style.fontSize = `${fontSize}px`;
      if (slot.align === 'right') {
        slotEl.style.justifyContent = 'flex-end';
        slotEl.style.textAlign = 'right';
      } else if (slot.align === 'center') {
        slotEl.style.justifyContent = 'center';
        slotEl.style.textAlign = 'center';
      } else {
        slotEl.style.justifyContent = 'flex-start';
        slotEl.style.textAlign = 'left';
      }
    } else {
      slotEl.classList.add('poster-layout__slot--image');
      const img = document.createElement('img');
      const src = resolveSlotAssetUrl(data?.images?.[key]);
      if (src) {
        img.src = src;
      } else {
        slotEl.style.background = '#f5f5f7';
      }
      slotEl.appendChild(img);
    }

    root.appendChild(slotEl);
  });
}

function buildDualPosterData(stage1Data, generation) {
  const galleryLabels = Array.isArray(stage1Data?.gallery_entries)
    ? stage1Data.gallery_entries.map((item) => item?.caption || '')
    : [];
  const galleryImages = Array.isArray(generation?.gallery_images)
    ? generation.gallery_images.map((item) => resolveSlotAssetUrl(item))
    : Array.isArray(stage1Data?.gallery_items)
    ? stage1Data.gallery_items.map((item) => resolveSlotAssetUrl(item?.asset))
    : [];

  const images = {
    logo:
      resolveSlotAssetUrl(generation?.brand_logo) ||
      resolveSlotAssetUrl(stage1Data?.brand_logo) ||
      resolveSlotAssetUrl(stage1Data?.brand_logo_key),
    scenario:
      resolveSlotAssetUrl(generation?.scenario_image) ||
      resolveSlotAssetUrl(stage1Data?.scenario_asset) ||
      resolveSlotAssetUrl(stage1Data?.scenario_key),
    product:
      resolveSlotAssetUrl(generation?.product_image) ||
      resolveSlotAssetUrl(stage1Data?.product_asset) ||
      resolveSlotAssetUrl(stage1Data?.product_key),
  };

  ['series_1_img', 'series_2_img', 'series_3_img', 'series_4_img'].forEach(
    (slotKey, index) => {
      images[slotKey] = galleryImages[index] || '';
    }
  );

  const text = {
    brand_name: stage1Data?.brand_name || '',
    agent_name: stage1Data?.agent_name || '',
    headline: stage1Data?.title || '',
    tagline: stage1Data?.subtitle || '',
    series_1_txt: galleryLabels[0] || '',
    series_2_txt: galleryLabels[1] || '',
    series_3_txt: galleryLabels[2] || '',
    series_4_txt: galleryLabels[3] || '',
  };

  return { images, text };
}

async function saveStage2Result(data) {
  if (!data) return;

  let previousKey = null;
  const previousVariantKeys = new Set();
  const existingRaw = sessionStorage.getItem(STORAGE_KEYS.stage2);
  if (existingRaw) {
    try {
      const existing = JSON.parse(existingRaw);
      previousKey = existing?.poster_image?.storage_key || null;
      if (Array.isArray(existing?.variants)) {
        existing.variants.forEach((variant) => {
          if (variant?.storage_key) {
            previousVariantKeys.add(variant.storage_key);
          }
        });
      }
    } catch (error) {
      console.warn('无法解析现有的环节 2 数据，跳过旧键清理。', error);
    }
  }

  const payload = { ...data };
  if (data.poster_image) {
    const key = data.poster_image.storage_key || createId();
    const source = getPosterImageSource(data.poster_image);
    if (source) {
      await assetStore.put(key, source);
    }
    payload.poster_image = {
      filename: data.poster_image.filename,
      media_type: data.poster_image.media_type,
      width: data.poster_image.width,
      height: data.poster_image.height,
      storage_key: key,
    };
    if (previousKey && previousKey !== key) {
      await assetStore.delete(previousKey).catch(() => undefined);
    }
  }

  if (Array.isArray(data.variants)) {
    payload.variants = [];
    const usedVariantKeys = new Set();
    for (const variant of data.variants) {
      if (!variant) continue;
      const key = variant.storage_key || createId();
      const source = getPosterImageSource(variant);
      if (source) {
        await assetStore.put(key, source);
      }
      payload.variants.push({
        filename: variant.filename,
        media_type: variant.media_type,
        width: variant.width,
        height: variant.height,
        storage_key: key,
      });
      usedVariantKeys.add(key);
    }
    previousVariantKeys.forEach((key) => {
      if (!usedVariantKeys.has(key)) {
        void assetStore.delete(key).catch(() => undefined);
      }
    });
  }

  try {
    sessionStorage.setItem(STORAGE_KEYS.stage2, JSON.stringify(payload));
  } catch (error) {
    if (isQuotaError(error)) {
      console.warn('sessionStorage 容量不足，正在覆盖旧的环节 2 结果。', error);
      try {
        sessionStorage.removeItem(STORAGE_KEYS.stage2);
        sessionStorage.setItem(STORAGE_KEYS.stage2, JSON.stringify(payload));
      } catch (innerError) {
        console.error('无法保存环节 2 结果，已放弃持久化。', innerError);
      }
    } else {
      console.error('保存环节 2 结果失败。', error);
    }
  }
}

async function loadStage2Result() {
  const raw = sessionStorage.getItem(STORAGE_KEYS.stage2);
  if (!raw) return null;
  try {
    const parsed = JSON.parse(raw);
    if (parsed?.poster_image?.storage_key) {
      const storedValue = await assetStore.get(parsed.poster_image.storage_key);
      if (storedValue) {
        applyStoredAssetValue(parsed.poster_image, storedValue);
      }
    }
    if (Array.isArray(parsed?.variants)) {
      await Promise.all(
        parsed.variants.map(async (variant) => {
          if (variant?.storage_key) {
            const storedValue = await assetStore.get(variant.storage_key);
            if (storedValue) {
              applyStoredAssetValue(variant, storedValue);
            }
          }
        })
      );
    }
    return parsed;
  } catch (error) {
    console.error('Unable to parse stage2 result', error);
    return null;
  }
}

function initStage3() {
  void (async () => {
    const statusElement = document.getElementById('stage3-status');
    const posterImage = document.getElementById('stage3-poster-image');
    const posterCaption = document.getElementById('stage3-poster-caption');
    const promptTextarea = document.getElementById('stage3-prompt');
    const emailRecipient = document.getElementById('email-recipient');
    const emailSubject = document.getElementById('email-subject');
    const emailBody = document.getElementById('email-body');
    const sendButton = document.getElementById('send-email');

    if (!sendButton || !emailRecipient || !emailSubject || !emailBody) {
      return;
    }

    const stage1Data = loadStage1Data();
    const stage2Result = await loadStage2Result();

    if (!stage1Data || !stage2Result?.poster_image) {
      setStatus(statusElement, '请先完成环节 1 与环节 2，生成海报后再发送邮件。', 'warning');
      sendButton.disabled = true;
      return;
    }

    assignPosterImage(
      posterImage,
      stage2Result.poster_image,
      `${stage1Data.product_name} 海报预览`
    );
    if (posterCaption) {
      posterCaption.textContent = `${stage1Data.brand_name} · ${stage1Data.agent_name}`;
    }
    if (promptTextarea) {
      promptTextarea.value = stage2Result.prompt || '';
    }

    emailSubject.value = buildEmailSubject(stage1Data);
    emailRecipient.value = stage1Data.default_recipient || DEFAULT_EMAIL_RECIPIENT;
    emailBody.value = stage2Result.email_body || '';

    sendButton.addEventListener('click', async () => {
      const apiCandidates = getApiCandidates(apiBaseInput?.value || null);
      if (!apiCandidates.length) {
        setStatus(statusElement, '未找到可用的后端基址，无法发送邮件。', 'warning');
        return;
      }

      const recipient = emailRecipient.value.trim();
      const subject = emailSubject.value.trim();
      const body = emailBody.value.trim();

      if (!recipient || !subject || !body) {
        setStatus(statusElement, '请完整填写收件邮箱、主题与正文。', 'error');
        return;
      }

      sendButton.disabled = true;
      setStatus(statusElement, '正在发送营销邮件…', 'info');

      try {
        await warmUp(apiCandidates);

        const response = await postJsonWithRetry(
          apiCandidates,
          '/api/send-email',
          {
            recipient,
            subject,
            body,
            attachment: stage2Result.poster_image,
          },
          1
        );

        console.log('邮件发送 response:', response);
        setStatus(statusElement, '营销邮件发送成功！', 'success');
      } catch (error) {
        console.error('[邮件发送失败]', error);
        setStatus(statusElement, error.message || '发送邮件失败，请稍后重试。', 'error');
      } finally {
        sendButton.disabled = false;
      }
    });
  })();
}

// ✉️ 构造邮件标题
function buildEmailSubject(stage1Data) {
  const brand = stage1Data.brand_name || '品牌';
  const agent = stage1Data.agent_name ? `（${stage1Data.agent_name}）` : '';
  const product = stage1Data.product_name || '产品';
  return `${brand}${agent} ${product} 市场推广海报`;
}
function setStatus(element, message, level = 'info') {
  if (!element) return;
  element.textContent = message;
  element.className = level ? `status-${level}` : '';
}

function fileToDataUrl(file) {
  return new Promise((resolve, reject) => {
    const reader = new FileReader();
    reader.onload = () => resolve(reader.result?.toString() || '');
    reader.onerror = () => reject(reader.error || new Error('文件读取失败'));
    reader.readAsDataURL(file);
  });
}

function createPlaceholder(text) {
  const svg = `<svg xmlns="http://www.w3.org/2000/svg" width="420" height="300">\n    <defs>\n      <style>\n        .bg { fill: #e5e9f0; }\n        .border { fill: none; stroke: #cbd2d9; stroke-width: 4; stroke-dasharray: 12 10; }\n        .label {\n          font-size: 26px;\n          font-family: 'Segoe UI', 'Noto Sans', sans-serif;\n          font-weight: 600;\n          fill: #3d4852;\n        }\n      </style>\n    </defs>\n    <rect class="bg" x="0" y="0" width="420" height="300" rx="28" />\n    <rect class="border" x="16" y="16" width="388" height="268" rx="24" />\n    <text class="label" x="50%" y="50%" dominant-baseline="middle" text-anchor="middle">${text}</text>\n  </svg>`;
  return `data:image/svg+xml;charset=UTF-8,${encodeURIComponent(svg)}`;
}

function getGalleryPlaceholder(index, label = MATERIAL_DEFAULT_LABELS.gallery) {
  const baseLabel = label || MATERIAL_DEFAULT_LABELS.gallery;
  const key = `${baseLabel}-${index}`;
  if (!galleryPlaceholderCache.has(key)) {
    galleryPlaceholderCache.set(
      key,
      createPlaceholder(`${baseLabel} ${index + 1}`)
    );
  }
  return galleryPlaceholderCache.get(key);
}

async function buildAsset(file, dataUrl, previousAsset, options = {}) {
  const { remoteUrl = null, r2Key = null } = options;
  const isDataUrl = typeof dataUrl === 'string' && dataUrl.startsWith('data:');
  let storageKey = previousAsset?.key || null;

  if (isDataUrl && dataUrl) {
    const newKey = createId();
    await assetStore.put(newKey, dataUrl);
    if (previousAsset?.key && previousAsset.key !== newKey) {
      await assetStore.delete(previousAsset.key).catch(() => undefined);
    }
    storageKey = newKey;
  } else if (previousAsset?.key) {
    await assetStore.delete(previousAsset.key).catch(() => undefined);
    storageKey = null;
  }

  const previewSource = dataUrl || remoteUrl || null;

  return {
    key: storageKey,
    dataUrl: previewSource,
    remoteUrl: remoteUrl || (previewSource && !isDataUrl ? previewSource : null),
    r2Key: r2Key || null,
    name: file?.name || previousAsset?.name || null,
    type: file?.type || previousAsset?.type || null,
    size:
      typeof file?.size === 'number'
        ? file.size
        : typeof previousAsset?.size === 'number'
        ? previousAsset.size
        : null,
    lastModified:
      typeof file?.lastModified === 'number'
        ? file.lastModified
        : typeof previousAsset?.lastModified === 'number'
        ? previousAsset.lastModified
        : Date.now(),
  };
}

async function prepareAssetFromFile(
  folder,
  file,
  previousAsset,
  statusElement,
  options = {}
) {
  const {
    forceDataUrl = false,
    requireUpload = false,
    requireUploadMessage,
  } = options;
  const candidates = getApiCandidates(apiBaseInput?.value || null);
  let uploadResult = null;

  if (candidates.length) {
    uploadResult = await uploadFileToR2(folder, file, { bases: candidates });
    if (!uploadResult.uploaded) {
      if (requireUpload) {
        throw new Error(
          requireUploadMessage || '素材上传失败，请确认对象存储配置。'
        );
      }
      if (statusElement) {
        const message =
          uploadResult.error instanceof Error
            ? uploadResult.error.message
            : '上传到 R2 失败，已回退至本地预览。';
        setStatus(statusElement, message, 'warning');
      }
    }
  } else if (requireUpload) {
    throw new Error(
      requireUploadMessage || '请先配置后端基址以启用对象存储上传。'
    );
  } else if (statusElement) {
    setStatus(statusElement, '未配置后端基址，素材将仅保存在本地预览。', 'warning');
  }

  const remoteUrl = uploadResult?.url || null;
  if (requireUpload && !remoteUrl) {
    throw new Error(
      requireUploadMessage || '素材上传失败，请确认对象存储配置。'
    );
  }
  let dataUrl = uploadResult?.dataUrl || null;
  if (!dataUrl || (!forceDataUrl && remoteUrl)) {
    dataUrl = !remoteUrl || forceDataUrl ? await fileToDataUrl(file) : remoteUrl;
  }

  return buildAsset(file, dataUrl, previousAsset, {
    remoteUrl,
    r2Key: uploadResult?.key || null,
  });
}

function createId() {
  if (typeof crypto !== 'undefined' && crypto.randomUUID) {
    return crypto.randomUUID();
  }
  return `${Date.now().toString(36)}-${Math.random().toString(36).slice(2, 8)}`;
}

function serialiseAssetForStorage(asset) {
  if (!asset) return null;
  const { key, name, type, size, lastModified, dataUrl, remoteUrl, r2Key } = asset;
  const isDataUrl = typeof dataUrl === 'string' && dataUrl.startsWith('data:');
  return {
    key: key || null,
    name: name || null,
    type: type || null,
    size: typeof size === 'number' ? size : null,
    lastModified: typeof lastModified === 'number' ? lastModified : null,
    remoteUrl: !isDataUrl ? dataUrl || remoteUrl || null : remoteUrl || null,
    r2Key: r2Key || null,
  };
}

async function rehydrateStoredAsset(assetMeta) {
  if (!assetMeta) return null;
  if (assetMeta.dataUrl && typeof assetMeta.dataUrl === 'string') {
    return assetMeta;
  }
  if (assetMeta.remoteUrl) {
    return { ...assetMeta, dataUrl: assetMeta.remoteUrl };
  }
  if (!assetMeta.key) {
    return { ...assetMeta, dataUrl: null };
  }
  const dataUrl = await assetStore.get(assetMeta.key);
  if (!dataUrl) {
    return { ...assetMeta, dataUrl: null };
  }
  return { ...assetMeta, dataUrl };
}

async function hydrateStage1DataAssets(stage1Data) {
  if (!stage1Data) return stage1Data;
  stage1Data.brand_logo = await rehydrateStoredAsset(stage1Data.brand_logo);
  stage1Data.scenario_asset = await rehydrateStoredAsset(stage1Data.scenario_asset);
  stage1Data.product_asset = await rehydrateStoredAsset(stage1Data.product_asset);
  if (Array.isArray(stage1Data.gallery_entries)) {
    stage1Data.gallery_entries = await Promise.all(
      stage1Data.gallery_entries.map(async (entry) => ({
        ...entry,
        asset: await rehydrateStoredAsset(entry.asset),
      }))
    );
  }
  return stage1Data;
}

async function deleteStoredAsset(asset) {
  if (asset?.key) {
    await assetStore.delete(asset.key).catch(() => undefined);
  }
}

function isQuotaError(error) {
  if (typeof DOMException === 'undefined') return false;
  return (
    error instanceof DOMException &&
    (error.name === 'QuotaExceededError' || error.name === 'NS_ERROR_DOM_QUOTA_REACHED')
  );
}

function createAssetStore() {
  const DB_NAME = 'marketing-poster-assets';
  const STORE_NAME = 'assets';
  const VERSION = 1;
  const memoryStore = new Map();
  const supportsIndexedDB = typeof indexedDB !== 'undefined';
  let dbPromise = null;

  function openDb() {
    if (!supportsIndexedDB) return Promise.resolve(null);
    if (!dbPromise) {
      dbPromise = new Promise((resolve, reject) => {
        const request = indexedDB.open(DB_NAME, VERSION);
        request.onupgradeneeded = () => {
          const db = request.result;
          if (!db.objectStoreNames.contains(STORE_NAME)) {
            db.createObjectStore(STORE_NAME);
          }
        };
        request.onsuccess = () => resolve(request.result);
        request.onerror = () => reject(request.error || new Error('无法打开 IndexedDB'));
      }).catch((error) => {
        console.warn('IndexedDB 不可用，回退到内存存储。', error);
        return null;
      });
    }
    return dbPromise;
  }

  async function put(key, value) {
    if (!key) return null;
    const db = await openDb();
    if (!db) {
      memoryStore.set(key, value);
      return key;
    }
    return new Promise((resolve) => {
      const tx = db.transaction(STORE_NAME, 'readwrite');
      tx.onabort = () => {
        console.warn('IndexedDB 写入失败，使用内存存储。', tx.error);
        memoryStore.set(key, value);
        resolve(key);
      };
      tx.oncomplete = () => resolve(key);
      const store = tx.objectStore(STORE_NAME);
      const request = store.put(value, key);
      request.onerror = () => {
        tx.abort();
      };
    });
  }

  async function get(key) {
    if (!key) return null;
    const db = await openDb();
    if (!db) {
      return memoryStore.get(key) || null;
    }
    return new Promise((resolve) => {
      const tx = db.transaction(STORE_NAME, 'readonly');
      tx.onabort = () => {
        console.warn('IndexedDB 读取失败，使用内存存储。', tx.error);
        resolve(memoryStore.get(key) || null);
      };
      const store = tx.objectStore(STORE_NAME);
      const request = store.get(key);
      request.onsuccess = () => {
        const result = request.result;
        if (result) {
          resolve(result);
        } else {
          resolve(memoryStore.get(key) || null);
        }
      };
      request.onerror = () => {
        tx.abort();
      };
    });
  }

  async function remove(key) {
    if (!key) return;
    const db = await openDb();
    if (!db) {
      memoryStore.delete(key);
      return;
    }
    await new Promise((resolve) => {
      const tx = db.transaction(STORE_NAME, 'readwrite');
      tx.oncomplete = () => resolve();
      tx.onabort = () => {
        console.warn('IndexedDB 删除失败，尝试清理内存存储。', tx.error);
        memoryStore.delete(key);
        resolve();
      };
      tx.objectStore(STORE_NAME).delete(key);
    });
    memoryStore.delete(key);
  }

  async function clear() {
    const db = await openDb();
    if (db) {
      await new Promise((resolve) => {
        const tx = db.transaction(STORE_NAME, 'readwrite');
        tx.oncomplete = () => resolve();
        tx.onabort = () => resolve();
        tx.objectStore(STORE_NAME).clear();
      });
    }
    memoryStore.clear();
  }

  return {
    put,
    get,
    delete: remove,
    clear,
  };
}<|MERGE_RESOLUTION|>--- conflicted
+++ resolved
@@ -4179,7 +4179,6 @@
     const resp = await postJsonWithRetry(apiCandidates, '/api/generate-poster', payload, 1, rawPayload);
     const data = (resp && typeof resp.json === 'function') ? await resp.json() : resp;
 
-<<<<<<< HEAD
     const posterUrl =
       data?.poster?.asset_url ||
       data?.poster?.url ||
@@ -4189,10 +4188,6 @@
       null;
 
     posterGenerationState.posterUrl = posterUrl;
-=======
-    posterGenerationState.posterUrl = data?.poster_url || data?.poster_image?.url ||
-      (Array.isArray(data?.results) && data.results[0]?.url) || null;
->>>>>>> b16f50d2
     posterGenerationState.promptBundle = data?.prompt_bundle || null;
     posterGenerationState.rawResult = data || null;
     posterGeneratedImage = posterGenerationState.posterUrl;
@@ -4214,13 +4209,10 @@
       hideGeneratedPlaceholder();
       assigned = true;
     } else {
-<<<<<<< HEAD
       if (generatedImage?.classList) {
         generatedImage.classList.add('hidden');
         generatedImage.removeAttribute('src');
       }
-=======
->>>>>>> b16f50d2
       resetGeneratedPlaceholder('生成结果缺少可预览图片。');
     }
 
