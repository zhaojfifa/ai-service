const App = (window.App ??= {});
App.utils = App.utils ?? {};

// 1) 新增：按域名决定健康检查路径
function isRenderHost(base) {
  try {
    const u = new URL(base, location.href);
    return /onrender\.com$/i.test(u.hostname);
  } catch {
    return false;
  }
}

function healthPathsFor(base) {
  // Render 后端只有 /health，且通常无 CORS
  if (isRenderHost(base)) return ['/health'];
  // Worker（或网关）提供 /api/health（带 CORS）
  return ['/api/health', '/health'];
}
// ===== 共享：模板资源助手（全局唯一出口） =====

/** 从 templates/registry.json 读取模板清单（带缓存） */
App.utils.loadTemplateRegistry = (() => {
  let _registryP;
  return async function loadTemplateRegistry() {
    if (!_registryP) {
      _registryP = fetch(App.utils.assetUrl?.('templates/registry.json') || 'templates/registry.json')
        .then(r => {
          if (!r.ok) throw new Error('无法加载模板清单');
          return r.json();
        })
        .then(list => (Array.isArray(list) ? list : []))
        .catch(err => {
          _registryP = null; // 失败时允许下次重试
          throw err;
        });
    }
    return _registryP;
  };
})();

/** 按模板 id 返回 { entry, spec, image }（带缓存） */
App.utils.ensureTemplateAssets = (() => {
  const _cache = new Map();
  return async function ensureTemplateAssets(templateId) {
    if (_cache.has(templateId)) return _cache.get(templateId);

    const registry = await App.utils.loadTemplateRegistry();
    const entry = registry.find(i => i.id === templateId) || registry[0];
    if (!entry) throw new Error('模板列表为空');

    const specUrl = App.utils.assetUrl?.(`templates/${entry.spec}`) || `templates/${entry.spec}`;
    const imgUrl  = App.utils.assetUrl?.(`templates/${entry.preview}`) || `templates/${entry.preview}`;

    const specP = fetch(specUrl).then(r => { if (!r.ok) throw new Error('无法加载模板规范'); return r.json(); });
    const imgP  = new Promise((resolve, reject) => {
      const img = new Image();
      img.decoding = 'async';
      img.crossOrigin = 'anonymous';
      img.onload = () => resolve(img);
      img.onerror = () => reject(new Error('模板预览图加载失败'));
      img.src = imgUrl;
    });

    const payload = { entry, spec: await specP, image: await imgP };
    _cache.set(entry.id, payload);
    return payload;
  };
})();

const HEALTH_CACHE_TTL = 60_000;
const HEALTH_CACHE = new Map();

let documentAssetBase = null;

function resolveDocumentAssetBase() {
  if (documentAssetBase) return documentAssetBase;
  const baseEl = document.querySelector('base[href]');
  if (baseEl) {
    documentAssetBase = baseEl.href;
    return documentAssetBase;
  }
  const { origin, pathname } = window.location;
  const parts = pathname.split('/');
  if (parts.length) parts.pop();
  const prefix = parts.join('/') || '/';
  documentAssetBase = `${origin}${prefix.endsWith('/') ? prefix : `${prefix}/`}`;
  return documentAssetBase;
}

function assetUrl(path) {
  if (!path) return resolveDocumentAssetBase();
  if (/^[a-zA-Z][a-zA-Z0-9+.-]*:/.test(path)) {
    return path;
  }
  const base = resolveDocumentAssetBase();
  const normalised = path.startsWith('/') ? path.slice(1) : path;
  return new URL(normalised, base).toString();
}

App.utils.assetUrl = assetUrl;

function normaliseBase(base) {
  if (!base) return null;
  try {
    const parsed = new URL(base, window.location.href);
    const path = parsed.pathname.replace(/\/+$/, '');
    const normalizedPath = path || '';
    return `${parsed.origin}${normalizedPath}`;
  } catch (error) {
    console.warn('[normaliseBase] invalid base', base, error);
    return null;
  }
}
// 把 stage1Data 中的素材“二选一”规范化为 key 或小 dataURL
function normalizePosterAssets(stage1Data) {
  const pickImage = (asset) => {
    if (!asset) return { asset: null, key: null };
    const key = asset.r2Key || null;
    const data = typeof asset.dataUrl === 'string' && asset.dataUrl.startsWith('data:')
      ? asset.dataUrl
      : null;
    return key ? { asset: null, key } : { asset: data, key: null };
  };

  const { asset: scenario_asset, key: scenario_key } = pickImage(stage1Data.scenario_asset);
  const { asset: product_asset,  key: product_key  } = pickImage(stage1Data.product_asset);

  const gallery_items = (stage1Data.gallery_entries || []).map((entry) => {
    const { asset, key } = pickImage(entry.asset);
    return {
      caption: entry.caption?.trim() || null,
      asset,
      key,
      mode: entry.mode || 'upload',
      prompt: entry.prompt?.trim() || null,
    };
  });

  return { scenario_asset, scenario_key, product_asset, product_key, gallery_items };
}

function joinBasePath(base, path) {
  const normalised = normaliseBase(base);
  if (!normalised) return null;
  const p = String(path || '');
  const suffix = p.startsWith('/') ? p : `/${p}`;
  return `${normalised}${suffix}`;
}

function ensureArray(value) {
  if (Array.isArray(value)) return value.filter(Boolean);
  if (typeof value === 'string' && value.trim()) return [value.trim()];
  return [];
}



// 读取候选 API 基址（修复：避免 STORAGE_KEYS 的 TDZ）
function getApiCandidates(extra) {
  const candidates = new Set();
  const add = (v) => {
    const s = typeof v === 'string' ? v.trim() : '';
    if (!s) return;
    const n = normaliseBase(s);
    if (n) candidates.add(n);
  };

  const inputValue = document.getElementById('api-base')?.value;
  add(inputValue);

  // 避免对未初始化的 STORAGE_KEYS 访问；直接用字面量 key
  add(localStorage.getItem('marketing-poster-api-base'));

  const ds = document.body?.dataset ?? {};
  add(ds.workerBase);
  add(ds.renderBase);
  add(ds.apiBase);

  if (Array.isArray(window.APP_API_BASES)) window.APP_API_BASES.forEach(add);
  add(window.APP_WORKER_BASE);
  add(window.APP_RENDER_BASE);
  add(window.APP_DEFAULT_API_BASE);

  if (extra) ensureArray(extra).forEach(add);

  return Array.from(candidates);
}

App.utils.getApiCandidates = getApiCandidates;

async function probeBase(base, { force } = {}) {
  const now = Date.now();
  const cached = HEALTH_CACHE.get(base);
  if (!force && cached && now - cached.timestamp < HEALTH_CACHE_TTL) {
    return cached.ok;
  }

  const paths = healthPathsFor(base);           // ← 关键：按域名取路径
  for (const path of paths) {
    const url = joinBasePath(base, path);
    if (!url) continue;
    try {
      const response = await fetch(url, {
        method: 'GET',
        mode: 'cors',
        cache: 'no-store',
        credentials: 'omit',
      });
      if (response.ok) {
        HEALTH_CACHE.set(base, { ok: true, timestamp: Date.now() });
        return true;
      }
    } catch (error) {
      console.warn('[probeBase] failed', base, path, error);
    }
  }

  HEALTH_CACHE.set(base, { ok: false, timestamp: Date.now() });
  return false;
}


const warmUpLocks = new Map();

async function warmUp(baseOrBases, { force } = {}) {
  const bases = ensureArray(baseOrBases).filter(Boolean);
  const targets = bases.length ? bases : getApiCandidates();
  if (!targets.length) return [];

  const lockKey = [...targets].sort().join('|');
  const existing = warmUpLocks.get(lockKey);
  if (!force && existing) return existing;

  const task = Promise.allSettled(targets.map((base) => probeBase(base, { force })));
  warmUpLocks.set(lockKey, task);
  // 任务结束后释放锁
  task.finally(() => warmUpLocks.delete(lockKey));
  return task;
}

App.utils.warmUp = warmUp;

async function pickHealthyBase(baseOrBases) {
  const candidates = ensureArray(baseOrBases).filter(Boolean);
  const bases = candidates.length ? candidates : getApiCandidates();
  if (!bases.length) return null;

  const now = Date.now();
  for (const base of bases) {
    const cached = HEALTH_CACHE.get(base);
    if (cached && cached.ok && now - cached.timestamp < HEALTH_CACHE_TTL) {
      return base;
    }
  }

  const results = await warmUp(bases, { force: true });
  for (let i = 0; i < bases.length; i += 1) {
    const outcome = results[i];
    if (outcome && outcome.status === 'fulfilled' && outcome.value) {
      return bases[i];
    }
  }
  return null;
}

App.utils.pickHealthyBase = pickHealthyBase;

// 请求体大小校验（发送前统一做）
// 校验字符串体积并阻断超大 dataURL
function validatePayloadSize(raw) {
  const hasBase64 = /data:[^;]+;base64,/i.test(raw);
  // 300KB 是你当前防御阈值，可按需调整
  if (hasBase64 || raw.length > 300_000) {
    throw new Error('请求体过大或包含 base64 图片，请先上传素材到 R2，仅传输 key/url。');
  }
}

// 完整替换 app.js 里的 postJsonWithRetry
async function postJsonWithRetry(apiBaseOrBases, path, payload, retry = 1, rawPayload) {
  // 规范化候选基址
  const bases = (window.resolveApiBases?.(apiBaseOrBases))
    ?? (Array.isArray(apiBaseOrBases) ? apiBaseOrBases
        : String(apiBaseOrBases || '').split(',').map(s => s.trim()).filter(Boolean));
  if (!bases.length) throw new Error('未配置后端 API 地址');

  // 组包（外部已给字符串就不再二次 JSON.stringify）
  const bodyRaw = (typeof rawPayload === 'string') ? rawPayload : JSON.stringify(payload);

  // 粗略体积 & dataURL 防御
  if (/data:[^;]+;base64,/.test(bodyRaw) || bodyRaw.length > 300000) {
    throw new Error('请求体过大或包含 base64 图片，请确保素材已直传并仅传 key/url。');
  }

  // 先挑健康基址，失败就先用第一个
  let base = await (window.pickHealthyBase?.(bases, { timeoutMs: 2500 })) ?? bases[0];

  const urlFor = (b) => `${String(b).replace(/\/$/, '')}/${String(path).replace(/^\/+/, '')}`;
  let lastErr = null;

  for (let attempt = 0; attempt <= retry; attempt += 1) {
    // ！！！这里以前写成了 tryOrder，导致未定义
    const order = base ? [base, ...bases.filter(x => x !== base)] : bases;

    for (const b of order) {
      const url = urlFor(b);
      try {
        const res = await fetch(url, {
          method: 'POST',
          mode: 'cors',
          cache: 'no-store',
          credentials: 'omit',
          headers: { 'Content-Type': 'application/json' },
          body: bodyRaw,
        });
        if (!res.ok) {
          const text = await res.text().catch(() => '');
          let json = null;
          if (text) {
            try { json = JSON.parse(text); } catch {}
          }
          const detail = (json && (json.detail || json.message))
            || text
            || `HTTP ${res.status}`;
          const error = new Error(detail);
          error.status = res.status;
          error.responseText = text;
          error.responseJson = json;
          error.url = url;
          error.requestBody = bodyRaw;
          throw error;
        }
        // 兼容占位缓存：存在才更新，避免 _healthCache 未定义再报错
        if (window._healthCache?.set) window._healthCache.set(b, { ok: true, ts: Date.now() });
        return res;
      } catch (e) {
        lastErr = e;
        if (window._healthCache?.set) window._healthCache.set(b, { ok: false, ts: Date.now() });
        base = null; // 该轮失败，下一轮重新挑
      }
    }

    // 整轮失败后：热身 + 等待 + 重选
    try { await window.warmUp?.(bases, { timeoutMs: 2500 }); } catch {}
    await new Promise(r => setTimeout(r, 800));
    base = await (window.pickHealthyBase?.(bases, { timeoutMs: 2500 })) ?? bases[0];
  }

  throw lastErr || new Error('请求失败');
}


App.utils.postJsonWithRetry = postJsonWithRetry;

const STORAGE_KEYS = {
  apiBase: 'marketing-poster-api-base',
  stage1: 'marketing-poster-stage1-data',
  stage2: 'marketing-poster-stage2-result',
};

const DEFAULT_STAGE1 = {
  brand_name: '厨匠ChefCraft',
  agent_name: '星辉渠道服务中心',
  scenario_image: '现代开放式厨房中智能蒸烤一体机的沉浸式体验',
  product_name: 'ChefCraft 智能蒸烤大师',
  template_id: 'template_dual',
  scenario_mode: 'upload',
  product_mode: 'upload',
  features: [
    '一键蒸烤联动，精准锁鲜',
    '360° 智能热风循环，均匀受热',
    '高温自清洁腔体，省心维护',
    'Wi-Fi 远程操控，云端菜谱推送',
  ],
  title: '焕新厨房效率，打造大厨级美味',
  subtitle: '智能蒸烤 · 家宴轻松掌控',
};

const TEMPLATE_REGISTRY_PATH = 'templates/registry.json';
const templateCache = new Map();
let templateRegistryPromise = null;

const PROMPT_PRESETS_PATH = 'prompts/presets.json';
let promptPresetPromise = null;
const PROMPT_SLOTS = ['scenario', 'product', 'gallery'];
const DEFAULT_PROMPT_VARIANTS = 1;

const DEFAULT_EMAIL_RECIPIENT = 'client@example.com';

const placeholderImages = {
  brandLogo: createPlaceholder('品牌\\nLogo'),
  scenario: createPlaceholder('应用场景'),
  product: createPlaceholder('产品渲染'),
};

const galleryPlaceholderCache = new Map();

const MATERIAL_DEFAULT_LABELS = {
  brand_logo: '品牌 Logo',
  scenario: '应用场景图',
  product: '主产品渲染图',
  gallery: '底部产品小图',
};

const assetStore = createAssetStore();

function getPosterImageSource(image) {
  if (!image || typeof image !== 'object') return '';
  const directUrl = typeof image.url === 'string' ? image.url : '';
  if (directUrl) return directUrl;
  const dataUrl = typeof image.data_url === 'string' ? image.data_url : '';
  return dataUrl;
}

function assignPosterImage(element, image, altText) {
  if (!element) return false;
  const src = getPosterImageSource(image);
  if (!src) return false;
  element.src = src;
  if (altText) {
    element.alt = altText;
  }
  return true;
}

async function r2PresignPut(folder, file, bases) {
  const payload = {
    folder: folder || 'uploads',
    filename: file?.name || 'upload.bin',
    content_type: file?.type || 'application/octet-stream',
    size: typeof file?.size === 'number' ? file.size : null,
  };
  const response = await postJsonWithRetry(bases, '/api/r2/presign-put', payload, 1);
  return response.json();
}

async function uploadFileToR2(folder, file, options = {}) {
  try {
    const presign = await r2PresignPut(folder, file, options?.bases);
    const putResponse = await fetch(presign.put_url, {
      method: 'PUT',
      headers: { 'Content-Type': file?.type || 'application/octet-stream' },
      body: file,
    });
    if (!putResponse.ok) {
      const detail = await putResponse.text();
      throw new Error(detail || '上传到 R2 失败，请稍后重试。');
    }
    return {
      key: presign.key,
      url: presign.public_url || null,
      uploaded: true,
      presign,
    };
  } catch (error) {
    console.warn('[uploadFileToR2] 直传失败，回退本地预览', error);
    const dataUrl = file ? await fileToDataUrl(file) : null;
    return {
      key: null,
      url: null,
      uploaded: false,
      dataUrl,
      error,
    };
  }
}

App.utils.r2PresignPut = r2PresignPut;
App.utils.uploadFileToR2 = uploadFileToR2;

function applyStoredAssetValue(target, storedValue) {
  if (!target || typeof storedValue !== 'string') return;
  if (storedValue.startsWith('data:')) {
    target.data_url = storedValue;
  } else {
    target.url = storedValue;
  }
}

const apiBaseInput = document.getElementById('api-base');
// ==== 兜底：保持原命名的 loadTemplateRegistry（放在 init() 之前）====
(function ensureLoadTemplateRegistry() {
  const REG_PATH = (typeof TEMPLATE_REGISTRY_PATH === 'string' && TEMPLATE_REGISTRY_PATH)
    ? TEMPLATE_REGISTRY_PATH
    : 'templates/registry.json';

  if (typeof window.loadTemplateRegistry !== 'function') {
    let _tmplRegistryPromise = null;
    window.loadTemplateRegistry = async function loadTemplateRegistry() {
      if (!_tmplRegistryPromise) {
        _tmplRegistryPromise = fetch(assetUrl(REG_PATH))
          .then((r) => {
            if (!r.ok) throw new Error('无法加载模板清单');
            return r.json();
          })
          .then((arr) => (Array.isArray(arr) ? arr : []))
          .catch((err) => {
            _tmplRegistryPromise = null; // 失败允许下次重试
            throw err;
          });
      }
      return _tmplRegistryPromise;
    };
  }
})();

init();

function init() {
  loadApiBase();
  if (apiBaseInput) {
    apiBaseInput.addEventListener('change', saveApiBase);
    apiBaseInput.addEventListener('blur', saveApiBase);
  }

  const stage = document.body?.dataset?.stage;
  switch (stage) {
    case 'stage1':
      initStage1();
      break;
    case 'stage2':
      initStage2();
      break;
    case 'stage3':
      initStage3();
      break;
    default:
      break;
  }
}

function loadApiBase() {
  if (!apiBaseInput) return;
  const stored = localStorage.getItem(STORAGE_KEYS.apiBase);
  if (stored) {
    apiBaseInput.value = stored;
  }
}

function saveApiBase() {
  if (!apiBaseInput) return;
  const value = apiBaseInput.value.trim();
  if (value) {
    localStorage.setItem(STORAGE_KEYS.apiBase, value);
  } else {
    localStorage.removeItem(STORAGE_KEYS.apiBase);
  }
}

function initStage1() {
  const form = document.getElementById('poster-form');
  const buildPreviewButton = document.getElementById('build-preview');
  const nextButton = document.getElementById('go-to-stage2');
  const statusElement = document.getElementById('stage1-status');
  const previewContainer = document.getElementById('preview-container');
  const layoutStructure = document.getElementById('layout-structure-text');
  const galleryButton = document.getElementById('add-gallery-item');
  const galleryPlaceholderButton = document.getElementById('add-gallery-placeholder');
  const galleryFileInput = document.getElementById('gallery-file-input');
  const galleryItemsContainer = document.getElementById('gallery-items');
  const templateSelectStage1 = document.getElementById('template-select-stage1');
  const templateDescriptionStage1 = document.getElementById('template-description-stage1');
  const templateCanvasStage1 = document.getElementById('template-preview-stage1');
  

  if (!form || !buildPreviewButton || !nextButton) {
    return;
  }

  const previewElements = {
    brandLogo: document.getElementById('preview-brand-logo'),
    brandName: document.getElementById('preview-brand-name'),
    agentName: document.getElementById('preview-agent-name'),
    scenarioImage: document.getElementById('preview-scenario-image'),
    productImage: document.getElementById('preview-product-image'),
    featureList: document.getElementById('preview-feature-list'),
    title: document.getElementById('preview-title'),
    subtitle: document.getElementById('preview-subtitle'),
    gallery: document.getElementById('preview-gallery'),
  };

  const inlinePreviews = {
    brand_logo: document.querySelector('[data-inline-preview="brand_logo"]'),
    scenario_asset: document.querySelector('[data-inline-preview="scenario_asset"]'),
    product_asset: document.querySelector('[data-inline-preview="product_asset"]'),
  };

  const state = {
    brandLogo: null,
    scenario: null,
    product: null,
    galleryEntries: [],
    previewBuilt: false,
    templateId: DEFAULT_STAGE1.template_id,
    templateLabel: '',
    scenarioMode: DEFAULT_STAGE1.scenario_mode,
    productMode: DEFAULT_STAGE1.product_mode,
    scenarioType: 'image',
    scenarioAllowsPrompt: true,
    scenarioAllowsUpload: true,
    productType: 'image',
    productAllowsPrompt: true,
    productAllowsUpload: true,
    templateSpec: null,
    galleryLimit: 4,
    galleryAllowsPrompt: true,
    galleryAllowsUpload: true,
    galleryLabel: MATERIAL_DEFAULT_LABELS.gallery,
    galleryType: 'image',
  };

  let currentLayoutPreview = '';
  let templateRegistry = [];

  const refreshPreview = () => {
    if (!form) return null;
    const payload = collectStage1Data(form, state, { strict: false });
    currentLayoutPreview = updatePosterPreview(
      payload,
      state,
      previewElements,
      layoutStructure,
      previewContainer
    );
    return payload;
  };

  const stored = loadStage1Data();
  if (stored) {
    void (async () => {
      await applyStage1DataToForm(stored, form, state, inlinePreviews);
      state.previewBuilt = Boolean(stored.preview_built);
      currentLayoutPreview = stored.layout_preview || '';
      renderGalleryItems(state, galleryItemsContainer, {
        previewElements,
        layoutStructure,
        previewContainer,
        statusElement,
        onChange: refreshPreview,
        allowPrompt: state.galleryAllowsPrompt,
        forcePromptOnly: state.galleryAllowsUpload === false,
        promptPlaceholder:
          state.templateSpec?.materials?.gallery?.promptPlaceholder ||
          '描述要生成的小图内容',
      });
      refreshPreview();
    })();
  } else {
    applyStage1Defaults(form);
    updateInlinePlaceholders(inlinePreviews);
    applyModeToInputs('scenario', state, form, inlinePreviews, { initial: true });
    applyModeToInputs('product', state, form, inlinePreviews, { initial: true });
    refreshPreview();
  }

  const modeContext = { form, state, inlinePreviews, refreshPreview };

  const scenarioModeRadios = form.querySelectorAll('input[name="scenario_mode"]');
  scenarioModeRadios.forEach((radio) => {
    radio.addEventListener('change', (event) => {
      if (!radio.checked) return;
      const value = radio.value === 'prompt' ? 'prompt' : 'upload';
      void switchAssetMode('scenario', value, modeContext);
    });
  });

  const productModeRadios = form.querySelectorAll('input[name="product_mode"]');
  productModeRadios.forEach((radio) => {
    radio.addEventListener('change', (event) => {
      if (!radio.checked) return;
      const value = radio.value === 'prompt' ? 'prompt' : 'upload';
      void switchAssetMode('product', value, modeContext);
    });
  });

  const getMaterialLabel = (key, material) =>
    (material && typeof material.label === 'string' && material.label.trim()) ||
    MATERIAL_DEFAULT_LABELS[key] || key;

  async function applyTemplateMaterialsStage1(spec) {
    state.templateSpec = spec || null;
    const materials = (spec && spec.materials) || {};

    const brandMaterial = materials.brand_logo || {};
    const brandLabel = getMaterialLabel('brand_logo', brandMaterial);
    const brandField = form.querySelector('[data-material-field="brand_logo"] [data-material-label="brand_logo"]');
    if (brandField) {
      brandField.textContent = `${brandLabel}上传`;
    }

    const scenarioMaterial = materials.scenario || {};
    const scenarioLabel = getMaterialLabel('scenario', scenarioMaterial);
    const scenarioType = (scenarioMaterial.type || 'image').toLowerCase();
    const scenarioAllowsUpload = scenarioType !== 'text' && scenarioMaterial.allowsUpload !== false;
    const scenarioAllowsPrompt =
      scenarioType === 'text' || scenarioMaterial.allowsPrompt !== false;
    state.scenarioType = scenarioType;
    state.scenarioAllowsPrompt = scenarioAllowsPrompt;
    state.scenarioAllowsUpload = scenarioAllowsUpload;

    const scenarioToggleLabel = form.querySelector('[data-material-toggle-label="scenario"]');
    if (scenarioToggleLabel) {
      scenarioToggleLabel.textContent = `${scenarioLabel}素材来源`;
    }
    const scenarioToggle = form.querySelector('[data-mode-target="scenario"]');
    const scenarioUploadOption = form.querySelector('[data-mode-option="scenario-upload"]');
    const scenarioUploadRadio = scenarioUploadOption?.querySelector('input[type="radio"]');
    if (scenarioUploadOption) {
      scenarioUploadOption.classList.toggle('hidden', !scenarioAllowsUpload);
    }
    if (scenarioUploadRadio) {
      scenarioUploadRadio.disabled = !scenarioAllowsUpload;
    }
    const scenarioPromptOption = form.querySelector('[data-mode-option="scenario-prompt"]');
    const scenarioPromptRadio = scenarioPromptOption?.querySelector('input[type="radio"]');
    if (scenarioPromptOption) {
      scenarioPromptOption.classList.toggle('hidden', !scenarioAllowsPrompt);
    }
    if (scenarioPromptRadio) {
      scenarioPromptRadio.disabled = !scenarioAllowsPrompt;
    }
    if (scenarioToggle) {
      scenarioToggle.classList.toggle(
        'single-mode',
        !scenarioAllowsUpload || !scenarioAllowsPrompt
      );
    }

    const scenarioFileLabel = form.querySelector('[data-material-label="scenario"]');
    if (scenarioFileLabel) {
      scenarioFileLabel.textContent = `${scenarioLabel}上传`;
      scenarioFileLabel.classList.toggle('hidden', !scenarioAllowsUpload);
    }
    const scenarioFieldWrapper = form.querySelector('[data-material-field="scenario"]');
    if (scenarioFieldWrapper) {
      scenarioFieldWrapper.classList.toggle('hidden', !scenarioAllowsUpload);
    }
    const scenarioFileInput = form.querySelector('input[name="scenario_asset"]');
    if (scenarioFileInput) {
      scenarioFileInput.disabled = !scenarioAllowsUpload;
    }
    const scenarioDescription = form.querySelector('[data-material-description="scenario"]');
    if (scenarioDescription) {
      scenarioDescription.textContent = scenarioAllowsPrompt
        ? `${scenarioLabel}描述（上传或 AI 生成时都会用到）`
        : `${scenarioLabel}描述`;
    }
    const scenarioTextarea = form.querySelector('[data-material-input="scenario"]');
    if (scenarioTextarea) {
      scenarioTextarea.placeholder =
        scenarioMaterial.promptPlaceholder || `描述${scenarioLabel}的氛围与细节`;
    }
    let scenarioChanged = false;
    if (!scenarioAllowsUpload) {
      if (state.scenario) {
        await deleteStoredAsset(state.scenario);
        state.scenario = null;
        scenarioChanged = true;
      }
      state.scenarioMode = 'prompt';
      if (scenarioUploadRadio) {
        scenarioUploadRadio.checked = false;
      }
      if (scenarioPromptRadio) {
        scenarioPromptRadio.checked = true;
      }
      if (inlinePreviews.scenario_asset) {
        inlinePreviews.scenario_asset.src = placeholderImages.scenario;
      }
    } else if (!scenarioAllowsPrompt && state.scenarioMode === 'prompt') {
      state.scenarioMode = 'upload';
      if (scenarioUploadRadio) {
        scenarioUploadRadio.checked = true;
      }
      if (scenarioPromptRadio) {
        scenarioPromptRadio.checked = false;
      }
    }
    if (scenarioChanged) {
      state.previewBuilt = false;
    }
    applyModeToInputs('scenario', state, form, inlinePreviews, { initial: true });

    const productMaterial = materials.product || {};
    const productLabel = getMaterialLabel('product', productMaterial);
    const productType = (productMaterial.type || 'image').toLowerCase();
    const productAllowsUpload = productType !== 'text' && productMaterial.allowsUpload !== false;
    const productAllowsPrompt = productType === 'text' || productMaterial.allowsPrompt !== false;
    state.productType = productType;
    state.productAllowsPrompt = productAllowsPrompt;
    state.productAllowsUpload = productAllowsUpload;

    const productToggleLabel = form.querySelector('[data-material-toggle-label="product"]');
    if (productToggleLabel) {
      productToggleLabel.textContent = `${productLabel}素材来源`;
    }
    const productToggle = form.querySelector('[data-mode-target="product"]');
    const productUploadOption = form.querySelector('[data-mode-option="product-upload"]');
    const productUploadRadio = productUploadOption?.querySelector('input[type="radio"]');
    if (productUploadOption) {
      productUploadOption.classList.toggle('hidden', !productAllowsUpload);
    }
    if (productUploadRadio) {
      productUploadRadio.disabled = !productAllowsUpload;
    }
    const productPromptOption = form.querySelector('[data-mode-option="product-prompt"]');
    const productPromptRadio = productPromptOption?.querySelector('input[type="radio"]');
    if (productPromptOption) {
      productPromptOption.classList.toggle('hidden', !productAllowsPrompt);
    }
    if (productPromptRadio) {
      productPromptRadio.disabled = !productAllowsPrompt;
    }
    if (productToggle) {
      productToggle.classList.toggle(
        'single-mode',
        !productAllowsUpload || !productAllowsPrompt
      );
    }

    const productFileLabel = form.querySelector('[data-material-label="product"]');
    if (productFileLabel) {
      productFileLabel.textContent = `${productLabel}上传`;
      productFileLabel.classList.toggle('hidden', !productAllowsUpload);
    }
    const productFieldWrapper = form.querySelector('[data-material-field="product"]');
    if (productFieldWrapper) {
      productFieldWrapper.classList.toggle('hidden', !productAllowsUpload);
    }
    const productFileInput = form.querySelector('input[name="product_asset"]');
    if (productFileInput) {
      productFileInput.disabled = !productAllowsUpload;
    }
    const productPromptContainer = form.querySelector('[data-material-prompt="product"]');
    if (productPromptContainer) {
      productPromptContainer.classList.toggle('hidden', !productAllowsPrompt);
    }
    const productPromptLabel = form.querySelector('[data-material-prompt-label="product"]');
    if (productPromptLabel) {
      productPromptLabel.textContent = productAllowsPrompt
        ? `${productLabel}生成描述（可选补充）`
        : `${productLabel}说明`;
    }
    const productPromptInput = form.querySelector('[data-material-input="product-prompt"]');
    if (productPromptInput) {
      productPromptInput.placeholder =
        productMaterial.promptPlaceholder || `补充${productLabel}的材质、角度等信息`;
    }
    let productChanged = false;
    if (!productAllowsUpload) {
      if (state.product) {
        await deleteStoredAsset(state.product);
        state.product = null;
        productChanged = true;
      }
      state.productMode = 'prompt';
      if (productUploadRadio) {
        productUploadRadio.checked = false;
      }
      if (productPromptRadio) {
        productPromptRadio.checked = true;
      }
      if (inlinePreviews.product_asset) {
        inlinePreviews.product_asset.src = placeholderImages.product;
      }
    } else if (!productAllowsPrompt && state.productMode === 'prompt') {
      state.productMode = 'upload';
      if (productUploadRadio) {
        productUploadRadio.checked = true;
      }
      if (productPromptRadio) {
        productPromptRadio.checked = false;
      }
    }
    if (productChanged) {
      state.previewBuilt = false;
    }
    applyModeToInputs('product', state, form, inlinePreviews, { initial: true });

    const galleryMaterial = materials.gallery || {};
    const galleryLabel = getMaterialLabel('gallery', galleryMaterial);
    const galleryType = (galleryMaterial.type || 'image').toLowerCase();
    const galleryAllowsUpload = galleryType !== 'text' && galleryMaterial.allowsUpload !== false;
    const galleryAllowsPrompt =
      galleryType === 'text' || galleryMaterial.allowsPrompt !== false;
    const slotCount = Array.isArray(spec?.gallery?.items)
      ? spec.gallery.items.length
      : null;
    const configuredCount = Number(galleryMaterial.count);
    const galleryLimit = Number.isFinite(configuredCount) && configuredCount > 0
      ? configuredCount
      : slotCount || state.galleryLimit || 4;
    state.galleryLabel = galleryLabel;
    state.galleryAllowsPrompt = galleryAllowsPrompt;
    state.galleryAllowsUpload = galleryAllowsUpload;
    state.galleryType = galleryType;
    if (state.galleryLimit !== galleryLimit) {
      const removed = state.galleryEntries.splice(galleryLimit);
      await Promise.all(
        removed.map((entry) => deleteStoredAsset(entry.asset))
      );
      state.galleryLimit = galleryLimit;
    } else {
      state.galleryLimit = galleryLimit;
    }
    if (!galleryAllowsUpload) {
      await Promise.all(
        state.galleryEntries.map(async (entry) => {
          if (entry.asset) {
            await deleteStoredAsset(entry.asset);
            entry.asset = null;
          }
          entry.mode = 'prompt';
        })
      );
      state.previewBuilt = false;
    } else if (!galleryAllowsPrompt) {
      state.galleryEntries.forEach((entry) => {
        if (entry.mode === 'prompt') {
          entry.mode = 'upload';
          entry.prompt = '';
        }
      });
      state.previewBuilt = false;
    }

    const galleryLabelElement = document.querySelector('[data-gallery-label]');
    if (galleryLabelElement) {
      galleryLabelElement.textContent = `${galleryLabel}（${galleryLimit} 项，支持多选）`;
    }
    const galleryDescription = document.querySelector('[data-gallery-description]');
    if (galleryDescription) {
      galleryDescription.textContent = !galleryAllowsUpload
        ? `每个条目需通过文字描述生成，共 ${galleryLimit} 项，请填写系列说明。`
        : galleryAllowsPrompt
        ? `每个条目由一张图像与系列说明组成，可上传或使用 AI 生成，共需 ${galleryLimit} 项。`
        : `请上传 ${galleryLimit} 张${galleryLabel}并填写对应说明。`;
    }
    const galleryUploadButton = document.querySelector('[data-gallery-upload]');
    if (galleryUploadButton) {
      galleryUploadButton.textContent = `上传${galleryLabel}`;
      galleryUploadButton.classList.toggle('hidden', !galleryAllowsUpload);
      galleryUploadButton.disabled = !galleryAllowsUpload;
    }
    const galleryPromptButton = document.querySelector('[data-gallery-prompt]');
    if (galleryPromptButton) {
      const promptText = galleryLabel.includes('条目')
        ? '添加 AI 生成条目'
        : `添加 AI 生成${galleryLabel}`;
      galleryPromptButton.textContent = promptText;
      galleryPromptButton.classList.toggle('hidden', !galleryAllowsPrompt);
    }

    renderGalleryItems(state, galleryItemsContainer, {
      previewElements,
      layoutStructure,
      previewContainer,
      statusElement,
      onChange: refreshPreview,
      allowPrompt: galleryAllowsPrompt,
      forcePromptOnly: !galleryAllowsUpload,
      promptPlaceholder:
        galleryMaterial.promptPlaceholder || '描述要生成的小图内容',
    });
    refreshPreview();
  }

  async function refreshTemplatePreviewStage1(templateId) {
  if (!templateCanvasStage1) return;
  try {
    const assets =  await App.utils.ensureTemplateAssets(templateId); // 原有：加载模板资源 {entry,spec,image}
    await applyTemplateMaterialsStage1(assets.spec);       // 原有：同步材料开关/占位说明等

    const ctx = templateCanvasStage1.getContext('2d');
    if (!ctx) return;
    const { width, height } = templateCanvasStage1;

    ctx.clearRect(0, 0, width, height);
    ctx.fillStyle = '#f8fafc';
    ctx.fillRect(0, 0, width, height);

    const img = assets.image;
    const scale = Math.min(width / img.width, height / img.height);
    const dw = img.width * scale;
    const dh = img.height * scale;
    const ox = (width - dw) / 2;
    const oy = (height - dh) / 2;
    ctx.drawImage(img, ox, oy, dw, dh);

    if (templateDescriptionStage1) {
      templateDescriptionStage1.textContent = assets.entry?.description || '';
    }
  } catch (err) {
    console.error('[template preview] failed:', err);
    if (templateDescriptionStage1) {
      templateDescriptionStage1.textContent = '模板预览加载失败，请检查 templates 资源。';
    }
    const ctx = templateCanvasStage1?.getContext?.('2d');
    if (ctx) {
      ctx.clearRect(0, 0, templateCanvasStage1.width, templateCanvasStage1.height);
      ctx.fillStyle = '#f4f5f7';
      ctx.fillRect(0, 0, templateCanvasStage1.width, templateCanvasStage1.height);
      ctx.fillStyle = '#6b7280';
      ctx.font = '16px "Noto Sans SC", sans-serif';
      ctx.fillText('模板预览加载失败', 24, 48);
    }
  }
  }
async function mountTemplateChooserStage1() {
  if (!templateSelectStage1) return;

  // 1) 加载 registry（保持原名）
  try {
    templateRegistry = await App.utils.loadTemplateRegistry();
  } catch (e) {
    console.error('[registry] load failed:', e);
    setStatus(statusElement, '无法加载模板列表，请检查 templates/registry.json 与静态路径。', 'warning');
    return;
  }
  if (!Array.isArray(templateRegistry) || templateRegistry.length === 0) {
    setStatus(statusElement, '模板列表为空，请确认 templates/registry.json 格式。', 'warning');
    return;
  }

  // 2) 填充下拉
  templateSelectStage1.innerHTML = '';
  templateRegistry.forEach((entry) => {
    const opt = document.createElement('option');
    opt.value = entry.id;
    opt.textContent = entry.name || entry.id;
    templateSelectStage1.appendChild(opt);
  });

  // 3) 恢复/设置默认选项
  const stored = loadStage1Data();
  if (stored?.template_id) {
    state.templateId = stored.template_id;
    state.templateLabel = stored.template_label || '';
  } else {
    const first = templateRegistry[0];
    state.templateId = first.id;
    state.templateLabel = first.name || '';
  }
  templateSelectStage1.value = state.templateId;

  // 4) 预览一次
  await refreshTemplatePreviewStage1(state.templateId);

  // 立即持久化一次（不必等“构建预览”）
  const quickPersist = () => {
    try {
      const relaxedPayload = collectStage1Data(form, state, { strict: false });
      currentLayoutPreview = updatePosterPreview(
        relaxedPayload,
        state,
        previewElements,
        layoutStructure,
        previewContainer
      );
      const serialised = serialiseStage1Data(relaxedPayload, state, currentLayoutPreview, false);
      saveStage1Data(serialised, { preserveStage2: false });
    } catch (e) {
      console.warn('[template persist] skipped:', e);
    }
  };
  quickPersist();

  // 5) 绑定切换
  templateSelectStage1.addEventListener('change', async (ev) => {
    const value = ev.target.value || DEFAULT_STAGE1.template_id;
    state.templateId = value;
    const entry = templateRegistry.find((x) => x.id === value);
    state.templateLabel = entry?.name || '';

    state.previewBuilt = false; // 切换模板 => 预览需重建
    setStatus(statusElement, '已切换模板，请重新构建版式预览或继续到环节 2 生成。', 'info');

    quickPersist();
    await refreshTemplatePreviewStage1(value);
  });
}

// 注意：不要用顶层 await
void mountTemplateChooserStage1();
  if (templateSelectStage1) {
    App.utils.loadTemplateRegistry()
      .then(async (registry) => {
        templateRegistry = registry;
        templateSelectStage1.innerHTML = '';
        registry.forEach((entry) => {
          const option = document.createElement('option');
          option.value = entry.id;
          option.textContent = entry.name;
          templateSelectStage1.appendChild(option);
        });
        const activeEntry = registry.find((entry) => entry.id === state.templateId);
        if (!activeEntry && registry[0]) {
          state.templateId = registry[0].id;
          state.templateLabel = registry[0].name || '';
        } else if (activeEntry) {
          state.templateLabel = activeEntry.name || state.templateLabel;
        }
        templateSelectStage1.value = state.templateId;
        await refreshTemplatePreviewStage1(state.templateId);
      })
      .catch((error) => {
        console.error(error);
        setStatus(statusElement, '无法加载模板列表，请检查 templates 目录。', 'warning');
      });

    templateSelectStage1.addEventListener('change', async (event) => {
      const value = event.target.value || DEFAULT_STAGE1.template_id;
      state.templateId = value;
      const entry = templateRegistry.find((item) => item.id === value);
      state.templateLabel = entry?.name || '';
      state.previewBuilt = false;
      refreshPreview();
      await refreshTemplatePreviewStage1(value);
    });
  }

  attachSingleImageHandler(
    form.querySelector('input[name="brand_logo"]'),
    'brandLogo',
    inlinePreviews.brand_logo,
    state,
    refreshPreview,
    statusElement
  );
  attachSingleImageHandler(
    form.querySelector('input[name="scenario_asset"]'),
    'scenario',
    inlinePreviews.scenario_asset,
    state,
    refreshPreview,
    statusElement
  );
  attachSingleImageHandler(
    form.querySelector('input[name="product_asset"]'),
    'product',
    inlinePreviews.product_asset,
    state,
    refreshPreview,
    statusElement
  );

  renderGalleryItems(state, galleryItemsContainer, {
    previewElements,
    layoutStructure,
    previewContainer,
    statusElement,
    onChange: refreshPreview,
    allowPrompt: state.galleryAllowsPrompt,
    forcePromptOnly: state.galleryAllowsUpload === false,
    promptPlaceholder:
      state.templateSpec?.materials?.gallery?.promptPlaceholder ||
      '描述要生成的小图内容',
  });

  refreshPreview();

  if (galleryButton && galleryFileInput) {
    galleryButton.addEventListener('click', () => {
      if (!state.galleryAllowsUpload) {
        setStatus(
          statusElement,
          `${state.galleryLabel || MATERIAL_DEFAULT_LABELS.gallery}由模板限定为 AI 生成，请通过“添加 AI 生成条目”补充素材。`,
          'info'
        );
        return;
      }
      galleryFileInput.click();
    });

    galleryFileInput.addEventListener('change', async (event) => {
      if (!state.galleryAllowsUpload) {
        event.target.value = '';
        setStatus(
          statusElement,
          `${state.galleryLabel || MATERIAL_DEFAULT_LABELS.gallery}当前仅支持文字描述生成。`,
          'warning'
        );
        return;
      }
      const files = Array.from(event.target.files || []);
      if (!files.length) {
        return;
      }
      const limit = state.galleryLimit || 4;
      const remaining = Math.max(0, limit - state.galleryEntries.length);
      if (remaining <= 0) {
        setStatus(
          statusElement,
          `最多仅支持上传 ${limit} 张${state.galleryLabel || MATERIAL_DEFAULT_LABELS.gallery}。`,
          'warning'
        );
        galleryFileInput.value = '';
        return;
      }

      const selected = files.slice(0, remaining);
      for (const file of selected) {
        try {
          const asset = await prepareAssetFromFile('gallery', file, null, statusElement);
          state.galleryEntries.push({
            id: createId(),
            caption: '',
            asset,
            mode: 'upload',
            prompt: '',
          });
        } catch (error) {
          console.error(error);
          setStatus(statusElement, '上传或读取底部产品小图时发生错误。', 'error');
        }
      }
      galleryFileInput.value = '';
      state.previewBuilt = false;
      renderGalleryItems(state, galleryItemsContainer, {
        previewElements,
        layoutStructure,
        previewContainer,
        statusElement,
        onChange: refreshPreview,
        allowPrompt: state.galleryAllowsPrompt,
        forcePromptOnly: state.galleryAllowsUpload === false,
        promptPlaceholder:
          state.templateSpec?.materials?.gallery?.promptPlaceholder ||
          '描述要生成的小图内容',
      });
      refreshPreview();
    });
  }

  if (galleryPlaceholderButton) {
    galleryPlaceholderButton.addEventListener('click', () => {
      if (!state.galleryAllowsPrompt) {
        setStatus(
          statusElement,
          `${state.galleryLabel || MATERIAL_DEFAULT_LABELS.gallery}仅支持上传图像素材。`,
          'info'
        );
        return;
      }
      const limit = state.galleryLimit || 4;
      if (state.galleryEntries.length >= limit) {
        setStatus(
          statusElement,
          `最多仅支持 ${limit} 个${state.galleryLabel || MATERIAL_DEFAULT_LABELS.gallery}条目。`,
          'warning'
        );
        return;
      }
      state.galleryEntries.push({
        id: createId(),
        caption: '',
        asset: null,
        mode: 'prompt',
        prompt: '',
      });
      state.previewBuilt = false;
      renderGalleryItems(state, galleryItemsContainer, {
        previewElements,
        layoutStructure,
        previewContainer,
        statusElement,
        onChange: refreshPreview,
        allowPrompt: state.galleryAllowsPrompt,
        forcePromptOnly: state.galleryAllowsUpload === false,
        promptPlaceholder:
          state.templateSpec?.materials?.gallery?.promptPlaceholder ||
          '描述要生成的小图内容',
      });
      refreshPreview();
    });
  }

  form.addEventListener('input', () => {
    state.previewBuilt = false;
    refreshPreview();
  });

  buildPreviewButton.addEventListener('click', () => {
    const relaxedPayload = collectStage1Data(form, state, { strict: false });
    currentLayoutPreview = updatePosterPreview(
      relaxedPayload,
      state,
      previewElements,
      layoutStructure,
      previewContainer
    );

    try {
      const strictPayload = collectStage1Data(form, state, { strict: true });
      state.previewBuilt = true;
      const serialised = serialiseStage1Data(
        strictPayload,
        state,
        currentLayoutPreview,
        true
      );
      saveStage1Data(serialised);
      setStatus(statusElement, '版式预览已构建，可继续下一环节。', 'success');
    } catch (error) {
      console.warn(error);
      state.previewBuilt = false;
      const serialised = serialiseStage1Data(
        relaxedPayload,
        state,
        currentLayoutPreview,
        false
      );
      saveStage1Data(serialised);
      const reason = error?.message || '请补全必填素材。';
      setStatus(
        statusElement,
        `预览已更新，但${reason.replace(/^[，。]?/, '')}`,
        'warning'
      );
    }
  });

  nextButton.addEventListener('click', () => {
    try {
      const payload = collectStage1Data(form, state, { strict: true });
      currentLayoutPreview = updatePosterPreview(
        payload,
        state,
        previewElements,
        layoutStructure,
        previewContainer
      );
      state.previewBuilt = true;
      const serialised = serialiseStage1Data(payload, state, currentLayoutPreview, true);
      saveStage1Data(serialised);
      setStatus(statusElement, '素材已保存，正在跳转至环节 2。', 'info');
      window.location.href = 'stage2.html';
    } catch (error) {
      console.error(error);
      setStatus(statusElement, error.message || '请先完成版式预览后再继续。', 'error');
    }
  });
}

function applyStage1Defaults(form) {
  for (const [key, value] of Object.entries(DEFAULT_STAGE1)) {
    const element = form.elements.namedItem(key);
    if (element && typeof value === 'string') {
      element.value = value;
    }
  }

  const featureInputs = form.querySelectorAll('input[name="features"]');
  featureInputs.forEach((input, index) => {
    input.value = DEFAULT_STAGE1.features[index] ?? '';
  });

  const scenarioModeInputs = form.querySelectorAll('input[name="scenario_mode"]');
  scenarioModeInputs.forEach((input) => {
    input.checked = input.value === DEFAULT_STAGE1.scenario_mode;
  });

  const productModeInputs = form.querySelectorAll('input[name="product_mode"]');
  productModeInputs.forEach((input) => {
    input.checked = input.value === DEFAULT_STAGE1.product_mode;
  });

  const productPrompt = form.elements.namedItem('product_prompt');
  if (productPrompt && 'value' in productPrompt) {
    productPrompt.value = '';
  }
}

function updateInlinePlaceholders(inlinePreviews) {
  if (inlinePreviews.brand_logo) inlinePreviews.brand_logo.src = placeholderImages.brandLogo;
  if (inlinePreviews.scenario_asset) inlinePreviews.scenario_asset.src = placeholderImages.scenario;
  if (inlinePreviews.product_asset) inlinePreviews.product_asset.src = placeholderImages.product;
}

async function applyStage1DataToForm(data, form, state, inlinePreviews) {
  for (const key of ['brand_name', 'agent_name', 'scenario_image', 'product_name', 'title', 'subtitle']) {
    const element = form.elements.namedItem(key);
    if (element && typeof data[key] === 'string') {
      element.value = data[key];
    }
  }

  const features = Array.isArray(data.features) && data.features.length
    ? data.features
    : DEFAULT_STAGE1.features;
  const featureInputs = form.querySelectorAll('input[name="features"]');
  featureInputs.forEach((input, index) => {
    input.value = features[index] ?? '';
  });

  const scenarioModeValue = data.scenario_mode || DEFAULT_STAGE1.scenario_mode;
  const productModeValue = data.product_mode || DEFAULT_STAGE1.product_mode;
  state.scenarioMode = scenarioModeValue;
  state.productMode = productModeValue;

  const scenarioModeInputs = form.querySelectorAll('input[name="scenario_mode"]');
  scenarioModeInputs.forEach((input) => {
    input.checked = input.value === scenarioModeValue;
  });

  const productModeInputs = form.querySelectorAll('input[name="product_mode"]');
  productModeInputs.forEach((input) => {
    input.checked = input.value === productModeValue;
  });

  const productPrompt = form.elements.namedItem('product_prompt');
  if (productPrompt && 'value' in productPrompt) {
    productPrompt.value =
      typeof data.product_prompt === 'string' ? data.product_prompt : '';
  }

  state.brandLogo = await rehydrateStoredAsset(data.brand_logo);
  state.scenario = await rehydrateStoredAsset(data.scenario_asset);
  state.product = await rehydrateStoredAsset(data.product_asset);
  state.galleryEntries = Array.isArray(data.gallery_entries)
    ? await Promise.all(
        data.gallery_entries.map(async (entry) => ({
          id: entry.id || createId(),
          caption: entry.caption || '',
          asset: await rehydrateStoredAsset(entry.asset),
          mode: entry.mode || 'upload',
          prompt: entry.prompt || '',
        }))
      )
    : [];
  state.galleryLimit = typeof data.gallery_limit === 'number' ? data.gallery_limit : state.galleryLimit;
  state.galleryLabel = data.gallery_label || state.galleryLabel;
  state.galleryAllowsPrompt = data.gallery_allows_prompt !== false;
  state.galleryAllowsUpload = data.gallery_allows_upload !== false;
  if (state.galleryEntries.length > state.galleryLimit) {
    state.galleryEntries = state.galleryEntries.slice(0, state.galleryLimit);
  }
  state.templateId = data.template_id || DEFAULT_STAGE1.template_id;
  state.templateLabel = data.template_label || '';

  applyModeToInputs('scenario', state, form, inlinePreviews);
  applyModeToInputs('product', state, form, inlinePreviews);

  if (inlinePreviews.brand_logo) {
    inlinePreviews.brand_logo.src = state.brandLogo?.dataUrl || placeholderImages.brandLogo;
  }
  if (inlinePreviews.scenario_asset) {
    inlinePreviews.scenario_asset.src = state.scenario?.dataUrl || placeholderImages.scenario;
  }
  if (inlinePreviews.product_asset) {
    inlinePreviews.product_asset.src = state.product?.dataUrl || placeholderImages.product;
  }
}

function attachSingleImageHandler(
  input,
  key,
  inlinePreview,
  state,
  refreshPreview,
  statusElement
) {
  if (!input) return;
  input.addEventListener('change', async () => {
    const file = input.files?.[0];
    if (!file) {
      await deleteStoredAsset(state[key]);
      state[key] = null;
      state.previewBuilt = false;
      if (inlinePreview) {
        const placeholder =
          key === 'brandLogo'
            ? placeholderImages.brandLogo
            : key === 'scenario'
            ? placeholderImages.scenario
            : placeholderImages.product;
        inlinePreview.src = placeholder;
      }
      refreshPreview();
      return;
    }
    try {
      const folderMap = {
        brandLogo: 'brand-logo',
        scenario: 'scenario',
        product: 'product',
      };
      const folder = folderMap[key] || 'uploads';
      const forceDataUrl = key === 'brandLogo';
      state[key] = await prepareAssetFromFile(
        folder,
        file,
        state[key],
        statusElement,
        { forceDataUrl }
      );
      if (inlinePreview) {
        inlinePreview.src = state[key]?.dataUrl ||
          (key === 'brandLogo'
            ? placeholderImages.brandLogo
            : key === 'scenario'
            ? placeholderImages.scenario
            : placeholderImages.product);
      }
      state.previewBuilt = false;
      refreshPreview();
    } catch (error) {
      console.error(error);
      setStatus(statusElement, '处理图片素材时发生错误，请重试。', 'error');
    }
  });
}

function applyModeToInputs(target, state, form, inlinePreviews, options = {}) {
  const { initial = false } = options;
  const mode = target === 'scenario' ? state.scenarioMode : state.productMode;
  const fileInput = form.querySelector(`input[name="${target}_asset"]`);
  if (fileInput) {
    const allowsUpload =
      target === 'scenario'
        ? state.scenarioAllowsUpload !== false
        : state.productAllowsUpload !== false;
    fileInput.disabled = mode === 'prompt' || !allowsUpload;
  }
  const promptField = form.querySelector(`[data-mode-visible="${target}:prompt"]`);
  if (promptField) {
    if (mode === 'prompt') {
      promptField.classList.add('mode-visible');
    } else {
      promptField.classList.remove('mode-visible');
    }
  }

  if (!initial) {
    const inlineKey = `${target}_asset`;
    const inlinePreview = inlinePreviews?.[inlineKey];
    if (inlinePreview && !state[target]?.dataUrl) {
      inlinePreview.src =
        target === 'scenario' ? placeholderImages.scenario : placeholderImages.product;
    }
  }
}

async function switchAssetMode(target, mode, context) {
  const { form, state, inlinePreviews, refreshPreview } = context;
  const assetKey = target === 'scenario' ? 'scenario' : 'product';
  const previousMode = target === 'scenario' ? state.scenarioMode : state.productMode;
  const allowsPrompt =
    target === 'scenario'
      ? state.scenarioAllowsPrompt !== false
      : state.productAllowsPrompt !== false;
  const allowsUpload =
    target === 'scenario'
      ? state.scenarioAllowsUpload !== false
      : state.productAllowsUpload !== false;
  if (mode === 'prompt' && !allowsPrompt) {
    mode = 'upload';
  }
  if (mode === 'upload' && !allowsUpload) {
    mode = 'prompt';
  }
  if (previousMode === mode) {
    applyModeToInputs(target, state, form, inlinePreviews, { initial: true });
    return;
  }

  if (target === 'scenario') {
    state.scenarioMode = mode;
  } else {
    state.productMode = mode;
  }

  applyModeToInputs(target, state, form, inlinePreviews);

  if (mode === 'prompt') {
    await deleteStoredAsset(state[assetKey]);
    state[assetKey] = null;
    const inlineKey = `${target}_asset`;
    const inlinePreview = inlinePreviews?.[inlineKey];
    if (inlinePreview) {
      inlinePreview.src =
        target === 'scenario' ? placeholderImages.scenario : placeholderImages.product;
    }
  }

  state.previewBuilt = false;
  refreshPreview?.();
}

function renderGalleryItems(state, container, options = {}) {
  const {
    previewElements,
    layoutStructure,
    previewContainer,
    statusElement,
    onChange,
    allowPrompt = true,
    forcePromptOnly = false,
    promptPlaceholder = '描述要生成的小图内容',
  } = options;
  if (!container) return;
  container.innerHTML = '';

  const limit = state.galleryLimit || 4;
  const label = state.galleryLabel || MATERIAL_DEFAULT_LABELS.gallery;
  const allowUpload = !forcePromptOnly;
  const allowPromptMode = forcePromptOnly ? true : allowPrompt;

  state.galleryEntries.slice(0, limit).forEach((entry, index) => {
    entry.mode = entry.mode || (allowUpload ? 'upload' : 'prompt');
    entry.prompt = typeof entry.prompt === 'string' ? entry.prompt : '';
    if (!allowUpload && entry.asset) {
      void deleteStoredAsset(entry.asset);
      entry.asset = null;
      state.previewBuilt = false;
    }
    if (!allowUpload) {
      entry.mode = 'prompt';
    } else if (!allowPromptMode && entry.mode === 'prompt') {
      entry.mode = 'upload';
      state.previewBuilt = false;
    }

    const placeholder = getGalleryPlaceholder(index, label);

    const item = document.createElement('div');
    item.classList.add('gallery-item');
    item.dataset.id = entry.id;

    const header = document.createElement('div');
    header.classList.add('gallery-item-header');
    const title = document.createElement('span');
    title.classList.add('gallery-item-title');
    title.textContent = `${label} ${index + 1}`;
    header.appendChild(title);

    const removeButton = document.createElement('button');
    removeButton.type = 'button';
    removeButton.classList.add('secondary');
    removeButton.textContent = '移除';
    removeButton.addEventListener('click', async () => {
      await deleteStoredAsset(entry.asset);
      state.galleryEntries = state.galleryEntries.filter((g) => g.id !== entry.id);
      state.previewBuilt = false;
      renderGalleryItems(state, container, {
        previewElements,
        layoutStructure,
        previewContainer,
        statusElement,
        onChange,
        allowPrompt,
        forcePromptOnly,
        promptPlaceholder,
      });
      onChange?.();
    });

    const actions = document.createElement('div');
    actions.classList.add('gallery-item-actions');
    actions.appendChild(removeButton);
    header.appendChild(actions);
    item.appendChild(header);

    const modeToggle = document.createElement('div');
    modeToggle.classList.add('mode-toggle', 'gallery-mode-toggle');
    if (!allowUpload || !allowPromptMode) {
      modeToggle.classList.add('single-mode');
    }
    const modeLabel = document.createElement('span');
    if (!allowUpload && allowPromptMode) {
      modeLabel.textContent = '素材来源（模板限定：AI 生成）';
    } else if (allowUpload && !allowPromptMode) {
      modeLabel.textContent = '素材来源（模板限定：需上传图像）';
    } else {
      modeLabel.textContent = '素材来源';
    }
    modeToggle.appendChild(modeLabel);

    const radioName = `gallery_mode_${entry.id}`;
    let uploadRadio = null;
    if (allowUpload) {
      const uploadLabel = document.createElement('label');
      uploadRadio = document.createElement('input');
      uploadRadio.type = 'radio';
      uploadRadio.name = radioName;
      uploadRadio.value = 'upload';
      uploadLabel.appendChild(uploadRadio);
      uploadLabel.append(' 上传图像');
      modeToggle.appendChild(uploadLabel);
    }

    let promptRadio = null;
    if (allowPromptMode) {
      const promptLabel = document.createElement('label');
      promptRadio = document.createElement('input');
      promptRadio.type = 'radio';
      promptRadio.name = radioName;
      promptRadio.value = 'prompt';
      promptLabel.appendChild(promptRadio);
      promptLabel.append(' 文字生成');
      modeToggle.appendChild(promptLabel);
    }
    item.appendChild(modeToggle);

    const fileField = document.createElement('label');
    fileField.classList.add('field', 'file-field', 'gallery-file-field');
    fileField.innerHTML = `<span>上传${label}</span>`;
    const fileInput = document.createElement('input');
    fileInput.type = 'file';
    fileInput.accept = 'image/*';
    fileInput.disabled = !allowUpload;
    fileInput.addEventListener('change', async () => {
      const file = fileInput.files?.[0];
      if (!file) return;
      try {
        entry.asset = await prepareAssetFromFile('gallery', file, entry.asset, statusElement);
        previewImage.src = entry.asset?.dataUrl || placeholder;
        state.previewBuilt = false;
        onChange?.();
      } catch (error) {
        console.error(error);
        setStatus(statusElement, '上传或读取底部产品小图时发生错误。', 'error');
      }
    });
    if (!allowUpload) {
      fileField.classList.add('mode-hidden');
    }
    fileField.appendChild(fileInput);
    item.appendChild(fileField);

    const previewWrapper = document.createElement('div');
    previewWrapper.classList.add('gallery-item-preview');
    const previewImage = document.createElement('img');
    previewImage.alt = `${label} ${index + 1} 预览`;
    previewImage.src = entry.asset?.dataUrl || placeholder;
    previewWrapper.appendChild(previewImage);
    item.appendChild(previewWrapper);

    const captionField = document.createElement('label');
    captionField.classList.add('field', 'gallery-caption');
    captionField.innerHTML = `<span>${label}文案</span>`;
    const captionInput = document.createElement('input');
    captionInput.type = 'text';
    captionInput.value = entry.caption || '';
    captionInput.placeholder = '请输入对应系列说明';
    captionInput.addEventListener('input', () => {
      entry.caption = captionInput.value;
      state.previewBuilt = false;
      onChange?.();
    });
    captionField.appendChild(captionInput);
    item.appendChild(captionField);

    const promptField = document.createElement('label');
    promptField.classList.add('field', 'gallery-prompt', 'optional');
    promptField.innerHTML = '<span>AI 生成描述</span>';
    const promptTextarea = document.createElement('textarea');
    promptTextarea.rows = 2;
    promptTextarea.placeholder = promptPlaceholder;
    promptTextarea.value = entry.prompt || '';
    promptTextarea.addEventListener('input', () => {
      entry.prompt = promptTextarea.value;
      state.previewBuilt = false;
      onChange?.();
    });
    promptField.appendChild(promptTextarea);
    item.appendChild(promptField);

    async function applyGalleryMode(mode, options = {}) {
      const { initial = false } = options;
      let resolvedMode = mode;
      if (!allowUpload) {
        resolvedMode = 'prompt';
      } else if (!allowPromptMode && mode === 'prompt') {
        resolvedMode = 'upload';
      }
      entry.mode = resolvedMode;
      const isPrompt = resolvedMode === 'prompt';

      fileInput.disabled = !allowUpload || isPrompt;
      if (allowUpload) {
        fileField.classList.toggle('mode-hidden', isPrompt);
      } else {
        fileField.classList.add('mode-hidden');
      }

      if (allowPromptMode) {
        promptField.classList.remove('hidden');
        promptField.classList.toggle('mode-visible', isPrompt);
        promptTextarea.disabled = !isPrompt;
      } else {
        promptField.classList.add('hidden');
        promptTextarea.disabled = true;
      }

      if (isPrompt) {
        if ((!allowUpload && entry.asset) || (allowUpload && entry.asset && !initial)) {
          await deleteStoredAsset(entry.asset);
          entry.asset = null;
        }
        previewImage.src = placeholder;
      } else {
        previewImage.src = entry.asset?.dataUrl || placeholder;
      }

      if (!initial) {
        state.previewBuilt = false;
        onChange?.();
      }
    }

    if (uploadRadio) {
      uploadRadio.addEventListener('change', () => {
        if (uploadRadio.checked) {
          void applyGalleryMode('upload');
        }
      });
      uploadRadio.checked = entry.mode !== 'prompt';
    }

    if (promptRadio) {
      promptRadio.addEventListener('change', () => {
        if (promptRadio.checked) {
          void applyGalleryMode('prompt');
        }
      });
      promptRadio.checked = entry.mode === 'prompt';
    }

    if (!allowPromptMode) {
      promptField.classList.add('hidden');
      promptTextarea.disabled = true;
    }

    void applyGalleryMode(entry.mode, { initial: true });

    container.appendChild(item);
  });
}
function collectStage1Data(form, state, { strict = false } = {}) {
  const formData = new FormData(form);
  const payload = {
    brand_name: formData.get('brand_name')?.toString().trim() || '',
    agent_name: formData.get('agent_name')?.toString().trim() || '',
    scenario_image: formData.get('scenario_image')?.toString().trim() || '',
    product_name: formData.get('product_name')?.toString().trim() || '',
    title: formData.get('title')?.toString().trim() || '',
    subtitle: formData.get('subtitle')?.toString().trim() || '',
  };

  const features = formData
    .getAll('features')
    .map((feature) => feature.toString().trim())
    .filter((feature) => feature.length > 0);

  payload.features = features;

  const galleryLimit = state.galleryLimit || 4;
  const galleryLabel = state.galleryLabel || MATERIAL_DEFAULT_LABELS.gallery;

  const galleryEntries = state.galleryEntries.slice(0, galleryLimit).map((entry) => ({
    id: entry.id,
    caption: entry.caption.trim(),
    asset: entry.asset,
    mode: entry.mode || 'upload',
    prompt: entry.prompt?.trim() || null,
  }));

  const validGalleryEntries = galleryEntries.filter((entry) =>
    entry.mode === 'prompt' ? Boolean(entry.prompt) : Boolean(entry.asset)
  );

  payload.series_description = validGalleryEntries.length
    ? validGalleryEntries
        .map((entry, index) => `${galleryLabel}${index + 1}：${entry.caption || '系列说明待补充'}`)
        .join(' / ')
    : '';

  payload.brand_logo = state.brandLogo;
  payload.scenario_asset = state.scenario;
  payload.product_asset = state.product;
  payload.gallery_entries = galleryEntries;
  payload.template_id = state.templateId || DEFAULT_STAGE1.template_id;
  payload.template_label = state.templateLabel || '';
  payload.scenario_mode = state.scenarioMode || 'upload';
  payload.product_mode = state.productMode || 'upload';
  const productPromptValue = formData.get('product_prompt')?.toString().trim() || '';
  payload.product_prompt = productPromptValue || null;
  payload.scenario_prompt =
    payload.scenario_mode === 'prompt' ? payload.scenario_image : null;
  payload.gallery_label = galleryLabel;
  payload.gallery_limit = galleryLimit;
  payload.gallery_allows_prompt = state.galleryAllowsPrompt !== false;

  if (strict) {
    const missing = [];
    for (const [key, value] of Object.entries(payload)) {
      if (
        [
          'brand_logo',
          'scenario_asset',
          'product_asset',
          'gallery_entries',
          'scenario_mode',
          'product_mode',
          'product_prompt',
          'scenario_prompt',
        ].includes(key)
      ) {
        continue;
      }
      if (typeof value === 'string' && !value) {
        missing.push(key);
      }
    }
    if (payload.features.length < 3) {
      throw new Error('请填写至少 3 条产品功能点。');
    }
    if (galleryLimit > 0 && validGalleryEntries.length < galleryLimit) {
      throw new Error(
        `请准备至少 ${galleryLimit} 个${galleryLabel}（上传或 AI 生成）并填写对应文案。`
      );
    }
    const captionsIncomplete = validGalleryEntries.some((entry) => !entry.caption);
    if (captionsIncomplete) {
      throw new Error(`请为每个${galleryLabel}填写文案说明。`);
    }
    const promptMissing = galleryEntries.some(
      (entry) => entry.mode === 'prompt' && !entry.prompt
    );
    if (promptMissing) {
      throw new Error(`选择 AI 生成的${galleryLabel}需要提供文字描述。`);
    }
    if (missing.length) {
      throw new Error('请完整填写素材输入表单中的必填字段。');
    }
  }

  return payload;
}
function updatePosterPreview(payload, state, elements, layoutStructure, previewContainer) {
  const {
    brandLogo,
    brandName,
    agentName,
    scenarioImage,
    productImage,
    featureList,
    title,
    subtitle,
    gallery,
  } = elements;

  const layoutText = buildLayoutPreview(payload);

  if (layoutStructure) {
    layoutStructure.textContent = layoutText;
  }

  if (previewContainer) {
    previewContainer.classList.remove('hidden');
  }

  if (brandLogo) {
    brandLogo.src = payload.brand_logo?.dataUrl || placeholderImages.brandLogo;
  }
  if (brandName) {
    brandName.textContent = payload.brand_name || '品牌名称';
  }
  if (agentName) {
    agentName.textContent = (payload.agent_name || '代理名 / 分销名').toUpperCase();
  }
  if (scenarioImage) {
    scenarioImage.src = payload.scenario_asset?.dataUrl || placeholderImages.scenario;
  }
  if (productImage) {
    productImage.src = payload.product_asset?.dataUrl || placeholderImages.product;
  }
  if (title) {
    title.textContent = payload.title || '标题文案';
  }
  if (subtitle) {
    subtitle.textContent = payload.subtitle || '副标题文案';
  }

  if (featureList) {
    featureList.innerHTML = '';
    const featuresForPreview = payload.features.length
      ? payload.features
      : DEFAULT_STAGE1.features;
    featuresForPreview.slice(0, 4).forEach((feature, index) => {
      const item = document.createElement('li');
      item.classList.add(`feature-tag-${index + 1}`);
      item.textContent = feature || `功能点 ${index + 1}`;
      featureList.appendChild(item);
    });
  }

  if (gallery) {
    gallery.innerHTML = '';
    const limit = state.galleryLimit || 4;
    const entries = state.galleryEntries.slice(0, limit);
    const galleryLabel = state.galleryLabel || MATERIAL_DEFAULT_LABELS.gallery;
    const total = Math.max(entries.length, limit);
    for (let index = 0; index < total; index += 1) {
      const entry = entries[index];
      const figure = document.createElement('figure');
      const img = document.createElement('img');
      const caption = document.createElement('figcaption');
      if (entry?.asset?.dataUrl) {
        img.src = entry.asset.dataUrl;
      } else {
        img.src = getGalleryPlaceholder(index, galleryLabel);
      }
      img.alt = `${galleryLabel} ${index + 1} 预览`;
      caption.textContent = entry?.caption || `${galleryLabel} ${index + 1}`;
      figure.appendChild(img);
      figure.appendChild(caption);
      gallery.appendChild(figure);
    }
  }

  return layoutText;
}

function buildLayoutPreview(payload) {
  const templateLine =
    payload.template_label || payload.template_id || DEFAULT_STAGE1.template_id;
  const logoLine = payload.brand_logo
    ? `已上传品牌 Logo（${payload.brand_name}）`
    : payload.brand_name || '品牌 Logo 待上传';
  const hasScenarioAsset = Boolean(payload.scenario_asset || payload.scenario_key);
  const scenarioLine = payload.scenario_mode === 'prompt'
    ? `AI 生成（描述：${payload.scenario_prompt || payload.scenario_image || '待补充'}）`
    : hasScenarioAsset
    ? `已上传应用场景图（描述：${payload.scenario_image || '待补充'}）`
    : payload.scenario_image || '应用场景描述待补充';
  const hasProductAsset = Boolean(payload.product_asset || payload.product_key);
  const productLine = payload.product_mode === 'prompt'
    ? `AI 生成（${payload.product_prompt || payload.product_name || '描述待补充'}）`
    : hasProductAsset
    ? `已上传 45° 渲染图（${payload.product_name || '主产品'}）`
    : payload.product_name || '主产品名称待补充';
  const galleryLabel = payload.gallery_label || MATERIAL_DEFAULT_LABELS.gallery;
  const galleryLimit = payload.gallery_limit || 4;

  const featuresPreview = (payload.features.length ? payload.features : DEFAULT_STAGE1.features)
    .map((feature, index) => `    - 功能点${index + 1}: ${feature}`)
    .join('\n');

  const galleryEntries = Array.isArray(payload.gallery_entries)
    ? payload.gallery_entries.filter((entry) =>
        entry.mode === 'prompt'
          ? Boolean(entry.prompt)
          : Boolean(entry.asset || entry.key)
      )
    : [];
  const gallerySummary = galleryEntries.length
    ? galleryEntries
        .map((entry, index) =>
          entry.mode === 'prompt'
            ? `    · ${galleryLabel}${index + 1}：AI 生成（${entry.prompt || '描述待补充'}）`
            : `    · ${galleryLabel}${index + 1}：${entry.caption || '系列说明待补充'}`
        )
        .join('\n')
    : `    · ${galleryLabel}待准备（可上传或 AI 生成 ${galleryLimit} 项素材，并附文字说明）。`;

  return `模板锁版\n  · 当前模板：${templateLine}\n\n顶部横条\n  · 品牌 Logo（左上）：${logoLine}\n  · 品牌代理名 / 分销名（右上）：${
    payload.agent_name || '代理名待填写'
  }\n\n左侧区域（约 40% 宽）\n  · 应用场景图：${scenarioLine}\n\n右侧区域（视觉中心）\n  · 主产品 45° 渲染图：${productLine}\n  · 功能点标注：\n${featuresPreview}\n\n中部标题（大号粗体红字）\n  · ${payload.title || '标题文案待补充'}\n\n底部区域（三视图或系列款式）\n${gallerySummary}\n\n角落副标题 / 标语（大号粗体红字）\n  · ${payload.subtitle || '副标题待补充'}\n\n主色建议：黑（功能）、红（标题 / 副标题）、灰 / 银（金属质感）\n背景：浅灰或白色，保持留白与对齐。`;
}

function serialiseStage1Data(payload, state, layoutPreview, previewBuilt) {
  return {
    brand_name: payload.brand_name,
    agent_name: payload.agent_name,
    scenario_image: payload.scenario_image,
    product_name: payload.product_name,
    features: payload.features,
    title: payload.title,
    subtitle: payload.subtitle,
    series_description: payload.series_description,
    scenario_mode: state.scenarioMode || 'upload',
    product_mode: state.productMode || 'upload',
    product_prompt: payload.product_prompt,
    scenario_prompt: payload.scenario_prompt,
    brand_logo: serialiseAssetForStorage(state.brandLogo),
    scenario_asset: serialiseAssetForStorage(state.scenario),
    product_asset: serialiseAssetForStorage(state.product),
    gallery_entries: state.galleryEntries.map((entry) => ({
      id: entry.id,
      caption: entry.caption,
      asset: serialiseAssetForStorage(entry.asset),
      mode: entry.mode || 'upload',
      prompt: entry.prompt || null,
    })),
    template_id: state.templateId || DEFAULT_STAGE1.template_id,
    template_label: state.templateLabel || '',
    gallery_limit: state.galleryLimit || 4,
    gallery_label: state.galleryLabel || MATERIAL_DEFAULT_LABELS.gallery,
    gallery_allows_prompt: state.galleryAllowsPrompt !== false,
    gallery_allows_upload: state.galleryAllowsUpload !== false,
    layout_preview: layoutPreview,
    preview_built: previewBuilt,
  };
}

function saveStage1Data(data, options = {}) {
  const { preserveStage2 = false } = options;
  try {
    sessionStorage.setItem(STORAGE_KEYS.stage1, JSON.stringify(data));
  } catch (error) {
    if (isQuotaError(error)) {
      console.warn('sessionStorage 容量不足，正在尝试覆盖旧的环节 1 数据。', error);
      try {
        sessionStorage.removeItem(STORAGE_KEYS.stage1);
        sessionStorage.setItem(STORAGE_KEYS.stage1, JSON.stringify(data));
      } catch (innerError) {
        console.error('无法保存环节 1 数据，已放弃持久化。', innerError);
      }
    } else {
      console.error('保存环节 1 数据失败。', error);
    }
  }
  if (!preserveStage2) {
    const stage2Raw = sessionStorage.getItem(STORAGE_KEYS.stage2);
    if (stage2Raw) {
      try {
        const stage2Meta = JSON.parse(stage2Raw);
        const key = stage2Meta?.poster_image?.storage_key;
        if (key) {
          void assetStore.delete(key);
        }
      } catch (error) {
        console.warn('清理环节 2 缓存时解析失败。', error);
      }
    }
    sessionStorage.removeItem(STORAGE_KEYS.stage2);
  }
}

function loadStage1Data() {
  const raw = sessionStorage.getItem(STORAGE_KEYS.stage1);
  if (!raw) return null;
  try {
    return JSON.parse(raw);
  } catch (error) {
    console.error('Unable to parse stage1 data', error);
    return null;
  }
}
function loadPromptPresets() {
  if (!promptPresetPromise) {
    promptPresetPromise = fetch(assetUrl(PROMPT_PRESETS_PATH))
      .then((response) => {
        if (!response.ok) {
          throw new Error('无法加载提示词预设');
        }
        return response.json();
      })
      .catch((error) => {
        promptPresetPromise = null;
        throw error;
      });
  }
  return promptPresetPromise.then((data) => ({
    presets: data?.presets || {},
    defaultAssignments: data?.defaultAssignments || {},
  }));
}

const PROMPT_SLOT_LABELS = {
  scenario: '场景背景',
  product: '核心产品',
  gallery: '底部系列小图',
};

const PROMPT_SLOT_LABELS_EN = {
  scenario: 'Scenario Background',
  product: 'Hero Product',
  gallery: 'Gallery Thumbnails',
};

function createPromptState(stage1Data, presets) {
  const state = {
    slots: {},
    seed: parseSeed(stage1Data?.prompt_seed),
    lockSeed: Boolean(stage1Data?.prompt_lock_seed),
    variants: clampVariants(Number(stage1Data?.prompt_variants) || DEFAULT_PROMPT_VARIANTS),
  };
  const savedSlots = stage1Data?.prompt_settings || {};
  const presetMap = presets.presets || {};
  const defaults = presets.defaultAssignments || {};
  PROMPT_SLOTS.forEach((slot) => {
    const saved = savedSlots?.[slot] || {};
    const fallbackId = defaults?.[slot] || Object.keys(presetMap)[0] || null;
    const presetId = saved.preset || fallbackId;
    const preset = (presetMap && presetId ? presetMap[presetId] : null) || {};
    state.slots[slot] = {
      preset: presetId,
      positive: saved.positive ?? preset.positive ?? '',
      negative: saved.negative ?? preset.negative ?? '',
      aspect: saved.aspect ?? preset.aspect ?? '',
    };
  });
  return state;
}

function clonePromptState(state) {
  return JSON.parse(JSON.stringify(state || {}));
}

function clampVariants(value) {
  const num = Number.isFinite(value) ? value : Number(value);
  if (!Number.isFinite(num)) return DEFAULT_PROMPT_VARIANTS;
  return Math.min(Math.max(Math.round(num), 1), 3);
}

function parseSeed(raw) {
  if (raw === '' || raw === null || raw === undefined) return null;
  const num = Number(raw);
  if (!Number.isFinite(num) || num < 0) return null;
  return Math.floor(num);
}

function serialisePromptState(state) {
  const payload = {};
  PROMPT_SLOTS.forEach((slot) => {
    const entry = state.slots?.[slot];
    if (!entry) return;
    payload[slot] = {
      preset: entry.preset || null,
      positive: entry.positive || '',
      negative: entry.negative || '',
      aspect: entry.aspect || '',
    };
  });
  return payload;
}

function buildPromptPreviewText(state) {
  const lines = [];
  PROMPT_SLOTS.forEach((slot) => {
    const entry = state.slots?.[slot];
    if (!entry) return;
    lines.push(`【${PROMPT_SLOT_LABELS[slot] || slot}】`);
    if (entry.positive) {
      lines.push(`正向：${entry.positive}`);
    }
    if (entry.negative) {
      lines.push(`负向：${entry.negative}`);
    }
    if (entry.aspect) {
      lines.push(`画幅：${entry.aspect}`);
    }
    lines.push('');
  });
  return lines.join('\n').trim();
}

function buildTemplateDefaultPrompt(stage1Data, templateSpec, presets) {
  if (!templateSpec) return '';

  const lines = [];
  const templateName = templateSpec.name || templateSpec.id || 'Poster Template';
  const version = templateSpec.version ? ` v${templateSpec.version}` : '';
  lines.push(`${templateName}${version}`.trim());

  const width = templateSpec.size?.width;
  const height = templateSpec.size?.height;
  if (width && height) {
    lines.push(`Canvas: ${width} × ${height} px`);
  }

  if (stage1Data?.brand_name) {
    lines.push(`Brand: ${stage1Data.brand_name}`);
  }
  if (stage1Data?.agent_name) {
    lines.push(`Distributor: ${stage1Data.agent_name}`);
  }
  if (stage1Data?.product_name) {
    lines.push(`Product: ${stage1Data.product_name}`);
  }
  if (stage1Data?.title) {
    lines.push(`Headline: ${stage1Data.title}`);
  }
  if (stage1Data?.subtitle) {
    lines.push(`Tagline: ${stage1Data.subtitle}`);
  }
  if (stage1Data?.series_description) {
    lines.push(`Series copy: ${stage1Data.series_description}`);
  }

  const features = Array.isArray(stage1Data?.features)
    ? stage1Data.features.filter(Boolean)
    : [];
  if (features.length) {
    lines.push('Feature highlights:');
    features.forEach((feature, index) => {
      lines.push(`- Feature ${index + 1}: ${feature}`);
    });
  }

  const slotMap = templateSpec.slots || {};
  const presetMap = presets?.presets || {};
  const defaults = presets?.defaultAssignments || {};

  const promptSections = [];
  PROMPT_SLOTS.forEach((slot) => {
    const slotSpec = slotMap[slot];
    if (!slotSpec) return;
    const label = PROMPT_SLOT_LABELS_EN[slot] || slot;
    const guidance = slotSpec.guidance || {};
    const presetId = guidance.preset || defaults[slot] || null;
    const preset = presetId ? presetMap[presetId] || null : null;
    const section = [];
    section.push(`- ${label}: ${presetId || 'N/A'}`);
    if (preset?.positive) {
      section.push(`  • Positive: ${preset.positive}`);
    }
    if (preset?.negative) {
      section.push(`  • Negative: ${preset.negative}`);
    }
    if (preset?.aspect || guidance.aspect) {
      section.push(`  • Aspect: ${preset?.aspect || guidance.aspect}`);
    }
    if (guidance.mode) {
      section.push(`  • Mode: ${guidance.mode}`);
    }
    promptSections.push(section.join('\n'));
  });

  if (promptSections.length) {
    lines.push('');
    lines.push('Template prompt presets:');
    lines.push(promptSections.join('\n'));
  }

  return lines.join('\n').trim();
}

function buildPromptRequest(state) {
  const prompts = {};
  PROMPT_SLOTS.forEach((slot) => {
    const entry = state.slots?.[slot];
    if (!entry) return;
    prompts[slot] = {
      preset: entry.preset || null,
      positive: entry.positive?.trim() || null,
      negative: entry.negative?.trim() || null,
      aspect: entry.aspect || null,
    };
  });
  const variants = clampVariants(state.variants || DEFAULT_PROMPT_VARIANTS);
  const seed = state.lockSeed ? parseSeed(state.seed) : null;
  return { prompts, variants, seed, lockSeed: Boolean(state.lockSeed) };
}

function applyPromptStateToInspector(state, elements, presets) {
  if (!elements) return;
  const presetMap = presets?.presets || {};
  PROMPT_SLOTS.forEach((slot) => {
    const select = elements.selects?.[slot];
    const positive = elements.positives?.[slot];
    const negative = elements.negatives?.[slot];
    const aspectLabel = elements.aspects?.[slot];
    const entry = state.slots?.[slot];
    if (select) {
      select.value = entry?.preset || '';
    }
    if (positive) {
      positive.value = entry?.positive || '';
    }
    if (negative) {
      negative.value = entry?.negative || '';
    }
    if (aspectLabel) {
      const preset = entry?.preset ? presetMap[entry.preset] : null;
      const aspect = entry?.aspect || preset?.aspect || '';
      aspectLabel.textContent = aspect ? `推荐画幅：${aspect}` : '未设置画幅约束';
    }
  });
  if (elements.seedInput) {
    elements.seedInput.value = state.seed ?? '';
    elements.seedInput.disabled = !state.lockSeed;
  }
  if (elements.lockSeedCheckbox) {
    elements.lockSeedCheckbox.checked = Boolean(state.lockSeed);
  }
  if (elements.variantsInput) {
    elements.variantsInput.value = clampVariants(state.variants || DEFAULT_PROMPT_VARIANTS);
  }
}

function populatePresetSelect(select, presets, slot) {
  if (!select) return;
  select.innerHTML = '';
  const presetMap = presets?.presets || {};
  const entries = Object.entries(presetMap);
  if (!entries.length) {
    select.disabled = true;
    const option = document.createElement('option');
    option.value = '';
    option.textContent = '暂无预设';
    select.appendChild(option);
    return;
  }
  entries.forEach(([id, config]) => {
    const option = document.createElement('option');
    option.value = id;
    option.textContent = config?.label || `${slot}：${id}`;
    select.appendChild(option);
  });
}

function persistPromptState(stage1Data, state) {
  stage1Data.prompt_settings = serialisePromptState(state);
  stage1Data.prompt_seed = parseSeed(state.seed);
  stage1Data.prompt_lock_seed = Boolean(state.lockSeed);
  stage1Data.prompt_variants = clampVariants(state.variants || DEFAULT_PROMPT_VARIANTS);
  saveStage1Data(stage1Data, { preserveStage2: true });
}

async function setupPromptInspector(
  stage1Data,
  { promptTextarea, statusElement, onStateChange, onABTest } = {}
) {
  const container = document.getElementById('prompt-inspector');
  if (!container) return null;

  let presets;
  try {
    presets = await loadPromptPresets();
  } catch (error) {
    console.error('加载提示词预设失败', error);
    if (statusElement) {
      setStatus(statusElement, '提示词预设加载失败，将使用空白提示词。', 'warning');
    }
    presets = { presets: {}, defaultAssignments: {} };
  }

  const selects = {};
  const positives = {};
  const negatives = {};
  const aspects = {};
  const resets = {};

  PROMPT_SLOTS.forEach((slot) => {
    selects[slot] = container.querySelector(`[data-preset-select="${slot}"]`);
    positives[slot] = container.querySelector(`[data-positive="${slot}"]`);
    negatives[slot] = container.querySelector(`[data-negative="${slot}"]`);
    aspects[slot] = container.querySelector(`[data-aspect="${slot}"]`);
    resets[slot] = container.querySelector(`[data-reset="${slot}"]`);
    populatePresetSelect(selects[slot], presets, slot);
  });

  const seedInput = container.querySelector('#prompt-seed');
  const lockSeedCheckbox = container.querySelector('#prompt-lock-seed');
  const variantsInput = container.querySelector('#prompt-variants');
  const previewButton = container.querySelector('#preview-prompts');
  const abButton = container.querySelector('#generate-ab');

  const elements = {
    selects,
    positives,
    negatives,
    aspects,
    seedInput,
    lockSeedCheckbox,
    variantsInput,
  };

  const state = createPromptState(stage1Data, presets);
  applyPromptStateToInspector(state, elements, presets);

  const emitStateChange = () => {
    if (typeof onStateChange === 'function') {
      onStateChange(clonePromptState(state), presets);
    }
  };

  const persist = () => {
    persistPromptState(stage1Data, state);
    emitStateChange();
  };

  emitStateChange();

  const applyPreset = (slot, presetId) => {
    const preset = presets.presets?.[presetId] || {};
    const entry = state.slots[slot];
    entry.preset = presetId || null;
    if (preset.positive) {
      entry.positive = preset.positive;
    }
    if (preset.negative !== undefined) {
      entry.negative = preset.negative || '';
    }
    if (preset.aspect) {
      entry.aspect = preset.aspect;
    }
    applyPromptStateToInspector(state, elements, presets);
    persist();
  };

  PROMPT_SLOTS.forEach((slot) => {
    const select = selects[slot];
    const positive = positives[slot];
    const negative = negatives[slot];
    const reset = resets[slot];

    if (select) {
      select.addEventListener('change', (event) => {
        applyPreset(slot, event.target.value || null);
      });
    }

    if (positive) {
      positive.addEventListener('input', (event) => {
        state.slots[slot].positive = event.target.value;
        persist();
      });
    }

    if (negative) {
      negative.addEventListener('input', (event) => {
        state.slots[slot].negative = event.target.value;
        persist();
      });
    }

    if (reset) {
      reset.addEventListener('click', () => {
        const presetId = state.slots[slot].preset;
        if (presetId) {
          applyPreset(slot, presetId);
        } else {
          state.slots[slot].positive = '';
          state.slots[slot].negative = '';
          state.slots[slot].aspect = '';
          applyPromptStateToInspector(state, elements, presets);
          persist();
        }
      });
    }
  });

  if (lockSeedCheckbox) {
    lockSeedCheckbox.addEventListener('change', () => {
      state.lockSeed = lockSeedCheckbox.checked;
      if (!state.lockSeed) {
        state.seed = null;
      }
      applyPromptStateToInspector(state, elements, presets);
      persist();
    });
  }

  if (seedInput) {
    seedInput.addEventListener('input', (event) => {
      state.seed = parseSeed(event.target.value);
      persist();
    });
  }

  if (variantsInput) {
    variantsInput.addEventListener('change', (event) => {
      state.variants = clampVariants(Number(event.target.value) || DEFAULT_PROMPT_VARIANTS);
      applyPromptStateToInspector(state, elements, presets);
      persist();
    });
  }

  if (previewButton && promptTextarea) {
    previewButton.addEventListener('click', () => {
      promptTextarea.value = buildPromptPreviewText(state);
      setStatus(statusElement, '已根据提示词 Inspector 更新预览。', 'info');
    });
  }

  const api = {
    getState: () => clonePromptState(state),
    buildRequest: () => buildPromptRequest(state),
    setVariants(value) {
      state.variants = clampVariants(value);
      applyPromptStateToInspector(state, elements, presets);
      persist();
    },
    setSeed(value, lock) {
      if (typeof lock === 'boolean') {
        state.lockSeed = lock;
      }
      state.seed = parseSeed(value);
      applyPromptStateToInspector(state, elements, presets);
      persist();
    },
    refresh() {
      applyPromptStateToInspector(state, elements, presets);
    },
    presets,
    applyBackend(bundle) {
      if (!bundle) return;
      PROMPT_SLOTS.forEach((slot) => {
        const incoming = bundle?.[slot];
        if (!incoming) return;
        const entry = state.slots[slot];
        if (!entry) return;
        if (incoming.preset !== undefined) {
          entry.preset = incoming.preset || null;
        }
        if (incoming.positive !== undefined) {
          entry.positive = incoming.positive || '';
        }
        if (incoming.negative !== undefined) {
          entry.negative = incoming.negative || '';
        }
        if (incoming.aspect !== undefined) {
          entry.aspect = incoming.aspect || '';
        }
      });
      applyPromptStateToInspector(state, elements, presets);
      persist();
    },
  };

  if (abButton) {
    abButton.addEventListener('click', () => {
      api.setVariants(Math.max(2, state.variants || 2));
      if (typeof onABTest === 'function') {
        onABTest();
      }
    });
  }

  return api;
}

function initStage2() {
  void (async () => {
    const statusElement = document.getElementById('stage2-status');
    const layoutStructure = document.getElementById('layout-structure-text');
    const posterOutput = document.getElementById('poster-output');
    const aiPreview = document.getElementById('ai-preview');
    const aiSpinner = document.getElementById('ai-spinner');
    const aiPreviewMessage = document.getElementById('ai-preview-message');
    const posterVisual = document.getElementById('poster-visual');
    const posterImage = document.getElementById('poster-image');
    const variantsStrip = document.getElementById('poster-variants');
    const promptGroup = document.getElementById('prompt-group');
    const promptDefaultGroup = document.getElementById('prompt-default-group');
    const promptBundleGroup = document.getElementById('prompt-bundle-group');
    const emailGroup = document.getElementById('email-group');
    const promptTextarea = document.getElementById('openai-request-prompt');
    const defaultPromptTextarea = document.getElementById('template-default-prompt');
    const promptBundlePre = document.getElementById('prompt-bundle-json');
    const emailTextarea = document.getElementById('generated-email');
    const generateButton = document.getElementById('generate-poster');
    const regenerateButton = document.getElementById('regenerate-poster');
    const nextButton = document.getElementById('to-stage3');
    const overviewList = document.getElementById('stage1-overview');
    const templateSelect = document.getElementById('template-select');
    const templateCanvas = document.getElementById('template-preview-canvas');
    const templateDescription = document.getElementById('template-description');

    if (!generateButton || !nextButton) {
      return;
    }

    const stage1Data = loadStage1Data();
    if (!stage1Data || !stage1Data.preview_built) {
      setStatus(statusElement, '请先完成环节 1 的素材输入与版式预览。', 'warning');
      generateButton.disabled = true;
      if (regenerateButton) {
        regenerateButton.disabled = true;
      }
      return;
    }

    await hydrateStage1DataAssets(stage1Data);

    let promptManager = null;
    let currentTemplateAssets = null;
    let latestPromptState = null;
    let promptPresets = null;

    const updatePromptPanels = (options = {}) => {
      const spec = options.spec || currentTemplateAssets?.spec || null;
      const presetsSource =
        options.presets || promptPresets || promptManager?.presets || { presets: {}, defaultAssignments: {} };

      if (defaultPromptTextarea && promptDefaultGroup) {
        const englishPrompt = buildTemplateDefaultPrompt(stage1Data, spec, presetsSource);
        if (englishPrompt) {
          defaultPromptTextarea.value = englishPrompt;
          promptDefaultGroup.classList.remove('hidden');
        } else {
          defaultPromptTextarea.value = '';
          promptDefaultGroup.classList.add('hidden');
        }
      }

      if (promptBundlePre && promptBundleGroup) {
        let bundleData = options.bundle || null;
        if (!bundleData) {
          const requestPrompts = promptManager?.buildRequest?.()?.prompts || null;
          if (requestPrompts && Object.keys(requestPrompts).length) {
            bundleData = requestPrompts;
          } else if (latestPromptState?.slots) {
            bundleData = serialisePromptState(latestPromptState);
          }
        }

        let bundleText = '';
        if (bundleData) {
          if (typeof bundleData === 'string') {
            bundleText = bundleData;
          } else if (typeof bundleData === 'object') {
            const keys = Object.keys(bundleData);
            if (keys.length) {
              bundleText = JSON.stringify(bundleData, null, 2);
            }
          }
        }

        if (bundleText) {
          promptBundlePre.textContent = bundleText;
          promptBundleGroup.classList.remove('hidden');
        } else {
          promptBundlePre.textContent = '';
          promptBundleGroup.classList.add('hidden');
        }
      }
    };
    const runGeneration = (extra = {}) => {
      const currentRequest = promptManager?.buildRequest?.();
      if (currentRequest?.prompts) {
        updatePromptPanels({ bundle: currentRequest.prompts });
      } else {
        updatePromptPanels();
      }

      return triggerGeneration({
        stage1Data,
        statusElement,
        layoutStructure,
        posterOutput,
        aiPreview,
        aiSpinner,
        aiPreviewMessage,
        posterVisual,
        posterImage,
        variantsStrip,
        promptGroup,
        emailGroup,
        promptTextarea,
        emailTextarea,
        generateButton,
        regenerateButton,
        nextButton,
        promptManager,
        updatePromptPanels,
        ...extra,
      }).catch((error) => console.error(error));
    };

    const needsTemplatePersist = !('template_id' in stage1Data);
    stage1Data.template_id = stage1Data.template_id || DEFAULT_STAGE1.template_id;
    if (needsTemplatePersist) {
      stage1Data.layout_preview = buildLayoutPreview(stage1Data);
      if (layoutStructure) {
        layoutStructure.textContent = stage1Data.layout_preview;
      }
      saveStage1Data(stage1Data);
    }
    let currentTemplateId = stage1Data.template_id;

    if (layoutStructure && stage1Data.layout_preview) {
      layoutStructure.textContent = stage1Data.layout_preview;
    }

    let templateRegistry = [];

    const handleABTest = () => {
      const request = promptManager?.buildRequest?.() || { variants: 2 };
      runGeneration({
        forceVariants: Math.max(2, request.variants || 2),
        abTest: true,
      });
    };

    promptManager = await setupPromptInspector(stage1Data, {
      promptTextarea,
      statusElement,
      onABTest: handleABTest,
      onStateChange: (stateSnapshot, presets) => {
        latestPromptState = stateSnapshot || latestPromptState;
        if (presets) {
          promptPresets = presets;
        }
        updatePromptPanels();
      },
    });

    if (promptManager) {
      promptPresets = promptManager.presets || promptPresets;
      latestPromptState = promptManager.getState?.() || latestPromptState;
      updatePromptPanels();
    }

    const updateSummary = () => {
      const templateId = stage1Data.template_id || DEFAULT_STAGE1.template_id;
      const entry = templateRegistry.find((item) => item.id === templateId);
      const label = entry?.name || stage1Data.template_label || null;
      populateStage1Summary(stage1Data, overviewList, label);
    };

    updateSummary();

    async function refreshTemplatePreview(templateId) {
      if (!templateCanvas) return;
      try {
        const assets = await App.utils.ensureTemplateAssets(templateId);
        currentTemplateAssets = assets;
        if (templateDescription) {
          templateDescription.textContent = assets.entry?.description || '';
        }
        const previewAssets = await prepareTemplatePreviewAssets(stage1Data);
        drawTemplatePreview(templateCanvas, assets, stage1Data, previewAssets);
        updatePromptPanels({ spec: assets.spec });
      } catch (error) {
        console.error(error);
        currentTemplateAssets = null;
        updatePromptPanels();
        if (templateDescription) {
          templateDescription.textContent = '';
        }
        const ctx = templateCanvas?.getContext?.('2d');
        if (ctx && templateCanvas) {
          ctx.clearRect(0, 0, templateCanvas.width, templateCanvas.height);
          ctx.fillStyle = '#f4f5f7';
          ctx.fillRect(0, 0, templateCanvas.width, templateCanvas.height);
          ctx.fillStyle = '#6b7280';
          ctx.font = '16px "Noto Sans SC", "Microsoft YaHei", sans-serif';
          ctx.fillText('模板预览加载失败', 40, 40);
        }
      }
    }

    if (templateSelect && templateCanvas) {
      try {
        templateRegistry = await App.utils.loadTemplateRegistry();
        templateSelect.innerHTML = '';
        templateRegistry.forEach((entry) => {
          const option = document.createElement('option');
          option.value = entry.id;
          option.textContent = entry.name;
          templateSelect.appendChild(option);
        });
        const activeEntry = templateRegistry.find((entry) => entry.id === currentTemplateId);
        if (!activeEntry && templateRegistry[0]) {
          const fallbackEntry = templateRegistry[0];
          currentTemplateId = fallbackEntry.id;
          stage1Data.template_id = fallbackEntry.id;
          stage1Data.template_label = fallbackEntry.name || '';
          stage1Data.layout_preview = buildLayoutPreview(stage1Data);
          if (layoutStructure) {
            layoutStructure.textContent = stage1Data.layout_preview;
          }
          saveStage1Data(stage1Data);
        } else if (activeEntry) {
          const label = activeEntry.name || '';
          if (stage1Data.template_label !== label) {
            stage1Data.template_label = label;
            stage1Data.layout_preview = buildLayoutPreview(stage1Data);
            if (layoutStructure) {
              layoutStructure.textContent = stage1Data.layout_preview;
            }
            saveStage1Data(stage1Data, { preserveStage2: true });
          }
        }
        templateSelect.value = currentTemplateId;
        templateSelect.disabled = true;
        templateSelect.title = '模板已在环节 1 中选定，可返回修改';
        await refreshTemplatePreview(currentTemplateId);
        updateSummary();
      } catch (error) {
        console.error(error);
        setStatus(statusElement, '模板清单加载失败，请检查 templates/ 目录。', 'warning');
      }
    }

    if (templateSelect) {
      templateSelect.addEventListener('change', async (event) => {
        const value = event.target.value || DEFAULT_STAGE1.template_id;
        currentTemplateId = value;
        stage1Data.template_id = value;
        const entry = templateRegistry.find((item) => item.id === value);
        stage1Data.template_label = entry?.name || '';
        stage1Data.layout_preview = buildLayoutPreview(stage1Data);
        if (layoutStructure) {
          layoutStructure.textContent = stage1Data.layout_preview;
        }
        saveStage1Data(stage1Data, { preserveStage2: true });
        updateSummary();
        await refreshTemplatePreview(value);
        setStatus(statusElement, '模板已切换，请重新生成海报以应用新布局。', 'info');
      });
    }

    generateButton.addEventListener('click', () => {
      runGeneration();
    });

    if (regenerateButton) {
      regenerateButton.addEventListener('click', () => {
        runGeneration();
      });
    }

    nextButton.addEventListener('click', async () => {
      const stored = await loadStage2Result();
      if (!stored || !stored.poster_image) {
        setStatus(statusElement, '请先完成海报生成，再前往环节 3。', 'warning');
        return;
      }
      window.location.href = 'stage3.html';
    });
  })();
}
function populateStage1Summary(stage1Data, overviewList, templateName) {
  if (!overviewList) return;
  overviewList.innerHTML = '';

  const entries = [
    [
      '模板',
      templateName || stage1Data.template_id || DEFAULT_STAGE1.template_id,
    ],
    ['品牌 / 代理', `${stage1Data.brand_name} ｜ ${stage1Data.agent_name}`],
    ['主产品名称', stage1Data.product_name],
    [
      '功能点',
      (stage1Data.features || [])
        .map((feature, index) => `${index + 1}. ${feature}`)
        .join('\n'),
    ],
    ['标题', stage1Data.title],
    ['副标题', stage1Data.subtitle],
    [
      stage1Data.gallery_label || '底部产品',
      (() => {
        const galleryLimit = stage1Data.gallery_limit || 0;
        const galleryCount =
          stage1Data.gallery_entries?.filter((entry) =>
            entry.mode === 'prompt' ? Boolean(entry.prompt) : Boolean(entry.asset)
          ).length || 0;
        if (galleryLimit > 0) {
          return `${galleryCount} / ${galleryLimit} 项素材`;
        }
        return `${galleryCount} 项素材`;
      })(),
    ],
  ];

  entries.forEach(([term, description]) => {
    const dt = document.createElement('dt');
    dt.textContent = term;
    const dd = document.createElement('dd');
    dd.textContent = description;
    overviewList.appendChild(dt);
    overviewList.appendChild(dd);
  });
}

// ……前文保持不变

<<<<<<< HEAD
function toPromptString(value) {
  if (value == null) return '';
  if (typeof value === 'string') return value.trim();
  if (typeof value.text === 'string') return value.text.trim();
  if (typeof value.prompt === 'string') return value.prompt.trim();
  if (typeof value.positive === 'string') return value.positive.trim();
  if (typeof value.preset === 'string' && typeof value.aspect === 'string') {
    const preset = value.preset.trim();
    const aspect = value.aspect.trim();
    if (preset && aspect) return `${preset} (aspect ${aspect})`;
  }
  if (typeof value.preset === 'string') return value.preset.trim();
  try {
    return JSON.stringify(value);
  } catch (error) {
    console.warn('[toPromptString] fallback stringify failed', error);
    return String(value);
  }
}

function buildPromptBundleStrings(prompts = {}) {
  return {
    scenario: toPromptString(prompts.scenario),
    product: toPromptString(prompts.product),
    gallery: toPromptString(prompts.gallery),
  };
}

function bundleStringsToDict(bundle) {
  const normalised = bundle || {};
  return {
    scenario: { positive: toPromptString(normalised.scenario) },
    product: { positive: toPromptString(normalised.product) },
    gallery: { positive: toPromptString(normalised.gallery) },
  };
}

function looksLikePromptConfigExpected(error) {
  const message = (error && (error.message || error.detail || error.responseText)) || '';
  return /PromptSlotConfig|valid dictionary|prompt_bundle/i.test(String(message));
=======
const PROMPT_SLOT_ASPECT_DEFAULTS = {
  scenario: '1:1',
  product: '4:5',
  gallery: '4:3',
};

const PROMPT_ASPECT_OPTIONS = new Set(['1:1', '4:5', '4:3']);

function normalisePromptSlotConfig(value, slot) {
  const aspectFallback = PROMPT_SLOT_ASPECT_DEFAULTS[slot] || '1:1';

  if (!value) {
    return {
      preset: null,
      aspect: aspectFallback,
      prompt: '',
      negative_prompt: '',
    };
  }

  if (typeof value === 'string') {
    return {
      preset: null,
      aspect: aspectFallback,
      prompt: value.trim(),
      negative_prompt: '',
    };
  }

  const presetRaw = typeof value.preset === 'string' ? value.preset.trim() : '';
  const promptRaw =
    typeof value.prompt === 'string'
      ? value.prompt
      : typeof value.positive === 'string'
        ? value.positive
        : typeof value.text === 'string'
          ? value.text
          : '';
  const negativeRaw =
    typeof value.negative_prompt === 'string'
      ? value.negative_prompt
      : typeof value.negative === 'string'
        ? value.negative
        : '';
  const aspectRaw = typeof value.aspect === 'string' ? value.aspect.trim() : '';

  const aspect = PROMPT_ASPECT_OPTIONS.has(aspectRaw) ? aspectRaw : aspectFallback;

  return {
    preset: presetRaw ? presetRaw : null,
    aspect,
    prompt: (promptRaw || '').trim(),
    negative_prompt: (negativeRaw || '').trim(),
  };
>>>>>>> 57e4fb53
}

// ------- 直接替换：triggerGeneration 主流程（含双形态自适应） -------
async function triggerGeneration(opts = {}) {
  const {
    stage1Data,
    statusElement,
    posterOutput,
    aiPreview,
    aiSpinner,
    aiPreviewMessage,
    posterVisual,
    posterImage,
    variantsStrip,
    promptGroup,
    emailGroup,
    promptTextarea,
    emailTextarea,
    generateButton,
    regenerateButton,
    nextButton,
    promptManager,
    updatePromptPanels,
    forceVariants = null,
    abTest = false,
  } = opts;

  // 1) 选可用 API 基址
  const apiCandidates = getApiCandidates(document.getElementById('api-base')?.value || null);
  if (!apiCandidates.length) {
    setStatus(statusElement, '未找到可用后端，请先填写 API 基址。', 'warning');
    return null;
  }

  // 2) 资产“再水化”确保 dataUrl 就绪（仅用于画布预览；发送给后端使用 r2Key）
  await hydrateStage1DataAssets(stage1Data);

  // 3) 主体 poster（关键：只把 key 传给后端；dataUrl 仅在 key 不存在时才传）
  const templateId = stage1Data.template_id;
  const sc = stage1Data.scenario_asset || null;
  const pd = stage1Data.product_asset || null;

  const posterPayload = {
    brand_name: stage1Data.brand_name,
    agent_name: stage1Data.agent_name,
    scenario_image: stage1Data.scenario_image,
    product_name: stage1Data.product_name,
    template_id: templateId,
    features: stage1Data.features,
    title: stage1Data.title,
    subtitle: stage1Data.subtitle,
    series_description: stage1Data.series_description,

    brand_logo: stage1Data.brand_logo?.dataUrl || null, // logo 允许内嵌（小图）

    // 场景/产品图：优先走 R2 key；没有 key 再给 dataUrl（小心体积）
    scenario_key: sc?.r2Key || null,
    scenario_asset: (!sc?.r2Key && sc?.dataUrl?.startsWith('data:')) ? sc.dataUrl : null,

    product_key: pd?.r2Key || null,
    product_asset: (!pd?.r2Key && pd?.dataUrl?.startsWith('data:')) ? pd.dataUrl : null,

    scenario_mode: stage1Data.scenario_mode || 'upload',
    scenario_prompt:
      (stage1Data.scenario_mode === 'prompt')
        ? (stage1Data.scenario_prompt || stage1Data.scenario_image || null)
        : null,

    product_mode: stage1Data.product_mode || 'upload',
    product_prompt: stage1Data.product_prompt || null,

    gallery_items: (stage1Data.gallery_entries || []).map(e => {
      const a = e.asset || null;
      const dataUrl = a?.dataUrl;
      const key = a?.r2Key || null;
      return {
        caption: e.caption?.trim() || null,
        key,
        asset: key ? null : (typeof dataUrl === 'string' && dataUrl.startsWith('data:') ? dataUrl : null),
        mode: e.mode || 'upload',
        prompt: e.prompt?.trim() || null,
      };
    }),
  };

<<<<<<< HEAD
  // 4) Prompt 组装 —— 优先发字符串，必要时再回退
=======
  // 4) Prompt 组装 —— 将每个槽位规范为纯字符串（只取正向提示或常见字段），不要传 {preset, aspect} 等对象
>>>>>>> 57e4fb53
  const reqFromInspector = promptManager?.buildRequest?.() || {};
  if (forceVariants != null) reqFromInspector.variants = forceVariants;

<<<<<<< HEAD
  const promptStrings = buildPromptBundleStrings(reqFromInspector.prompts || {});

  const requestBase = {
=======
  const promptBundle = {
    scenario: normalisePromptSlotConfig(reqFromInspector.prompts?.scenario, 'scenario'),
    product: normalisePromptSlotConfig(reqFromInspector.prompts?.product, 'product'),
    gallery: normalisePromptSlotConfig(reqFromInspector.prompts?.gallery, 'gallery'),
  };

  // requestPayload 保留原先结构化 prompts 字段以便后端内部需要，但我们同时传入 prompt_bundle（纯字符串）
  let requestPayload = {
>>>>>>> 57e4fb53
    poster: posterPayload,
    render_mode: 'locked',
    variants: clampVariants(reqFromInspector.variants ?? 1),
    seed: reqFromInspector.seed ?? null,
    lock_seed: !!reqFromInspector.lockSeed,
<<<<<<< HEAD
=======
    prompt_bundle: promptBundle,
>>>>>>> 57e4fb53
  };

  const payloadV1 = { ...requestBase, prompt_bundle: promptStrings };

  // 面板同步
<<<<<<< HEAD
  updatePromptPanels?.({ bundle: payloadV1.prompt_bundle });

  // 5) 体积守护
  const raw1 = JSON.stringify(payloadV1);
  try { validatePayloadSize(raw1); } catch (e) {
=======
  updatePromptPanels?.({ bundle: requestPayload.prompt_bundle });

  // 5) 体积守护
  const raw1 = JSON.stringify(requestPayload);
  try {
    validatePayloadSize(raw1);
  } catch (e) {
>>>>>>> 57e4fb53
    setStatus(statusElement, e.message, 'error');
    return null;
  }

  // 6) 构造最终出站数据：保留结构化 prompts，同时附带 prompt_bundle（只含字符串）
  const outbound = {
    ...requestPayload,
    prompt_bundle: prompt_strings,
  };

  // 7) 最终体积校验（包含 prompt_bundle）
  const rawFinal = JSON.stringify(outbound);
  try {
    validatePayloadSize(rawFinal);
  } catch (e) {
    setStatus(statusElement, e.message, 'error');
    return null;
  }

  // 8) 发送请求（使用 MPoster.postJsonWithRetry 优先）
  try {
    setStatus(statusElement, '正在生成海报，请稍候...', 'info');

    const apiBase = apiCandidates.join(',');
    let res;
    if (window.MPoster && typeof window.MPoster.postJsonWithRetry === 'function') {
      res = await window.MPoster.postJsonWithRetry(apiBase, '/api/generate-poster', outbound, 1);
    } else {
      const url = `${apiCandidates[0].replace(/\/$/, '')}/api/generate-poster`;
      res = await fetch(url, {
        method: 'POST',
        mode: 'cors',
        cache: 'no-store',
        credentials: 'omit',
        headers: { 'Content-Type': 'application/json' },
        body: JSON.stringify(outbound),
      });
      if (!res.ok) {
        const txt = await res.text().catch(() => '');
        throw new Error(txt || `HTTP ${res.status}`);
      }
    }

    const data = await res.json();

    // 成功处理：渲染返回结果
    setStatus(statusElement, '海报生成完成', 'success');
    if (typeof applyGeneratedPosterToUI === 'function') {
      applyGeneratedPosterToUI(data, {
        posterOutput, aiPreview, aiSpinner, aiPreviewMessage,
        posterVisual, posterImage, variantsStrip,
        promptGroup, emailGroup, promptTextarea, emailTextarea,
        generateButton, regenerateButton, nextButton,
      });
    } else {
      console.debug('generate-poster response', data);
    }

    return data;
  } catch (err) {
    console.error('triggerGeneration error', err);
    setStatus(statusElement, `生成失败：${err.message || String(err)}`, 'error');
    return null;
  }

  // 6) UI 状态
  generateButton.disabled = true;
  regenerateButton && (regenerateButton.disabled = true);
  setStatus(statusElement, abTest ? '正在进行 A/B 提示词生成…' : '正在生成海报与文案…', 'info');
  posterOutput?.classList.remove('hidden');
  aiPreview && aiPreview.classList.remove('complete');
  aiSpinner && aiSpinner.classList.remove('hidden');
  aiPreviewMessage && (aiPreviewMessage.textContent = 'Glibatree Art Designer 正在绘制海报…');
  posterVisual && posterVisual.classList.add('hidden');
  promptGroup && promptGroup.classList.add('hidden');
  emailGroup && emailGroup.classList.add('hidden');
  nextButton && (nextButton.disabled = true);
  variantsStrip && (variantsStrip.innerHTML = '', variantsStrip.classList.add('hidden'));

  // 7) 发送（健康探测 + 重试）
  await warmUp(apiCandidates);

  let response;
  try {
<<<<<<< HEAD
    response = await postJsonWithRetry(apiCandidates, '/api/generate-poster', payloadV1, 1, raw1);
  } catch (errV1) {
    console.error('[generatePoster] 字符串 prompt_bundle 请求失败', errV1);
    if (!looksLikePromptConfigExpected(errV1)) {
      setStatus(statusElement, errV1?.message || '生成失败', 'error');
      generateButton.disabled = false;
      if (regenerateButton) regenerateButton.disabled = false;
      return null;
    }

    const payloadV2 = { ...requestBase, prompt_bundle: bundleStringsToDict(promptStrings) };
    const raw2 = JSON.stringify(payloadV2);
    try { validatePayloadSize(raw2); } catch (e) {
      setStatus(statusElement, e.message, 'error');
      generateButton.disabled = false;
      if (regenerateButton) regenerateButton.disabled = false;
      return null;
    }

    try {
      response = await postJsonWithRetry(apiCandidates, '/api/generate-poster', payloadV2, 1, raw2);
    } catch (errV2) {
      console.error('[generatePoster] 字典 prompt_bundle 回退失败', errV2);
      setStatus(statusElement, errV2?.message || '生成失败', 'error');
      generateButton.disabled = false;
      if (regenerateButton) regenerateButton.disabled = false;
      return null;
    }
=======
    res = await postJsonWithRetry(apiCandidates, '/api/generate-poster', requestPayload, 1, raw1);
  } catch (err) {
    console.error('[generatePoster] 请求失败', {
      payload: requestPayload,
      response: err?.responseJson ?? err?.responseText ?? err?.message,
      status: err?.status ?? null,
    });
    throw err;
>>>>>>> 57e4fb53
  }

  const data = await response.json();

  // …这里沿用你原来的渲染/保存逻辑（保存到 sessionStorage、variants 展示、按钮状态恢复等）
  // 例如：
  // await saveStage2Result(data);
  // setStatus(statusElement, '已生成！可继续下一步。', 'success');
  // ...
  return data;
}


async function prepareTemplatePreviewAssets(stage1Data) {
  const result = {
    brand_logo: null,
    scenario: null,
    product: null,
    gallery: [],
  };

  const tasks = [];
  const queue = (key, dataUrl, index) => {
    if (!dataUrl) return;
    tasks.push(
      loadImageAsset(dataUrl)
        .then((image) => {
          if (key === 'gallery') {
            result.gallery[index] = image;
          } else {
            result[key] = image;
          }
        })
        .catch(() => undefined)
    );
  };

  queue('brand_logo', stage1Data.brand_logo?.dataUrl);
  queue('scenario', stage1Data.scenario_asset?.dataUrl);
  queue('product', stage1Data.product_asset?.dataUrl);
  (stage1Data.gallery_entries || []).forEach((entry, index) => {
    queue('gallery', entry?.asset?.dataUrl, index);
  });

  await Promise.allSettled(tasks);
  return result;
}

function drawTemplatePreview(canvas, assets, stage1Data, previewAssets) {
  const ctx = canvas.getContext('2d');
  if (!ctx) return;

  const spec = assets.spec || {};
  const size = spec.size || {};
  const width = Number(size.width) || assets.image.width;
  const height = Number(size.height) || assets.image.height;

  canvas.width = width;
  canvas.height = height;

  ctx.clearRect(0, 0, width, height);
  ctx.fillStyle = '#f4f5f7';
  ctx.fillRect(0, 0, width, height);
  ctx.imageSmoothingEnabled = true;
  ctx.drawImage(assets.image, 0, 0, width, height);

  const slots = spec.slots || {};
  const fonts = {
    brand: '600 36px "Noto Sans SC", "Microsoft YaHei", sans-serif',
    agent: '600 30px "Noto Sans SC", "Microsoft YaHei", sans-serif',
    title: '700 64px "Noto Sans SC", "Microsoft YaHei", sans-serif',
    subtitle: '700 40px "Noto Sans SC", "Microsoft YaHei", sans-serif',
    body: '400 28px "Noto Sans SC", "Microsoft YaHei", sans-serif',
    feature: '500 26px "Noto Sans SC", "Microsoft YaHei", sans-serif',
    caption: '400 22px "Noto Sans SC", "Microsoft YaHei", sans-serif',
  };

  const brandSlot = getSlotRect(slots.logo);
  if (brandSlot) {
    if (previewAssets.brand_logo) {
      drawPreviewImage(ctx, previewAssets.brand_logo, brandSlot, 'contain');
    } else {
      drawPreviewPlaceholder(ctx, brandSlot, stage1Data.brand_name || '品牌 Logo');
    }
  }

  const brandNameSlot = getSlotRect(slots.brand_name);
  if (brandNameSlot) {
    drawPreviewText(ctx, stage1Data.brand_name || '品牌名称', brandNameSlot, {
      font: fonts.brand,
      color: '#1f2933',
    });
  }

  const agentSlot = getSlotRect(slots.agent_name);
  if (agentSlot) {
    drawPreviewText(ctx, (stage1Data.agent_name || '代理名').toUpperCase(), agentSlot, {
      font: fonts.agent,
      color: '#1f2933',
      align: 'right',
    });
  }

  const scenarioSlot = getSlotRect(slots.scenario);
  if (scenarioSlot) {
    if (previewAssets.scenario) {
      drawPreviewImage(ctx, previewAssets.scenario, scenarioSlot, 'cover');
    } else {
      drawPreviewPlaceholder(ctx, scenarioSlot, stage1Data.scenario_image || '应用场景');
    }
  }

  const productSlot = getSlotRect(slots.product);
  if (productSlot) {
    if (previewAssets.product) {
      drawPreviewImage(ctx, previewAssets.product, productSlot, 'contain');
    } else {
      drawPreviewPlaceholder(ctx, productSlot, stage1Data.product_name || '产品渲染图');
    }
  }

  const titleSlot = getSlotRect(slots.title);
  if (titleSlot) {
    drawPreviewText(ctx, stage1Data.title || '标题文案待补充', titleSlot, {
      font: fonts.title,
      color: '#ef4c54',
      align: 'center',
      lineHeight: 72,
    });
  }

  const subtitleSlot = getSlotRect(slots.subtitle);
  if (subtitleSlot) {
    drawPreviewText(ctx, stage1Data.subtitle || '副标题待补充', subtitleSlot, {
      font: fonts.subtitle,
      color: '#ef4c54',
      align: 'right',
      lineHeight: 48,
    });
  }

  const callouts = spec.feature_callouts || [];
  callouts.forEach((callout, index) => {
    if (!stage1Data.features || !stage1Data.features[index]) return;
    const labelSlot = getSlotRect(callout.label_box);
    if (!labelSlot) return;
    drawPreviewText(
      ctx,
      `${index + 1}. ${stage1Data.features[index]}`,
      labelSlot,
      {
        font: fonts.feature,
        color: '#1f2933',
        lineHeight: 34,
      }
    );
  });

  const gallery = spec.gallery || {};
  const galleryItems = gallery.items || [];
  galleryItems.forEach((slot, index) => {
    const rect = getSlotRect(slot);
    if (!rect) return;
    const image = previewAssets.gallery[index];
    if (image) {
      ctx.save();
      ctx.filter = 'grayscale(100%)';
      drawPreviewImage(ctx, image, rect, 'cover');
      ctx.restore();
    } else {
      drawPreviewPlaceholder(ctx, rect, `底部小图 ${index + 1}`);
    }

    const caption = stage1Data.gallery_entries?.[index]?.caption;
    if (caption) {
      drawPreviewText(ctx, caption, {
        x: rect.x + 8,
        y: rect.y + rect.height - 44,
        width: rect.width - 16,
        height: 40,
      }, {
        font: fonts.caption,
        color: '#1f2933',
        lineHeight: 26,
      });
    }
  });

  const stripSlot = getSlotRect(gallery.strip);
  if (stripSlot) {
    drawPreviewText(ctx, stage1Data.series_description || '系列说明待补充', {
      x: stripSlot.x + 12,
      y: stripSlot.y + Math.max(stripSlot.height - 44, 0),
      width: stripSlot.width - 24,
      height: 40,
    }, {
      font: fonts.caption,
      color: '#1f2933',
      lineHeight: 24,
    });
  }
}

function loadImageAsset(src) {
  return new Promise((resolve, reject) => {
    const attempt = (url, allowFallback) => {
      const img = new Image();
      img.decoding = 'async';
      img.crossOrigin = 'anonymous';
      img.onload = () => resolve(img);
      img.onerror = async () => {
        if (!allowFallback) {
          reject(new Error(`无法加载图片：${url}`));
          return;
        }

        const fallback = deriveBase64Fallback(url);
        if (!fallback) {
          reject(new Error(`无法加载图片：${url}`));
          return;
        }

        try {
          const response = await fetch(fallback, { cache: 'no-store' });
          if (!response.ok) {
            throw new Error(`无法加载 Base64 资源：${fallback}`);
          }
          const base64 = (await response.text()).trim();
          attempt(`data:image/png;base64,${base64}`, false);
        } catch (error) {
          reject(error);
        }
      };
      img.src = url;
    };

    attempt(src, !src.startsWith('data:'));
  });
}

function deriveBase64Fallback(url) {
  if (!url || url.startsWith('data:')) {
    return null;
  }
  const [path] = url.split('?', 1);
  if (!path.endsWith('.png')) {
    return null;
  }
  return `${path.slice(0, -4)}.b64`;
}

function drawPreviewImage(ctx, image, slot, mode = 'contain') {
  const rect = getSlotRect(slot);
  if (!rect) return;
  const { x, y, width, height } = rect;
  let drawWidth = width;
  let drawHeight = height;

  if (mode === 'cover') {
    const scale = Math.max(width / image.width, height / image.height);
    drawWidth = image.width * scale;
    drawHeight = image.height * scale;
  } else {
    const scale = Math.min(width / image.width, height / image.height);
    drawWidth = image.width * scale;
    drawHeight = image.height * scale;
  }

  const offsetX = x + (width - drawWidth) / 2;
  const offsetY = y + (height - drawHeight) / 2;
  ctx.drawImage(image, offsetX, offsetY, drawWidth, drawHeight);
}

function drawPreviewPlaceholder(ctx, slot, label) {
  const rect = getSlotRect(slot);
  if (!rect) return;
  const { x, y, width, height } = rect;
  ctx.save();
  ctx.strokeStyle = '#cbd2d9';
  ctx.lineWidth = 2;
  ctx.setLineDash([10, 8]);
  ctx.strokeRect(x + 6, y + 6, Math.max(width - 12, 0), Math.max(height - 12, 0));
  ctx.setLineDash([]);
  drawPreviewText(ctx, label, rect, {
    font: '20px "Noto Sans SC", "Microsoft YaHei", sans-serif',
    color: '#6b7280',
    align: 'center',
    lineHeight: 28,
  });
  ctx.restore();
}

function drawPreviewText(ctx, text, slot, options = {}) {
  if (!text) return;
  const rect = getSlotRect(slot);
  if (!rect) return;
  const { x, y, width, height } = rect;
  ctx.save();
  if (options.font) ctx.font = options.font;
  ctx.fillStyle = options.color || '#1f2933';
  ctx.textBaseline = 'top';
  const lines = wrapPreviewText(ctx, text, width);
  const fontSizeMatch = /([0-9]+(?:\.[0-9]+)?)px/.exec(ctx.font);
  const fontSize = fontSizeMatch ? parseFloat(fontSizeMatch[1]) : 24;
  const lineHeight = options.lineHeight || fontSize * 1.3;
  let offsetY = y;
  lines.forEach((line) => {
    if (offsetY + lineHeight > y + height) return;
    let offsetX = x;
    const measured = ctx.measureText(line);
    if (options.align === 'center') {
      offsetX = x + Math.max((width - measured.width) / 2, 0);
    } else if (options.align === 'right') {
      offsetX = x + Math.max(width - measured.width, 0);
    }
    ctx.fillText(line, offsetX, offsetY);
    offsetY += lineHeight;
  });
  ctx.restore();
}

function wrapPreviewText(ctx, text, maxWidth) {
  const tokens = tokeniseText(text);
  const lines = [];
  let current = '';
  tokens.forEach((token) => {
    if (token === '\n') {
      if (current.trim()) lines.push(current.trim());
      current = '';
      return;
    }
    const candidate = current ? current + token : token;
    const width = ctx.measureText(candidate.trimStart()).width;
    if (width <= maxWidth || !current.trim()) {
      current = candidate;
    } else {
      if (current.trim()) lines.push(current.trim());
      current = token.trimStart();
    }
  });
  if (current.trim()) lines.push(current.trim());
  return lines;
}

function tokeniseText(text) {
  const tokens = [];
  let buffer = '';
  for (const char of text) {
    if (char === '\n') {
      if (buffer) {
        tokens.push(buffer);
        buffer = '';
      }
      tokens.push('\n');
    } else if (char === ' ') {
      buffer += char;
    } else if (/^[A-Za-z0-9]$/.test(char)) {
      buffer += char;
    } else {
      if (buffer) {
        tokens.push(buffer);
        buffer = '';
      }
      tokens.push(char);
    }
  }
  if (buffer) tokens.push(buffer);
  return tokens;
}

function getSlotRect(slot) {
  if (!slot) return null;
  const x = Number(slot.x) || 0;
  const y = Number(slot.y) || 0;
  const width = Number(slot.width) || 0;
  const height = Number(slot.height) || 0;
  return { x, y, width, height };
}

async function saveStage2Result(data) {
  if (!data) return;

  let previousKey = null;
  const previousVariantKeys = new Set();
  const existingRaw = sessionStorage.getItem(STORAGE_KEYS.stage2);
  if (existingRaw) {
    try {
      const existing = JSON.parse(existingRaw);
      previousKey = existing?.poster_image?.storage_key || null;
      if (Array.isArray(existing?.variants)) {
        existing.variants.forEach((variant) => {
          if (variant?.storage_key) {
            previousVariantKeys.add(variant.storage_key);
          }
        });
      }
    } catch (error) {
      console.warn('无法解析现有的环节 2 数据，跳过旧键清理。', error);
    }
  }

  const payload = { ...data };
  if (data.poster_image) {
    const key = data.poster_image.storage_key || createId();
    const source = getPosterImageSource(data.poster_image);
    if (source) {
      await assetStore.put(key, source);
    }
    payload.poster_image = {
      filename: data.poster_image.filename,
      media_type: data.poster_image.media_type,
      width: data.poster_image.width,
      height: data.poster_image.height,
      storage_key: key,
    };
    if (previousKey && previousKey !== key) {
      await assetStore.delete(previousKey).catch(() => undefined);
    }
  }

  if (Array.isArray(data.variants)) {
    payload.variants = [];
    const usedVariantKeys = new Set();
    for (const variant of data.variants) {
      if (!variant) continue;
      const key = variant.storage_key || createId();
      const source = getPosterImageSource(variant);
      if (source) {
        await assetStore.put(key, source);
      }
      payload.variants.push({
        filename: variant.filename,
        media_type: variant.media_type,
        width: variant.width,
        height: variant.height,
        storage_key: key,
      });
      usedVariantKeys.add(key);
    }
    previousVariantKeys.forEach((key) => {
      if (!usedVariantKeys.has(key)) {
        void assetStore.delete(key).catch(() => undefined);
      }
    });
  }

  try {
    sessionStorage.setItem(STORAGE_KEYS.stage2, JSON.stringify(payload));
  } catch (error) {
    if (isQuotaError(error)) {
      console.warn('sessionStorage 容量不足，正在覆盖旧的环节 2 结果。', error);
      try {
        sessionStorage.removeItem(STORAGE_KEYS.stage2);
        sessionStorage.setItem(STORAGE_KEYS.stage2, JSON.stringify(payload));
      } catch (innerError) {
        console.error('无法保存环节 2 结果，已放弃持久化。', innerError);
      }
    } else {
      console.error('保存环节 2 结果失败。', error);
    }
  }
}

async function loadStage2Result() {
  const raw = sessionStorage.getItem(STORAGE_KEYS.stage2);
  if (!raw) return null;
  try {
    const parsed = JSON.parse(raw);
    if (parsed?.poster_image?.storage_key) {
      const storedValue = await assetStore.get(parsed.poster_image.storage_key);
      if (storedValue) {
        applyStoredAssetValue(parsed.poster_image, storedValue);
      }
    }
    if (Array.isArray(parsed?.variants)) {
      await Promise.all(
        parsed.variants.map(async (variant) => {
          if (variant?.storage_key) {
            const storedValue = await assetStore.get(variant.storage_key);
            if (storedValue) {
              applyStoredAssetValue(variant, storedValue);
            }
          }
        })
      );
    }
    return parsed;
  } catch (error) {
    console.error('Unable to parse stage2 result', error);
    return null;
  }
}

function initStage3() {
  void (async () => {
    const statusElement = document.getElementById('stage3-status');
    const posterImage = document.getElementById('stage3-poster-image');
    const posterCaption = document.getElementById('stage3-poster-caption');
    const promptTextarea = document.getElementById('stage3-prompt');
    const emailRecipient = document.getElementById('email-recipient');
    const emailSubject = document.getElementById('email-subject');
    const emailBody = document.getElementById('email-body');
    const sendButton = document.getElementById('send-email');

    if (!sendButton || !emailRecipient || !emailSubject || !emailBody) {
      return;
    }

    const stage1Data = loadStage1Data();
    const stage2Result = await loadStage2Result();

    if (!stage1Data || !stage2Result?.poster_image) {
      setStatus(statusElement, '请先完成环节 1 与环节 2，生成海报后再发送邮件。', 'warning');
      sendButton.disabled = true;
      return;
    }

    assignPosterImage(
      posterImage,
      stage2Result.poster_image,
      `${stage1Data.product_name} 海报预览`
    );
    if (posterCaption) {
      posterCaption.textContent = `${stage1Data.brand_name} · ${stage1Data.agent_name}`;
    }
    if (promptTextarea) {
      promptTextarea.value = stage2Result.prompt || '';
    }

    emailSubject.value = buildEmailSubject(stage1Data);
    emailRecipient.value = stage1Data.default_recipient || DEFAULT_EMAIL_RECIPIENT;
    emailBody.value = stage2Result.email_body || '';

    sendButton.addEventListener('click', async () => {
      const apiCandidates = getApiCandidates(apiBaseInput?.value || null);
      if (!apiCandidates.length) {
        setStatus(statusElement, '未找到可用的后端基址，无法发送邮件。', 'warning');
        return;
      }

      const recipient = emailRecipient.value.trim();
      const subject = emailSubject.value.trim();
      const body = emailBody.value.trim();

      if (!recipient || !subject || !body) {
        setStatus(statusElement, '请完整填写收件邮箱、主题与正文。', 'error');
        return;
      }

      sendButton.disabled = true;
      setStatus(statusElement, '正在发送营销邮件…', 'info');

      try {
        await warmUp(apiCandidates);
        const response = await postJsonWithRetry(
          apiCandidates,
          '/api/send-email',
          {
            recipient,
            subject,
            body,
            attachment: stage2Result.poster_image,
          },
          1
        );

        await response.json().catch(() => ({}));
        setStatus(statusElement, '营销邮件发送成功！', 'success');
      } catch (error) {
        console.error(error);
        setStatus(statusElement, error.message || '发送邮件失败，请稍后重试。', 'error');
      } finally {
        sendButton.disabled = false;
      }
    });
  })();
}

function buildEmailSubject(stage1Data) {
  const brand = stage1Data.brand_name || '品牌';
  const agent = stage1Data.agent_name ? `（${stage1Data.agent_name}）` : '';
  const product = stage1Data.product_name || '产品';
  return `${brand}${agent} ${product} 市场推广海报`;
}

function setStatus(element, message, level = 'info') {
  if (!element) return;
  element.textContent = message;
  element.className = level ? `status-${level}` : '';
}

function fileToDataUrl(file) {
  return new Promise((resolve, reject) => {
    const reader = new FileReader();
    reader.onload = () => resolve(reader.result?.toString() || '');
    reader.onerror = () => reject(reader.error || new Error('文件读取失败'));
    reader.readAsDataURL(file);
  });
}

function createPlaceholder(text) {
  const svg = `<svg xmlns="http://www.w3.org/2000/svg" width="420" height="300">\n    <defs>\n      <style>\n        .bg { fill: #e5e9f0; }\n        .border { fill: none; stroke: #cbd2d9; stroke-width: 4; stroke-dasharray: 12 10; }\n        .label {\n          font-size: 26px;\n          font-family: 'Segoe UI', 'Noto Sans', sans-serif;\n          font-weight: 600;\n          fill: #3d4852;\n        }\n      </style>\n    </defs>\n    <rect class="bg" x="0" y="0" width="420" height="300" rx="28" />\n    <rect class="border" x="16" y="16" width="388" height="268" rx="24" />\n    <text class="label" x="50%" y="50%" dominant-baseline="middle" text-anchor="middle">${text}</text>\n  </svg>`;
  return `data:image/svg+xml;charset=UTF-8,${encodeURIComponent(svg)}`;
}

function getGalleryPlaceholder(index, label = MATERIAL_DEFAULT_LABELS.gallery) {
  const baseLabel = label || MATERIAL_DEFAULT_LABELS.gallery;
  const key = `${baseLabel}-${index}`;
  if (!galleryPlaceholderCache.has(key)) {
    galleryPlaceholderCache.set(
      key,
      createPlaceholder(`${baseLabel} ${index + 1}`)
    );
  }
  return galleryPlaceholderCache.get(key);
}

async function buildAsset(file, dataUrl, previousAsset, options = {}) {
  const { remoteUrl = null, r2Key = null } = options;
  const isDataUrl = typeof dataUrl === 'string' && dataUrl.startsWith('data:');
  let storageKey = previousAsset?.key || null;

  if (isDataUrl && dataUrl) {
    const newKey = createId();
    await assetStore.put(newKey, dataUrl);
    if (previousAsset?.key && previousAsset.key !== newKey) {
      await assetStore.delete(previousAsset.key).catch(() => undefined);
    }
    storageKey = newKey;
  } else if (previousAsset?.key) {
    await assetStore.delete(previousAsset.key).catch(() => undefined);
    storageKey = null;
  }

  const previewSource = dataUrl || remoteUrl || null;

  return {
    key: storageKey,
    dataUrl: previewSource,
    remoteUrl: remoteUrl || (previewSource && !isDataUrl ? previewSource : null),
    r2Key: r2Key || null,
    name: file?.name || previousAsset?.name || null,
    type: file?.type || previousAsset?.type || null,
    size:
      typeof file?.size === 'number'
        ? file.size
        : typeof previousAsset?.size === 'number'
        ? previousAsset.size
        : null,
    lastModified:
      typeof file?.lastModified === 'number'
        ? file.lastModified
        : typeof previousAsset?.lastModified === 'number'
        ? previousAsset.lastModified
        : Date.now(),
  };
}

async function prepareAssetFromFile(
  folder,
  file,
  previousAsset,
  statusElement,
  options = {}
) {
  const { forceDataUrl = false } = options;
  const candidates = getApiCandidates(apiBaseInput?.value || null);
  let uploadResult = null;

  if (candidates.length) {
    uploadResult = await uploadFileToR2(folder, file, { bases: candidates });
    if (!uploadResult.uploaded && statusElement) {
      const message =
        uploadResult.error instanceof Error
          ? uploadResult.error.message
          : '上传到 R2 失败，已回退至本地预览。';
      setStatus(statusElement, message, 'warning');
    }
  } else if (statusElement) {
    setStatus(statusElement, '未配置后端基址，素材将仅保存在本地预览。', 'warning');
  }

  const remoteUrl = uploadResult?.url || null;
  let dataUrl = uploadResult?.dataUrl || null;
  if (!dataUrl || (!forceDataUrl && remoteUrl)) {
    dataUrl = !remoteUrl || forceDataUrl ? await fileToDataUrl(file) : remoteUrl;
  }

  return buildAsset(file, dataUrl, previousAsset, {
    remoteUrl,
    r2Key: uploadResult?.key || null,
  });
}

function createId() {
  if (typeof crypto !== 'undefined' && crypto.randomUUID) {
    return crypto.randomUUID();
  }
  return `${Date.now().toString(36)}-${Math.random().toString(36).slice(2, 8)}`;
}

function serialiseAssetForStorage(asset) {
  if (!asset) return null;
  const { key, name, type, size, lastModified, dataUrl, remoteUrl, r2Key } = asset;
  const isDataUrl = typeof dataUrl === 'string' && dataUrl.startsWith('data:');
  return {
    key: key || null,
    name: name || null,
    type: type || null,
    size: typeof size === 'number' ? size : null,
    lastModified: typeof lastModified === 'number' ? lastModified : null,
    remoteUrl: !isDataUrl ? dataUrl || remoteUrl || null : remoteUrl || null,
    r2Key: r2Key || null,
  };
}

async function rehydrateStoredAsset(assetMeta) {
  if (!assetMeta) return null;
  if (assetMeta.dataUrl && typeof assetMeta.dataUrl === 'string') {
    return assetMeta;
  }
  if (assetMeta.remoteUrl) {
    return { ...assetMeta, dataUrl: assetMeta.remoteUrl };
  }
  if (!assetMeta.key) {
    return { ...assetMeta, dataUrl: null };
  }
  const dataUrl = await assetStore.get(assetMeta.key);
  if (!dataUrl) {
    return { ...assetMeta, dataUrl: null };
  }
  return { ...assetMeta, dataUrl };
}

async function hydrateStage1DataAssets(stage1Data) {
  if (!stage1Data) return stage1Data;
  stage1Data.brand_logo = await rehydrateStoredAsset(stage1Data.brand_logo);
  stage1Data.scenario_asset = await rehydrateStoredAsset(stage1Data.scenario_asset);
  stage1Data.product_asset = await rehydrateStoredAsset(stage1Data.product_asset);
  if (Array.isArray(stage1Data.gallery_entries)) {
    stage1Data.gallery_entries = await Promise.all(
      stage1Data.gallery_entries.map(async (entry) => ({
        ...entry,
        asset: await rehydrateStoredAsset(entry.asset),
      }))
    );
  }
  return stage1Data;
}

async function deleteStoredAsset(asset) {
  if (asset?.key) {
    await assetStore.delete(asset.key).catch(() => undefined);
  }
}

function isQuotaError(error) {
  if (typeof DOMException === 'undefined') return false;
  return (
    error instanceof DOMException &&
    (error.name === 'QuotaExceededError' || error.name === 'NS_ERROR_DOM_QUOTA_REACHED')
  );
}

function createAssetStore() {
  const DB_NAME = 'marketing-poster-assets';
  const STORE_NAME = 'assets';
  const VERSION = 1;
  const memoryStore = new Map();
  const supportsIndexedDB = typeof indexedDB !== 'undefined';
  let dbPromise = null;

  function openDb() {
    if (!supportsIndexedDB) return Promise.resolve(null);
    if (!dbPromise) {
      dbPromise = new Promise((resolve, reject) => {
        const request = indexedDB.open(DB_NAME, VERSION);
        request.onupgradeneeded = () => {
          const db = request.result;
          if (!db.objectStoreNames.contains(STORE_NAME)) {
            db.createObjectStore(STORE_NAME);
          }
        };
        request.onsuccess = () => resolve(request.result);
        request.onerror = () => reject(request.error || new Error('无法打开 IndexedDB'));
      }).catch((error) => {
        console.warn('IndexedDB 不可用，回退到内存存储。', error);
        return null;
      });
    }
    return dbPromise;
  }

  async function put(key, value) {
    if (!key) return null;
    const db = await openDb();
    if (!db) {
      memoryStore.set(key, value);
      return key;
    }
    return new Promise((resolve) => {
      const tx = db.transaction(STORE_NAME, 'readwrite');
      tx.onabort = () => {
        console.warn('IndexedDB 写入失败，使用内存存储。', tx.error);
        memoryStore.set(key, value);
        resolve(key);
      };
      tx.oncomplete = () => resolve(key);
      const store = tx.objectStore(STORE_NAME);
      const request = store.put(value, key);
      request.onerror = () => {
        tx.abort();
      };
    });
  }

  async function get(key) {
    if (!key) return null;
    const db = await openDb();
    if (!db) {
      return memoryStore.get(key) || null;
    }
    return new Promise((resolve) => {
      const tx = db.transaction(STORE_NAME, 'readonly');
      tx.onabort = () => {
        console.warn('IndexedDB 读取失败，使用内存存储。', tx.error);
        resolve(memoryStore.get(key) || null);
      };
      const store = tx.objectStore(STORE_NAME);
      const request = store.get(key);
      request.onsuccess = () => {
        const result = request.result;
        if (result) {
          resolve(result);
        } else {
          resolve(memoryStore.get(key) || null);
        }
      };
      request.onerror = () => {
        tx.abort();
      };
    });
  }

  async function remove(key) {
    if (!key) return;
    const db = await openDb();
    if (!db) {
      memoryStore.delete(key);
      return;
    }
    await new Promise((resolve) => {
      const tx = db.transaction(STORE_NAME, 'readwrite');
      tx.oncomplete = () => resolve();
      tx.onabort = () => {
        console.warn('IndexedDB 删除失败，尝试清理内存存储。', tx.error);
        memoryStore.delete(key);
        resolve();
      };
      tx.objectStore(STORE_NAME).delete(key);
    });
    memoryStore.delete(key);
  }

  async function clear() {
    const db = await openDb();
    if (db) {
      await new Promise((resolve) => {
        const tx = db.transaction(STORE_NAME, 'readwrite');
        tx.oncomplete = () => resolve();
        tx.onabort = () => resolve();
        tx.objectStore(STORE_NAME).clear();
      });
    }
    memoryStore.clear();
  }

  return {
    put,
    get,
    delete: remove,
    clear,
  };
}<|MERGE_RESOLUTION|>--- conflicted
+++ resolved
@@ -2974,7 +2974,6 @@
 
 // ……前文保持不变
 
-<<<<<<< HEAD
 function toPromptString(value) {
   if (value == null) return '';
   if (typeof value === 'string') return value.trim();
@@ -3015,62 +3014,6 @@
 function looksLikePromptConfigExpected(error) {
   const message = (error && (error.message || error.detail || error.responseText)) || '';
   return /PromptSlotConfig|valid dictionary|prompt_bundle/i.test(String(message));
-=======
-const PROMPT_SLOT_ASPECT_DEFAULTS = {
-  scenario: '1:1',
-  product: '4:5',
-  gallery: '4:3',
-};
-
-const PROMPT_ASPECT_OPTIONS = new Set(['1:1', '4:5', '4:3']);
-
-function normalisePromptSlotConfig(value, slot) {
-  const aspectFallback = PROMPT_SLOT_ASPECT_DEFAULTS[slot] || '1:1';
-
-  if (!value) {
-    return {
-      preset: null,
-      aspect: aspectFallback,
-      prompt: '',
-      negative_prompt: '',
-    };
-  }
-
-  if (typeof value === 'string') {
-    return {
-      preset: null,
-      aspect: aspectFallback,
-      prompt: value.trim(),
-      negative_prompt: '',
-    };
-  }
-
-  const presetRaw = typeof value.preset === 'string' ? value.preset.trim() : '';
-  const promptRaw =
-    typeof value.prompt === 'string'
-      ? value.prompt
-      : typeof value.positive === 'string'
-        ? value.positive
-        : typeof value.text === 'string'
-          ? value.text
-          : '';
-  const negativeRaw =
-    typeof value.negative_prompt === 'string'
-      ? value.negative_prompt
-      : typeof value.negative === 'string'
-        ? value.negative
-        : '';
-  const aspectRaw = typeof value.aspect === 'string' ? value.aspect.trim() : '';
-
-  const aspect = PROMPT_ASPECT_OPTIONS.has(aspectRaw) ? aspectRaw : aspectFallback;
-
-  return {
-    preset: presetRaw ? presetRaw : null,
-    aspect,
-    prompt: (promptRaw || '').trim(),
-    negative_prompt: (negativeRaw || '').trim(),
-  };
->>>>>>> 57e4fb53
 }
 
 // ------- 直接替换：triggerGeneration 主流程（含双形态自适应） -------
@@ -3156,57 +3099,28 @@
     }),
   };
 
-<<<<<<< HEAD
   // 4) Prompt 组装 —— 优先发字符串，必要时再回退
-=======
-  // 4) Prompt 组装 —— 将每个槽位规范为纯字符串（只取正向提示或常见字段），不要传 {preset, aspect} 等对象
->>>>>>> 57e4fb53
   const reqFromInspector = promptManager?.buildRequest?.() || {};
   if (forceVariants != null) reqFromInspector.variants = forceVariants;
 
-<<<<<<< HEAD
   const promptStrings = buildPromptBundleStrings(reqFromInspector.prompts || {});
 
   const requestBase = {
-=======
-  const promptBundle = {
-    scenario: normalisePromptSlotConfig(reqFromInspector.prompts?.scenario, 'scenario'),
-    product: normalisePromptSlotConfig(reqFromInspector.prompts?.product, 'product'),
-    gallery: normalisePromptSlotConfig(reqFromInspector.prompts?.gallery, 'gallery'),
-  };
-
-  // requestPayload 保留原先结构化 prompts 字段以便后端内部需要，但我们同时传入 prompt_bundle（纯字符串）
-  let requestPayload = {
->>>>>>> 57e4fb53
     poster: posterPayload,
     render_mode: 'locked',
     variants: clampVariants(reqFromInspector.variants ?? 1),
     seed: reqFromInspector.seed ?? null,
     lock_seed: !!reqFromInspector.lockSeed,
-<<<<<<< HEAD
-=======
-    prompt_bundle: promptBundle,
->>>>>>> 57e4fb53
   };
 
   const payloadV1 = { ...requestBase, prompt_bundle: promptStrings };
 
   // 面板同步
-<<<<<<< HEAD
   updatePromptPanels?.({ bundle: payloadV1.prompt_bundle });
 
   // 5) 体积守护
   const raw1 = JSON.stringify(payloadV1);
   try { validatePayloadSize(raw1); } catch (e) {
-=======
-  updatePromptPanels?.({ bundle: requestPayload.prompt_bundle });
-
-  // 5) 体积守护
-  const raw1 = JSON.stringify(requestPayload);
-  try {
-    validatePayloadSize(raw1);
-  } catch (e) {
->>>>>>> 57e4fb53
     setStatus(statusElement, e.message, 'error');
     return null;
   }
@@ -3291,7 +3205,6 @@
 
   let response;
   try {
-<<<<<<< HEAD
     response = await postJsonWithRetry(apiCandidates, '/api/generate-poster', payloadV1, 1, raw1);
   } catch (errV1) {
     console.error('[generatePoster] 字符串 prompt_bundle 请求失败', errV1);
@@ -3320,16 +3233,6 @@
       if (regenerateButton) regenerateButton.disabled = false;
       return null;
     }
-=======
-    res = await postJsonWithRetry(apiCandidates, '/api/generate-poster', requestPayload, 1, raw1);
-  } catch (err) {
-    console.error('[generatePoster] 请求失败', {
-      payload: requestPayload,
-      response: err?.responseJson ?? err?.responseText ?? err?.message,
-      status: err?.status ?? null,
-    });
-    throw err;
->>>>>>> 57e4fb53
   }
 
   const data = await response.json();
