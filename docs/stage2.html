<!DOCTYPE html>
<html lang="zh-CN">
  <head>
    <meta charset="UTF-8" />
    <meta name="viewport" content="width=device-width, initial-scale=1.0" />
    <title>环节 2 · AI 海报生成</title>
    <link rel="stylesheet" href="styles.css" />
  </head>
  <body data-stage="stage2">
    <header>
      <div class="header-content">
        <div>
          <h1>营销海报生成工作流</h1>
          <p>使用环节 1 的素材调用 FastAPI 后端生成海报与营销文案。</p>
        </div>
        <label class="api-config">
          <span>后端 API 地址</span>
          <input
            type="url"
            id="api-base"
            placeholder="https://ai-service-x758.onrender.com"
          />
        </label>
      </div>
      <nav class="stage-nav" aria-label="流程导航">
        <a href="index.html">环节 1 · 素材输入与版式预览</a>
        <span class="nav-arrow" aria-hidden="true">→</span>
        <span class="active">环节 2 · AI 海报生成</span>
        <span class="nav-arrow" aria-hidden="true">→</span>
        <a href="stage3.html">环节 3 · 邮件发送</a>
      </nav>
    </header>

    <main>
      <section class="card stage-card">
        <h2>环节 2 · 调用后端生成海报</h2>
        <p class="hint">
          确认环节 1 的素材信息后，调用 Render 托管的 FastAPI 服务，让 Glibatree Art
          Designer 生成海报、提示词与营销文案。
        </p>

        <div class="stage-summary" id="stage1-summary">
          <h3>素材概览</h3>
          <dl id="stage1-overview"></dl>
        </div>

        <div class="template-picker">
          <div class="template-picker-control">
            <label for="template-select">锁版模板</label>
            <select id="template-select" aria-label="选择模板"></select>
            <p id="template-description" class="template-description"></p>
          </div>
          <div class="template-preview-wrapper">
            <canvas
              id="template-preview-canvas"
              width="512"
              height="512"
              aria-label="模板预览"
            ></canvas>
          </div>
        </div>

        <aside class="prompt-inspector" id="prompt-inspector">
          <header>
            <div>
              <h3>提示词 Inspector</h3>
              <p class="hint">
                模板限定了生成槽位，可在此查看与微调最终提示词，支持多套 Preset、
                Seed 锁定与 A/B 生成。
              </p>
            </div>
            <div class="seed-controls">
              <label>
                <span>Seed</span>
                <input type="number" id="prompt-seed" min="0" step="1" placeholder="随机" />
              </label>
              <label class="toggle">
                <input type="checkbox" id="prompt-lock-seed" />
                <span>锁定 Seed</span>
              </label>
              <label>
                <span>变体数量</span>
                <input type="number" id="prompt-variants" min="1" max="3" value="1" />
              </label>
            </div>
          </header>

          <div class="prompt-slot" data-slot="scenario">
            <div class="slot-header">
              <h4>场景背景</h4>
              <select data-preset-select="scenario"></select>
            </div>
            <details open>
              <summary>最终 Prompt</summary>
              <div class="prompt-editor">
                <label>
                  <span>正向提示词</span>
                  <textarea data-positive="scenario" rows="3"></textarea>
                </label>
                <label>
                  <span>负向提示词</span>
                  <textarea data-negative="scenario" rows="3"></textarea>
                </label>
                <div class="prompt-meta">
                  <span data-aspect="scenario"></span>
                  <button type="button" class="link" data-reset="scenario">恢复 Preset</button>
                </div>
              </div>
            </details>
          </div>

          <div class="prompt-slot" data-slot="product">
            <div class="slot-header">
              <h4>核心产品</h4>
              <select data-preset-select="product"></select>
            </div>
            <details open>
              <summary>最终 Prompt</summary>
              <div class="prompt-editor">
                <label>
                  <span>正向提示词</span>
                  <textarea data-positive="product" rows="3"></textarea>
                </label>
                <label>
                  <span>负向提示词</span>
                  <textarea data-negative="product" rows="3"></textarea>
                </label>
                <div class="prompt-meta">
                  <span data-aspect="product"></span>
                  <button type="button" class="link" data-reset="product">恢复 Preset</button>
                </div>
              </div>
            </details>
          </div>

          <div class="prompt-slot" data-slot="gallery">
            <div class="slot-header">
              <h4>底部系列小图</h4>
              <select data-preset-select="gallery"></select>
            </div>
            <details>
              <summary>最终 Prompt</summary>
              <div class="prompt-editor">
                <label>
                  <span>正向提示词</span>
                  <textarea data-positive="gallery" rows="3"></textarea>
                </label>
                <label>
                  <span>负向提示词</span>
                  <textarea data-negative="gallery" rows="3"></textarea>
                </label>
                <div class="prompt-meta">
                  <span data-aspect="gallery"></span>
                  <button type="button" class="link" data-reset="gallery">恢复 Preset</button>
                </div>
              </div>
            </details>
          </div>

          <footer>
            <button type="button" id="preview-prompts" class="secondary">
              预览当前提示词
            </button>
            <button type="button" id="generate-ab" class="secondary">
              A/B 生成并对比
            </button>
          </footer>
        </aside>

        <div class="generate-actions">
          <button id="generate-poster" class="primary" type="button">生成海报与文案</button>
          <button id="regenerate-poster" class="secondary hidden" type="button">
            再次生成海报
          </button>
        </div>

        <div id="poster-output" class="hidden">
          <div class="output-group" id="layout-preview-group">
            <h3>版式结构概览</h3>
            <pre id="layout-structure-text"></pre>
          </div>
          <div class="output-group" id="ai-preview">
            <h3>AI 生成进度</h3>
            <div class="ai-preview-canvas">
              <div class="spinner" id="ai-spinner" aria-hidden="true"></div>
              <p id="ai-preview-message">等待调用 Glibatree Art Designer…</p>
            </div>
          </div>
          <div class="output-group hidden" id="poster-visual">
            <h3>海报预览</h3>
            <section class="card-section" id="poster-preview-section">
              <div id="poster-result" class="poster-preview poster-preview--result">
                <div class="poster-header">
                  <div class="poster-logo">
                    <div class="poster-logo-image">
                      <img id="poster-result-brand-logo" alt="品牌 Logo 预览" />
                    </div>
                    <div class="poster-brand-name" id="poster-result-brand-name"></div>
                  </div>
                  <div class="poster-agent" id="poster-result-agent-name"></div>
                </div>

                <div class="poster-body">
                  <div class="poster-left">
                    <img id="poster-result-scenario-image" alt="应用场景预览" />
                  </div>
                  <div class="poster-right">
                    <div class="poster-product-wrapper">
                      <img id="poster-result-product-image" alt="产品渲染图预览" />
                      <ul id="poster-result-feature-list" class="feature-tags">
                        <li class="feature-tag feature-tag--top" data-feature-index="0">
                          <span></span>
                        </li>
                        <li class="feature-tag feature-tag--middle" data-feature-index="1">
                          <span></span>
                        </li>
                        <li class="feature-tag feature-tag--bottom" data-feature-index="2">
                          <span></span>
                        </li>
                      </ul>
                    </div>
                  </div>
                </div>

<<<<<<< HEAD
                <section class="card-section ab-preview" id="ab-preview-B">
                  <div class="ab-preview-header">B 版 · 整版海报</div>
                  <div class="ai-result-box">
                    <img
                      id="vertex-poster-preview-img"
                      data-role="vertex-poster-img"
                      alt="AI 生成海报预览"
                      style="max-width: 100%; display: none; border-radius: 8px;"
                      decoding="async"
                    />
                    <div
                      id="vertex-poster-placeholder"
                      data-role="vertex-poster-placeholder"
                      class="poster-preview-placeholder"
                    >
                      当前没有 B 版海报，请先生成或选择 A 版。
                    </div>
                    <input type="hidden" id="vertex-poster-url" name="vertex_poster_url" />
                    <button id="variant-b-mock-btn" class="hidden" type="button">用文案 Mock 再生成</button>
=======
                <div class="poster-gallery-row">
                  <div class="poster-gallery-slot" data-index="0">
                    <img alt="底部系列小图 1" />
                    <div class="slot-caption"></div>
>>>>>>> de718852
                  </div>
                  <div class="poster-gallery-slot" data-index="1">
                    <img alt="底部系列小图 2" />
                    <div class="slot-caption"></div>
                  </div>
                  <div class="poster-gallery-slot" data-index="2">
                    <img alt="底部系列小图 3" />
                    <div class="slot-caption"></div>
                  </div>
                  <div class="poster-gallery-slot" data-index="3">
                    <img alt="底部系列小图 4" />
                    <div class="slot-caption"></div>
                  </div>
                </div>

                <div class="poster-tagline" id="poster-result-tagline"></div>
              </div>
            </section>
            <div class="ai-result-box">
              <img
                id="vertex-poster-preview-img"
                data-role="vertex-poster-img"
                alt="AI 生成海报预览"
                style="max-width: 100%; display: none; border-radius: 8px;"
                decoding="async"
              />
              <div
                id="vertex-poster-placeholder"
                data-role="vertex-poster-placeholder"
                class="poster-preview-placeholder"
              >
                AI 生成结果将在这里展示。
              </div>
              <input type="hidden" id="vertex-poster-url" name="vertex_poster_url" />
            </div>
          </div>
          <div class="output-group hidden" id="prompt-group">
            <h3>实际 OpenAI 提示词</h3>
            <textarea id="openai-request-prompt" rows="10" readonly></textarea>
          </div>
          <div class="output-group hidden" id="prompt-default-group">
            <h3>模板默认英文提示词</h3>
            <textarea id="template-default-prompt" rows="8" readonly></textarea>
          </div>
          <div class="output-group hidden" id="prompt-bundle-group">
            <h3>提示词槽位配置（JSON）</h3>
            <textarea id="prompt-bundle-json" rows="10" readonly data-role="prompt-bundle-json"></textarea>
          </div>
          <div class="output-group hidden" id="email-group">
            <h3>营销文案草稿</h3>
            <textarea id="generated-email" rows="10" readonly></textarea>
          </div>
        </div>

        <div class="actions">
          <a class="secondary" href="index.html">返回环节 1</a>
          <button id="to-stage3" class="primary" type="button" disabled>
            保存并前往环节 3
          </button>
        </div>
        <p id="stage2-status" role="status" aria-live="polite"></p>
      </section>
    </main>

    <footer>
      <small>前端托管于 GitHub Pages，后端由 Render 提供服务。</small>
    </footer>
    <!-- styles.css 之后，app.js 之前 -->
    <script defer src="placeholder.js?v=3"></script>
    <script defer src="app.js?v=1"></script>
  </body>
</html><|MERGE_RESOLUTION|>--- conflicted
+++ resolved
@@ -161,68 +161,81 @@
             <button type="button" id="preview-prompts" class="secondary">
               预览当前提示词
             </button>
-            <button type="button" id="generate-ab" class="secondary">
-              A/B 生成并对比
-            </button>
-          </footer>
-        </aside>
-
-        <div class="generate-actions">
-          <button id="generate-poster" class="primary" type="button">生成海报与文案</button>
-          <button id="regenerate-poster" class="secondary hidden" type="button">
-            再次生成海报
-          </button>
-        </div>
-
-        <div id="poster-output" class="hidden">
-          <div class="output-group" id="layout-preview-group">
-            <h3>版式结构概览</h3>
-            <pre id="layout-structure-text"></pre>
-          </div>
-          <div class="output-group" id="ai-preview">
-            <h3>AI 生成进度</h3>
-            <div class="ai-preview-canvas">
-              <div class="spinner" id="ai-spinner" aria-hidden="true"></div>
-              <p id="ai-preview-message">等待调用 Glibatree Art Designer…</p>
-            </div>
-          </div>
-          <div class="output-group hidden" id="poster-visual">
-            <h3>海报预览</h3>
-            <section class="card-section" id="poster-preview-section">
-              <div id="poster-result" class="poster-preview poster-preview--result">
-                <div class="poster-header">
-                  <div class="poster-logo">
-                    <div class="poster-logo-image">
-                      <img id="poster-result-brand-logo" alt="品牌 Logo 预览" />
+          </div>
+
+          <div id="poster-output" class="hidden">
+            <div class="output-group hidden" id="layout-preview-group">
+              <h3>版式结构概览</h3>
+              <pre id="layout-structure-text"></pre>
+            </div>
+            <div class="output-group" id="ai-preview">
+              <h3>AI 生成进度</h3>
+              <div class="ai-preview-canvas">
+                <div class="spinner" id="ai-spinner" aria-hidden="true"></div>
+                <p id="ai-preview-message">等待调用 Glibatree Art Designer…</p>
+              </div>
+            </div>
+            <div class="output-group hidden" id="poster-visual">
+              <h3>海报预览</h3>
+              <div class="ab-preview-grid">
+                <section class="card-section ab-preview" id="ab-preview-A">
+                  <div class="ab-preview-header">A 版 · 槽位排版（推荐）</div>
+                  <div id="poster-result" class="poster-preview poster-preview--result">
+                    <div class="poster-header">
+                      <div class="poster-logo">
+                        <div class="poster-logo-image">
+                          <img id="poster-result-brand-logo" alt="品牌 Logo 预览" />
+                        </div>
+                        <div class="poster-brand-name" id="poster-result-brand-name"></div>
+                      </div>
+                      <div class="poster-agent" id="poster-result-agent-name"></div>
                     </div>
-                    <div class="poster-brand-name" id="poster-result-brand-name"></div>
+
+                    <div class="poster-body">
+                      <div class="poster-left">
+                        <img id="poster-result-scenario-image" alt="应用场景预览" />
+                      </div>
+                      <div class="poster-right">
+                        <div class="poster-product-wrapper">
+                          <img id="poster-result-product-image" alt="产品渲染图预览" />
+                          <ul id="poster-result-feature-list" class="feature-tags">
+                            <li class="feature-tag feature-tag--top" data-feature-index="0">
+                              <span></span>
+                            </li>
+                            <li class="feature-tag feature-tag--middle" data-feature-index="1">
+                              <span></span>
+                            </li>
+                            <li class="feature-tag feature-tag--bottom" data-feature-index="2">
+                              <span></span>
+                            </li>
+                          </ul>
+                        </div>
+                      </div>
+                    </div>
+
+                    <div class="poster-gallery-row">
+                      <div class="poster-gallery-slot" data-index="0">
+                        <img alt="底部系列小图 1" />
+                        <div class="slot-caption"></div>
+                      </div>
+                      <div class="poster-gallery-slot" data-index="1">
+                        <img alt="底部系列小图 2" />
+                        <div class="slot-caption"></div>
+                      </div>
+                      <div class="poster-gallery-slot" data-index="2">
+                        <img alt="底部系列小图 3" />
+                        <div class="slot-caption"></div>
+                      </div>
+                      <div class="poster-gallery-slot" data-index="3">
+                        <img alt="底部系列小图 4" />
+                        <div class="slot-caption"></div>
+                      </div>
+                    </div>
+
+                    <div class="poster-tagline" id="poster-result-tagline"></div>
                   </div>
-                  <div class="poster-agent" id="poster-result-agent-name"></div>
-                </div>
-
-                <div class="poster-body">
-                  <div class="poster-left">
-                    <img id="poster-result-scenario-image" alt="应用场景预览" />
-                  </div>
-                  <div class="poster-right">
-                    <div class="poster-product-wrapper">
-                      <img id="poster-result-product-image" alt="产品渲染图预览" />
-                      <ul id="poster-result-feature-list" class="feature-tags">
-                        <li class="feature-tag feature-tag--top" data-feature-index="0">
-                          <span></span>
-                        </li>
-                        <li class="feature-tag feature-tag--middle" data-feature-index="1">
-                          <span></span>
-                        </li>
-                        <li class="feature-tag feature-tag--bottom" data-feature-index="2">
-                          <span></span>
-                        </li>
-                      </ul>
-                    </div>
-                  </div>
-                </div>
-
-<<<<<<< HEAD
+                </section>
+
                 <section class="card-section ab-preview" id="ab-preview-B">
                   <div class="ab-preview-header">B 版 · 整版海报</div>
                   <div class="ai-result-box">
@@ -242,63 +255,54 @@
                     </div>
                     <input type="hidden" id="vertex-poster-url" name="vertex_poster_url" />
                     <button id="variant-b-mock-btn" class="hidden" type="button">用文案 Mock 再生成</button>
-=======
-                <div class="poster-gallery-row">
-                  <div class="poster-gallery-slot" data-index="0">
-                    <img alt="底部系列小图 1" />
-                    <div class="slot-caption"></div>
->>>>>>> de718852
                   </div>
-                  <div class="poster-gallery-slot" data-index="1">
-                    <img alt="底部系列小图 2" />
-                    <div class="slot-caption"></div>
-                  </div>
-                  <div class="poster-gallery-slot" data-index="2">
-                    <img alt="底部系列小图 3" />
-                    <div class="slot-caption"></div>
-                  </div>
-                  <div class="poster-gallery-slot" data-index="3">
-                    <img alt="底部系列小图 4" />
-                    <div class="slot-caption"></div>
-                  </div>
-                </div>
-
-                <div class="poster-tagline" id="poster-result-tagline"></div>
-              </div>
-            </section>
-            <div class="ai-result-box">
-              <img
-                id="vertex-poster-preview-img"
-                data-role="vertex-poster-img"
-                alt="AI 生成海报预览"
-                style="max-width: 100%; display: none; border-radius: 8px;"
-                decoding="async"
-              />
-              <div
-                id="vertex-poster-placeholder"
-                data-role="vertex-poster-placeholder"
-                class="poster-preview-placeholder"
-              >
-                AI 生成结果将在这里展示。
-              </div>
-              <input type="hidden" id="vertex-poster-url" name="vertex_poster_url" />
-            </div>
-          </div>
-          <div class="output-group hidden" id="prompt-group">
-            <h3>实际 OpenAI 提示词</h3>
-            <textarea id="openai-request-prompt" rows="10" readonly></textarea>
-          </div>
-          <div class="output-group hidden" id="prompt-default-group">
-            <h3>模板默认英文提示词</h3>
-            <textarea id="template-default-prompt" rows="8" readonly></textarea>
-          </div>
-          <div class="output-group hidden" id="prompt-bundle-group">
-            <h3>提示词槽位配置（JSON）</h3>
-            <textarea id="prompt-bundle-json" rows="10" readonly data-role="prompt-bundle-json"></textarea>
-          </div>
-          <div class="output-group hidden" id="email-group">
-            <h3>营销文案草稿</h3>
-            <textarea id="generated-email" rows="10" readonly></textarea>
+                </section>
+              </div>
+
+              <div class="attachment-selector">
+                <label>
+                  <input type="radio" name="posterAttachmentVariant" value="A" checked />
+                  发送 A 版海报（槽位排版）
+                </label>
+                <label>
+                  <input type="radio" name="posterAttachmentVariant" value="B" />
+                  发送 B 版海报（整版）
+                </label>
+                <small id="variant-b-note" class="hint hidden">
+                  B 版暂不可用，已默认使用 A 版附件。
+                </small>
+              </div>
+            </div>
+            <div class="output-group hidden" id="prompt-group">
+              <h3>实际 OpenAI 提示词</h3>
+              <textarea id="openai-request-prompt" rows="10" readonly></textarea>
+            </div>
+            <div class="output-group hidden" id="prompt-bundle-group">
+              <h3>提示词槽位配置（JSON）</h3>
+              <textarea id="prompt-bundle-json" rows="10" readonly data-role="prompt-bundle-json"></textarea>
+            </div>
+            <div class="output-group hidden" id="email-group">
+              <h3>营销文案草稿</h3>
+              <textarea id="generated-email" rows="10" readonly></textarea>
+            </div>
+          </div>
+
+          <div class="actions">
+            <a class="secondary" href="index.html">返回环节 1</a>
+            <button id="to-stage3" class="primary" type="button" disabled>
+              保存并前往环节 3
+            </button>
+          </footer>
+        </aside>
+
+        <div class="generate-actions">
+          <button id="generate-poster" class="primary" type="button">生成海报与文案</button>
+          <button id="regenerate-poster" class="secondary hidden" type="button">
+            再次生成海报
+          </button>
+          <div class="variant-controls">
+            <button id="variant-a-btn" type="button">A</button>
+            <button id="variant-b-btn" type="button">B</button>
           </div>
         </div>
 
