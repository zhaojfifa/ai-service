<!DOCTYPE html>
<html lang="zh-CN">
  <head>
    <meta charset="UTF-8" />
    <meta name="viewport" content="width=device-width, initial-scale=1.0" />
    <title>环节 2 · AI 海报生成</title>
    <link rel="stylesheet" href="styles.css" />
  </head>
  <body data-stage="stage2">
    <header>
      <div class="header-content">
        <div>
          <h1>营销海报生成工作流</h1>
          <p>使用环节 1 的素材调用 FastAPI 后端生成海报与营销文案。</p>
        </div>
        <label class="api-config">
          <span>后端 API 地址</span>
          <input
            type="url"
            id="api-base"
            placeholder="https://ai-service-x758.onrender.com"
          />
        </label>
      </div>
      <nav class="stage-nav" aria-label="流程导航">
        <a href="index.html">环节 1 · 素材输入与版式预览</a>
        <span class="nav-arrow" aria-hidden="true">→</span>
        <span class="active">环节 2 · AI 海报生成</span>
        <span class="nav-arrow" aria-hidden="true">→</span>
        <a href="stage3.html">环节 3 · 邮件发送</a>
      </nav>
    </header>

    <main>
      <section class="card stage-card">
        <h2>环节 2 · 调用后端生成海报</h2>
        <p class="hint">
          确认环节 1 的素材信息后，调用 Render 托管的 FastAPI 服务，让 Glibatree Art
          Designer 生成海报、提示词与营销文案。
        </p>

        <div class="stage-summary" id="stage1-summary">
          <h3>素材概览</h3>
          <dl id="stage1-overview"></dl>
        </div>

        <div class="template-picker">
          <div class="template-picker-control">
            <label for="template-select">锁版模板</label>
            <select id="template-select" aria-label="选择模板"></select>
            <p id="template-description" class="template-description"></p>
          </div>
          <div class="template-preview-wrapper">
            <canvas
              id="template-preview-canvas"
              width="512"
              height="512"
              aria-label="模板预览"
            ></canvas>
          </div>
        </div>

<<<<<<< HEAD
        <section
          class="card prompt-preview-card"
          id="prompt-preview-card"
          aria-label="预览当前提示词"
        >
=======
        <section class="card prompt-preview-card" aria-label="预览当前提示词">
>>>>>>> 4dde813b
          <div class="card-heading">
            <div>
              <h3>预览当前提示词</h3>
              <p class="hint">实时汇总各槽位提示词与模板默认文案。</p>
            </div>
          </div>
          <div class="prompt-preview-grid">
<<<<<<< HEAD
            <div class="prompt-preview-block">
              <h4>槽位提示词汇总</h4>
              <div
                id="prompt-preview-summary"
                class="prompt-preview-summary"
                aria-live="polite"
              ></div>
            </div>
            <div class="prompt-preview-block">
              <h4>模板默认英文提示词</h4>
              <textarea id="template-default-prompt" rows="8" readonly></textarea>
            </div>
          </div>

          <aside class="prompt-inspector" id="prompt-inspector">
            <header>
              <div>
                <h3>提示词 Inspector</h3>
                <p class="hint">
                  模板限定了生成槽位，可在此查看与微调最终提示词，支持多套 Preset、
                  Seed 锁定与 A/B 生成。
                </p>
              </div>
              <div class="seed-controls">
                <label>
                  <span>Seed</span>
                  <input type="number" id="prompt-seed" min="0" step="1" placeholder="随机" />
                </label>
                <label class="toggle">
                  <input type="checkbox" id="prompt-lock-seed" />
                  <span>锁定 Seed</span>
                </label>
                <label>
                  <span>变体数量</span>
                  <input type="number" id="prompt-variants" min="1" max="3" value="1" />
                </label>
              </div>
            </header>

            <div class="prompt-slot" data-slot="scenario">
              <div class="slot-header">
                <h4>场景背景</h4>
                <select data-preset-select="scenario"></select>
              </div>
              <details open>
                <summary>最终 Prompt</summary>
                <div class="prompt-editor">
                  <label>
                    <span>正向提示词</span>
                    <textarea data-positive="scenario" rows="3"></textarea>
                  </label>
                  <label>
                    <span>负向提示词</span>
                    <textarea data-negative="scenario" rows="3"></textarea>
                  </label>
                  <div class="prompt-meta">
                    <span data-aspect="scenario"></span>
                    <button type="button" class="link" data-reset="scenario">恢复 Preset</button>
                  </div>
                </div>
              </details>
            </div>

            <div class="prompt-slot" data-slot="product">
              <div class="slot-header">
                <h4>核心产品</h4>
                <select data-preset-select="product"></select>
              </div>
              <details open>
                <summary>最终 Prompt</summary>
                <div class="prompt-editor">
                  <label>
                    <span>正向提示词</span>
                    <textarea data-positive="product" rows="3"></textarea>
                  </label>
                  <label>
                    <span>负向提示词</span>
                    <textarea data-negative="product" rows="3"></textarea>
                  </label>
                  <div class="prompt-meta">
                    <span data-aspect="product"></span>
                    <button type="button" class="link" data-reset="product">恢复 Preset</button>
                  </div>
                </div>
              </details>
            </div>

            <div class="prompt-slot" data-slot="gallery">
              <div class="slot-header">
                <h4>底部系列小图</h4>
                <select data-preset-select="gallery"></select>
              </div>
              <details>
                <summary>最终 Prompt</summary>
                <div class="prompt-editor">
                  <label>
                    <span>正向提示词</span>
                    <textarea data-positive="gallery" rows="3"></textarea>
                  </label>
                  <label>
                    <span>负向提示词</span>
                    <textarea data-negative="gallery" rows="3"></textarea>
                  </label>
                  <div class="prompt-meta">
                    <span data-aspect="gallery"></span>
                    <button type="button" class="link" data-reset="gallery">恢复 Preset</button>
                  </div>
                </div>
              </details>
            </div>

            <footer>
              <button type="button" id="generate-ab" class="secondary">
                A/B 生成并对比
              </button>
            </footer>
          </aside>
        </section>

        <section class="card stage-card" id="ab-card">
          <h3>A/B 测试功能</h3>

          <div class="generate-actions">
            <button id="generate-poster" class="primary" type="button">生成海报与文案</button>
            <button id="regenerate-poster" class="secondary hidden" type="button">
              再次生成海报
            </button>
          </div>

          <div id="poster-output" class="hidden">
            <div
              class="output-group hidden layout-debug-hidden"
              id="layout-preview-group"
            >
              <h3>版式结构概览</h3>
              <pre id="layout-structure-text"></pre>
            </div>
            <div class="output-group" id="ai-preview">
              <h3>AI 生成进度</h3>
              <div class="ai-preview-canvas">
                <div class="spinner" id="ai-spinner" aria-hidden="true"></div>
                <p id="ai-preview-message">等待调用 Glibatree Art Designer…</p>
              </div>
            </div>
            <div class="output-group hidden" id="poster-visual">
              <h3>海报预览</h3>
              <div id="ab-preview" class="ab-preview">
                <section
                  id="ab-preview-variant-a"
                  class="poster-preview poster-preview--a"
                  aria-label="A 版槽位排版"
                >
                  <div class="poster-header">
                    <div class="poster-logo">
                      <div class="poster-logo-image">
                        <img id="poster-result-brand-logo" alt="品牌 Logo 预览" />
                      </div>
                      <div class="poster-brand-name" id="poster-result-brand-name"></div>
                    </div>
                    <div class="poster-agent" id="poster-result-agent-name"></div>
                  </div>

                  <div class="poster-body">
                    <div class="poster-left">
                      <img id="poster-result-scenario-image" alt="应用场景预览" />
                    </div>
                    <div class="poster-right">
                      <div class="poster-product-wrapper">
                        <img id="poster-result-product-image" alt="产品渲染图预览" />
                        <ul id="poster-result-feature-list" class="feature-tags">
                          <li class="feature-tag feature-tag--top" data-feature-index="0">
                            <span></span>
                          </li>
                          <li class="feature-tag feature-tag--middle" data-feature-index="1">
                            <span></span>
                          </li>
                          <li class="feature-tag feature-tag--bottom" data-feature-index="2">
                            <span></span>
                          </li>
                        </ul>
                      </div>
                    </div>
                  </div>

                  <div class="poster-gallery-row">
                    <div class="poster-gallery-slot" data-index="0">
                      <img alt="底部系列小图 1" />
                      <div class="slot-caption"></div>
                    </div>
                    <div class="poster-gallery-slot" data-index="1">
                      <img alt="底部系列小图 2" />
                      <div class="slot-caption"></div>
                    </div>
                    <div class="poster-gallery-slot" data-index="2">
                      <img alt="底部系列小图 3" />
                      <div class="slot-caption"></div>
                    </div>
                    <div class="poster-gallery-slot" data-index="3">
                      <img alt="底部系列小图 4" />
                      <div class="slot-caption"></div>
                    </div>
                  </div>

                  <div class="poster-tagline" id="poster-result-tagline"></div>
                </section>

                <section
                  id="ab-preview-variant-b"
                  class="poster-preview poster-preview--b"
                  aria-label="B 版整版海报"
                >
                  <div class="ab-poster-shell">
                    <img
                      id="poster-variant-b-image"
                      alt="B 版海报预览"
                      class="ab-poster-image"
                      decoding="async"
                    />
                    <div
                      id="poster-variant-b-placeholder"
                      class="poster-preview-placeholder"
                    >
                      当前没有 B 版海报，请先生成或选择 A 版。
                    </div>
                  </div>
                  <input type="hidden" id="vertex-poster-url" name="vertex_poster_url" />
=======
            <label class="field">
              <span>槽位提示词汇总</span>
              <textarea id="prompt-preview-text" rows="8" readonly></textarea>
            </label>
            <label class="field">
              <span>模板默认英文提示词</span>
              <textarea id="template-default-prompt" rows="8" readonly></textarea>
            </label>
          </div>

          <aside class="prompt-inspector" id="prompt-inspector">
            <header>
              <div>
                <h3>提示词 Inspector</h3>
                <p class="hint">
                  模板限定了生成槽位，可在此查看与微调最终提示词，支持多套 Preset、
                  Seed 锁定与 A/B 生成。
                </p>
              </div>
              <div class="seed-controls">
                <label>
                  <span>Seed</span>
                  <input type="number" id="prompt-seed" min="0" step="1" placeholder="随机" />
                </label>
                <label class="toggle">
                  <input type="checkbox" id="prompt-lock-seed" />
                  <span>锁定 Seed</span>
                </label>
                <label>
                  <span>变体数量</span>
                  <input type="number" id="prompt-variants" min="1" max="3" value="1" />
                </label>
              </div>
            </header>

            <div class="prompt-slot" data-slot="scenario">
              <div class="slot-header">
                <h4>场景背景</h4>
                <select data-preset-select="scenario"></select>
              </div>
              <details open>
                <summary>最终 Prompt</summary>
                <div class="prompt-editor">
                  <label>
                    <span>正向提示词</span>
                    <textarea data-positive="scenario" rows="3"></textarea>
                  </label>
                  <label>
                    <span>负向提示词</span>
                    <textarea data-negative="scenario" rows="3"></textarea>
                  </label>
                  <div class="prompt-meta">
                    <span data-aspect="scenario"></span>
                    <button type="button" class="link" data-reset="scenario">恢复 Preset</button>
                  </div>
                </div>
              </details>
            </div>

            <div class="prompt-slot" data-slot="product">
              <div class="slot-header">
                <h4>核心产品</h4>
                <select data-preset-select="product"></select>
              </div>
              <details open>
                <summary>最终 Prompt</summary>
                <div class="prompt-editor">
                  <label>
                    <span>正向提示词</span>
                    <textarea data-positive="product" rows="3"></textarea>
                  </label>
                  <label>
                    <span>负向提示词</span>
                    <textarea data-negative="product" rows="3"></textarea>
                  </label>
                  <div class="prompt-meta">
                    <span data-aspect="product"></span>
                    <button type="button" class="link" data-reset="product">恢复 Preset</button>
                  </div>
                </div>
              </details>
            </div>

            <div class="prompt-slot" data-slot="gallery">
              <div class="slot-header">
                <h4>底部系列小图</h4>
                <select data-preset-select="gallery"></select>
              </div>
              <details>
                <summary>最终 Prompt</summary>
                <div class="prompt-editor">
                  <label>
                    <span>正向提示词</span>
                    <textarea data-positive="gallery" rows="3"></textarea>
                  </label>
                  <label>
                    <span>负向提示词</span>
                    <textarea data-negative="gallery" rows="3"></textarea>
                  </label>
                  <div class="prompt-meta">
                    <span data-aspect="gallery"></span>
                    <button type="button" class="link" data-reset="gallery">恢复 Preset</button>
                  </div>
                </div>
              </details>
            </div>

            <footer>
              <button type="button" id="generate-ab" class="secondary">
                A/B 生成并对比
              </button>
            </footer>
          </aside>
        </section>

        <section class="card stage-card" id="ab-card">
          <h3>A/B 测试功能</h3>

          <div class="generate-actions">
            <button id="generate-poster" class="primary" type="button">生成海报与文案</button>
            <button id="regenerate-poster" class="secondary hidden" type="button">
              再次生成海报
            </button>
          </div>

          <div id="poster-output" class="hidden">
            <div class="output-group hidden" id="layout-preview-group">
              <h3>版式结构概览</h3>
              <pre id="layout-structure-text"></pre>
            </div>
            <div class="output-group" id="ai-preview">
              <h3>AI 生成进度</h3>
              <div class="ai-preview-canvas">
                <div class="spinner" id="ai-spinner" aria-hidden="true"></div>
                <p id="ai-preview-message">等待调用 Glibatree Art Designer…</p>
              </div>
            </div>
            <div class="output-group hidden" id="poster-visual">
              <h3>海报预览</h3>
              <div class="ab-preview-grid">
                <section class="card-section ab-preview" id="ab-preview-A">
                  <div class="ab-preview-header">A 版 · 槽位排版（推荐）</div>
                  <div id="poster-result" class="poster-preview poster-preview--result">
                    <div class="poster-header">
                      <div class="poster-logo">
                        <div class="poster-logo-image">
                          <img id="poster-result-brand-logo" alt="品牌 Logo 预览" />
                        </div>
                        <div class="poster-brand-name" id="poster-result-brand-name"></div>
                      </div>
                      <div class="poster-agent" id="poster-result-agent-name"></div>
                    </div>

                    <div class="poster-body">
                      <div class="poster-left">
                        <img id="poster-result-scenario-image" alt="应用场景预览" />
                      </div>
                      <div class="poster-right">
                        <div class="poster-product-wrapper">
                          <img id="poster-result-product-image" alt="产品渲染图预览" />
                          <ul id="poster-result-feature-list" class="feature-tags">
                            <li class="feature-tag feature-tag--top" data-feature-index="0">
                              <span></span>
                            </li>
                            <li class="feature-tag feature-tag--middle" data-feature-index="1">
                              <span></span>
                            </li>
                            <li class="feature-tag feature-tag--bottom" data-feature-index="2">
                              <span></span>
                            </li>
                          </ul>
                        </div>
                      </div>
                    </div>

                    <div class="poster-gallery-row">
                      <div class="poster-gallery-slot" data-index="0">
                        <img alt="底部系列小图 1" />
                        <div class="slot-caption"></div>
                      </div>
                      <div class="poster-gallery-slot" data-index="1">
                        <img alt="底部系列小图 2" />
                        <div class="slot-caption"></div>
                      </div>
                      <div class="poster-gallery-slot" data-index="2">
                        <img alt="底部系列小图 3" />
                        <div class="slot-caption"></div>
                      </div>
                      <div class="poster-gallery-slot" data-index="3">
                        <img alt="底部系列小图 4" />
                        <div class="slot-caption"></div>
                      </div>
                    </div>

                    <div class="poster-tagline" id="poster-result-tagline"></div>
                  </div>
                </section>

                <section class="card-section ab-preview" id="ab-preview-B">
                  <div class="ab-preview-header">B 版 · 整版海报</div>
                  <div class="ai-result-box">
                    <img
                      id="vertex-poster-preview-img"
                      data-role="vertex-poster-img"
                      alt="AI 生成海报预览"
                      style="max-width: 100%; display: none; border-radius: 8px;"
                      decoding="async"
                    />
                    <div
                      id="vertex-poster-placeholder"
                      data-role="vertex-poster-placeholder"
                      class="poster-preview-placeholder"
                    >
                      当前没有 B 版海报，请先生成或选择 A 版。
                    </div>
                    <input type="hidden" id="vertex-poster-url" name="vertex_poster_url" />
                  </div>
>>>>>>> 4dde813b
                </section>
              </div>

              <div class="attachment-selector">
                <label>
                  <input type="radio" name="posterAttachmentVariant" value="A" checked />
                  发送 A 版海报（槽位排版）
                </label>
                <label>
                  <input type="radio" name="posterAttachmentVariant" value="B" />
                  发送 B 版海报（整版）
                </label>
<<<<<<< HEAD
                <small id="ab-variant-b-hint" class="hint"></small>
=======
                <small id="variant-b-note" class="hint hidden">
                  B 版暂不可用，已默认使用 A 版附件。
                </small>
>>>>>>> 4dde813b
              </div>
            </div>
            <div class="output-group hidden" id="prompt-group">
              <h3>实际 OpenAI 提示词</h3>
              <textarea id="openai-request-prompt" rows="10" readonly></textarea>
            </div>
            <div class="output-group hidden" id="prompt-bundle-group">
              <h3>提示词槽位配置（JSON）</h3>
              <textarea id="prompt-bundle-json" rows="10" readonly data-role="prompt-bundle-json"></textarea>
            </div>
            <div class="output-group hidden" id="email-group">
              <h3>营销文案草稿</h3>
              <textarea id="generated-email" rows="10" readonly></textarea>
            </div>
          </div>

          <div class="actions">
            <a class="secondary" href="index.html">返回环节 1</a>
            <button id="to-stage3" class="primary" type="button" disabled>
              保存并前往环节 3
            </button>
          </div>
          <p id="stage2-status" role="status" aria-live="polite"></p>
        </section>
      </section>
    </main>

    <footer>
      <small>前端托管于 GitHub Pages，后端由 Render 提供服务。</small>
    </footer>
    <!-- styles.css 之后，app.js 之前 -->
    <script defer src="placeholder.js?v=3"></script>
    <script defer src="app.js?v=1"></script>
  </body>
</html><|MERGE_RESOLUTION|>--- conflicted
+++ resolved
@@ -60,15 +60,7 @@
           </div>
         </div>
 
-<<<<<<< HEAD
-        <section
-          class="card prompt-preview-card"
-          id="prompt-preview-card"
-          aria-label="预览当前提示词"
-        >
-=======
         <section class="card prompt-preview-card" aria-label="预览当前提示词">
->>>>>>> 4dde813b
           <div class="card-heading">
             <div>
               <h3>预览当前提示词</h3>
@@ -76,234 +68,6 @@
             </div>
           </div>
           <div class="prompt-preview-grid">
-<<<<<<< HEAD
-            <div class="prompt-preview-block">
-              <h4>槽位提示词汇总</h4>
-              <div
-                id="prompt-preview-summary"
-                class="prompt-preview-summary"
-                aria-live="polite"
-              ></div>
-            </div>
-            <div class="prompt-preview-block">
-              <h4>模板默认英文提示词</h4>
-              <textarea id="template-default-prompt" rows="8" readonly></textarea>
-            </div>
-          </div>
-
-          <aside class="prompt-inspector" id="prompt-inspector">
-            <header>
-              <div>
-                <h3>提示词 Inspector</h3>
-                <p class="hint">
-                  模板限定了生成槽位，可在此查看与微调最终提示词，支持多套 Preset、
-                  Seed 锁定与 A/B 生成。
-                </p>
-              </div>
-              <div class="seed-controls">
-                <label>
-                  <span>Seed</span>
-                  <input type="number" id="prompt-seed" min="0" step="1" placeholder="随机" />
-                </label>
-                <label class="toggle">
-                  <input type="checkbox" id="prompt-lock-seed" />
-                  <span>锁定 Seed</span>
-                </label>
-                <label>
-                  <span>变体数量</span>
-                  <input type="number" id="prompt-variants" min="1" max="3" value="1" />
-                </label>
-              </div>
-            </header>
-
-            <div class="prompt-slot" data-slot="scenario">
-              <div class="slot-header">
-                <h4>场景背景</h4>
-                <select data-preset-select="scenario"></select>
-              </div>
-              <details open>
-                <summary>最终 Prompt</summary>
-                <div class="prompt-editor">
-                  <label>
-                    <span>正向提示词</span>
-                    <textarea data-positive="scenario" rows="3"></textarea>
-                  </label>
-                  <label>
-                    <span>负向提示词</span>
-                    <textarea data-negative="scenario" rows="3"></textarea>
-                  </label>
-                  <div class="prompt-meta">
-                    <span data-aspect="scenario"></span>
-                    <button type="button" class="link" data-reset="scenario">恢复 Preset</button>
-                  </div>
-                </div>
-              </details>
-            </div>
-
-            <div class="prompt-slot" data-slot="product">
-              <div class="slot-header">
-                <h4>核心产品</h4>
-                <select data-preset-select="product"></select>
-              </div>
-              <details open>
-                <summary>最终 Prompt</summary>
-                <div class="prompt-editor">
-                  <label>
-                    <span>正向提示词</span>
-                    <textarea data-positive="product" rows="3"></textarea>
-                  </label>
-                  <label>
-                    <span>负向提示词</span>
-                    <textarea data-negative="product" rows="3"></textarea>
-                  </label>
-                  <div class="prompt-meta">
-                    <span data-aspect="product"></span>
-                    <button type="button" class="link" data-reset="product">恢复 Preset</button>
-                  </div>
-                </div>
-              </details>
-            </div>
-
-            <div class="prompt-slot" data-slot="gallery">
-              <div class="slot-header">
-                <h4>底部系列小图</h4>
-                <select data-preset-select="gallery"></select>
-              </div>
-              <details>
-                <summary>最终 Prompt</summary>
-                <div class="prompt-editor">
-                  <label>
-                    <span>正向提示词</span>
-                    <textarea data-positive="gallery" rows="3"></textarea>
-                  </label>
-                  <label>
-                    <span>负向提示词</span>
-                    <textarea data-negative="gallery" rows="3"></textarea>
-                  </label>
-                  <div class="prompt-meta">
-                    <span data-aspect="gallery"></span>
-                    <button type="button" class="link" data-reset="gallery">恢复 Preset</button>
-                  </div>
-                </div>
-              </details>
-            </div>
-
-            <footer>
-              <button type="button" id="generate-ab" class="secondary">
-                A/B 生成并对比
-              </button>
-            </footer>
-          </aside>
-        </section>
-
-        <section class="card stage-card" id="ab-card">
-          <h3>A/B 测试功能</h3>
-
-          <div class="generate-actions">
-            <button id="generate-poster" class="primary" type="button">生成海报与文案</button>
-            <button id="regenerate-poster" class="secondary hidden" type="button">
-              再次生成海报
-            </button>
-          </div>
-
-          <div id="poster-output" class="hidden">
-            <div
-              class="output-group hidden layout-debug-hidden"
-              id="layout-preview-group"
-            >
-              <h3>版式结构概览</h3>
-              <pre id="layout-structure-text"></pre>
-            </div>
-            <div class="output-group" id="ai-preview">
-              <h3>AI 生成进度</h3>
-              <div class="ai-preview-canvas">
-                <div class="spinner" id="ai-spinner" aria-hidden="true"></div>
-                <p id="ai-preview-message">等待调用 Glibatree Art Designer…</p>
-              </div>
-            </div>
-            <div class="output-group hidden" id="poster-visual">
-              <h3>海报预览</h3>
-              <div id="ab-preview" class="ab-preview">
-                <section
-                  id="ab-preview-variant-a"
-                  class="poster-preview poster-preview--a"
-                  aria-label="A 版槽位排版"
-                >
-                  <div class="poster-header">
-                    <div class="poster-logo">
-                      <div class="poster-logo-image">
-                        <img id="poster-result-brand-logo" alt="品牌 Logo 预览" />
-                      </div>
-                      <div class="poster-brand-name" id="poster-result-brand-name"></div>
-                    </div>
-                    <div class="poster-agent" id="poster-result-agent-name"></div>
-                  </div>
-
-                  <div class="poster-body">
-                    <div class="poster-left">
-                      <img id="poster-result-scenario-image" alt="应用场景预览" />
-                    </div>
-                    <div class="poster-right">
-                      <div class="poster-product-wrapper">
-                        <img id="poster-result-product-image" alt="产品渲染图预览" />
-                        <ul id="poster-result-feature-list" class="feature-tags">
-                          <li class="feature-tag feature-tag--top" data-feature-index="0">
-                            <span></span>
-                          </li>
-                          <li class="feature-tag feature-tag--middle" data-feature-index="1">
-                            <span></span>
-                          </li>
-                          <li class="feature-tag feature-tag--bottom" data-feature-index="2">
-                            <span></span>
-                          </li>
-                        </ul>
-                      </div>
-                    </div>
-                  </div>
-
-                  <div class="poster-gallery-row">
-                    <div class="poster-gallery-slot" data-index="0">
-                      <img alt="底部系列小图 1" />
-                      <div class="slot-caption"></div>
-                    </div>
-                    <div class="poster-gallery-slot" data-index="1">
-                      <img alt="底部系列小图 2" />
-                      <div class="slot-caption"></div>
-                    </div>
-                    <div class="poster-gallery-slot" data-index="2">
-                      <img alt="底部系列小图 3" />
-                      <div class="slot-caption"></div>
-                    </div>
-                    <div class="poster-gallery-slot" data-index="3">
-                      <img alt="底部系列小图 4" />
-                      <div class="slot-caption"></div>
-                    </div>
-                  </div>
-
-                  <div class="poster-tagline" id="poster-result-tagline"></div>
-                </section>
-
-                <section
-                  id="ab-preview-variant-b"
-                  class="poster-preview poster-preview--b"
-                  aria-label="B 版整版海报"
-                >
-                  <div class="ab-poster-shell">
-                    <img
-                      id="poster-variant-b-image"
-                      alt="B 版海报预览"
-                      class="ab-poster-image"
-                      decoding="async"
-                    />
-                    <div
-                      id="poster-variant-b-placeholder"
-                      class="poster-preview-placeholder"
-                    >
-                      当前没有 B 版海报，请先生成或选择 A 版。
-                    </div>
-                  </div>
-                  <input type="hidden" id="vertex-poster-url" name="vertex_poster_url" />
-=======
             <label class="field">
               <span>槽位提示词汇总</span>
               <textarea id="prompt-preview-text" rows="8" readonly></textarea>
@@ -521,7 +285,6 @@
                     </div>
                     <input type="hidden" id="vertex-poster-url" name="vertex_poster_url" />
                   </div>
->>>>>>> 4dde813b
                 </section>
               </div>
 
@@ -534,13 +297,9 @@
                   <input type="radio" name="posterAttachmentVariant" value="B" />
                   发送 B 版海报（整版）
                 </label>
-<<<<<<< HEAD
-                <small id="ab-variant-b-hint" class="hint"></small>
-=======
                 <small id="variant-b-note" class="hint hidden">
                   B 版暂不可用，已默认使用 A 版附件。
                 </small>
->>>>>>> 4dde813b
               </div>
             </div>
             <div class="output-group hidden" id="prompt-group">
