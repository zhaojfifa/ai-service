<!DOCTYPE html>
<html lang="zh-CN">
  <head>
    <meta charset="UTF-8" />
    <meta name="viewport" content="width=device-width, initial-scale=1.0" />
    <title>环节 2 · AI 海报生成</title>
    <link rel="stylesheet" href="styles.css" />
  </head>
  <body data-stage="stage2">
    <header>
      <div class="header-content">
        <div>
          <h1>营销海报生成工作流</h1>
          <p>使用环节 1 的素材调用 FastAPI 后端生成海报与营销文案。</p>
        </div>
        <label class="api-config">
          <span>后端 API 地址</span>
          <input
            type="url"
            id="api-base"
            placeholder="https://ai-service-x758.onrender.com"
          />
        </label>
      </div>
      <nav class="stage-nav" aria-label="流程导航">
        <a href="index.html">环节 1 · 素材输入与版式预览</a>
        <span class="nav-arrow" aria-hidden="true">→</span>
        <span class="active">环节 2 · AI 海报生成</span>
        <span class="nav-arrow" aria-hidden="true">→</span>
        <a href="stage3.html">环节 3 · 邮件发送</a>
      </nav>
    </header>

    <main>
      <section class="card stage-card">
        <h2>Step 2 · Generate posters via backend</h2>
        <p class="hint">
          Confirm assets from Step 1, then call the Render-hosted FastAPI service to let Glibatree
          Art Designer generate the poster, prompt, and marketing copy.
        </p>

        <div class="stage-summary" id="stage1-summary">
          <h3>Material overview</h3>
          <dl id="stage1-overview"></dl>
        </div>

        <div class="template-picker">
          <div class="template-picker-control">
            <label for="template-select">Locked template</label>
            <select id="template-select" aria-label="选择模板"></select>
            <p id="template-description" class="template-description"></p>
          </div>
          <div class="template-preview-wrapper">
            <canvas
              id="template-preview-canvas"
              width="512"
              height="512"
              aria-label="模板预览"
            ></canvas>
          </div>
        </div>

        <aside class="prompt-inspector" id="prompt-inspector">
          <header>
            <div>
              <h3>提示词 Inspector</h3>
              <p class="hint">
                模板限定了生成槽位，可在此查看与微调最终提示词，支持多套 Preset、
                Seed 锁定与 A/B 生成。
              </p>
            </div>
            <div class="seed-controls">
              <label>
                <span>Seed</span>
                <input type="number" id="prompt-seed" min="0" step="1" placeholder="随机" />
              </label>
              <label class="toggle">
                <input type="checkbox" id="prompt-lock-seed" />
                <span>锁定 Seed</span>
              </label>
              <label>
                <span>变体数量</span>
                <input type="number" id="prompt-variants" min="1" max="3" value="1" />
              </label>
            </div>
          </header>

          <div class="prompt-slot" data-slot="scenario">
            <div class="slot-header">
              <h4>场景背景</h4>
              <select data-preset-select="scenario"></select>
            </div>
            <details open>
              <summary>最终 Prompt</summary>
              <div class="prompt-editor">
                <label>
                  <span>正向提示词</span>
                  <textarea data-positive="scenario" rows="3"></textarea>
                </label>
                <label>
                  <span>负向提示词</span>
                  <textarea data-negative="scenario" rows="3"></textarea>
                </label>
                <div class="prompt-meta">
                  <span data-aspect="scenario"></span>
                  <button type="button" class="link" data-reset="scenario">恢复 Preset</button>
                </div>
              </div>
            </details>
          </div>

          <div class="prompt-slot" data-slot="product">
            <div class="slot-header">
              <h4>核心产品</h4>
              <select data-preset-select="product"></select>
            </div>
            <details open>
              <summary>最终 Prompt</summary>
              <div class="prompt-editor">
                <label>
                  <span>正向提示词</span>
                  <textarea data-positive="product" rows="3"></textarea>
                </label>
                <label>
                  <span>负向提示词</span>
                  <textarea data-negative="product" rows="3"></textarea>
                </label>
                <div class="prompt-meta">
                  <span data-aspect="product"></span>
                  <button type="button" class="link" data-reset="product">恢复 Preset</button>
                </div>
              </div>
            </details>
          </div>

          <div class="prompt-slot" data-slot="gallery">
            <div class="slot-header">
              <h4>底部系列小图</h4>
              <select data-preset-select="gallery"></select>
            </div>
            <details>
              <summary>最终 Prompt</summary>
              <div class="prompt-editor">
                <label>
                  <span>正向提示词</span>
                  <textarea data-positive="gallery" rows="3"></textarea>
                </label>
                <label>
                  <span>负向提示词</span>
                  <textarea data-negative="gallery" rows="3"></textarea>
                </label>
                <div class="prompt-meta">
                  <span data-aspect="gallery"></span>
                  <button type="button" class="link" data-reset="gallery">恢复 Preset</button>
                </div>
              </div>
            </details>
          </div>

          <footer>
            <button type="button" id="preview-prompts" class="secondary">
              预览当前提示词
            </button>
            <button type="button" id="generate-ab" class="secondary">
              A/B 生成并对比
            </button>
          </footer>
        </aside>

        <div class="generate-actions">
          <button id="generate-poster" class="primary" type="button">生成海报与文案</button>
          <button id="regenerate-poster" class="secondary hidden" type="button">
            再次生成海报
          </button>
        </div>

        <div id="poster-output" class="hidden">
          <div class="output-group" id="layout-preview-group">
            <h3>版式结构概览</h3>
            <pre id="layout-structure-text"></pre>
          </div>
          <div class="output-group" id="ai-preview">
            <h3>AI 生成进度</h3>
            <div class="ai-preview-canvas">
              <div class="spinner" id="ai-spinner" aria-hidden="true"></div>
              <p id="ai-preview-message">等待调用 Glibatree Art Designer…</p>
            </div>
          </div>
          <div class="output-group hidden" id="poster-visual">
            <h3>海报预览</h3>
            <div class="poster-preview-grid" id="poster-preview-grid">
              <figure class="poster-preview" data-role="template">
                <header class="poster-preview-header">
                  <div class="poster-preview-title">
                    <span class="poster-chip">海报 A</span>
                    <span class="poster-preview-label">模板海报</span>
                  </div>
                  <a
                    id="poster-template-link"
                    class="poster-preview-link hidden"
                    target="_blank"
                    rel="noopener noreferrer"
                  >查看原图</a>
                </header>
                <img
                  id="poster-template-image"
                  alt="模板海报预览"
                  class="hidden"
                  decoding="async"
                />
                <div id="poster-template-placeholder" class="poster-preview-placeholder">
                  后台尚未上传模板海报。
                </div>
              </figure>
<<<<<<< HEAD
              <figure class="poster-preview" data-role="generated latest-poster-panel vertex-poster-preview">
=======
              <figure
                class="poster-preview"
                data-role="generated latest-poster-panel vertex-poster-preview"
                id="vertex-poster-preview"
              >
>>>>>>> 1f633bcb
                <header class="poster-preview-header">
                  <div class="poster-preview-title">
                    <span class="poster-chip poster-chip-secondary">海报 B</span>
                    <span class="poster-preview-label">最新生成结果</span>
                  </div>
                </header>
                <div class="ai-result-box">
<<<<<<< HEAD
                  <div
                    class="poster-layout poster-layout--dual hidden"
                    data-role="vertex-slot-preview"
                    aria-hidden="true"
                  >
                    <div
                      class="poster-layout__slot poster-layout__slot--image"
                      style="left: 5%; top: 20%; width: 38%; height: 46%"
                    >
                      <img
                        data-ai-slot="scenario_image"
                        class="poster-layout__img is-placeholder"
                        alt="场景图（AI 生成）"
                      />
                    </div>
                    <div
                      class="poster-layout__slot poster-layout__slot--image"
                      style="left: 46%; top: 20%; width: 46%; height: 46%"
                    >
                      <img
                        data-ai-slot="product_image"
                        class="poster-layout__img is-placeholder"
                        alt="产品图（AI 生成）"
                      />
                    </div>
                    <div
                      class="poster-layout__slot poster-layout__slot--image"
                      style="left: 7%; top: 82%; width: 18%; height: 13%"
                    >
                      <img
                        data-ai-slot="gallery_primary"
                        class="poster-layout__img is-placeholder"
                        alt="图库图像"
                      />
                    </div>
                  </div>
                  <img
                    id="poster-generated-image"
                    class="poster-preview-image hidden"
                    alt="AI 生成海报"
                    data-role="latest-poster-image vertex-poster-img"
                    decoding="async"
                  />
                  <div
                    id="poster-generated-placeholder"
                    class="poster-preview-placeholder"
                    data-role="latest-poster-empty vertex-poster-placeholder"
                  >
                    生成结果将在此展示。
=======
                  <img
                    id="vertex-poster-preview-img"
                    data-role="vertex-poster-img"
                    alt="AI 生成海报预览"
                    style="max-width: 100%; display: none; border-radius: 8px;"
                    decoding="async"
                  />
                  <div
                    id="vertex-poster-placeholder"
                    data-role="vertex-poster-placeholder"
                    class="poster-preview-placeholder"
                  >
                    AI 生成结果将在这里展示。
>>>>>>> 1f633bcb
                  </div>
                </div>
                <input type="hidden" id="vertex-poster-url" name="vertex_poster_url" />
              </figure>
            </div>
          </div>
          <div class="output-group hidden" id="prompt-group">
            <h3>实际 OpenAI 提示词</h3>
            <textarea id="openai-request-prompt" rows="10" readonly></textarea>
          </div>
          <div class="output-group hidden" id="prompt-default-group">
            <h3>模板默认英文提示词</h3>
            <textarea id="template-default-prompt" rows="8" readonly></textarea>
          </div>
          <div class="output-group hidden" id="prompt-bundle-group">
            <h3>提示词槽位配置（JSON）</h3>
            <textarea id="prompt-bundle-json" rows="10" readonly data-role="prompt-bundle-json"></textarea>
          </div>
          <div class="output-group hidden" id="email-group">
            <h3>营销文案草稿</h3>
            <textarea id="generated-email" rows="10" readonly></textarea>
          </div>
        </div>

        <div class="actions">
          <a class="secondary" href="index.html">返回环节 1</a>
          <button id="to-stage3" class="primary" type="button" disabled>
            保存并前往环节 3
          </button>
        </div>
        <p id="stage2-status" role="status" aria-live="polite"></p>
      </section>
    </main>

    <footer>
      <small>前端托管于 GitHub Pages，后端由 Render 提供服务。</small>
    </footer>
    <!-- styles.css 之后，app.js 之前 -->
    <script defer src="placeholder.js?v=3"></script>
    <script defer src="app.js?v=1"></script>
  </body>
</html><|MERGE_RESOLUTION|>--- conflicted
+++ resolved
@@ -212,15 +212,7 @@
                   后台尚未上传模板海报。
                 </div>
               </figure>
-<<<<<<< HEAD
               <figure class="poster-preview" data-role="generated latest-poster-panel vertex-poster-preview">
-=======
-              <figure
-                class="poster-preview"
-                data-role="generated latest-poster-panel vertex-poster-preview"
-                id="vertex-poster-preview"
-              >
->>>>>>> 1f633bcb
                 <header class="poster-preview-header">
                   <div class="poster-preview-title">
                     <span class="poster-chip poster-chip-secondary">海报 B</span>
@@ -228,7 +220,6 @@
                   </div>
                 </header>
                 <div class="ai-result-box">
-<<<<<<< HEAD
                   <div
                     class="poster-layout poster-layout--dual hidden"
                     data-role="vertex-slot-preview"
@@ -278,21 +269,6 @@
                     data-role="latest-poster-empty vertex-poster-placeholder"
                   >
                     生成结果将在此展示。
-=======
-                  <img
-                    id="vertex-poster-preview-img"
-                    data-role="vertex-poster-img"
-                    alt="AI 生成海报预览"
-                    style="max-width: 100%; display: none; border-radius: 8px;"
-                    decoding="async"
-                  />
-                  <div
-                    id="vertex-poster-placeholder"
-                    data-role="vertex-poster-placeholder"
-                    class="poster-preview-placeholder"
-                  >
-                    AI 生成结果将在这里展示。
->>>>>>> 1f633bcb
                   </div>
                 </div>
                 <input type="hidden" id="vertex-poster-url" name="vertex_poster_url" />
