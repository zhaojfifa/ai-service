<!DOCTYPE html>
<html lang="zh-CN">
  <head>
    <meta charset="UTF-8" />
    <meta name="viewport" content="width=device-width, initial-scale=1.0" />
    <title>环节 2 · AI 海报生成</title>
    <link rel="stylesheet" href="styles.css" />
  </head>
  <body data-stage="stage2">
    <header>
      <div class="header-content">
        <div>
          <h1>营销海报生成工作流</h1>
          <p>使用环节 1 的素材调用 FastAPI 后端生成海报与营销文案。</p>
        </div>
        <label class="api-config">
          <span>后端 API 地址</span>
          <input
            type="url"
            id="api-base"
            placeholder="https://ai-service-x758.onrender.com"
          />
        </label>
      </div>
      <nav class="stage-nav" aria-label="流程导航">
        <a href="index.html">环节 1 · 素材输入与版式预览</a>
        <span class="nav-arrow" aria-hidden="true">→</span>
        <span class="active">环节 2 · AI 海报生成</span>
        <span class="nav-arrow" aria-hidden="true">→</span>
        <a href="stage3.html">环节 3 · 邮件发送</a>
      </nav>
    </header>

    <main>
      <section class="card stage-card">
        <h2>环节 2 · 调用后端生成海报</h2>
        <p class="hint">
          确认环节 1 的素材信息后，调用 Render 托管的 FastAPI 服务，让 Glibatree Art
          Designer 生成海报、提示词与营销文案。
        </p>

        <div class="stage-summary" id="stage1-summary">
          <h3>素材概览</h3>
          <dl id="stage1-overview"></dl>
        </div>

        <div class="template-picker">
          <div class="template-picker-control">
            <label for="template-select">锁版模板</label>
            <select id="template-select" aria-label="选择模板"></select>
            <p id="template-description" class="template-description"></p>
          </div>
          <div class="template-preview-wrapper">
            <canvas
              id="template-preview-canvas"
              width="512"
              height="512"
              aria-label="模板预览"
            ></canvas>
          </div>
        </div>

        <section
          class="card prompt-preview-card"
          id="prompt-preview-card"
          aria-label="预览当前提示词"
        >
          <div class="card-heading">
            <div>
              <h3>预览当前提示词</h3>
              <p class="hint">实时汇总各槽位提示词与模板默认文案。</p>
            </div>
          </div>
          <div class="prompt-preview-grid">
            <div class="prompt-preview-block">
              <h4>槽位提示词汇总</h4>
              <div
                id="prompt-preview-text"
                class="prompt-preview-summary"
                aria-live="polite"
              ></div>
            </div>
            <div class="prompt-preview-block">
              <h4>模板默认英文提示词</h4>
              <textarea id="template-default-prompt" rows="8" readonly></textarea>
            </div>
          </div>

          <aside class="prompt-inspector" id="prompt-inspector">
            <header>
              <div>
                <h3>提示词 Inspector</h3>
                <p class="hint">
                  模板限定了生成槽位，可在此查看与微调最终提示词，支持多套 Preset、
                  Seed 锁定与 A/B 生成。
                </p>
              </div>
              <div class="seed-controls">
                <label>
                  <span>Seed</span>
                  <input type="number" id="prompt-seed" min="0" step="1" placeholder="随机" />
                </label>
                <label class="toggle">
                  <input type="checkbox" id="prompt-lock-seed" />
                  <span>锁定 Seed</span>
                </label>
                <label>
                  <span>变体数量</span>
                  <input type="number" id="prompt-variants" min="1" max="3" value="1" />
                </label>
              </div>
            </header>

            <div class="prompt-slot" data-slot="scenario">
              <div class="slot-header">
                <h4>场景背景</h4>
                <select data-preset-select="scenario"></select>
              </div>
              <details open>
                <summary>最终 Prompt</summary>
                <div class="prompt-editor">
                  <label>
                    <span>正向提示词</span>
                    <textarea data-positive="scenario" rows="3"></textarea>
                  </label>
                  <label>
                    <span>负向提示词</span>
                    <textarea data-negative="scenario" rows="3"></textarea>
                  </label>
                  <div class="prompt-meta">
                    <span data-aspect="scenario"></span>
                    <button type="button" class="link" data-reset="scenario">恢复 Preset</button>
                  </div>
                </div>
              </details>
            </div>

            <div class="prompt-slot" data-slot="product">
              <div class="slot-header">
                <h4>核心产品</h4>
                <select data-preset-select="product"></select>
              </div>
              <details open>
                <summary>最终 Prompt</summary>
                <div class="prompt-editor">
                  <label>
                    <span>正向提示词</span>
                    <textarea data-positive="product" rows="3"></textarea>
                  </label>
                  <label>
                    <span>负向提示词</span>
                    <textarea data-negative="product" rows="3"></textarea>
                  </label>
                  <div class="prompt-meta">
                    <span data-aspect="product"></span>
                    <button type="button" class="link" data-reset="product">恢复 Preset</button>
                  </div>
                </div>
              </details>
            </div>

            <div class="prompt-slot" data-slot="gallery">
              <div class="slot-header">
                <h4>底部系列小图</h4>
                <select data-preset-select="gallery"></select>
              </div>
              <details>
                <summary>最终 Prompt</summary>
                <div class="prompt-editor">
                  <label>
                    <span>正向提示词</span>
                    <textarea data-positive="gallery" rows="3"></textarea>
                  </label>
                  <label>
                    <span>负向提示词</span>
                    <textarea data-negative="gallery" rows="3"></textarea>
                  </label>
                  <div class="prompt-meta">
                    <span data-aspect="gallery"></span>
                    <button type="button" class="link" data-reset="gallery">恢复 Preset</button>
                  </div>
                </div>
              </details>
            </div>

          </aside>
        </section>

        <section class="card stage-card" id="ab-card">
          <h3>A/B 测试功能</h3>

          <div class="generate-actions">
            <button id="generate-poster" class="primary" type="button">生成海报与文案</button>
            <button id="regenerate-poster" class="secondary hidden" type="button">
              再次生成海报
            </button>
          </div>

          <div id="poster-output" class="hidden">
            <div
              class="output-group hidden layout-debug-hidden"
              id="layout-preview-group"
            >
              <h3>版式结构概览</h3>
              <pre id="layout-structure-text"></pre>
            </div>
<<<<<<< HEAD
          </div>
          <div class="output-group hidden" id="poster-visual">
            <h3>海报预览</h3>
            <section class="card-section" id="poster-preview-section">
              <div id="poster-result" class="poster-preview poster-preview--result">
                <div class="poster-header">
                  <div class="poster-logo">
                    <div class="poster-logo-image">
                      <img id="poster-result-brand-logo" alt="品牌 Logo 预览" />
                    </div>
                    <div class="poster-brand-name" id="poster-result-brand-name"></div>
                  </div>
                  <div class="poster-agent" id="poster-result-agent-name"></div>
                </div>

                <div class="poster-body">
                  <div class="poster-left">
                    <img id="poster-result-scenario-image" alt="应用场景预览" />
                  </div>
                  <div class="poster-right">
                    <div class="poster-product-wrapper">
                      <img id="poster-result-product-image" alt="产品渲染图预览" />
                      <ul id="poster-result-feature-list" class="feature-tags">
                        <li class="feature-tag feature-tag--top" data-feature-index="0">
                          <span></span>
                        </li>
                        <li class="feature-tag feature-tag--middle" data-feature-index="1">
                          <span></span>
                        </li>
                        <li class="feature-tag feature-tag--bottom" data-feature-index="2">
                          <span></span>
                        </li>
                      </ul>
                    </div>
                  </div>
                </div>

                <div class="poster-gallery-row">
                  <div class="poster-gallery-slot" data-index="0">
                    <img alt="底部系列小图 1" />
                    <div class="slot-caption"></div>
                  </div>
                  <div class="poster-gallery-slot" data-index="1">
                    <img alt="底部系列小图 2" />
                    <div class="slot-caption"></div>
                  </div>
                  <div class="poster-gallery-slot" data-index="2">
                    <img alt="底部系列小图 3" />
                    <div class="slot-caption"></div>
                  </div>
                  <div class="poster-gallery-slot" data-index="3">
                    <img alt="底部系列小图 4" />
                    <div class="slot-caption"></div>
                  </div>
                </div>

                <div class="poster-tagline" id="poster-result-tagline"></div>
              </div>
            </section>
            <div class="ai-result-box">
              <img
                id="vertex-poster-preview-img"
                data-role="vertex-poster-img"
                alt="AI 生成海报预览"
                style="max-width: 100%; display: none; border-radius: 8px;"
                decoding="async"
              />
              <div
                id="vertex-poster-placeholder"
                data-role="vertex-poster-placeholder"
                class="poster-preview-placeholder"
              >
                AI 生成结果将在这里展示。
              </div>
              <input type="hidden" id="vertex-poster-url" name="vertex_poster_url" />
=======
            <div class="output-group" id="ai-preview">
              <h3>AI 生成进度</h3>
              <div class="ai-preview-canvas">
                <div class="spinner" id="ai-spinner" aria-hidden="true"></div>
                <p id="ai-preview-message">等待调用 Glibatree Art Designer…</p>
              </div>
            </div>
            <div class="output-group hidden" id="poster-visual">
              <h3>海报预览</h3>
              <div id="ab-preview" class="ab-preview">
                <section
                  id="ab-preview-variant-a"
                  class="poster-preview poster-preview--a"
                  aria-label="A 版槽位排版"
                >
                  <div class="poster-header">
                    <div class="poster-logo">
                      <div class="poster-logo-image">
                        <img id="poster-result-brand-logo" alt="品牌 Logo 预览" />
                      </div>
                      <div class="poster-brand-name" id="poster-result-brand-name"></div>
                    </div>
                    <div class="poster-agent" id="poster-result-agent-name"></div>
                  </div>

                  <div class="poster-body">
                    <div class="poster-left">
                      <img id="poster-result-scenario-image" alt="应用场景预览" />
                    </div>
                    <div class="poster-right">
                      <div class="poster-product-wrapper">
                        <img id="poster-result-product-image" alt="产品渲染图预览" />
                        <ul id="poster-result-feature-list" class="feature-tags">
                          <li class="feature-tag feature-tag--top" data-feature-index="0">
                            <span></span>
                          </li>
                          <li class="feature-tag feature-tag--middle" data-feature-index="1">
                            <span></span>
                          </li>
                          <li class="feature-tag feature-tag--bottom" data-feature-index="2">
                            <span></span>
                          </li>
                        </ul>
                      </div>
                    </div>
                  </div>

                  <div class="poster-gallery-row">
                    <div class="poster-gallery-slot" data-index="0">
                      <img alt="底部系列小图 1" />
                      <div class="slot-caption"></div>
                    </div>
                    <div class="poster-gallery-slot" data-index="1">
                      <img alt="底部系列小图 2" />
                      <div class="slot-caption"></div>
                    </div>
                    <div class="poster-gallery-slot" data-index="2">
                      <img alt="底部系列小图 3" />
                      <div class="slot-caption"></div>
                    </div>
                    <div class="poster-gallery-slot" data-index="3">
                      <img alt="底部系列小图 4" />
                      <div class="slot-caption"></div>
                    </div>
                  </div>

                  <div class="poster-tagline" id="poster-result-tagline"></div>
                </section>

                <section
                  id="ab-preview-variant-b"
                  class="poster-preview poster-preview--b"
                  aria-label="B 版整版海报"
                >
                  <div class="ab-poster-shell">
                    <img
                      id="poster-variant-b-image"
                      alt="B 版海报预览"
                      class="ab-poster-image"
                      decoding="async"
                    />
                    <div
                      id="poster-variant-b-placeholder"
                      class="poster-preview-placeholder"
                    >
                      当前没有 B 版海报，请先生成或选择 A 版。
                    </div>
                  </div>
                  <input type="hidden" id="vertex-poster-url" name="vertex_poster_url" />
                </section>
              </div>

              <div class="attachment-selector">
                <label>
                  <input type="radio" name="posterAttachmentVariant" value="A" checked />
                  发送 A 版海报（槽位排版）
                </label>
                <label>
                  <input type="radio" name="posterAttachmentVariant" value="B" />
                  发送 B 版海报（整版）
                </label>
                <small id="ab-variant-b-hint" class="hint"></small>
              </div>
            </div>
            <div class="output-group hidden" id="prompt-group">
              <h3>实际 OpenAI 提示词</h3>
              <textarea id="openai-request-prompt" rows="10" readonly></textarea>
            </div>
            <div class="output-group hidden" id="prompt-bundle-group">
              <h3>提示词槽位配置（JSON）</h3>
              <textarea id="prompt-bundle-json" rows="10" readonly data-role="prompt-bundle-json"></textarea>
            </div>
            <div class="output-group hidden" id="email-group">
              <h3>营销文案草稿</h3>
              <textarea id="generated-email" rows="10" readonly></textarea>
>>>>>>> 02cbcab5
            </div>
          </div>

          <div class="actions">
            <a class="secondary" href="index.html">返回环节 1</a>
            <button id="to-stage3" class="primary" type="button" disabled>
              保存并前往环节 3
            </button>
          </div>
          <p id="stage2-status" role="status" aria-live="polite"></p>
        </section>
      </section>
    </main>

    <footer>
      <small>前端托管于 GitHub Pages，后端由 Render 提供服务。</small>
    </footer>
    <!-- styles.css 之后，app.js 之前 -->
    <script defer src="placeholder.js?v=3"></script>
    <script defer src="app.js?v=1"></script>
  </body>
</html><|MERGE_RESOLUTION|>--- conflicted
+++ resolved
@@ -204,7 +204,6 @@
               <h3>版式结构概览</h3>
               <pre id="layout-structure-text"></pre>
             </div>
-<<<<<<< HEAD
           </div>
           <div class="output-group hidden" id="poster-visual">
             <h3>海报预览</h3>
@@ -280,123 +279,6 @@
                 AI 生成结果将在这里展示。
               </div>
               <input type="hidden" id="vertex-poster-url" name="vertex_poster_url" />
-=======
-            <div class="output-group" id="ai-preview">
-              <h3>AI 生成进度</h3>
-              <div class="ai-preview-canvas">
-                <div class="spinner" id="ai-spinner" aria-hidden="true"></div>
-                <p id="ai-preview-message">等待调用 Glibatree Art Designer…</p>
-              </div>
-            </div>
-            <div class="output-group hidden" id="poster-visual">
-              <h3>海报预览</h3>
-              <div id="ab-preview" class="ab-preview">
-                <section
-                  id="ab-preview-variant-a"
-                  class="poster-preview poster-preview--a"
-                  aria-label="A 版槽位排版"
-                >
-                  <div class="poster-header">
-                    <div class="poster-logo">
-                      <div class="poster-logo-image">
-                        <img id="poster-result-brand-logo" alt="品牌 Logo 预览" />
-                      </div>
-                      <div class="poster-brand-name" id="poster-result-brand-name"></div>
-                    </div>
-                    <div class="poster-agent" id="poster-result-agent-name"></div>
-                  </div>
-
-                  <div class="poster-body">
-                    <div class="poster-left">
-                      <img id="poster-result-scenario-image" alt="应用场景预览" />
-                    </div>
-                    <div class="poster-right">
-                      <div class="poster-product-wrapper">
-                        <img id="poster-result-product-image" alt="产品渲染图预览" />
-                        <ul id="poster-result-feature-list" class="feature-tags">
-                          <li class="feature-tag feature-tag--top" data-feature-index="0">
-                            <span></span>
-                          </li>
-                          <li class="feature-tag feature-tag--middle" data-feature-index="1">
-                            <span></span>
-                          </li>
-                          <li class="feature-tag feature-tag--bottom" data-feature-index="2">
-                            <span></span>
-                          </li>
-                        </ul>
-                      </div>
-                    </div>
-                  </div>
-
-                  <div class="poster-gallery-row">
-                    <div class="poster-gallery-slot" data-index="0">
-                      <img alt="底部系列小图 1" />
-                      <div class="slot-caption"></div>
-                    </div>
-                    <div class="poster-gallery-slot" data-index="1">
-                      <img alt="底部系列小图 2" />
-                      <div class="slot-caption"></div>
-                    </div>
-                    <div class="poster-gallery-slot" data-index="2">
-                      <img alt="底部系列小图 3" />
-                      <div class="slot-caption"></div>
-                    </div>
-                    <div class="poster-gallery-slot" data-index="3">
-                      <img alt="底部系列小图 4" />
-                      <div class="slot-caption"></div>
-                    </div>
-                  </div>
-
-                  <div class="poster-tagline" id="poster-result-tagline"></div>
-                </section>
-
-                <section
-                  id="ab-preview-variant-b"
-                  class="poster-preview poster-preview--b"
-                  aria-label="B 版整版海报"
-                >
-                  <div class="ab-poster-shell">
-                    <img
-                      id="poster-variant-b-image"
-                      alt="B 版海报预览"
-                      class="ab-poster-image"
-                      decoding="async"
-                    />
-                    <div
-                      id="poster-variant-b-placeholder"
-                      class="poster-preview-placeholder"
-                    >
-                      当前没有 B 版海报，请先生成或选择 A 版。
-                    </div>
-                  </div>
-                  <input type="hidden" id="vertex-poster-url" name="vertex_poster_url" />
-                </section>
-              </div>
-
-              <div class="attachment-selector">
-                <label>
-                  <input type="radio" name="posterAttachmentVariant" value="A" checked />
-                  发送 A 版海报（槽位排版）
-                </label>
-                <label>
-                  <input type="radio" name="posterAttachmentVariant" value="B" />
-                  发送 B 版海报（整版）
-                </label>
-                <small id="ab-variant-b-hint" class="hint"></small>
-              </div>
-            </div>
-            <div class="output-group hidden" id="prompt-group">
-              <h3>实际 OpenAI 提示词</h3>
-              <textarea id="openai-request-prompt" rows="10" readonly></textarea>
-            </div>
-            <div class="output-group hidden" id="prompt-bundle-group">
-              <h3>提示词槽位配置（JSON）</h3>
-              <textarea id="prompt-bundle-json" rows="10" readonly data-role="prompt-bundle-json"></textarea>
-            </div>
-            <div class="output-group hidden" id="email-group">
-              <h3>营销文案草稿</h3>
-              <textarea id="generated-email" rows="10" readonly></textarea>
->>>>>>> 02cbcab5
             </div>
           </div>
 
