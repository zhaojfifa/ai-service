:root {
  font-family: "Segoe UI", "Helvetica Neue", Arial, "Noto Sans", sans-serif;
  color: #1f2933;
  background-color: #f5f7fa;
}

body {
  margin: 0;
  padding: 0;
  background: #f5f7fa;
}

header,
footer {
  background: white;
  box-shadow: 0 1px 4px rgba(15, 23, 42, 0.08);
}

header {
  padding: 1.5rem 1rem;
}

.stage-nav {
  max-width: 1100px;
  margin: 1rem auto 0;
  padding: 0 1rem;
  display: flex;
  align-items: center;
  justify-content: center;
  gap: 0.75rem;
  flex-wrap: wrap;
  font-size: 0.95rem;
  color: #52606d;
}

.stage-nav a,
.stage-nav span {
  color: inherit;
  text-decoration: none;
}

.stage-nav .active {
  font-weight: 700;
  color: #ef4c54;
}

.stage-nav a:hover {
  color: #ef4c54;
}

.nav-arrow {
  opacity: 0.6;
}

.header-content {
  max-width: 1100px;
  margin: 0 auto;
  display: flex;
  justify-content: space-between;
  gap: 1.5rem;
  align-items: flex-start;
}

.header-content h1 {
  margin: 0;
}

.header-content p {
  margin: 0.5rem 0 0;
  color: #52606d;
}

.api-config {
  display: flex;
  flex-direction: column;
  gap: 0.4rem;
  font-size: 0.9rem;
  color: #52606d;
}

.api-config input {
  min-width: 280px;
  padding: 0.55rem 0.75rem;
  border: 1px solid #cbd2d9;
  border-radius: 8px;
  font-size: 0.95rem;
  font-family: inherit;
}

footer {
  text-align: center;
  padding: 1.5rem 1rem;
}

main {
  max-width: 1100px;
  margin: 2rem auto;
  padding: 0 1rem 4rem;
  display: grid;
  gap: 1.5rem;
}

.card {
  background: white;
  border-radius: 12px;
  padding: 1.5rem;
  box-shadow: 0 1px 4px rgba(15, 23, 42, 0.08);
}

.card h2 {
  margin-top: 0;
}

.layout-fields {
  display: flex;
  flex-direction: column;
  gap: 1.5rem;
}

.fieldset {
  border: 1px solid #e4e7eb;
  border-radius: 14px;
  padding: 1rem 1.25rem 1.25rem;
  margin: 0;
  background: #f9fafb;
}

.stage-card .fieldset + .fieldset {
  margin-top: 1.25rem;
}

.inline-preview {
  margin-top: 0.5rem;
  display: flex;
  align-items: center;
  justify-content: center;
  width: 100%;
  background: white;
  border: 1px dashed #d9e2ec;
  border-radius: 10px;
  padding: 0.75rem;
  min-height: 96px;
}

.inline-preview img {
  max-width: 100%;
  max-height: 140px;
  object-fit: contain;
}

.asset-url {
  margin-top: 0.5rem;
  font-size: 0.85rem;
  color: #52606d;
  word-break: break-all;
}

.asset-url a {
  color: #1f7aec;
  text-decoration: none;
}

.asset-url a:hover {
  text-decoration: underline;
}

.asset-url .asset-url-label {
  font-weight: 600;
  margin-right: 0.35rem;
}

.asset-url .asset-url-empty {
  color: #9aa5b1;
}

.image-zones {
  display: grid;
  grid-template-columns: repeat(auto-fit, minmax(280px, 1fr));
  gap: 1.5rem;
}
.image-stack {
  display: flex;
  flex-direction: column;
  gap: 1rem;
}

.feature-fields {
  display: flex;
  flex-direction: column;
  gap: 0.75rem;
}

.feature-label {
  font-size: 0.9rem;
  color: #52606d;
}

.feature-grid {
  display: grid;
  grid-template-columns: 1fr;
  gap: 0.6rem;
}

@media (min-width: 640px) {
  .feature-grid {
    grid-template-columns: repeat(2, minmax(0, 1fr));
  }
}

.text-grid {
  margin-bottom: 1rem;
}

.gallery-upload {
  display: flex;
  align-items: flex-start;
  gap: 1rem;
  flex-wrap: wrap;
  margin-bottom: 1rem;
}

.gallery-upload .field-label {
  font-weight: 600;
  display: block;
  margin-bottom: 0.25rem;
}

.micro-copy {
  margin: 0;
  font-size: 0.85rem;
  color: #7b8794;
}

.gallery-items {
  display: grid;
  gap: 1rem;
}

.gallery-item {
  background: white;
  border: 1px solid #e4e7eb;
  border-radius: 12px;
  padding: 1rem;
  display: grid;
  gap: 0.75rem;
}

.gallery-item-header {
  display: flex;
  align-items: center;
  justify-content: space-between;
  gap: 0.75rem;
}

.gallery-item-title {
  font-weight: 600;
  color: #1f2933;
}

.gallery-item-actions {
  display: flex;
  gap: 0.5rem;
}

.gallery-item-preview {
  display: flex;
  align-items: center;
  justify-content: center;
  background: #f5f7fa;
  border: 1px dashed #d9e2ec;
  border-radius: 10px;
  min-height: 140px;
}

.gallery-item-preview img {
  max-width: 100%;
  max-height: 180px;
  object-fit: contain;
}

.gallery-caption {
  display: flex;
  flex-direction: column;
  gap: 0.5rem;
}

.gallery-caption input {
  width: 100%;
}

.gallery-item button.secondary {
  padding: 0.35rem 0.75rem;
}

.generate-actions {
  display: flex;
  gap: 0.75rem;
  flex-wrap: wrap;
  margin-bottom: 1rem;
}

.stage-summary {
  background: #f9fafb;
  border: 1px solid #e4e7eb;
  border-radius: 12px;
  padding: 1rem 1.25rem;
  margin-bottom: 1rem;
}

.template-picker {
  display: grid;
  gap: 1.5rem;
  margin-bottom: 1.5rem;
}

@media (min-width: 960px) {
  .template-picker {
    grid-template-columns: minmax(260px, 1fr) minmax(320px, 1.4fr);
    align-items: stretch;
  }
}

.template-picker-control label {
  display: block;
  font-weight: 600;
  margin-bottom: 0.5rem;
}

.template-picker-control select {
  width: 100%;
  max-width: 320px;
  padding: 0.5rem 0.75rem;
  border-radius: 8px;
  border: 1px solid #d0d7e2;
  font-size: 1rem;
}

.template-description {
  margin-top: 0.75rem;
  color: #64748b;
  font-size: 0.9rem;
  line-height: 1.4;
}

.template-preview-wrapper {
  background: #f4f5f7;
  border: 1px solid #e1e7ef;
  border-radius: 16px;
  padding: 1rem;
  display: flex;
  justify-content: center;
  align-items: center;
}

.template-preview-wrapper canvas {
  max-width: 100%;
  height: auto;
  border-radius: 16px;
  background: #ffffff;
  box-shadow: inset 0 0 0 1px rgba(15, 23, 42, 0.05);
}


.prompt-inspector {
  margin-bottom: 1.5rem;
  border: 1px solid #e4e7eb;
  border-radius: 16px;
  background: #ffffff;
  box-shadow: 0 8px 16px rgba(15, 23, 42, 0.06);
  display: flex;
  flex-direction: column;
  gap: 1.25rem;
  padding: 1.25rem;
}

.prompt-inspector header {
  display: flex;
  flex-direction: column;
  gap: 0.75rem;
}

@media (min-width: 960px) {
  .prompt-inspector header {
    flex-direction: row;
    justify-content: space-between;
    align-items: flex-start;
  }
}

.prompt-inspector .seed-controls {
  display: flex;
  flex-wrap: wrap;
  gap: 0.75rem;
  align-items: center;
}

.prompt-inspector .seed-controls label {
  display: flex;
  flex-direction: column;
  font-size: 0.85rem;
  color: #475569;
}

.prompt-inspector .seed-controls input[type='number'] {
  margin-top: 0.25rem;
  padding: 0.45rem 0.6rem;
  border-radius: 8px;
  border: 1px solid #cbd5e1;
  font-size: 0.95rem;
  min-width: 120px;
}

.prompt-inspector .seed-controls .toggle {
  flex-direction: row;
  gap: 0.5rem;
  align-items: center;
}

.prompt-slot {
  border: 1px solid #e2e8f0;
  border-radius: 12px;
  padding: 1rem;
  background: #f8fafc;
}

.prompt-slot .slot-header {
  display: flex;
  justify-content: space-between;
  align-items: center;
  gap: 0.75rem;
}

.prompt-slot h4 {
  margin: 0;
  font-size: 1rem;
  color: #0f172a;
}

.prompt-slot select {
  flex: 1;
  padding: 0.45rem 0.6rem;
  border-radius: 8px;
  border: 1px solid #cbd5e1;
  background: #ffffff;
  font-size: 0.95rem;
}

.prompt-editor {
  margin-top: 0.75rem;
  display: grid;
  gap: 0.75rem;
}

@media (min-width: 960px) {
  .prompt-editor {
    grid-template-columns: repeat(2, minmax(0, 1fr));
  }
}

.prompt-editor label {
  display: flex;
  flex-direction: column;
  gap: 0.35rem;
  font-size: 0.9rem;
  color: #475569;
}

.prompt-editor textarea {
  min-height: 96px;
  padding: 0.6rem 0.75rem;
  border-radius: 10px;
  border: 1px solid #cbd5e1;
  resize: vertical;
  font-size: 0.95rem;
}

.prompt-meta {
  grid-column: 1 / -1;
  display: flex;
  justify-content: space-between;
  align-items: center;
  gap: 0.75rem;
  font-size: 0.85rem;
  color: #64748b;
}

.prompt-meta .link {
  background: none;
  border: none;
  color: #ef4444;
  cursor: pointer;
  padding: 0;
}

.prompt-inspector footer {
  display: flex;
  flex-wrap: wrap;
  gap: 0.75rem;
  justify-content: flex-end;
}

.poster-preview-grid {
  margin-top: 1rem;
  display: grid;
  gap: 1rem;
}

@media (min-width: 960px) {
  .poster-preview-grid {
    grid-template-columns: repeat(2, minmax(0, 1fr));
  }
}

.poster-preview {
  border: 1px solid #e2e8f0;
  border-radius: 16px;
  background: #f8fafc;
  padding: 1rem;
  display: flex;
  flex-direction: column;
  gap: 0.75rem;
  min-height: 100%;
}

.poster-preview-header {
  display: flex;
  align-items: center;
  justify-content: space-between;
  gap: 0.75rem;
  flex-wrap: wrap;
}

.poster-preview-title {
  display: flex;
  align-items: center;
  gap: 0.5rem;
  font-weight: 600;
  color: #1f2937;
<<<<<<< HEAD
}

.poster-preview-label {
  font-weight: 500;
  color: #475569;
}

.poster-preview-link {
  font-size: 0.85rem;
  color: #2563eb;
  text-decoration: none;
}

.poster-preview-link:hover {
  text-decoration: underline;
}

=======
}

.poster-preview-label {
  font-weight: 500;
  color: #475569;
}

.poster-preview-link {
  font-size: 0.85rem;
  color: #2563eb;
  text-decoration: none;
}

.poster-preview-link:hover {
  text-decoration: underline;
}

>>>>>>> f0941823
.poster-chip {
  display: inline-flex;
  align-items: center;
  justify-content: center;
  padding: 0.15rem 0.55rem;
  border-radius: 999px;
  background: #1e293b;
  color: #fff;
  font-size: 0.75rem;
  letter-spacing: 0.02em;
}

.poster-chip-secondary {
  background: #ef4c54;
}

.poster-preview img {
  width: 100%;
  border-radius: 12px;
  border: 1px solid #dbe2f0;
  background: #ffffff;
  box-shadow: 0 1px 3px rgba(15, 23, 42, 0.08);
}

.poster-preview-placeholder {
  border: 1px dashed #cbd5e1;
  border-radius: 12px;
  padding: 1.25rem;
  text-align: center;
  color: #64748b;
  font-size: 0.9rem;
  background: #ffffff;
}

.stage-summary h3 {
  margin-top: 0;
}

.stage-summary dl {
  display: grid;
  grid-template-columns: minmax(120px, 220px) 1fr;
  gap: 0.5rem 1rem;
  margin: 0;
}

.stage-summary dt {
  font-weight: 600;
  color: #52606d;
}

.stage-summary dd {
  margin: 0;
}

.actions {
  display: flex;
  flex-wrap: wrap;
  gap: 0.75rem;
  align-items: center;
  margin-top: 1.5rem;
}

.actions a {
  text-decoration: none;
}

.stage3-preview-grid {
  display: grid;
  gap: 1.5rem;
  grid-template-columns: repeat(auto-fit, minmax(260px, 1fr));
  align-items: start;
}

.poster-figure {
  margin: 0;
  background: #f9fafb;
  border: 1px solid #e4e7eb;
  border-radius: 12px;
  padding: 0.75rem;
  display: flex;
  flex-direction: column;
  gap: 0.5rem;
}

.poster-figure img {
  width: 100%;
  border-radius: 10px;
  border: 1px solid #d9e2ec;
}

.poster-figure figcaption {
  font-size: 0.9rem;
  color: #52606d;
  text-align: center;
}

.prompt-wrapper {
  display: flex;
  flex-direction: column;
  gap: 0.75rem;
}

.prompt-wrapper textarea {
  min-height: 240px;
}

.top-banner-grid {
  grid-template-columns: repeat(auto-fit, minmax(220px, 1fr));
  align-items: start;
}

.generate-actions + #poster-output {
  margin-top: 1.25rem;
}

.gallery-items:empty::before {
  content: "尚未上传底部产品，请先点击上方按钮添加（至少 3 张）。";
  display: block;
  font-size: 0.9rem;
  color: #7b8794;
  border: 1px dashed #d9e2ec;
  border-radius: 12px;
  padding: 1rem;
  text-align: center;
}

.fieldset legend {
  font-weight: 600;
  color: #ef4c54;
  padding: 0 0.5rem;
}

.grid {
  display: grid;
  grid-template-columns: repeat(auto-fit, minmax(240px, 1fr));
  gap: 1rem;
}

.field {
  display: flex;
  flex-direction: column;
  gap: 0.5rem;
  font-size: 0.95rem;
}

.field input,
.field textarea {
  padding: 0.6rem 0.75rem;
  border: 1px solid #cbd2d9;
  border-radius: 8px;
  font-size: 0.95rem;
  font-family: inherit;
  resize: vertical;
}

.file-field input[type="file"] {
  padding: 0.4rem 0.5rem;
}

.features {
  border: 1px solid #e4e7eb;
  border-radius: 8px;
  padding: 1rem;
  margin-top: 1rem;
}

.features legend {
  padding: 0 0.5rem;
  font-weight: 600;
}

.features .feature-item {
  margin-bottom: 0.75rem;
}

.features input {
  width: 100%;
}

.gallery-fieldset {
  background: #ffffff;
}

.preview {
  margin-top: 1.5rem;
}

.preview.hidden {
  display: none;
}

.poster-preview {
  background: linear-gradient(145deg, #ffffff, #f1f5f9);
  border: 1px solid #d9e2ec;
  border-radius: 18px;
  padding: 1.5rem;
  display: grid;
  gap: 1rem;
  box-shadow: 0 14px 28px rgba(15, 23, 42, 0.12);
  color: #1f2933;
}

.poster-header {
  display: flex;
  align-items: center;
  justify-content: space-between;
  gap: 1.25rem;
  background: rgba(239, 76, 84, 0.08);
  border-radius: 14px;
  padding: 0.9rem 1.25rem;
  border: 1px solid rgba(239, 76, 84, 0.18);
  flex-wrap: wrap;
}

.poster-logo {
  display: flex;
  align-items: center;
  justify-content: flex-start;
  gap: 0.75rem;
  flex: 1;
  min-width: 240px;
}

.poster-logo-image {
  display: flex;
  align-items: center;
  justify-content: center;
  width: clamp(64px, 11vw, 86px);
  height: clamp(64px, 11vw, 86px);
  flex-shrink: 0;
}

#preview-brand-logo {
  width: 100%;
  height: 100%;
  object-fit: contain;
  border-radius: 12px;
  border: 1px solid #d9e2ec;
  background: white;
  box-shadow: 0 4px 10px rgba(15, 23, 42, 0.12);
}

.poster-brand-name,
.poster-agent {
  display: flex;
  align-items: center;
  justify-content: center;
  text-align: center;
  font-weight: 700;
  color: #1f2933;
  font-size: clamp(1rem, 1.5vw, 1.4rem);
  letter-spacing: 0.08em;
  text-transform: uppercase;
  line-height: 1.3;
  max-width: 320px;
  word-break: break-word;
}

.poster-agent {
  flex: 1;
  justify-content: center;
}


.poster-body {
  display: grid;
  grid-template-columns: 1.4fr 1.6fr;
  gap: 1.2rem;
  align-items: stretch;
}

.poster-left {
  display: flex;
  align-items: center;
  justify-content: center;
  border: 1px solid #d9e2ec;
  border-radius: 16px;
  background: linear-gradient(160deg, #f8fafc, #e9edf3);
  padding: clamp(0.5rem, 1.5vw, 1rem);
  overflow: hidden;
}

.poster-left img {
  width: 100%;
  height: 100%;
  object-fit: contain;
  aspect-ratio: 4 / 5;
  border-radius: 12px;
  border: 1px solid #d9e2ec;
  background: #e5e9f0;
  box-shadow: inset 0 0 0 3px rgba(255, 255, 255, 0.6);
}

.poster-right {
  display: flex;
  align-items: stretch;
  justify-content: center;
}

.poster-product-wrapper {
  position: relative;
  flex: 1;
  border-radius: 18px;
  border: 1px solid rgba(15, 23, 42, 0.12);
  background: linear-gradient(160deg, #f8fafc, #e2e8f0);
  display: flex;
  justify-content: center;
  align-items: center;
  padding: clamp(1rem, 2.5vw, 1.85rem);
  min-height: 320px;
  aspect-ratio: 4 / 5;
  overflow: hidden;
}

#preview-product-image {
  max-width: 78%;
  max-height: 88%;
  object-fit: contain;
  filter: drop-shadow(0 12px 25px rgba(15, 23, 42, 0.25));
}

#preview-feature-list {
  list-style: none;
  margin: 0;
  padding: 0;
  position: absolute;
  inset: 10% 8% 12% 8%;
  pointer-events: none;
}

#preview-feature-list li {
  position: absolute;
  border: 1px dashed rgba(31, 41, 51, 0.85);
  background: rgba(255, 255, 255, 0.94);
  color: #1f2933;
  font-size: clamp(0.78rem, 1.1vw, 0.98rem);
  line-height: 1.35;
  padding: 0.45rem 0.65rem;
  border-radius: 10px;
  width: clamp(120px, 24%, 180px);
  box-shadow: 0 4px 12px rgba(15, 23, 42, 0.12);
  text-align: left;
}

#preview-feature-list li.feature-tag-1 {
  top: 8%;
  right: 6%;
}

#preview-feature-list li.feature-tag-2 {
  top: 36%;
  right: 8%;
}

#preview-feature-list li.feature-tag-3 {
  bottom: 24%;
  right: 12%;
}

#preview-feature-list li.feature-tag-4 {
  bottom: 10%;
  left: 10%;
}

#preview-feature-list li.feature-tag-1::after,
#preview-feature-list li.feature-tag-2::after,
#preview-feature-list li.feature-tag-3::after {
  content: "";
  position: absolute;
  top: 50%;
  left: -44px;
  width: 38px;
  border-top: 1px dashed rgba(31, 41, 51, 0.65);
  transform: translateY(-50%);
}

#preview-feature-list li.feature-tag-4::after {
  content: "";
  position: absolute;
  top: -28px;
  left: 50%;
  height: 26px;
  border-left: 1px dashed rgba(31, 41, 51, 0.65);
  transform: translateX(-50%);
}

.poster-title {
  text-align: center;
  font-size: clamp(1.6rem, 2.5vw, 2.2rem);
  font-weight: 900;
  color: #ef4c54;
  letter-spacing: 0.12em;
  text-transform: uppercase;
  margin: 0.35rem 0 0.35rem;
  line-height: 1.2;
  word-break: break-word;
  max-width: 100%;
  padding: 0 0.6rem;
}

.poster-gallery {
  display: grid;
  grid-template-columns: repeat(auto-fit, minmax(120px, 1fr));
  gap: 0.75rem;
  align-items: start;
}

.poster-gallery figure {
  margin: 0;
  display: flex;
  flex-direction: column;
  gap: 0.4rem;
  background: rgba(249, 250, 251, 0.85);
  border-radius: 12px;
  border: 1px solid #d9e2ec;
  padding: 0.5rem;
}

.poster-gallery img {
  width: 100%;
  aspect-ratio: 4 / 3;
  object-fit: cover;
  border-radius: 8px;
  background: #ffffff;
  filter: grayscale(100%);
  box-shadow: inset 0 0 0 2px rgba(255, 255, 255, 0.6);
}

.poster-gallery figcaption {
  font-size: clamp(0.78rem, 1vw, 0.95rem);
  color: #52606d;
  text-align: center;
  line-height: 1.3;
}

.poster-subtitle {
  text-align: right;
  font-size: clamp(1.15rem, 1.9vw, 1.6rem);
  font-weight: 900;
  color: #ef4c54;
  letter-spacing: 0.12em;
  margin-top: 0.4rem;
  line-height: 1.2;
  word-break: break-word;
  padding-right: 0.35rem;
}

.layout-structure {
  margin-top: 1rem;
}

.layout-structure summary {
  cursor: pointer;
  font-weight: 600;
  color: #1f2933;
}

.preview pre {
  background: #0b1f34;
  color: #f8fafc;
  padding: 1rem;
  border-radius: 8px;
  white-space: pre-wrap;
  line-height: 1.6;
  margin: 0.75rem 0 0;
}

.primary {
  background: #ef4c54;
  color: #fff;
  border: none;
  border-radius: 999px;
  padding: 0.75rem 1.5rem;
  font-size: 1rem;
  cursor: pointer;
  transition: transform 0.2s ease, box-shadow 0.2s ease;
  margin-top: 1rem;
}

.primary:hover {
  transform: translateY(-1px);
  box-shadow: 0 8px 20px rgba(239, 76, 84, 0.25);
}

.primary:disabled {
  opacity: 0.6;
  cursor: not-allowed;
  transform: none;
  box-shadow: none;
}

.secondary {
  display: inline-flex;
  align-items: center;
  justify-content: center;
  gap: 0.5rem;
  background: transparent;
  color: #ef4c54;
  border: 1px solid #ef4c54;
  border-radius: 999px;
  padding: 0.65rem 1.35rem;
  font-size: 0.95rem;
  cursor: pointer;
  transition: background-color 0.2s ease, color 0.2s ease, box-shadow 0.2s ease;
  margin-top: 1.25rem;
}

.secondary:hover {
  background: rgba(239, 76, 84, 0.08);
  color: #d83a42;
  box-shadow: 0 6px 16px rgba(239, 76, 84, 0.18);
}

.secondary:disabled {
  opacity: 0.5;
  cursor: not-allowed;
  box-shadow: none;
}

.output-group {
  margin-top: 1.5rem;
}

#poster-output img {
  max-width: 100%;
  border-radius: 12px;
  box-shadow: 0 4px 12px rgba(15, 23, 42, 0.15);
}

#poster-output textarea {
  width: 100%;
  border: 1px solid #d9e2ec;
  border-radius: 8px;
  padding: 0.75rem;
  font-family: inherit;
  line-height: 1.5;
  color: #1f2933;
}

.hidden {
  display: none;
}

#ai-preview {
  border-top: 1px solid rgba(239, 76, 84, 0.18);
  padding-top: 1rem;
}

.ai-preview-canvas {
  margin-top: 0.75rem;
  border: 1px dashed #d9e2ec;
  border-radius: 14px;
  padding: 1.5rem;
  display: flex;
  flex-direction: column;
  align-items: center;
  gap: 1rem;
  background: #f9fafb;
}

.spinner {
  width: 48px;
  height: 48px;
  border-radius: 999px;
  border: 4px solid #e4e7eb;
  border-top-color: #ef4c54;
  animation: spin 0.9s linear infinite;
}

@keyframes spin {
  to {
    transform: rotate(360deg);
  }
}

#ai-preview.complete .ai-preview-canvas {
  border-style: solid;
  background: #fef6f6;
}

#ai-preview.complete #ai-spinner {
  display: none;
}

.hint {
  color: #52606d;
  font-size: 0.9rem;
  margin-bottom: 1rem;
}

#status {
  margin-top: 1rem;
  min-height: 1.5rem;
}

.status-info {
  color: #52606d;
}

.status-success {
  color: #0f7a6c;
}

.status-error {
  color: #d64545;
}

@media (max-width: 768px) {
  .header-content {
    flex-direction: column;
    align-items: stretch;
  }

  .api-config input {
    min-width: 0;
    width: 100%;
  }

  .poster-body {
    grid-template-columns: 1fr;
  }

  .poster-title {
    text-align: center;
  }

  .poster-subtitle {
    text-align: center;
  }
}

.status-warning {
  color: #c07600;
}

@media (max-width: 768px) {
  header,
  footer {
    padding: 1rem;
  }

  main {
    margin-top: 1rem;
  }

  .poster-body {
    grid-template-columns: 1fr;
  }

  #preview-feature-list li {
    position: static;
    width: auto;
    margin-top: 0.5rem;
  }

  #preview-feature-list {
    position: static;
    display: flex;
    flex-direction: column;
    gap: 0.5rem;
    pointer-events: none;
  }

  #preview-feature-list li::after {
    display: none;
  }

  .poster-gallery {
    flex-wrap: wrap;
  }
}

/* 后台模板上传页面 */
.template-admin-card {
  display: flex;
  flex-direction: column;
  gap: 1.5rem;
}

.template-admin-grid {
  display: grid;
  grid-template-columns: repeat(auto-fit, minmax(260px, 1fr));
  gap: 1.5rem;
}

.template-slot {
  background: #f9fafb;
  border: 1px solid #e4e7eb;
  border-radius: 14px;
  padding: 1rem 1.25rem;
  display: flex;
  flex-direction: column;
  gap: 1rem;
  transition: box-shadow 0.2s ease;
}

.template-slot:hover {
  box-shadow: 0 4px 12px rgba(15, 23, 42, 0.08);
}

.template-slot.busy {
  opacity: 0.75;
}

.template-slot .slot-header h3 {
  margin: 0;
}

.template-slot .slot-header p {
  margin: 0.35rem 0 0;
  color: #52606d;
  font-size: 0.9rem;
}

.template-preview {
  position: relative;
  border: 1px dashed #d9e2ec;
  border-radius: 12px;
  background: white;
  overflow: hidden;
  padding-top: 100%;
}

.template-preview img {
  position: absolute;
  inset: 0;
  width: 100%;
  height: 100%;
  object-fit: contain;
}

.template-preview-empty {
  position: absolute;
  inset: 0;
  display: flex;
  align-items: center;
  justify-content: center;
  text-align: center;
  color: #8692a6;
  font-size: 0.9rem;
  padding: 0.5rem;
}

.template-meta {
  margin: 0;
  display: grid;
  grid-template-columns: auto 1fr;
  gap: 0.35rem 0.75rem;
  font-size: 0.9rem;
}

.template-meta dt {
  margin: 0;
  font-weight: 600;
  color: #3d4852;
}

.template-meta dd {
  margin: 0;
  color: #52606d;
}

.slot-controls {
  display: flex;
  flex-direction: column;
  gap: 0.75rem;
}

.file-label {
  font-size: 0.85rem;
  color: #52606d;
}

.template-slot input[type='file'] {
  display: block;
  width: 100%;
  font-size: 0.95rem;
}

.file-selection {
  margin: 0;
  font-size: 0.85rem;
  color: #52606d;
  min-height: 1.2rem;
}

.slot-actions {
  display: flex;
  gap: 0.75rem;
}

.slot-actions button {
  flex: 1;
}

.slot-status {
  margin: 0;
  min-height: 1.2rem;
  font-size: 0.85rem;
}

@media (max-width: 640px) {
  .slot-actions {
    flex-direction: column;
  }
}<|MERGE_RESOLUTION|>--- conflicted
+++ resolved
@@ -536,7 +536,6 @@
   gap: 0.5rem;
   font-weight: 600;
   color: #1f2937;
-<<<<<<< HEAD
 }
 
 .poster-preview-label {
@@ -554,25 +553,6 @@
   text-decoration: underline;
 }
 
-=======
-}
-
-.poster-preview-label {
-  font-weight: 500;
-  color: #475569;
-}
-
-.poster-preview-link {
-  font-size: 0.85rem;
-  color: #2563eb;
-  text-decoration: none;
-}
-
-.poster-preview-link:hover {
-  text-decoration: underline;
-}
-
->>>>>>> f0941823
 .poster-chip {
   display: inline-flex;
   align-items: center;
