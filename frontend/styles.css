:root {
  font-family: "Segoe UI", "Helvetica Neue", Arial, "Noto Sans", sans-serif;
  color: #1f2933;
  background-color: #f5f7fa;
}

body {
  margin: 0;
  padding: 0;
  background: #f5f7fa;
}

header,
footer {
  background: white;
  box-shadow: 0 1px 4px rgba(15, 23, 42, 0.08);
}

header {
  padding: 1.5rem 1rem;
}

.stage-nav {
  max-width: 1100px;
  margin: 1rem auto 0;
  padding: 0 1rem;
  display: flex;
  align-items: center;
  justify-content: center;
  gap: 0.75rem;
  flex-wrap: wrap;
  font-size: 0.95rem;
  color: #52606d;
}

.stage-nav a,
.stage-nav span {
  color: inherit;
  text-decoration: none;
}

.stage-nav .active {
  font-weight: 700;
  color: #ef4c54;
}

.stage-nav a:hover {
  color: #ef4c54;
}

.nav-arrow {
  opacity: 0.6;
}

.header-content {
  max-width: 1100px;
  margin: 0 auto;
  display: flex;
  justify-content: space-between;
  gap: 1.5rem;
  align-items: flex-start;
}

.header-content h1 {
  margin: 0;
}

.header-content p {
  margin: 0.5rem 0 0;
  color: #52606d;
}

.api-config {
  display: flex;
  flex-direction: column;
  gap: 0.4rem;
  font-size: 0.9rem;
  color: #52606d;
}

.api-config input {
  min-width: 280px;
  padding: 0.55rem 0.75rem;
  border: 1px solid #cbd2d9;
  border-radius: 8px;
  font-size: 0.95rem;
  font-family: inherit;
}

footer {
  text-align: center;
  padding: 1.5rem 1rem;
}

main {
  max-width: 1100px;
  margin: 2rem auto;
  padding: 0 1rem 4rem;
  display: grid;
  gap: 1.5rem;
}

.card {
  background: white;
  border-radius: 12px;
  padding: 1.5rem;
  box-shadow: 0 1px 4px rgba(15, 23, 42, 0.08);
}

.card h2 {
  margin-top: 0;
}

.layout-fields {
  display: flex;
  flex-direction: column;
  gap: 1.5rem;
}

.fieldset {
  border: 1px solid #e4e7eb;
  border-radius: 14px;
  padding: 1rem 1.25rem 1.25rem;
  margin: 0;
  background: #f9fafb;
}

.stage-card .fieldset + .fieldset {
  margin-top: 1.25rem;
}

.inline-preview {
  margin-top: 0.5rem;
  display: flex;
  align-items: center;
  justify-content: center;
  width: 100%;
  background: white;
  border: 1px dashed #d9e2ec;
  border-radius: 10px;
  padding: 0.75rem;
  min-height: 96px;
}

.inline-preview img {
  max-width: 100%;
  max-height: 140px;
  object-fit: contain;
}

.asset-url {
  margin-top: 0.5rem;
  font-size: 0.85rem;
  color: #52606d;
  word-break: break-all;
}

.asset-url a {
  color: #1f7aec;
  text-decoration: none;
}

.asset-url a:hover {
  text-decoration: underline;
}

.asset-url .asset-url-label {
  font-weight: 600;
  margin-right: 0.35rem;
}

.asset-url .asset-url-empty {
  color: #9aa5b1;
}

.image-zones {
  display: grid;
  grid-template-columns: repeat(auto-fit, minmax(280px, 1fr));
  gap: 1.5rem;
}
.image-stack {
  display: flex;
  flex-direction: column;
  gap: 1rem;
}

.feature-fields {
  display: flex;
  flex-direction: column;
  gap: 0.75rem;
}

.feature-label {
  font-size: 0.9rem;
  color: #52606d;
}

.feature-grid {
  display: grid;
  grid-template-columns: 1fr;
  gap: 0.6rem;
}

@media (min-width: 640px) {
  .feature-grid {
    grid-template-columns: repeat(2, minmax(0, 1fr));
  }
}

.text-grid {
  margin-bottom: 1rem;
}

.gallery-upload {
  display: flex;
  align-items: flex-start;
  gap: 1rem;
  flex-wrap: wrap;
  margin-bottom: 1rem;
}

.gallery-upload .field-label {
  font-weight: 600;
  display: block;
  margin-bottom: 0.25rem;
}

.micro-copy {
  margin: 0;
  font-size: 0.85rem;
  color: #7b8794;
}

.gallery-items {
  display: grid;
  gap: 1rem;
}

.gallery-item {
  background: white;
  border: 1px solid #e4e7eb;
  border-radius: 12px;
  padding: 1rem;
  display: grid;
  gap: 0.75rem;
}

.gallery-item-header {
  display: flex;
  align-items: center;
  justify-content: space-between;
  gap: 0.75rem;
}

.gallery-item-title {
  font-weight: 600;
  color: #1f2933;
}

.gallery-item-actions {
  display: flex;
  gap: 0.5rem;
}

.gallery-item-preview {
  display: flex;
  align-items: center;
  justify-content: center;
  background: #f5f7fa;
  border: 1px dashed #d9e2ec;
  border-radius: 10px;
  min-height: 140px;
}

.gallery-item-preview img {
  max-width: 100%;
  max-height: 180px;
  object-fit: contain;
}

.gallery-caption {
  display: flex;
  flex-direction: column;
  gap: 0.5rem;
}

.gallery-caption input {
  width: 100%;
}

.gallery-item button.secondary {
  padding: 0.35rem 0.75rem;
}

.generate-actions {
  display: flex;
  gap: 0.75rem;
  flex-wrap: wrap;
  margin-bottom: 1rem;
}

.stage-summary {
  background: #f9fafb;
  border: 1px solid #e4e7eb;
  border-radius: 12px;
  padding: 1rem 1.25rem;
  margin-bottom: 1rem;
}

.template-picker {
  display: grid;
  gap: 1.5rem;
  margin-bottom: 1.5rem;
}

@media (min-width: 960px) {
  .template-picker {
    grid-template-columns: minmax(260px, 1fr) minmax(320px, 1.4fr);
    align-items: stretch;
  }
}

.template-picker-control label {
  display: block;
  font-weight: 600;
  margin-bottom: 0.5rem;
}

.template-picker-control select {
  width: 100%;
  max-width: 320px;
  padding: 0.5rem 0.75rem;
  border-radius: 8px;
  border: 1px solid #d0d7e2;
  font-size: 1rem;
}

.template-description {
  margin-top: 0.75rem;
  color: #64748b;
  font-size: 0.9rem;
  line-height: 1.4;
}

.template-preview-wrapper {
  background: #f4f5f7;
  border: 1px solid #e1e7ef;
  border-radius: 16px;
  padding: 1rem;
  display: flex;
  justify-content: center;
  align-items: center;
}

.template-preview-wrapper canvas {
  max-width: 100%;
  height: auto;
  border-radius: 16px;
  background: #ffffff;
  box-shadow: inset 0 0 0 1px rgba(15, 23, 42, 0.05);
}


.prompt-inspector {
  margin-bottom: 1.5rem;
  border: 1px solid #e4e7eb;
  border-radius: 16px;
  background: #ffffff;
  box-shadow: 0 8px 16px rgba(15, 23, 42, 0.06);
  display: flex;
  flex-direction: column;
  gap: 1.25rem;
  padding: 1.25rem;
}

.prompt-inspector header {
  display: flex;
  flex-direction: column;
  gap: 0.75rem;
}

@media (min-width: 960px) {
  .prompt-inspector header {
    flex-direction: row;
    justify-content: space-between;
    align-items: flex-start;
  }
}

.prompt-inspector .seed-controls {
  display: flex;
  flex-wrap: wrap;
  gap: 0.75rem;
  align-items: center;
}

.prompt-inspector .seed-controls label {
  display: flex;
  flex-direction: column;
  font-size: 0.85rem;
  color: #475569;
}

.prompt-inspector .seed-controls input[type='number'] {
  margin-top: 0.25rem;
  padding: 0.45rem 0.6rem;
  border-radius: 8px;
  border: 1px solid #cbd5e1;
  font-size: 0.95rem;
  min-width: 120px;
}

.prompt-inspector .seed-controls .toggle {
  flex-direction: row;
  gap: 0.5rem;
  align-items: center;
}

.prompt-slot {
  border: 1px solid #e2e8f0;
  border-radius: 12px;
  padding: 1rem;
  background: #f8fafc;
}

.prompt-slot .slot-header {
  display: flex;
  justify-content: space-between;
  align-items: center;
  gap: 0.75rem;
}

.prompt-slot h4 {
  margin: 0;
  font-size: 1rem;
  color: #0f172a;
}

.prompt-slot select {
  flex: 1;
  padding: 0.45rem 0.6rem;
  border-radius: 8px;
  border: 1px solid #cbd5e1;
  background: #ffffff;
  font-size: 0.95rem;
}

.prompt-editor {
  margin-top: 0.75rem;
  display: grid;
  gap: 0.75rem;
}

@media (min-width: 960px) {
  .prompt-editor {
    grid-template-columns: repeat(2, minmax(0, 1fr));
  }
}

.prompt-editor label {
  display: flex;
  flex-direction: column;
  gap: 0.35rem;
  font-size: 0.9rem;
  color: #475569;
}

.prompt-editor textarea {
  min-height: 96px;
  padding: 0.6rem 0.75rem;
  border-radius: 10px;
  border: 1px solid #cbd5e1;
  resize: vertical;
  font-size: 0.95rem;
}

.prompt-meta {
  grid-column: 1 / -1;
  display: flex;
  justify-content: space-between;
  align-items: center;
  gap: 0.75rem;
  font-size: 0.85rem;
  color: #64748b;
}

.prompt-meta .link {
  background: none;
  border: none;
  color: #ef4444;
  cursor: pointer;
  padding: 0;
}

.prompt-inspector footer {
  display: flex;
  flex-wrap: wrap;
  gap: 0.75rem;
  justify-content: flex-end;
}

.poster-preview-grid {
  margin-top: 1rem;
  display: grid;
  gap: 1rem;
}

@media (min-width: 960px) {
  .poster-preview-grid {
    grid-template-columns: repeat(2, minmax(0, 1fr));
  }
}

.poster-preview {
  border: 1px solid #e2e8f0;
  border-radius: 16px;
  background: #f8fafc;
  padding: 1rem;
<<<<<<< HEAD
  display: flex;
  flex-direction: column;
  gap: 0.75rem;
  min-height: 100%;
}

.poster-preview-header {
  display: flex;
  align-items: center;
  justify-content: space-between;
  gap: 0.75rem;
  flex-wrap: wrap;
}

.poster-preview-title {
  display: flex;
  align-items: center;
  gap: 0.5rem;
  font-weight: 600;
  color: #1f2937;
}

.poster-preview-label {
  font-weight: 500;
  color: #475569;
}

.poster-preview-link {
  font-size: 0.85rem;
  color: #2563eb;
  text-decoration: none;
}

.poster-preview-link:hover {
  text-decoration: underline;
}

.poster-chip {
  display: inline-flex;
  align-items: center;
  justify-content: center;
  padding: 0.15rem 0.55rem;
  border-radius: 999px;
  background: #1e293b;
  color: #fff;
  font-size: 0.75rem;
  letter-spacing: 0.02em;
}

.poster-chip-secondary {
  background: #ef4c54;
}

.poster-preview img {
  width: 100%;
  border-radius: 12px;
  border: 1px solid #dbe2f0;
  background: #ffffff;
  box-shadow: 0 1px 3px rgba(15, 23, 42, 0.08);
}

.poster-preview-image {
  width: 100%;
  height: auto;
  max-height: 100%;
  object-fit: contain;
  display: block;
}

.poster-preview-placeholder {
  border: 1px dashed #cbd5e1;
  border-radius: 12px;
  padding: 1.25rem;
  text-align: center;
  color: #64748b;
  font-size: 0.9rem;
  background: #ffffff;
}

.poster-b {
  display: grid;
  gap: 0.85rem;
  background: linear-gradient(180deg, #f8fafc, #eef2ff);
  border: 1px solid #e2e8f0;
  border-radius: 14px;
  padding: 1rem;
  box-shadow: inset 0 1px 0 rgba(255, 255, 255, 0.8);
}

.poster-b-header {
  display: grid;
  grid-template-columns: auto 1fr 1fr;
  align-items: center;
  gap: 0.75rem;
}

.poster-b-brand-logo {
  width: 72px;
  height: 72px;
  object-fit: contain;
  border-radius: 12px;
  border: 1px solid #d9e2ec;
  background: #fff;
  box-shadow: 0 4px 10px rgba(15, 23, 42, 0.12);
}

.poster-b-brand-name,
.poster-b-agent-name {
  font-weight: 700;
  color: #1f2933;
  letter-spacing: 0.05em;
  word-break: break-word;
}

.poster-b-brand-name {
  text-align: left;
}

.poster-b-agent-name {
  text-align: right;
}

.poster-b-main {
  display: grid;
  grid-template-columns: repeat(2, minmax(0, 1fr));
  gap: 0.75rem;
}

.poster-b-main img {
  width: 100%;
  aspect-ratio: 4 / 5;
  object-fit: cover;
  border-radius: 12px;
  border: 1px solid #d9e2ec;
  background: #e5e9f0;
  box-shadow: inset 0 0 0 2px rgba(255, 255, 255, 0.6);
}

.poster-b-title {
  margin: 0;
  text-align: center;
  font-size: 1.1rem;
  color: #0f172a;
  line-height: 1.4;
}

.poster-b-gallery {
  display: grid;
  grid-template-columns: repeat(4, minmax(0, 1fr));
  gap: 0.5rem;
}


.poster-bottom-slot {
  width: 100%;
  height: 120px;
  padding: 4px 6px;
  border-radius: 12px;
  box-shadow: 0 0 0 1px rgba(0, 0, 0, 0.04);
  background: #fff;
  display: flex;
  flex-direction: column;
  align-items: center;
  justify-content: flex-start;
}

.poster-bottom-slot img {
  width: 100%;
  height: 72px;
  border-radius: 8px;
  object-fit: cover;
  display: block;
}

.poster-bottom-slot .slot-caption {
  margin-top: 4px;
  font-size: 10px;
  line-height: 1.2;
  text-align: center;
  min-height: 16px;
}

.slot-preview {
  width: 100%;
  max-width: 320px;
  height: auto;
  border-radius: 8px;
  margin-top: 8px;
  object-fit: cover;
  background: #f4f5f7;
  border: 1px solid rgba(0, 0, 0, 0.06);
}

.field-group {
  display: flex;
  flex-direction: column;
  gap: 8px;
  margin-top: 8px;
}

.poster-b-subtitle {
  text-align: right;
  color: #475569;
  font-size: 0.95rem;
  line-height: 1.4;
}

.poster-layout {
  position: relative;
  width: 100%;
  aspect-ratio: 1 / 1;
  border-radius: 24px;
  overflow: hidden;
  background: #fff;
  box-shadow: 0 8px 24px rgba(0, 0, 0, 0.06);
}

.poster-layout__slot {
  position: absolute;
  box-sizing: border-box;
}

.poster-layout__slot--image img {
  width: 100%;
  height: 100%;
  object-fit: cover;
  display: block;
}

.poster-layout__slot--text {
  display: flex;
  align-items: center;
  justify-content: center;
  width: 100%;
  height: 100%;
  padding: 0 8px;
  text-align: center;
  line-height: 1.2;
}

.poster-layout__slot--brand_name {
  justify-content: flex-start;
  text-align: left;
  letter-spacing: 0.08em;
  font-weight: 600;
}

.poster-layout__slot--agent_name {
  justify-content: flex-end;
  text-align: right;
  letter-spacing: 0.08em;
  font-weight: 600;
}

.poster-layout__slot--headline {
  font-weight: 700;
}

.poster-layout__slot--tagline {
  font-weight: 600;
=======
  display: flex;
  flex-direction: column;
  gap: 0.75rem;
  min-height: 100%;
}

.poster-preview-header {
  display: flex;
  align-items: center;
  justify-content: space-between;
  gap: 0.75rem;
  flex-wrap: wrap;
}

.poster-preview-title {
  display: flex;
  align-items: center;
  gap: 0.5rem;
  font-weight: 600;
  color: #1f2937;
}

.poster-preview-label {
  font-weight: 500;
  color: #475569;
}

.poster-preview-link {
  font-size: 0.85rem;
  color: #2563eb;
  text-decoration: none;
}

.poster-preview-link:hover {
  text-decoration: underline;
}

.poster-chip {
  display: inline-flex;
  align-items: center;
  justify-content: center;
  padding: 0.15rem 0.55rem;
  border-radius: 999px;
  background: #1e293b;
  color: #fff;
  font-size: 0.75rem;
  letter-spacing: 0.02em;
}

.poster-chip-secondary {
  background: #ef4c54;
}

.poster-preview img {
  width: 100%;
  border-radius: 12px;
  border: 1px solid #dbe2f0;
  background: #ffffff;
  box-shadow: 0 1px 3px rgba(15, 23, 42, 0.08);
}

.poster-preview-placeholder {
  border: 1px dashed #cbd5e1;
  border-radius: 12px;
  padding: 1.25rem;
  text-align: center;
  color: #64748b;
  font-size: 0.9rem;
  background: #ffffff;
>>>>>>> 06191122
}

.stage-summary h3 {
  margin-top: 0;
}

.stage-summary dl {
  display: grid;
  grid-template-columns: minmax(120px, 220px) 1fr;
  gap: 0.5rem 1rem;
  margin: 0;
}

.stage-summary dt {
  font-weight: 600;
  color: #52606d;
}

.stage-summary dd {
  margin: 0;
}

.actions {
  display: flex;
  flex-wrap: wrap;
  gap: 0.75rem;
  align-items: center;
  margin-top: 1.5rem;
}

.actions a {
  text-decoration: none;
}

.stage3-preview-grid {
  display: grid;
  gap: 1.5rem;
  grid-template-columns: repeat(auto-fit, minmax(260px, 1fr));
  align-items: start;
}

.poster-figure {
  margin: 0;
  background: #f9fafb;
  border: 1px solid #e4e7eb;
  border-radius: 12px;
  padding: 0.75rem;
  display: flex;
  flex-direction: column;
  gap: 0.5rem;
}

.poster-figure img {
  width: 100%;
  border-radius: 10px;
  border: 1px solid #d9e2ec;
}

.poster-figure figcaption {
  font-size: 0.9rem;
  color: #52606d;
  text-align: center;
}

.prompt-wrapper {
  display: flex;
  flex-direction: column;
  gap: 0.75rem;
}

.prompt-wrapper textarea {
  min-height: 240px;
}

.top-banner-grid {
  grid-template-columns: repeat(auto-fit, minmax(220px, 1fr));
  align-items: start;
}

.generate-actions + #poster-output {
  margin-top: 1.25rem;
}

.gallery-items:empty::before {
  content: "尚未上传底部产品，请先点击上方按钮添加（至少 3 张）。";
  display: block;
  font-size: 0.9rem;
  color: #7b8794;
  border: 1px dashed #d9e2ec;
  border-radius: 12px;
  padding: 1rem;
  text-align: center;
}

.fieldset legend {
  font-weight: 600;
  color: #ef4c54;
  padding: 0 0.5rem;
}

.grid {
  display: grid;
  grid-template-columns: repeat(auto-fit, minmax(240px, 1fr));
  gap: 1rem;
}

.field {
  display: flex;
  flex-direction: column;
  gap: 0.5rem;
  font-size: 0.95rem;
}

.field input,
.field textarea {
  padding: 0.6rem 0.75rem;
  border: 1px solid #cbd2d9;
  border-radius: 8px;
  font-size: 0.95rem;
  font-family: inherit;
  resize: vertical;
}

.file-field input[type="file"] {
  padding: 0.4rem 0.5rem;
}

.features {
  border: 1px solid #e4e7eb;
  border-radius: 8px;
  padding: 1rem;
  margin-top: 1rem;
}

.features legend {
  padding: 0 0.5rem;
  font-weight: 600;
}

.features .feature-item {
  margin-bottom: 0.75rem;
}

.features input {
  width: 100%;
}

.gallery-fieldset {
  background: #ffffff;
}

.preview {
  margin-top: 1.5rem;
}

.preview.hidden {
  display: none;
}

.poster-preview {
  background: linear-gradient(145deg, #ffffff, #f1f5f9);
  border: 1px solid #d9e2ec;
  border-radius: 18px;
  padding: 1.5rem;
  display: grid;
  gap: 1rem;
  box-shadow: 0 14px 28px rgba(15, 23, 42, 0.12);
  color: #1f2933;
}

.poster-header {
  display: flex;
  align-items: center;
  justify-content: space-between;
  gap: 1.25rem;
  background: rgba(239, 76, 84, 0.08);
  border-radius: 14px;
  padding: 0.9rem 1.25rem;
  border: 1px solid rgba(239, 76, 84, 0.18);
  flex-wrap: wrap;
}

.poster-logo {
  display: flex;
  align-items: center;
  justify-content: flex-start;
  gap: 0.75rem;
  flex: 1;
  min-width: 240px;
}

.poster-logo-image {
  display: flex;
  align-items: center;
  justify-content: center;
  width: clamp(64px, 11vw, 86px);
  height: clamp(64px, 11vw, 86px);
  flex-shrink: 0;
}

#preview-brand-logo {
  width: 100%;
  height: 100%;
  object-fit: contain;
  border-radius: 12px;
  border: 1px solid #d9e2ec;
  background: white;
  box-shadow: 0 4px 10px rgba(15, 23, 42, 0.12);
}

.poster-brand-name,
.poster-agent {
  display: flex;
  align-items: center;
  justify-content: center;
  text-align: center;
  font-weight: 700;
  color: #1f2933;
  font-size: clamp(1rem, 1.5vw, 1.4rem);
  letter-spacing: 0.08em;
  text-transform: uppercase;
  line-height: 1.3;
  max-width: 320px;
  word-break: break-word;
}

.poster-agent {
  flex: 1;
  justify-content: center;
}


.poster-body {
  display: grid;
  grid-template-columns: 1.4fr 1.6fr;
  gap: 1.2rem;
  align-items: stretch;
}

.poster-left {
  display: flex;
  align-items: center;
  justify-content: center;
  border: 1px solid #d9e2ec;
  border-radius: 16px;
  background: linear-gradient(160deg, #f8fafc, #e9edf3);
  padding: clamp(0.5rem, 1.5vw, 1rem);
  overflow: hidden;
}

.poster-left img {
  width: 100%;
  height: 100%;
  object-fit: contain;
  aspect-ratio: 4 / 5;
  border-radius: 12px;
  border: 1px solid #d9e2ec;
  background: #e5e9f0;
  box-shadow: inset 0 0 0 3px rgba(255, 255, 255, 0.6);
}

.poster-right {
  display: flex;
  align-items: stretch;
  justify-content: center;
}

.poster-product-wrapper {
  position: relative;
  flex: 1;
  border-radius: 18px;
  border: 1px solid rgba(15, 23, 42, 0.12);
  background: linear-gradient(160deg, #f8fafc, #e2e8f0);
  display: flex;
  justify-content: center;
  align-items: center;
  padding: clamp(1rem, 2.5vw, 1.85rem);
  min-height: 320px;
  aspect-ratio: 4 / 5;
  overflow: hidden;
}

#preview-product-image {
  max-width: 78%;
  max-height: 88%;
  object-fit: contain;
  filter: drop-shadow(0 12px 25px rgba(15, 23, 42, 0.25));
}

#preview-feature-list {
  list-style: none;
  margin: 0;
  padding: 0;
  position: absolute;
  inset: 10% 8% 12% 8%;
  pointer-events: none;
}

#preview-feature-list li {
  position: absolute;
  border: 1px dashed rgba(31, 41, 51, 0.85);
  background: rgba(255, 255, 255, 0.94);
  color: #1f2933;
  font-size: clamp(0.78rem, 1.1vw, 0.98rem);
  line-height: 1.35;
  padding: 0.45rem 0.65rem;
  border-radius: 10px;
  width: clamp(120px, 24%, 180px);
  box-shadow: 0 4px 12px rgba(15, 23, 42, 0.12);
  text-align: left;
}

#preview-feature-list li.feature-tag-1 {
  top: 8%;
  right: 6%;
}

#preview-feature-list li.feature-tag-2 {
  top: 36%;
  right: 8%;
}

#preview-feature-list li.feature-tag-3 {
  bottom: 24%;
  right: 12%;
}

#preview-feature-list li.feature-tag-4 {
  bottom: 10%;
  left: 10%;
}

#preview-feature-list li.feature-tag-1::after,
#preview-feature-list li.feature-tag-2::after,
#preview-feature-list li.feature-tag-3::after {
  content: "";
  position: absolute;
  top: 50%;
  left: -44px;
  width: 38px;
  border-top: 1px dashed rgba(31, 41, 51, 0.65);
  transform: translateY(-50%);
}

#preview-feature-list li.feature-tag-4::after {
  content: "";
  position: absolute;
  top: -28px;
  left: 50%;
  height: 26px;
  border-left: 1px dashed rgba(31, 41, 51, 0.65);
  transform: translateX(-50%);
}

.poster-title {
  text-align: center;
  font-size: clamp(1.6rem, 2.5vw, 2.2rem);
  font-weight: 900;
  color: #ef4c54;
  letter-spacing: 0.12em;
  text-transform: uppercase;
  margin: 0.35rem 0 0.35rem;
  line-height: 1.2;
  word-break: break-word;
  max-width: 100%;
  padding: 0 0.6rem;
}

.poster-gallery {
  display: grid;
  grid-template-columns: repeat(auto-fit, minmax(120px, 1fr));
  gap: 0.75rem;
  align-items: start;
}

.poster-gallery figure {
  margin: 0;
  display: flex;
  flex-direction: column;
  gap: 0.4rem;
  background: rgba(249, 250, 251, 0.85);
  border-radius: 12px;
  border: 1px solid #d9e2ec;
  padding: 0.5rem;
}

.poster-gallery img {
  width: 100%;
  aspect-ratio: 4 / 3;
  object-fit: cover;
  border-radius: 8px;
  background: #ffffff;
  filter: grayscale(100%);
  box-shadow: inset 0 0 0 2px rgba(255, 255, 255, 0.6);
}

.poster-gallery figcaption {
  font-size: clamp(0.78rem, 1vw, 0.95rem);
  color: #52606d;
  text-align: center;
  line-height: 1.3;
}

.poster-subtitle {
  text-align: right;
  font-size: clamp(1.15rem, 1.9vw, 1.6rem);
  font-weight: 900;
  color: #ef4c54;
  letter-spacing: 0.12em;
  margin-top: 0.4rem;
  line-height: 1.2;
  word-break: break-word;
  padding-right: 0.35rem;
}

.layout-structure {
  margin-top: 1rem;
}

.layout-structure summary {
  cursor: pointer;
  font-weight: 600;
  color: #1f2933;
}

.preview pre {
  background: #0b1f34;
  color: #f8fafc;
  padding: 1rem;
  border-radius: 8px;
  white-space: pre-wrap;
  line-height: 1.6;
  margin: 0.75rem 0 0;
}

.primary {
  background: #ef4c54;
  color: #fff;
  border: none;
  border-radius: 999px;
  padding: 0.75rem 1.5rem;
  font-size: 1rem;
  cursor: pointer;
  transition: transform 0.2s ease, box-shadow 0.2s ease;
  margin-top: 1rem;
}

.primary:hover {
  transform: translateY(-1px);
  box-shadow: 0 8px 20px rgba(239, 76, 84, 0.25);
}

.primary:disabled {
  opacity: 0.6;
  cursor: not-allowed;
  transform: none;
  box-shadow: none;
}

.secondary {
  display: inline-flex;
  align-items: center;
  justify-content: center;
  gap: 0.5rem;
  background: transparent;
  color: #ef4c54;
  border: 1px solid #ef4c54;
  border-radius: 999px;
  padding: 0.65rem 1.35rem;
  font-size: 0.95rem;
  cursor: pointer;
  transition: background-color 0.2s ease, color 0.2s ease, box-shadow 0.2s ease;
  margin-top: 1.25rem;
}

.secondary:hover {
  background: rgba(239, 76, 84, 0.08);
  color: #d83a42;
  box-shadow: 0 6px 16px rgba(239, 76, 84, 0.18);
}

.secondary:disabled {
  opacity: 0.5;
  cursor: not-allowed;
  box-shadow: none;
}

.output-group {
  margin-top: 1.5rem;
}

#poster-output img {
  max-width: 100%;
  border-radius: 12px;
  box-shadow: 0 4px 12px rgba(15, 23, 42, 0.15);
}

#poster-output textarea {
  width: 100%;
  border: 1px solid #d9e2ec;
  border-radius: 8px;
  padding: 0.75rem;
  font-family: inherit;
  line-height: 1.5;
  color: #1f2933;
}

.hidden {
  display: none;
}

#ai-preview {
  border-top: 1px solid rgba(239, 76, 84, 0.18);
  padding-top: 1rem;
}

.ai-preview-canvas {
  margin-top: 0.75rem;
  border: 1px dashed #d9e2ec;
  border-radius: 14px;
  padding: 1.5rem;
  display: flex;
  flex-direction: column;
  align-items: center;
  gap: 1rem;
  background: #f9fafb;
}

.spinner {
  width: 48px;
  height: 48px;
  border-radius: 999px;
  border: 4px solid #e4e7eb;
  border-top-color: #ef4c54;
  animation: spin 0.9s linear infinite;
}

@keyframes spin {
  to {
    transform: rotate(360deg);
  }
}

#ai-preview.complete .ai-preview-canvas {
  border-style: solid;
  background: #fef6f6;
}

#ai-preview.complete #ai-spinner {
  display: none;
}

.hint {
  color: #52606d;
  font-size: 0.9rem;
  margin-bottom: 1rem;
}

#status {
  margin-top: 1rem;
  min-height: 1.5rem;
}

.status-info {
  color: #52606d;
}

.status-success {
  color: #0f7a6c;
}

.status-error {
  color: #d64545;
}

@media (max-width: 768px) {
  .header-content {
    flex-direction: column;
    align-items: stretch;
  }

  .api-config input {
    min-width: 0;
    width: 100%;
  }

  .poster-body {
    grid-template-columns: 1fr;
  }

  .poster-title {
    text-align: center;
  }

  .poster-subtitle {
    text-align: center;
  }
}

.status-warning {
  color: #c07600;
}

@media (max-width: 768px) {
  header,
  footer {
    padding: 1rem;
  }

  main {
    margin-top: 1rem;
  }

  .poster-body {
    grid-template-columns: 1fr;
  }

  #preview-feature-list li {
    position: static;
    width: auto;
    margin-top: 0.5rem;
  }

  #preview-feature-list {
    position: static;
    display: flex;
    flex-direction: column;
    gap: 0.5rem;
    pointer-events: none;
  }

  #preview-feature-list li::after {
    display: none;
  }

  .poster-gallery {
    flex-wrap: wrap;
  }
}

/* 后台模板上传页面 */
.template-admin-card {
  display: flex;
  flex-direction: column;
  gap: 1.5rem;
}

.template-admin-grid {
  display: grid;
  grid-template-columns: repeat(auto-fit, minmax(260px, 1fr));
  gap: 1.5rem;
}

.template-slot {
  background: #f9fafb;
  border: 1px solid #e4e7eb;
  border-radius: 14px;
  padding: 1rem 1.25rem;
  display: flex;
  flex-direction: column;
  gap: 1rem;
  transition: box-shadow 0.2s ease;
}

.template-slot:hover {
  box-shadow: 0 4px 12px rgba(15, 23, 42, 0.08);
}

.template-slot.busy {
  opacity: 0.75;
}

.template-slot .slot-header h3 {
  margin: 0;
}

.template-slot .slot-header p {
  margin: 0.35rem 0 0;
  color: #52606d;
  font-size: 0.9rem;
}

.template-preview {
  position: relative;
  border: 1px dashed #d9e2ec;
  border-radius: 12px;
  background: white;
  overflow: hidden;
  padding-top: 100%;
}

.template-preview img {
  position: absolute;
  inset: 0;
  width: 100%;
  height: 100%;
  object-fit: contain;
}

.template-preview-empty {
  position: absolute;
  inset: 0;
  display: flex;
  align-items: center;
  justify-content: center;
  text-align: center;
  color: #8692a6;
  font-size: 0.9rem;
  padding: 0.5rem;
}

.template-meta {
  margin: 0;
  display: grid;
  grid-template-columns: auto 1fr;
  gap: 0.35rem 0.75rem;
  font-size: 0.9rem;
}

.template-meta dt {
  margin: 0;
  font-weight: 600;
  color: #3d4852;
}

.template-meta dd {
  margin: 0;
  color: #52606d;
}

.slot-controls {
  display: flex;
  flex-direction: column;
  gap: 0.75rem;
}

.file-label {
  font-size: 0.85rem;
  color: #52606d;
}

.template-slot input[type='file'] {
  display: block;
  width: 100%;
  font-size: 0.95rem;
}

.file-selection {
  margin: 0;
  font-size: 0.85rem;
  color: #52606d;
  min-height: 1.2rem;
}

.slot-actions {
  display: flex;
  gap: 0.75rem;
}

.slot-actions button {
  flex: 1;
}

.slot-status {
  margin: 0;
  min-height: 1.2rem;
  font-size: 0.85rem;
}

@media (max-width: 640px) {
  .slot-actions {
    flex-direction: column;
  }
}<|MERGE_RESOLUTION|>--- conflicted
+++ resolved
@@ -516,7 +516,6 @@
   border-radius: 16px;
   background: #f8fafc;
   padding: 1rem;
-<<<<<<< HEAD
   display: flex;
   flex-direction: column;
   gap: 0.75rem;
@@ -576,14 +575,6 @@
   border: 1px solid #dbe2f0;
   background: #ffffff;
   box-shadow: 0 1px 3px rgba(15, 23, 42, 0.08);
-}
-
-.poster-preview-image {
-  width: 100%;
-  height: auto;
-  max-height: 100%;
-  object-fit: contain;
-  display: block;
 }
 
 .poster-preview-placeholder {
@@ -594,260 +585,6 @@
   color: #64748b;
   font-size: 0.9rem;
   background: #ffffff;
-}
-
-.poster-b {
-  display: grid;
-  gap: 0.85rem;
-  background: linear-gradient(180deg, #f8fafc, #eef2ff);
-  border: 1px solid #e2e8f0;
-  border-radius: 14px;
-  padding: 1rem;
-  box-shadow: inset 0 1px 0 rgba(255, 255, 255, 0.8);
-}
-
-.poster-b-header {
-  display: grid;
-  grid-template-columns: auto 1fr 1fr;
-  align-items: center;
-  gap: 0.75rem;
-}
-
-.poster-b-brand-logo {
-  width: 72px;
-  height: 72px;
-  object-fit: contain;
-  border-radius: 12px;
-  border: 1px solid #d9e2ec;
-  background: #fff;
-  box-shadow: 0 4px 10px rgba(15, 23, 42, 0.12);
-}
-
-.poster-b-brand-name,
-.poster-b-agent-name {
-  font-weight: 700;
-  color: #1f2933;
-  letter-spacing: 0.05em;
-  word-break: break-word;
-}
-
-.poster-b-brand-name {
-  text-align: left;
-}
-
-.poster-b-agent-name {
-  text-align: right;
-}
-
-.poster-b-main {
-  display: grid;
-  grid-template-columns: repeat(2, minmax(0, 1fr));
-  gap: 0.75rem;
-}
-
-.poster-b-main img {
-  width: 100%;
-  aspect-ratio: 4 / 5;
-  object-fit: cover;
-  border-radius: 12px;
-  border: 1px solid #d9e2ec;
-  background: #e5e9f0;
-  box-shadow: inset 0 0 0 2px rgba(255, 255, 255, 0.6);
-}
-
-.poster-b-title {
-  margin: 0;
-  text-align: center;
-  font-size: 1.1rem;
-  color: #0f172a;
-  line-height: 1.4;
-}
-
-.poster-b-gallery {
-  display: grid;
-  grid-template-columns: repeat(4, minmax(0, 1fr));
-  gap: 0.5rem;
-}
-
-
-.poster-bottom-slot {
-  width: 100%;
-  height: 120px;
-  padding: 4px 6px;
-  border-radius: 12px;
-  box-shadow: 0 0 0 1px rgba(0, 0, 0, 0.04);
-  background: #fff;
-  display: flex;
-  flex-direction: column;
-  align-items: center;
-  justify-content: flex-start;
-}
-
-.poster-bottom-slot img {
-  width: 100%;
-  height: 72px;
-  border-radius: 8px;
-  object-fit: cover;
-  display: block;
-}
-
-.poster-bottom-slot .slot-caption {
-  margin-top: 4px;
-  font-size: 10px;
-  line-height: 1.2;
-  text-align: center;
-  min-height: 16px;
-}
-
-.slot-preview {
-  width: 100%;
-  max-width: 320px;
-  height: auto;
-  border-radius: 8px;
-  margin-top: 8px;
-  object-fit: cover;
-  background: #f4f5f7;
-  border: 1px solid rgba(0, 0, 0, 0.06);
-}
-
-.field-group {
-  display: flex;
-  flex-direction: column;
-  gap: 8px;
-  margin-top: 8px;
-}
-
-.poster-b-subtitle {
-  text-align: right;
-  color: #475569;
-  font-size: 0.95rem;
-  line-height: 1.4;
-}
-
-.poster-layout {
-  position: relative;
-  width: 100%;
-  aspect-ratio: 1 / 1;
-  border-radius: 24px;
-  overflow: hidden;
-  background: #fff;
-  box-shadow: 0 8px 24px rgba(0, 0, 0, 0.06);
-}
-
-.poster-layout__slot {
-  position: absolute;
-  box-sizing: border-box;
-}
-
-.poster-layout__slot--image img {
-  width: 100%;
-  height: 100%;
-  object-fit: cover;
-  display: block;
-}
-
-.poster-layout__slot--text {
-  display: flex;
-  align-items: center;
-  justify-content: center;
-  width: 100%;
-  height: 100%;
-  padding: 0 8px;
-  text-align: center;
-  line-height: 1.2;
-}
-
-.poster-layout__slot--brand_name {
-  justify-content: flex-start;
-  text-align: left;
-  letter-spacing: 0.08em;
-  font-weight: 600;
-}
-
-.poster-layout__slot--agent_name {
-  justify-content: flex-end;
-  text-align: right;
-  letter-spacing: 0.08em;
-  font-weight: 600;
-}
-
-.poster-layout__slot--headline {
-  font-weight: 700;
-}
-
-.poster-layout__slot--tagline {
-  font-weight: 600;
-=======
-  display: flex;
-  flex-direction: column;
-  gap: 0.75rem;
-  min-height: 100%;
-}
-
-.poster-preview-header {
-  display: flex;
-  align-items: center;
-  justify-content: space-between;
-  gap: 0.75rem;
-  flex-wrap: wrap;
-}
-
-.poster-preview-title {
-  display: flex;
-  align-items: center;
-  gap: 0.5rem;
-  font-weight: 600;
-  color: #1f2937;
-}
-
-.poster-preview-label {
-  font-weight: 500;
-  color: #475569;
-}
-
-.poster-preview-link {
-  font-size: 0.85rem;
-  color: #2563eb;
-  text-decoration: none;
-}
-
-.poster-preview-link:hover {
-  text-decoration: underline;
-}
-
-.poster-chip {
-  display: inline-flex;
-  align-items: center;
-  justify-content: center;
-  padding: 0.15rem 0.55rem;
-  border-radius: 999px;
-  background: #1e293b;
-  color: #fff;
-  font-size: 0.75rem;
-  letter-spacing: 0.02em;
-}
-
-.poster-chip-secondary {
-  background: #ef4c54;
-}
-
-.poster-preview img {
-  width: 100%;
-  border-radius: 12px;
-  border: 1px solid #dbe2f0;
-  background: #ffffff;
-  box-shadow: 0 1px 3px rgba(15, 23, 42, 0.08);
-}
-
-.poster-preview-placeholder {
-  border: 1px dashed #cbd5e1;
-  border-radius: 12px;
-  padding: 1.25rem;
-  text-align: center;
-  color: #64748b;
-  font-size: 0.9rem;
-  background: #ffffff;
->>>>>>> 06191122
 }
 
 .stage-summary h3 {
