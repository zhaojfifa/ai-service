--- conflicted
+++ resolved
@@ -101,20 +101,12 @@
     features: [],
     series: [],
   },
-<<<<<<< HEAD
-=======
-  prompts: {},
->>>>>>> 02cbcab5
   assets: {
     brand_logo_url: '',
     scenario_url: '',
     product_url: '',
     gallery_urls: [],
-<<<<<<< HEAD
     composite_poster_url: '',
-=======
-    poster_url: '',
->>>>>>> 02cbcab5
   },
   vertex: {
     lastResponse: null,
@@ -2645,15 +2637,8 @@
     container.appendChild(item);
   });
 
-<<<<<<< HEAD
   bindSlotGenerationButtons(form, state, inlinePreviews, {
     refreshPreview: onChange,
-=======
-  bindSlotGenerationButtons(state, {
-    refreshPreview: onChange,
-    form,
-    inlinePreviews,
->>>>>>> 02cbcab5
     statusElement,
   });
 }
@@ -2787,11 +2772,6 @@
     1
   );
 
-<<<<<<< HEAD
-=======
-  console.log('[debug] generateSlotImage result', { slotType, index, data });
-
->>>>>>> 02cbcab5
   if (!data || !data.url) {
     throw new Error('生成图片失败，返回结果缺少 url');
   }
@@ -2799,20 +2779,14 @@
   return data;
 }
 
-<<<<<<< HEAD
 function bindSlotGenerationButtons(form, state, inlinePreviews, options = {}) {
   const { refreshPreview, statusElement } = options;
-=======
-function bindSlotGenerationButtons(stage1State, options = {}) {
-  const { refreshPreview, form, inlinePreviews, statusElement } = options;
->>>>>>> 02cbcab5
   const posterForm = form || document.getElementById('poster-form');
   if (!posterForm) return;
 
   const scenarioPreview = document.getElementById('scenario_preview');
   const productPreview = document.getElementById('product_preview');
 
-<<<<<<< HEAD
   const getStage1Snapshot = () => collectStage1Data(posterForm, state, { strict: false });
 
   const applyGeneratedAsset = (targetKey, asset, previewEl) => {
@@ -2821,17 +2795,6 @@
     const modeKey = targetKey === 'scenario' ? 'scenarioMode' : 'productMode';
     state[modeKey] = 'upload';
     state.previewBuilt = false;
-=======
-  const getStage1DataSnapshot = () =>
-    collectStage1Data(posterForm, stage1State, { strict: false });
-
-  const applyGeneratedAsset = (targetKey, asset, previewEl) => {
-    if (!asset) return;
-    stage1State[targetKey] = asset;
-    const modeKey = targetKey === 'scenario' ? 'scenarioMode' : 'productMode';
-    stage1State[modeKey] = 'upload';
-    stage1State.previewBuilt = false;
->>>>>>> 02cbcab5
 
     const inlineKey = `${targetKey}_asset`;
     const inlineEl =
@@ -2864,13 +2827,8 @@
 
     const isPromptMode = () =>
       slotType === 'scenario'
-<<<<<<< HEAD
         ? state.scenarioMode === 'prompt'
         : state.productMode === 'prompt';
-=======
-        ? stage1State.scenarioMode === 'prompt'
-        : stage1State.productMode === 'prompt';
->>>>>>> 02cbcab5
 
     const refreshButtonState = () => {
       const promptValue = (promptEl?.value || '').trim();
@@ -2891,11 +2849,7 @@
       if (!isPromptMode()) return;
       try {
         button.disabled = true;
-<<<<<<< HEAD
         const snapshot = getStage1Snapshot();
-=======
-        const snapshot = getStage1DataSnapshot();
->>>>>>> 02cbcab5
         const { url, key } = await generateSlotImage(
           slotType,
           null,
@@ -2925,22 +2879,14 @@
   bindButton(
     'btn-generate-scenario',
     'scenario',
-<<<<<<< HEAD
     ['[data-role="scenario-positive-prompt"]', 'textarea[name="scenario_image"]'],
-=======
-    ['[data-role="scenario-positive-prompt"]', '#scenario_prompt', 'textarea[name="scenario_image"]'],
->>>>>>> 02cbcab5
     scenarioPreview
   );
 
   bindButton(
     'btn-generate-product',
     'product',
-<<<<<<< HEAD
     ['[data-role="product-positive-prompt"]', 'textarea[name="product_prompt"]'],
-=======
-    ['[data-role="product-positive-prompt"]', '#product_prompt', 'textarea[name="product_prompt"]'],
->>>>>>> 02cbcab5
     productPreview
   );
 
@@ -2956,7 +2902,6 @@
       const prompt = promptEl?.value || '';
       try {
         btn.disabled = true;
-<<<<<<< HEAD
         const snapshot = getStage1Snapshot();
         const { url, key } = await generateSlotImage('gallery', index, prompt, snapshot);
 
@@ -2965,15 +2910,6 @@
         }
         if (!state.galleryEntries[index]) {
           state.galleryEntries[index] = {
-=======
-        const snapshot = getStage1DataSnapshot();
-        const { url, key } = await generateSlotImage('gallery', index, prompt, snapshot);
-        if (!Array.isArray(stage1State.galleryEntries)) {
-          stage1State.galleryEntries = [];
-        }
-        if (!stage1State.galleryEntries[index]) {
-          stage1State.galleryEntries[index] = {
->>>>>>> 02cbcab5
             id: `gallery-${index}-${Date.now()}`,
             caption: '',
             asset: null,
@@ -2981,33 +2917,20 @@
             mode: 'upload',
           };
         }
-<<<<<<< HEAD
 
         state.galleryEntries[index].asset = buildGeneratedAssetFromUrl(url, key);
         state.galleryEntries[index].mode = 'upload';
         state.previewBuilt = false;
-=======
-        stage1State.galleryEntries[index].asset = buildGeneratedAssetFromUrl(url, key);
-        stage1State.galleryEntries[index].mode = 'upload';
->>>>>>> 02cbcab5
 
         const img = posterForm.querySelector(
           `[data-role="gallery-preview"][data-index="${index}"]`
         );
-<<<<<<< HEAD
         const src = pickImageSrc(state.galleryEntries[index].asset);
         if (img && src) img.src = src;
 
         const logoFallback = pickImageSrc(state.brandLogo);
         applySlotImagePreview('gallery', index, src, { logoFallback });
 
-=======
-        const src = pickImageSrc(stage1State.galleryEntries[index].asset);
-        if (img && src) img.src = src;
-
-        const logoFallback = pickImageSrc(stage1State.brandLogo);
-        applySlotImagePreview('gallery', index, src, { logoFallback });
->>>>>>> 02cbcab5
         refreshPreview?.();
       } catch (err) {
         console.error(`[gallery ${index}] generate failed`, err);
@@ -3028,10 +2951,7 @@
     });
   });
 }
-<<<<<<< HEAD
-
-=======
->>>>>>> 02cbcab5
+
 function updatePosterPreview(payload, state, elements, layoutStructure, previewContainer) {
   const {
     brandLogo,
@@ -3838,7 +3758,6 @@
 
     await hydrateStage1DataAssets(stage1Data);
 
-<<<<<<< HEAD
     try {
       lastStage1Data = stage1Data ? structuredClone(stage1Data) : null;
     } catch (error) {
@@ -3875,17 +3794,10 @@
 
     renderPosterResult();
 
-=======
-    lastStage1Data = stage1Data ? structuredClone(stage1Data) : null;
->>>>>>> 02cbcab5
     if (posterLayout) {
       posterLayoutRoot = posterLayout;
     }
     refreshPosterLayoutPreview();
-<<<<<<< HEAD
-=======
-    updateVariantAvailability();
->>>>>>> 02cbcab5
 
     if (exportPosterButton && posterLayout) {
       exportPosterButton.addEventListener('click', async () => {
@@ -4652,88 +4564,6 @@
   }
 }
 
-<<<<<<< HEAD
-=======
-function updateVariantAvailability() {
-  const radioB = document.querySelector('input[name="posterAttachmentVariant"][value="B"]');
-  const radioA = document.querySelector('input[name="posterAttachmentVariant"][value="A"]');
-  const note = document.getElementById('ab-variant-b-hint');
-  const hasPosterB = Boolean(stage2State.assets.poster_url);
-  if (radioB) {
-    radioB.disabled = !hasPosterB;
-    if (!hasPosterB && radioB.checked && radioA) {
-      radioA.checked = true;
-    }
-  }
-  if (note) {
-    note.textContent = hasPosterB ? '' : '当前没有 B 版海报，默认使用 A 版附件。';
-  }
-}
-
-function renderPosterVariantB() {
-  const url = stage2State.assets.poster_url || '';
-  const img = document.getElementById('poster-variant-b-image');
-  const placeholder = document.getElementById('poster-variant-b-placeholder');
-  if (img) {
-    if (url) {
-      img.src = url;
-      img.style.display = 'block';
-    } else {
-      img.removeAttribute('src');
-      img.style.display = 'none';
-    }
-  }
-  if (placeholder) {
-    placeholder.classList.toggle('hidden', Boolean(url));
-  }
-  updateVariantAvailability();
-}
-
-function getSelectedPosterVariant() {
-  const checked = document.querySelector('input[name="posterAttachmentVariant"]:checked');
-  return checked?.value === 'B' ? 'B' : 'A';
-}
-
-function persistPosterAttachmentSelection(stage2Result) {
-  const variantChoice = getSelectedPosterVariant();
-  const attachmentFromStage2 = stage2Result || {};
-  const urlA =
-    pickImageSrc(attachmentFromStage2.poster_image) ||
-    pickImageSrc(attachmentFromStage2.template_poster) ||
-    stage2State.assets.poster_url ||
-    posterGenerationState.posterUrl ||
-    null;
-
-  const urlB = stage2State.assets.poster_url || attachmentFromStage2.poster_url || null;
-
-  let variant = variantChoice;
-  let attachmentUrl = urlA;
-  let attachmentName = 'poster_A.png';
-
-  if (variantChoice === 'B' && urlB) {
-    variant = 'B';
-    attachmentUrl = urlB;
-    attachmentName = 'poster_B.png';
-  }
-
-  if (!attachmentUrl) {
-    variant = 'A';
-    attachmentUrl = urlA || urlB || '';
-    attachmentName = 'poster_A.png';
-  }
-
-  try {
-    localStorage.setItem(ATTACHMENT_STORAGE_KEYS.variant, variant);
-    localStorage.setItem(ATTACHMENT_STORAGE_KEYS.url, attachmentUrl || '');
-    localStorage.setItem(ATTACHMENT_STORAGE_KEYS.name, attachmentName);
-  } catch (error) {
-    console.warn('无法保存附件选择', error);
-  }
-
-  return { variant, attachmentUrl, attachmentName };
-}
-
->>>>>>> 02cbcab5
 function applyVertexPosterResult(data) {
   console.log('[triggerGeneration] applyVertexPosterResult', data);
 
@@ -4759,7 +4589,6 @@
 
   const posterUrl = extractVertexPosterUrl(data);
   if (posterUrl) {
-<<<<<<< HEAD
     posterGeneratedImageUrl = posterUrl;
     posterGenerationState.posterUrl = posterUrl;
     posterGeneratedImage = posterGenerationState.posterUrl;
@@ -4768,21 +4597,10 @@
       sessionStorage.setItem('latestPosterUrl', posterUrl);
     } catch (error) {
       console.warn('无法缓存最新海报 URL', error);
-=======
-    const hiddenUrlInput = document.getElementById('vertex-poster-url');
-    if (hiddenUrlInput) hiddenUrlInput.value = posterUrl;
-    posterGenerationState.posterUrl = posterUrl;
-    assets.poster_url = posterUrl;
-    try {
-      sessionStorage.setItem('latestPosterUrl', posterUrl);
-    } catch (e) {
-      console.warn('无法写 latestPosterUrl', e);
->>>>>>> 02cbcab5
     }
   }
 
   renderPosterResult();
-<<<<<<< HEAD
 }
 
 async function buildGalleryItemsWithFallback(stage1, logoRef, apiCandidates, maxSlots = 4) {
@@ -4867,29 +4685,6 @@
     return rawDetail;
   }
 
-=======
-  renderPosterVariantB();
-}
-
-function formatPosterGenerationError(error) {
-  const rawDetail = error?.responseJson?.detail ?? error?.responseJson ?? null;
-
-  if (Array.isArray(rawDetail)) {
-    const first = rawDetail.find((entry) => entry?.msg || entry?.message);
-    if (first?.msg) return first.msg;
-    if (first?.message) return first.message;
-  }
-
-  if (rawDetail && typeof rawDetail === 'object') {
-    if (typeof rawDetail.message === 'string') return rawDetail.message;
-    if (typeof rawDetail.error === 'string') return rawDetail.error;
-  }
-
-  if (typeof rawDetail === 'string') {
-    return rawDetail;
-  }
-
->>>>>>> 02cbcab5
   return error?.message || '生成失败';
 }
 
@@ -4996,78 +4791,7 @@
       folder: 'product',
     }, brandLogoRef);
 
-<<<<<<< HEAD
     galleryItems = await buildGalleryItemsWithFallback(stage1Data, brandLogoRef, apiCandidates, 4);
-=======
-    galleryItems = [];
-
-    const galleryEntries = Array.isArray(stage1Data.gallery_entries)
-      ? stage1Data.gallery_entries.filter(Boolean)
-      : [];
-    const maxGallerySlots = 4;
-
-      for (let index = 0; index < maxGallerySlots; index += 1) {
-        const entry = galleryEntries[index] || null;
-        const mode = entry?.mode || 'upload';
-        const normalisedMode = mode === 'logo' || mode === 'logo_fallback' ? 'upload' : mode;
-        const caption = entry?.caption?.trim() || null;
-        const promptText = entry?.prompt?.trim() || null;
-
-        const hasPrompt = !!(promptText && promptText.trim().length > 0);
-        if (normalisedMode === 'prompt' && hasPrompt) {
-          galleryItems.push({
-            caption,
-            key: null,
-            asset: null,
-            mode: 'prompt',
-            prompt: promptText,
-          });
-          continue;
-        }
-
-        const hasAsset = !!entry?.asset;
-
-        if (hasAsset) {
-          const ref = await normaliseAssetReference(entry.asset, {
-            field: `poster.gallery_items[${index}]`,
-            requireUploaded: true,
-            apiCandidates,
-            folder: 'gallery',
-          }, brandLogoRef);
-
-          galleryItems.push({
-            caption: caption || `Series ${index + 1}`,
-            key: ref.key,
-            asset: ref.url,
-            mode: normalisedMode,
-            prompt: promptText,
-          });
-          continue;
-        }
-
-        if (brandLogoRef && (brandLogoRef.url || brandLogoRef.key)) {
-          console.info('[triggerGeneration] gallery empty, fallback to brand logo', {
-            index,
-            caption,
-          });
-
-          galleryItems.push({
-            caption: caption || `Series ${index + 1}`,
-            key: brandLogoRef.key || null,
-            asset: brandLogoRef.url || null,
-            mode: 'upload',
-            prompt: null,
-          });
-
-          continue;
-        }
-
-        console.warn(
-          '[triggerGeneration] gallery empty and no brand logo available, skip slot',
-          { index, caption },
-        );
-      }
->>>>>>> 02cbcab5
 
     const features = Array.isArray(stage1Data.features)
       ? stage1Data.features.filter(Boolean)
@@ -5422,7 +5146,6 @@
     posterGeneratedImageUrl = null;
     posterGeneratedImage = null;
     posterGeneratedLayout = TEMPLATE_DUAL_LAYOUT;
-<<<<<<< HEAD
     const detail = error?.responseJson?.detail || null;
     const quotaExceeded =
       error?.status === 429 &&
@@ -5430,14 +5153,6 @@
     const friendlyMessage = quotaExceeded
       ? '图像生成配额已用尽，请稍后再试，或先上传现有素材。'
       : formatPosterGenerationError(error);
-=======
-    const detail = error?.responseJson?.detail || error?.responseJson;
-    const quotaExceeded = error?.status === 429 && detail?.error === 'vertex_quota_exceeded';
-    const friendlyMessage =
-      quotaExceeded
-        ? '图像生成配额已用尽，请稍后再试，或先上传现有素材。'
-        : formatPosterGenerationError(error);
->>>>>>> 02cbcab5
     const statusHint = typeof error?.status === 'number' ? ` (HTTP ${error.status})` : '';
     const decoratedMessage = `${friendlyMessage}${statusHint}`;
     setStatus(statusElement, decoratedMessage, 'error');
