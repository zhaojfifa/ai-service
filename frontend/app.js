
const App = (window.App ??= {});
App.utils = App.utils ?? {};

// --- Stage2: 缓存最近一次生成结果，给 A/B 对比、重放使用 ---
const posterGenerationState = {
  /** 海报成品图 URL（R2 的公开地址） */
  posterUrl: null,
  /** 本次生成用到的 prompt 结构，用于展示 / 调试 */
  promptBundle: null,
  /** Vertex / Glibatree 返回的原始响应，必要时可做更多调试 */
  rawResult: null,
};
// 兼容旧版调用：确保引用不存在的全局变量时不会抛出 ReferenceError
let posterGeneratedImage = null;
let posterGeneratedLayout = null;

// stage2：缓存最近一次生成结果与提示词，便于预览与回放
let lastPosterResult = null;
let posterGeneratedImageUrl = null;
let lastPromptBundle = null;
// 双列功能模板的归一化布局（随容器等比缩放）
const TEMPLATE_DUAL_LAYOUT = {
  canvas: { width: 1024, height: 1024 },
  slots: {
    logo: { x: 0.06, y: 0.05, w: 0.09, h: 0.09, type: 'image' },
    brand_name: { x: 0.18, y: 0.06, w: 0.30, h: 0.07, type: 'text', align: 'left' },
    agent_name: { x: 0.58, y: 0.06, w: 0.34, h: 0.07, type: 'text', align: 'right' },

    scenario: { x: 0.05, y: 0.20, w: 0.38, h: 0.46, type: 'image' },
    product: { x: 0.46, y: 0.20, w: 0.46, h: 0.46, type: 'image' },
    headline: { x: 0.07, y: 0.70, w: 0.86, h: 0.09, type: 'text', align: 'center' },

    series_1_img: { x: 0.07, y: 0.80, w: 0.18, h: 0.13, type: 'image' },
    series_1_txt: { x: 0.07, y: 0.93, w: 0.18, h: 0.04, type: 'text', align: 'center' },
    series_2_img: { x: 0.30, y: 0.80, w: 0.18, h: 0.13, type: 'image' },
    series_2_txt: { x: 0.30, y: 0.93, w: 0.18, h: 0.04, type: 'text', align: 'center' },
    series_3_img: { x: 0.53, y: 0.80, w: 0.18, h: 0.13, type: 'image' },
    series_3_txt: { x: 0.53, y: 0.93, w: 0.18, h: 0.04, type: 'text', align: 'center' },
    series_4_img: { x: 0.76, y: 0.80, w: 0.18, h: 0.13, type: 'image' },
    series_4_txt: { x: 0.76, y: 0.93, w: 0.18, h: 0.04, type: 'text', align: 'center' },
    tagline: { x: 0.07, y: 0.95, w: 0.86, h: 0.04, type: 'text', align: 'center' },
  },
};
// 快速自测：在 stage2 页面点击“生成海报与文案”应完成请求且无 posterGenerationState 未定义报错，
// 生成成功后 A/B 对比按钮才可使用。

// 1) 新增：按域名决定健康检查路径
function isRenderHost(base) {
  try {
    const u = new URL(base, location.href);
    return /onrender\.com$/i.test(u.hostname);
  } catch {
    return false;
  }
}

function healthPathsFor(base) {
  // Render 后端只有 /health，且通常无 CORS
  if (isRenderHost(base)) return ['/health'];
  // Worker（或网关）提供 /api/health（带 CORS）
  return ['/api/health', '/health'];
}
// ===== 共享：模板资源助手（全局唯一出口） =====

/** 从 templates/registry.json 读取模板清单（带缓存） */
App.utils.loadTemplateRegistry = (() => {
  let _registryP;
  return async function loadTemplateRegistry() {
    if (!_registryP) {
      _registryP = fetch(App.utils.assetUrl?.('templates/registry.json') || 'templates/registry.json')
        .then(r => {
          if (!r.ok) throw new Error('无法加载模板清单');
          return r.json();
        })
        .then(list => (Array.isArray(list) ? list : []))
        .catch(err => {
          _registryP = null; // 失败时允许下次重试
          throw err;
        });
    }
    return _registryP;
  };
})();

/** 按模板 id 返回 { entry, spec, image }（带缓存） */
App.utils.ensureTemplateAssets = (() => {
  const _cache = new Map();
  return async function ensureTemplateAssets(templateId) {
    if (_cache.has(templateId)) return _cache.get(templateId);

    const registry = await App.utils.loadTemplateRegistry();
    const entry = registry.find(i => i.id === templateId) || registry[0];
    if (!entry) throw new Error('模板列表为空');

    const specUrl = App.utils.assetUrl?.(`templates/${entry.spec}`) || `templates/${entry.spec}`;
    const imgUrl  = App.utils.assetUrl?.(`templates/${entry.preview}`) || `templates/${entry.preview}`;

    const specP = fetch(specUrl).then(r => { if (!r.ok) throw new Error('无法加载模板规范'); return r.json(); });
    const imgP  = new Promise((resolve, reject) => {
      const img = new Image();
      img.decoding = 'async';
      img.crossOrigin = 'anonymous';
      img.onload = () => resolve(img);
      img.onerror = () => reject(new Error('模板预览图加载失败'));
      img.src = imgUrl;
    });

    const payload = { entry, spec: await specP, image: await imgP };
    _cache.set(entry.id, payload);
    return payload;
  };
})();

const HEALTH_CACHE_TTL = 60_000;
const HEALTH_CACHE = new Map();

let documentAssetBase = null;

//
// 组装 prompts —— 每个槽都是对象
function buildPromptSlot(prefix) {
  return {
    preset:  getValue(`#${prefix}-preset`),     // 你的原有取值方法
    positive:getValue(`#${prefix}-positive`),
    negative:getValue(`#${prefix}-negative`),
    aspect:  getValue(`#${prefix}-aspect`)
  };
}
function buildGeneratePayload() {
  return {
    poster: collectStage1Data(form, state, { strict: false }),
    render_mode: state.renderMode || 'locked',
    variants: Number(state.variants || 2),
    seed: state.seed ?? null,
    lock_seed: !!state.lockSeed,
    prompts: {
      scenario: buildPromptSlot('scenario'),
      product:  buildPromptSlot('product'),
      gallery:  buildPromptSlot('gallery'),
    }
  };
}

// 串行触发，避免免费实例并发卡死
async function runGeneration() {
  setBusy(true);
  try {
    const payloadA = buildGeneratePayload();
    await triggerGeneration(payloadA);   // 先等第一个完成
    if (state.abMode) {
      const payloadB = buildGeneratePayload(); // 若有B，第二次再发
      await triggerGeneration(payloadB);
    }
  } finally {
    setBusy(false);
  }
}

function resolveDocumentAssetBase() {
  if (documentAssetBase) return documentAssetBase;
  const baseEl = document.querySelector('base[href]');
  if (baseEl) {
    documentAssetBase = baseEl.href;
    return documentAssetBase;
  }
  const { origin, pathname } = window.location;
  const parts = pathname.split('/');
  if (parts.length) parts.pop();
  const prefix = parts.join('/') || '/';
  documentAssetBase = `${origin}${prefix.endsWith('/') ? prefix : `${prefix}/`}`;
  return documentAssetBase;
}

function assetUrl(path) {
  if (!path) return resolveDocumentAssetBase();
  if (/^[a-zA-Z][a-zA-Z0-9+.-]*:/.test(path)) {
    return path;
  }
  const base = resolveDocumentAssetBase();
  const normalised = path.startsWith('/') ? path.slice(1) : path;
  return new URL(normalised, base).toString();
}

App.utils.assetUrl = assetUrl;

// Layout helpers for relative-coordinates templates
App.utils.resolveRect = function resolveRect(slot, canvasWidth, canvasHeight, parentRect) {
  if (!slot) return { x: 0, y: 0, w: 0, h: 0 };
  const px = parentRect ? parentRect.x : 0;
  const py = parentRect ? parentRect.y : 0;
  const pw = parentRect ? parentRect.w : canvasWidth;
  const ph = parentRect ? parentRect.h : canvasHeight;

  return {
    x: px + Number(slot.x || 0) * pw,
    y: py + Number(slot.y || 0) * ph,
    w: Number(slot.w || 0) * pw,
    h: Number(slot.h || 0) * ph,
  };
};

App.utils.fontPx = function fontPx(font, canvasHeight) {
  if (!font) return 0;
  const size = typeof font.size === 'number' ? font.size : 0.02;
  return size * canvasHeight;
};

function normaliseBase(base) {
  if (!base) return null;
  try {
    const parsed = new URL(base, window.location.href);
    const path = parsed.pathname.replace(/\/+$/, '');
    const normalizedPath = path || '';
    return `${parsed.origin}${normalizedPath}`;
  } catch (error) {
    console.warn('[normaliseBase] invalid base', base, error);
    return null;
  }
}
// 把 stage1Data 中的素材“二选一”规范化为 key 或小 dataURL
function normalizePosterAssets(stage1Data) {
  const pickImage = (asset) => {
    if (!asset) return { asset: null, key: null };
    const key = asset.r2Key || null;
    const data = typeof asset.dataUrl === 'string' && asset.dataUrl.startsWith('data:')
      ? asset.dataUrl
      : null;
    return key ? { asset: null, key } : { asset: data, key: null };
  };

  const { asset: scenario_asset, key: scenario_key } = pickImage(stage1Data.scenario_asset);
  const { asset: product_asset,  key: product_key  } = pickImage(stage1Data.product_asset);

  const gallery_items = (stage1Data.gallery_entries || []).map((entry) => {
    const { asset, key } = pickImage(entry.asset);
    return {
      caption: entry.caption?.trim() || null,
      asset,
      key,
      mode: entry.mode || 'upload',
      prompt: entry.prompt?.trim() || null,
    };
  });

  return { scenario_asset, scenario_key, product_asset, product_key, gallery_items };
}

function joinBasePath(base, path) {
  const normalised = normaliseBase(base);
  if (!normalised) return null;
  const p = String(path || '');
  const suffix = p.startsWith('/') ? p : `/${p}`;
  return `${normalised}${suffix}`;
}

function ensureArray(value) {
  if (Array.isArray(value)) return value.filter(Boolean);
  if (typeof value === 'string' && value.trim()) return [value.trim()];
  return [];
}



// 读取候选 API 基址（修复：避免 STORAGE_KEYS 的 TDZ）
function getApiCandidates(extra) {
  const candidates = new Set();
  const add = (v) => {
    const s = typeof v === 'string' ? v.trim() : '';
    if (!s) return;
    const n = normaliseBase(s);
    if (n) candidates.add(n);
  };

  const inputValue = document.getElementById('api-base')?.value;
  add(inputValue);

  // 避免对未初始化的 STORAGE_KEYS 访问；直接用字面量 key
  add(localStorage.getItem('marketing-poster-api-base'));

  const ds = document.body?.dataset ?? {};
  add(ds.workerBase);
  add(ds.renderBase);
  add(ds.apiBase);

  if (Array.isArray(window.APP_API_BASES)) window.APP_API_BASES.forEach(add);
  add(window.APP_WORKER_BASE);
  add(window.APP_RENDER_BASE);
  add(window.APP_DEFAULT_API_BASE);

  if (extra) ensureArray(extra).forEach(add);

  return Array.from(candidates);
}

App.utils.getApiCandidates = getApiCandidates;

async function probeBase(base, { force } = {}) {
  const now = Date.now();
  const cached = HEALTH_CACHE.get(base);
  if (!force && cached && now - cached.timestamp < HEALTH_CACHE_TTL) {
    return cached.ok;
  }

  const paths = healthPathsFor(base);           // ← 关键：按域名取路径
  for (const path of paths) {
    const url = joinBasePath(base, path);
    if (!url) continue;
    try {
      const response = await fetch(url, {
        method: 'GET',
        mode: 'cors',
        cache: 'no-store',
        credentials: 'omit',
      });
      if (response.ok) {
        HEALTH_CACHE.set(base, { ok: true, timestamp: Date.now() });
        return true;
      }
    } catch (error) {
      console.warn('[probeBase] failed', base, path, error);
    }
  }

  HEALTH_CACHE.set(base, { ok: false, timestamp: Date.now() });
  return false;
}


const warmUpLocks = new Map();

async function warmUp(baseOrBases, { force } = {}) {
  const bases = ensureArray(baseOrBases).filter(Boolean);
  const targets = bases.length ? bases : getApiCandidates();
  if (!targets.length) return [];

  const lockKey = [...targets].sort().join('|');
  const existing = warmUpLocks.get(lockKey);
  if (!force && existing) return existing;

  const task = Promise.allSettled(targets.map((base) => probeBase(base, { force })));
  warmUpLocks.set(lockKey, task);
  // 任务结束后释放锁
  task.finally(() => warmUpLocks.delete(lockKey));
  return task;
}

App.utils.warmUp = warmUp;

async function pickHealthyBase(baseOrBases) {
  const candidates = ensureArray(baseOrBases).filter(Boolean);
  const bases = candidates.length ? candidates : getApiCandidates();
  if (!bases.length) return null;

  const now = Date.now();
  for (const base of bases) {
    const cached = HEALTH_CACHE.get(base);
    if (cached && cached.ok && now - cached.timestamp < HEALTH_CACHE_TTL) {
      return base;
    }
  }

  const results = await warmUp(bases, { force: true });
  for (let i = 0; i < bases.length; i += 1) {
    const outcome = results[i];
    if (outcome && outcome.status === 'fulfilled' && outcome.value) {
      return bases[i];
    }
  }
  return null;
}

App.utils.pickHealthyBase = pickHealthyBase;

// 请求体大小校验（发送前统一做）
// 校验字符串体积并阻断超大 dataURL
function validatePayloadSize(raw) {
  const hasBase64 = /data:[^;]+;base64,/i.test(raw);
  // 300KB 是你当前防御阈值，可按需调整
  if (hasBase64 || raw.length > 300_000) {
    throw new Error('请求体过大或包含 base64 图片，请先上传素材到 R2，仅传输 key/url。');
  }
}

const DATA_URL_PAYLOAD_RX = /^data:image\/[a-z0-9.+-]+;base64,/i;
const HTTP_URL_RX = /^https?:\/\//i;
const URL_SCHEMES = ['http://', 'https://', 'r2://', 's3://', 'gs://'];

const DEFAULT_ASSET_BUCKET =
  window.__ASSET_BUCKET__ || window.__R2_BUCKET__ || window.__S3_BUCKET__ || 'poster-assets';
const DEFAULT_ASSET_SCHEME =
  window.__ASSET_SCHEME__ || (window.__S3_BUCKET__ ? 's3' : 'r2');
const PUBLIC_ASSET_BASE =
  window.__ASSET_PUBLIC_BASE__ || window.__R2_PUBLIC_BASE__ || window.__S3_PUBLIC_BASE__ || '';

function isUrlLike(value) {
  if (typeof value !== 'string') return false;
  const trimmed = value.trim();
  if (!trimmed) return false;
  return URL_SCHEMES.some((scheme) => trimmed.startsWith(scheme));
}

function toAssetUrl(input) {
  if (!input) return '';
  const trimmed = input.trim();
  if (!trimmed) return '';
  if (isUrlLike(trimmed)) return trimmed;
  const sanitised = trimmed.replace(/^\/+/, '');
  if (PUBLIC_ASSET_BASE) {
    const base = PUBLIC_ASSET_BASE.replace(/\/$/, '');
    return `${base}/${sanitised}`;
  }
  if (DEFAULT_ASSET_BUCKET && DEFAULT_ASSET_SCHEME) {
    return `${DEFAULT_ASSET_SCHEME}://${DEFAULT_ASSET_BUCKET.replace(/\/$/, '')}/${sanitised}`;
  }
  return sanitised;
}

function assertAssetUrl(fieldLabel, value) {
  if (!value || !isUrlLike(value)) {
    throw new Error(`${fieldLabel} 必须是 r2://、s3://、gs:// 或 http(s) 的 URL，请先上传到 R2，仅传 Key/URL`);
  }
}

function guessExtensionFromMime(mime) {
  if (!mime) return 'png';
  const normalised = mime.toLowerCase();
  if (normalised.includes('png')) return 'png';
  if (normalised.includes('jpeg') || normalised.includes('jpg')) return 'jpg';
  if (normalised.includes('webp')) return 'webp';
  if (normalised.includes('gif')) return 'gif';
  return 'png';
}

async function dataUrlToFile(dataUrl, nameHint = 'asset') {
  const response = await fetch(dataUrl);
  if (!response.ok) {
    throw new Error('无法解析内联图片，请重新上传素材。');
  }
  const blob = await response.blob();
  const mime = blob.type || inferImageMediaType(dataUrl) || 'image/png';
  const extension = guessExtensionFromMime(mime);
  const safeHint = nameHint.toString().trim().replace(/[^a-z0-9]+/gi, '-').replace(/^-+|-+$/g, '') || 'asset';
  const filename = `${safeHint}.${extension}`;
  const file = new File([blob], filename, { type: mime });
  return { file, mime, extension, filename };
}

function estimatePayloadBytes(data) {
  try {
    if (typeof data === 'string') {
      return new Blob([data]).size;
    }
    return new Blob([JSON.stringify(data)]).size;
  } catch (error) {
    console.warn('[client] unable to estimate payload size', error);
    return -1;
  }
}

function payloadContainsDataUrl(value) {
  if (typeof value === 'string') return DATA_URL_PAYLOAD_RX.test(value);
  if (Array.isArray(value)) return value.some(payloadContainsDataUrl);
  if (value && typeof value === 'object') {
    return Object.values(value).some(payloadContainsDataUrl);
  }
  return false;
}

async function normaliseAssetReference(
  asset,
  {
    field = 'asset',
    requireUploaded = false,
    apiCandidates = [],
    folder = 'uploads',
  } = {}
) {
  const candidates = Array.isArray(apiCandidates) ? apiCandidates.filter(Boolean) : [];

  const ensureUploaderAvailable = () => {
    if (!candidates.length) {
      throw new Error(`${field} 检测到 base64 图片，请先上传到 R2/GCS，仅传 key/url`);
    }
  };

  const ensureNotInline = (value) => {
    if (typeof value !== 'string') return null;
    const trimmed = value.trim();
    if (!trimmed) return null;
    if (DATA_URL_PAYLOAD_RX.test(trimmed)) {
      return null;
    }
    return trimmed;
  };

  const normaliseKey = (value) => {
    const trimmed = ensureNotInline(value);
    if (!trimmed) return null;
    return trimmed.replace(/^\/+/, '');
  };

  const uploadInlineAsset = async (dataUrl) => {
    if (!dataUrl || !DATA_URL_PAYLOAD_RX.test(dataUrl)) return null;
    ensureUploaderAvailable();
    const safeHint = field.replace(/[^a-z0-9]+/gi, '_') || 'asset';
    const { file } = await dataUrlToFile(dataUrl, safeHint);
    const result = await uploadFileToR2(folder, file, { bases: candidates });
    if (!result.uploaded || (!result.url && !result.key)) {
      throw new Error(`${field} 上传失败，请稍后重试。`);
    }
    const finalUrl = result.url || toAssetUrl(result.key);
    if (!finalUrl || !isUrlLike(finalUrl)) {
      throw new Error(`${field} 上传失败，无法解析生成的 URL。`);
    }
    return {
      key: result.key ? result.key.replace(/^\/+/, '') : null,
      url: finalUrl,
    };
  };

  if (!asset) {
    if (requireUploaded) {
      throw new Error(`${field} 缺少已上传的 URL/Key，请先完成素材上传。`);
    }
    return { key: null, url: null };
  }

  if (typeof asset === 'string') {
    const trimmed = asset.trim();
    if (!trimmed) {
      if (requireUploaded) {
        throw new Error(`${field} 缺少已上传的 URL/Key，请先完成素材上传。`);
      }
      return { key: null, url: null };
    }
    if (DATA_URL_PAYLOAD_RX.test(trimmed)) {
      const uploaded = await uploadInlineAsset(trimmed);
      if (uploaded) {
        return uploaded;
      }
    }
    const resolved = toAssetUrl(trimmed);
    if (!isUrlLike(resolved)) {
      if (requireUploaded) {
        throw new Error(`${field} 必须是 r2://、s3://、gs:// 或 http(s) 的 URL，请先上传到 R2，仅传 Key/URL`);
      }
    }
    return { key: HTTP_URL_RX.test(trimmed) ? null : trimmed.replace(/^\/+/, ''), url: isUrlLike(resolved) ? resolved : null };
  }

  let keyCandidate = normaliseKey(asset.r2Key || asset.key || asset.storage_key || null);
  let resolvedUrl = null;
  let inlineCandidate = null;

  const sourceCandidates = [asset.remoteUrl, asset.url, asset.publicUrl, asset.cdnUrl, asset.dataUrl];
  for (const candidate of sourceCandidates) {
    if (typeof candidate !== 'string') continue;
    const trimmed = candidate.trim();
    if (!trimmed) continue;
    if (DATA_URL_PAYLOAD_RX.test(trimmed)) {
      inlineCandidate = inlineCandidate || trimmed;
      continue;
    }
    if (isUrlLike(trimmed)) {
      resolvedUrl = toAssetUrl(trimmed);
      break;
    }
    if (!HTTP_URL_RX.test(trimmed) && !keyCandidate) {
      keyCandidate = normaliseKey(trimmed) || keyCandidate;
    }
  }

  if (!resolvedUrl && inlineCandidate) {
    const uploaded = await uploadInlineAsset(inlineCandidate);
    if (uploaded) {
      resolvedUrl = uploaded.url;
      keyCandidate = uploaded.key || keyCandidate;
      if (typeof asset === 'object') {
        asset.r2Key = uploaded.key || asset.r2Key || null;
        asset.remoteUrl = uploaded.url;
        asset.dataUrl = uploaded.url;
      }
      console.info(`[normaliseAssetReference] 已将 ${field} 的 base64 预览上传至 R2/GCS。`);
    }
  }

  if (!resolvedUrl && keyCandidate) {
    const derivedUrl = toAssetUrl(keyCandidate);
    if (isUrlLike(derivedUrl)) {
      resolvedUrl = derivedUrl;
    }
  }

  if (!resolvedUrl) {
    if (requireUploaded) {
      throw new Error(`${field} 缺少已上传的 URL/Key，请先完成素材上传。`);
    }
    return { key: keyCandidate || null, url: null };
  }

  if (!isUrlLike(resolvedUrl)) {
    if (requireUploaded) {
      throw new Error(`${field} 必须是 r2://、s3://、gs:// 或 http(s) 的 URL，请先上传到 R2，仅传 Key/URL`);
    }
    return { key: keyCandidate || null, url: null };
  }

  return {
    key: keyCandidate ? keyCandidate.replace(/^\/+/, '') : null,
    url: resolvedUrl,
  };
}

function summariseNegativePrompts(prompts) {
  if (!prompts || typeof prompts !== 'object') return null;
  const values = [];
  Object.values(prompts).forEach((entry) => {
    if (!entry) return;
    const negative = typeof entry.negative === 'string' ? entry.negative.trim() : '';
    if (negative) values.push(negative);
  });
  if (!values.length) return null;
  return Array.from(new Set(values)).join(' | ');
}

function ensureUploadedAndLog(path, payload, rawPayload) {
  const MAX = 512 * 1024;
  const requestId = (typeof crypto !== 'undefined' && crypto.randomUUID)
    ? crypto.randomUUID().slice(0, 8)
    : Math.random().toString(16).slice(2, 10);
  let bodyString = null;
  if (typeof rawPayload === 'string') {
    bodyString = rawPayload;
  } else if (payload !== undefined) {
    try {
      bodyString = JSON.stringify(payload);
    } catch (error) {
      console.warn('[client] stringify payload failed', error);
    }
  }

  const size = estimatePayloadBytes(bodyString ?? payload);
  const hasBase64 = payloadContainsDataUrl(bodyString ?? payload);
  const preview = typeof bodyString === 'string'
    ? (bodyString.length > 512 ? `${bodyString.slice(0, 512)}…(+${bodyString.length - 512} chars)` : bodyString)
    : null;

  console.log(`[client] pre-check ${path}`, {
    requestId,
    size,
    hasBase64,
    preview,
  });

  if (hasBase64) {
    throw new Error('检测到 base64 图片，请先上传到 R2/GCS，仅传 key/url');
  }
  if (MAX > 0 && size > MAX) {
    throw new Error(`请求体过大(${size}B)，请仅传 key/url`);
  }

  return {
    headers: { 'X-Request-ID': requestId },
    bodyString,
    size,
  };
}

// 完整替换 app.js 里的 postJsonWithRetry
// 发送请求：始终 JSON/UTF-8，支持多基址与重试
// 发送请求：始终 JSON/UTF-8，支持多基址与重试
async function postJsonWithRetry(apiBaseOrBases, path, payload, retry = 1, rawPayload) {
  // 1) 规范化候选基址
  const bases = (window.resolveApiBases?.(apiBaseOrBases))
    ?? (Array.isArray(apiBaseOrBases) ? apiBaseOrBases
        : String(apiBaseOrBases || '').split(',').map(s => s.trim()).filter(Boolean));
  if (!bases.length) throw new Error('未配置后端 API 地址');

  const inspection = ensureUploadedAndLog(path, payload, rawPayload);

  // 2) 组包（外部已给字符串就不再二次 JSON.stringify）
  const bodyRaw = (typeof rawPayload === 'string')
    ? rawPayload
    : inspection.bodyString ?? JSON.stringify(payload);

  const logPrefix = `[postJsonWithRetry] ${path}`;
  const previewSnippet = (() => {
    if (typeof bodyRaw !== 'string') return '';
    const limit = 512;
    return bodyRaw.length <= limit ? bodyRaw : `${bodyRaw.slice(0, limit)}…(+${bodyRaw.length - limit} chars)`;
  })();

  // 3) 粗略体积 & dataURL 防御
  if (typeof bodyRaw === 'string' && (/data:[^;]+;base64,/.test(bodyRaw) || bodyRaw.length > 300000)) {
    throw new Error('请求体过大或包含 base64 图片，请确保素材已直传并仅传 key/url。');
  }

  // 4) 选择健康基址
  let base = await (window.pickHealthyBase?.(bases, { timeoutMs: 2500 })) ?? bases[0];
  const urlFor = (b) => `${String(b).replace(/\/$/, '')}/${String(path).replace(/^\/+/, '')}`;
  let lastErr = null;

  for (let attempt = 0; attempt <= retry; attempt += 1) {
    const order = base ? [base, ...bases.filter(x => x !== base)] : bases;

    for (const b of order) {
      const ctrl = new AbortController();
      const timer = setTimeout(() => ctrl.abort(), 60000); // 60s 超时
      const url = urlFor(b);                               // ← 定义 url
      try {
        const headers = {
          'Content-Type': 'application/json; charset=UTF-8',
          ...(inspection?.headers || {}),
        };

        const res = await fetch(url, {
          method: 'POST',
          mode: 'cors',
          cache: 'no-store',
          credentials: 'omit',
          headers,
          body: bodyRaw,
          signal: ctrl.signal,
        });

        console.info(`${logPrefix} -> ${url}`, {
          attempt: attempt + 1,
          candidateIndex: order.indexOf(b),
          bodyBytes: typeof bodyRaw === 'string' ? bodyRaw.length : 0,
          status: res.status,
        });

        const text = await res.text();
        let json = null;
        try { json = text ? JSON.parse(text) : null; } catch { /* 非 JSON */ }

        if (!res.ok) {
          const detail = (json && (json.detail || json.message)) || text || `HTTP ${res.status}`;
          const error = new Error(detail);
          error.status = res.status;
          error.responseText = text;
          error.responseJson = json;
          error.url = url;
          error.requestBody = bodyRaw;
          throw error;
        }

        if (window._healthCache?.set) window._healthCache.set(b, { ok: true, ts: Date.now() });
        return json ?? {}; // 保持旧版语义：返回 JSON 对象
      } catch (e) {
        console.warn(`${logPrefix} failed`, {
          attempt: attempt + 1,
          url,
          message: e?.message,
          status: e?.status,
          bodyPreview: previewSnippet,
        });
        lastErr = e;
        if (window._healthCache?.set) window._healthCache.set(b, { ok: false, ts: Date.now() });
        base = null; // 该轮失败，下一轮重新挑
      } finally {
        clearTimeout(timer);
      }
    }

    // 整轮失败后：热身 + 等待 + 重选
    try { await window.warmUp?.(bases, { timeoutMs: 2500 }); } catch {}
    await new Promise(r => setTimeout(r, 800));
    base = await (window.pickHealthyBase?.(bases, { timeoutMs: 2500 })) ?? bases[0];
  }

  throw lastErr || new Error('请求失败');
}

App.utils.postJsonWithRetry = postJsonWithRetry;


const STORAGE_KEYS = {
  apiBase: 'marketing-poster-api-base',
  stage1: 'marketing-poster-stage1-data',
  stage2: 'marketing-poster-stage2-result',
};

const DEFAULT_STAGE1 = {
  brand_name: '厨匠ChefCraft',
  agent_name: '星辉渠道服务中心',
  scenario_image: '现代开放式厨房中智能蒸烤一体机的沉浸式体验',
  product_name: 'ChefCraft 智能蒸烤大师',
  template_id: 'template_dual',
  scenario_mode: 'upload',
  product_mode: 'upload',
  features: [
    '一键蒸烤联动，精准锁鲜',
    '360° 智能热风循环，均匀受热',
    '高温自清洁腔体，省心维护',
    'Wi-Fi 远程操控，云端菜谱推送',
  ],
  title: '焕新厨房效率，打造大厨级美味',
  subtitle: '智能蒸烤 · 家宴轻松掌控',
};

const TEMPLATE_REGISTRY_PATH = 'templates/registry.json';
const templateCache = new Map();
let templateRegistryPromise = null;

const PROMPT_PRESETS_PATH = 'prompts/presets.json';
let promptPresetPromise = null;
const PROMPT_SLOTS = ['scenario', 'product', 'gallery'];
const DEFAULT_PROMPT_VARIANTS = 1;

const DEFAULT_EMAIL_RECIPIENT = 'client@example.com';

const placeholderImages = {
  brandLogo: createPlaceholder('品牌\\nLogo'),
  scenario: createPlaceholder('应用场景'),
  product: createPlaceholder('产品渲染'),
};

const galleryPlaceholderCache = new Map();

const MATERIAL_DEFAULT_LABELS = {
  brand_logo: '品牌 Logo',
  scenario: '应用场景图',
  product: '主产品渲染图',
  gallery: '底部产品小图',
};

const assetStore = createAssetStore();

function getPosterImageSource(image) {
  if (!image || typeof image !== 'object') return '';
  const directUrl = typeof image.url === 'string' ? image.url.trim() : '';
  if (directUrl && (HTTP_URL_RX.test(directUrl) || directUrl.startsWith('data:'))) {
    return directUrl;
  }
  const dataUrl = typeof image.data_url === 'string' ? image.data_url.trim() : '';
  if (dataUrl && dataUrl.startsWith('data:')) {
    return dataUrl;
  }
  return '';
}

function inferImageMediaType(src) {
  if (typeof src !== 'string') return null;
  const value = src.split('?')[0].trim().toLowerCase();
  if (!value) return null;
  if (value.startsWith('data:image/')) {
    const match = value.match(/^data:(image\/[a-z0-9.+-]+);/);
    return match ? match[1] : null;
  }
  if (value.endsWith('.png')) return 'image/png';
  if (value.endsWith('.jpg') || value.endsWith('.jpeg')) return 'image/jpeg';
  if (value.endsWith('.webp')) return 'image/webp';
  if (value.endsWith('.gif')) return 'image/gif';
  return null;
}

function assignPosterImage(element, image, altText) {
  if (!element) return false;
  const src = getPosterImageSource(image);
  if (!src) return false;
  element.src = src;
  if (altText) {
    element.alt = altText;
  }
  return true;
}

function isSamePosterImage(a, b) {
  if (!a || !b) return false;
  if (a === b) return true;
  const filenameA = typeof a.filename === 'string' ? a.filename : '';
  const filenameB = typeof b.filename === 'string' ? b.filename : '';
  if (filenameA && filenameB && filenameA === filenameB) {
    return true;
  }
  const urlA = getPosterImageSource(a);
  const urlB = getPosterImageSource(b);
  if (urlA && urlB && urlA === urlB) {
    return true;
  }
  const dataA = typeof a.data_url === 'string' ? a.data_url : '';
  const dataB = typeof b.data_url === 'string' ? b.data_url : '';
  if (dataA && dataB && dataA === dataB) {
    return true;
  }
  const keyA = typeof a.storage_key === 'string' ? a.storage_key : '';
  const keyB = typeof b.storage_key === 'string' ? b.storage_key : '';
  return Boolean(keyA && keyB && keyA === keyB);
}

// 预签名上传：向后端申请 R2 PUT 地址，并可直接完成上传
// 返回 { key, put_url, get_url, r2_url, public_url, etag, content_type, size }
async function r2PresignPut(folder, file, bases, options = {}) {
  if (!file) throw new Error('没有可上传的文件');

  const retry = options.retry ?? 1;
  const contentType = file.type || 'image/png'; // 图片默认 image/png 更稳
  const size = (typeof file.size === 'number') ? file.size : null;

  // 1) 申请预签名
  const payload = {
    folder: folder || 'uploads',
    filename: file.name || 'upload.bin',
    content_type: contentType,
    size,
  };
  const resp = await postJsonWithRetry(bases, '/api/r2/presign-put', payload, retry);
  const data = (resp && typeof resp.json === 'function') ? await resp.json() : resp;

  if (!data || typeof data !== 'object') throw new Error('预签名接口返回异常');
  const {
    key,
    put_url: putUrl,
    get_url: getUrl,
    r2_url: r2Url,
    public_url: legacyPublicUrl,
  } = data;
  if (!key || !putUrl) throw new Error('预签名接口缺少 key 或 put_url');
  const normalizedR2 = r2Url || null;
  const readableUrl = getUrl || legacyPublicUrl || null;

  // 2) 直接上传到 R2（options.upload === false 可只要签名不上传）
  if (options.upload !== false) {
    const putRes = await fetch(putUrl, {
      method: 'PUT',
      headers: { 'Content-Type': contentType }, // 关键：写入正确 Content-Type
      body: file,
    });
    if (!putRes.ok) {
      const txt = await putRes.text().catch(() => '');
      throw new Error(`R2 上传失败：HTTP ${putRes.status} ${putRes.statusText} ${txt || ''}`.trim());
    }
    const etag = putRes.headers.get('etag') || null;
    return {
      key,
      put_url: putUrl,
      get_url: readableUrl,
      r2_url: normalizedR2,
      public_url: readableUrl,
      etag,
      content_type: contentType,
      size,
    };
  }

  // 仅返回签名信息
  return {
    key,
    put_url: putUrl,
    get_url: readableUrl,
    r2_url: normalizedR2,
    public_url: readableUrl,
    content_type: contentType,
    size,
  };
}


async function uploadFileToR2(folder, file, options = {}) {
  try {
    const shouldUpload = options?.upload !== false;
    const presign = await r2PresignPut(folder, file, options?.bases, {
      upload: false,
    });
    if (shouldUpload) {
      const headers = (presign.headers && Object.keys(presign.headers).length)
        ? presign.headers
        : { 'Content-Type': file?.type || 'application/octet-stream' };

      const putResponse = await fetch(presign.put_url, {
        method: 'PUT',
        headers,
        body: file,
        mode: 'cors',
      });
      if (!putResponse.ok) {
        const detail = await putResponse.text();
        throw new Error(detail || '上传到 R2 失败，请稍后重试。');
      }
    }
    const selectHttpUrl = (value) => {
      if (typeof value !== 'string') return null;
      const trimmed = value.trim();
      if (!trimmed) return null;
      return HTTP_URL_RX.test(trimmed) ? trimmed : null;
    };
    const accessibleUrl =
      selectHttpUrl(presign.get_url) || selectHttpUrl(presign.public_url);
    const derivedUrl = selectHttpUrl(toAssetUrl(presign.key));
    const referenceUrl = accessibleUrl || derivedUrl || null;
    return {
      key: presign.key,
      url: referenceUrl,
      uploaded: true,
      presign,
    };
  } catch (error) {
    console.error('[uploadFileToR2] 直传失败', error);
    if (error instanceof TypeError) {
      const origin = (typeof window !== 'undefined' && window.location)
        ? window.location.origin
        : '当前站点';
      const message = `R2 上传失败：请确认对象存储的 CORS 规则已允许 ${origin} 执行 PUT 请求。`;
      const corsError = new Error(message);
      corsError.code = 'R2_CORS_BLOCKED';
      throw corsError;
    }
    if (error instanceof Error) {
      throw error;
    }
    throw new Error('上传到 R2 失败，请稍后重试。');
  }
}

App.utils.r2PresignPut = r2PresignPut;
App.utils.uploadFileToR2 = uploadFileToR2;
App.utils.updateMaterialUrlDisplay = updateMaterialUrlDisplay;

function applyStoredAssetValue(target, storedValue) {
  if (!target || typeof storedValue !== 'string') return;
  if (storedValue.startsWith('data:')) {
    target.data_url = storedValue;
  } else {
    target.url = storedValue;
  }
}

function updateMaterialUrlDisplay(field, asset) {
  const container = document.querySelector(`[data-material-url="${field}"]`);
  if (!container) return;

  const label = container.dataset.label || '素材 URL：';
  const prefix = label.endsWith('：') ? label : `${label}：`;
  const urlCandidates = [];
  if (asset) {
    if (typeof asset === 'string') {
      if (HTTP_URL_RX.test(asset)) urlCandidates.push(asset);
    } else if (typeof asset === 'object') {
      const {
        remoteUrl,
        url,
        publicUrl,
        dataUrl,
      } = asset;
      [remoteUrl, url, publicUrl].forEach((candidate) => {
        if (typeof candidate === 'string' && HTTP_URL_RX.test(candidate)) {
          urlCandidates.push(candidate);
        }
      });
      if (typeof dataUrl === 'string' && HTTP_URL_RX.test(dataUrl)) {
        urlCandidates.push(dataUrl);
      }
    }
  }

  const url = urlCandidates.find(Boolean) || null;
  container.textContent = '';
  const labelSpan = document.createElement('span');
  labelSpan.classList.add('asset-url-label');
  labelSpan.textContent = prefix;
  container.appendChild(labelSpan);

  if (url) {
    const link = document.createElement('a');
    link.href = url;
    link.target = '_blank';
    link.rel = 'noopener noreferrer';
    link.textContent = url;
    container.appendChild(link);
    container.classList.add('has-url');
  } else {
    const placeholder = document.createElement('span');
    placeholder.classList.add('asset-url-empty');
    placeholder.textContent = '尚未上传';
    container.appendChild(placeholder);
    container.classList.remove('has-url');
  }
}

const apiBaseInput = document.getElementById('api-base');
// ==== 兜底：保持原命名的 loadTemplateRegistry（放在 init() 之前）====
(function ensureLoadTemplateRegistry() {
  const REG_PATH = (typeof TEMPLATE_REGISTRY_PATH === 'string' && TEMPLATE_REGISTRY_PATH)
    ? TEMPLATE_REGISTRY_PATH
    : 'templates/registry.json';

  if (typeof window.loadTemplateRegistry !== 'function') {
    let _tmplRegistryPromise = null;
    window.loadTemplateRegistry = async function loadTemplateRegistry() {
      if (!_tmplRegistryPromise) {
        _tmplRegistryPromise = fetch(assetUrl(REG_PATH))
          .then((r) => {
            if (!r.ok) throw new Error('无法加载模板清单');
            return r.json();
          })
          .then((arr) => (Array.isArray(arr) ? arr : []))
          .catch((err) => {
            _tmplRegistryPromise = null; // 失败允许下次重试
            throw err;
          });
      }
      return _tmplRegistryPromise;
    };
  }
})();

init();

function init() {
  loadApiBase();
  if (apiBaseInput) {
    apiBaseInput.addEventListener('change', saveApiBase);
    apiBaseInput.addEventListener('blur', saveApiBase);
  }

  const stage = document.body?.dataset?.stage;
  switch (stage) {
    case 'stage1':
      initStage1();
      break;
    case 'stage2':
      initStage2();
      break;
    case 'stage3':
      initStage3();
      break;
    default:
      break;
  }
}

function loadApiBase() {
  if (!apiBaseInput) return;
  const stored = localStorage.getItem(STORAGE_KEYS.apiBase);
  if (stored) {
    apiBaseInput.value = stored;
  }
}

function saveApiBase() {
  if (!apiBaseInput) return;
  const value = apiBaseInput.value.trim();
  if (value) {
    localStorage.setItem(STORAGE_KEYS.apiBase, value);
  } else {
    localStorage.removeItem(STORAGE_KEYS.apiBase);
  }
}

function initStage1() {
  const form = document.getElementById('poster-form');
  const buildPreviewButton = document.getElementById('build-preview');
  const nextButton = document.getElementById('go-to-stage2');
  const statusElement = document.getElementById('stage1-status');
  const previewContainer = document.getElementById('preview-container');
  const layoutStructure = document.getElementById('layout-structure-text');
  const galleryButton = document.getElementById('add-gallery-item');
  const galleryPlaceholderButton = document.getElementById('add-gallery-placeholder');
  const galleryFileInput = document.getElementById('gallery-file-input');
  const galleryItemsContainer = document.getElementById('gallery-items');
  const templateSelectStage1 = document.getElementById('template-select-stage1');
  const templateDescriptionStage1 = document.getElementById('template-description-stage1');
  const templateCanvasStage1 = document.getElementById('template-preview-stage1');
  

  if (!form || !buildPreviewButton || !nextButton) {
    return;
  }

  const previewElements = {
    brandLogo: document.getElementById('preview-brand-logo'),
    brandName: document.getElementById('preview-brand-name'),
    agentName: document.getElementById('preview-agent-name'),
    scenarioImage: document.getElementById('preview-scenario-image'),
    productImage: document.getElementById('preview-product-image'),
    featureList: document.getElementById('preview-feature-list'),
    title: document.getElementById('preview-title'),
    subtitle: document.getElementById('preview-subtitle'),
    gallery: document.getElementById('preview-gallery'),
  };

  const inlinePreviews = {
    brand_logo: document.querySelector('[data-inline-preview="brand_logo"]'),
    scenario_asset: document.querySelector('[data-inline-preview="scenario_asset"]'),
    product_asset: document.querySelector('[data-inline-preview="product_asset"]'),
  };

  const state = {
    brandLogo: null,
    scenario: null,
    product: null,
    galleryEntries: [],
    previewBuilt: false,
    templateId: DEFAULT_STAGE1.template_id,
    templateLabel: '',
    scenarioMode: DEFAULT_STAGE1.scenario_mode,
    productMode: DEFAULT_STAGE1.product_mode,
    scenarioType: 'image',
    scenarioAllowsPrompt: true,
    scenarioAllowsUpload: true,
    productType: 'image',
    productAllowsPrompt: true,
    productAllowsUpload: true,
    templateSpec: null,
    galleryLimit: 4,
    galleryAllowsPrompt: true,
    galleryAllowsUpload: true,
    galleryLabel: MATERIAL_DEFAULT_LABELS.gallery,
    galleryType: 'image',
  };

  updateMaterialUrlDisplay('brand_logo', state.brandLogo);

  let currentLayoutPreview = '';
  let templateRegistry = [];

  const refreshPreview = () => {
    if (!form) return null;
    const payload = collectStage1Data(form, state, { strict: false });
    currentLayoutPreview = updatePosterPreview(
      payload,
      state,
      previewElements,
      layoutStructure,
      previewContainer
    );
    return payload;
  };

  const stored = loadStage1Data();
  if (stored) {
    void (async () => {
      await applyStage1DataToForm(stored, form, state, inlinePreviews);
      state.previewBuilt = Boolean(stored.preview_built);
      currentLayoutPreview = stored.layout_preview || '';
      renderGalleryItems(state, galleryItemsContainer, {
        previewElements,
        layoutStructure,
        previewContainer,
        statusElement,
        onChange: refreshPreview,
        allowPrompt: state.galleryAllowsPrompt,
        forcePromptOnly: state.galleryAllowsUpload === false,
        promptPlaceholder:
          state.templateSpec?.materials?.gallery?.promptPlaceholder ||
          '描述要生成的小图内容',
      });
      refreshPreview();
    })();
  } else {
    applyStage1Defaults(form);
    updateInlinePlaceholders(inlinePreviews);
    applyModeToInputs('scenario', state, form, inlinePreviews, { initial: true });
    applyModeToInputs('product', state, form, inlinePreviews, { initial: true });
    refreshPreview();
  }

  const modeContext = { form, state, inlinePreviews, refreshPreview };

  const scenarioModeRadios = form.querySelectorAll('input[name="scenario_mode"]');
  scenarioModeRadios.forEach((radio) => {
    radio.addEventListener('change', (event) => {
      if (!radio.checked) return;
      const value = radio.value === 'prompt' ? 'prompt' : 'upload';
      void switchAssetMode('scenario', value, modeContext);
    });
  });

  const productModeRadios = form.querySelectorAll('input[name="product_mode"]');
  productModeRadios.forEach((radio) => {
    radio.addEventListener('change', (event) => {
      if (!radio.checked) return;
      const value = radio.value === 'prompt' ? 'prompt' : 'upload';
      void switchAssetMode('product', value, modeContext);
    });
  });

  const getMaterialLabel = (key, material) =>
    (material && typeof material.label === 'string' && material.label.trim()) ||
    MATERIAL_DEFAULT_LABELS[key] || key;

  async function applyTemplateMaterialsStage1(spec) {
    state.templateSpec = spec || null;
    const materials = (spec && spec.materials) || {};

    const brandMaterial = materials.brand_logo || {};
    const brandLabel = getMaterialLabel('brand_logo', brandMaterial);
    const brandField = form.querySelector('[data-material-field="brand_logo"] [data-material-label="brand_logo"]');
    if (brandField) {
      brandField.textContent = `${brandLabel}上传`;
    }

    const scenarioMaterial = materials.scenario || {};
    const scenarioLabel = getMaterialLabel('scenario', scenarioMaterial);
    const scenarioType = (scenarioMaterial.type || 'image').toLowerCase();
    const scenarioAllowsUpload = scenarioType !== 'text' && scenarioMaterial.allowsUpload !== false;
    const scenarioAllowsPrompt =
      scenarioType === 'text' || scenarioMaterial.allowsPrompt !== false;
    state.scenarioType = scenarioType;
    state.scenarioAllowsPrompt = scenarioAllowsPrompt;
    state.scenarioAllowsUpload = scenarioAllowsUpload;

    const scenarioToggleLabel = form.querySelector('[data-material-toggle-label="scenario"]');
    if (scenarioToggleLabel) {
      scenarioToggleLabel.textContent = `${scenarioLabel}素材来源`;
    }
    const scenarioToggle = form.querySelector('[data-mode-target="scenario"]');
    const scenarioUploadOption = form.querySelector('[data-mode-option="scenario-upload"]');
    const scenarioUploadRadio = scenarioUploadOption?.querySelector('input[type="radio"]');
    if (scenarioUploadOption) {
      scenarioUploadOption.classList.toggle('hidden', !scenarioAllowsUpload);
    }
    if (scenarioUploadRadio) {
      scenarioUploadRadio.disabled = !scenarioAllowsUpload;
    }
    const scenarioPromptOption = form.querySelector('[data-mode-option="scenario-prompt"]');
    const scenarioPromptRadio = scenarioPromptOption?.querySelector('input[type="radio"]');
    if (scenarioPromptOption) {
      scenarioPromptOption.classList.toggle('hidden', !scenarioAllowsPrompt);
    }
    if (scenarioPromptRadio) {
      scenarioPromptRadio.disabled = !scenarioAllowsPrompt;
    }
    if (scenarioToggle) {
      scenarioToggle.classList.toggle(
        'single-mode',
        !scenarioAllowsUpload || !scenarioAllowsPrompt
      );
    }

    const scenarioFileLabel = form.querySelector('[data-material-label="scenario"]');
    if (scenarioFileLabel) {
      scenarioFileLabel.textContent = `${scenarioLabel}上传`;
      scenarioFileLabel.classList.toggle('hidden', !scenarioAllowsUpload);
    }
    const scenarioFieldWrapper = form.querySelector('[data-material-field="scenario"]');
    if (scenarioFieldWrapper) {
      scenarioFieldWrapper.classList.toggle('hidden', !scenarioAllowsUpload);
    }
    const scenarioFileInput = form.querySelector('input[name="scenario_asset"]');
    if (scenarioFileInput) {
      scenarioFileInput.disabled = !scenarioAllowsUpload;
    }
    const scenarioDescription = form.querySelector('[data-material-description="scenario"]');
    if (scenarioDescription) {
      scenarioDescription.textContent = scenarioAllowsPrompt
        ? `${scenarioLabel}描述（上传或 AI 生成时都会用到）`
        : `${scenarioLabel}描述`;
    }
    const scenarioTextarea = form.querySelector('[data-material-input="scenario"]');
    if (scenarioTextarea) {
      scenarioTextarea.placeholder =
        scenarioMaterial.promptPlaceholder || `描述${scenarioLabel}的氛围与细节`;
    }
    let scenarioChanged = false;
    if (!scenarioAllowsUpload) {
      if (state.scenario) {
        await deleteStoredAsset(state.scenario);
        state.scenario = null;
        scenarioChanged = true;
      }
      state.scenarioMode = 'prompt';
      if (scenarioUploadRadio) {
        scenarioUploadRadio.checked = false;
      }
      if (scenarioPromptRadio) {
        scenarioPromptRadio.checked = true;
      }
      if (inlinePreviews.scenario_asset) {
        inlinePreviews.scenario_asset.src = placeholderImages.scenario;
      }
    } else if (!scenarioAllowsPrompt && state.scenarioMode === 'prompt') {
      state.scenarioMode = 'upload';
      if (scenarioUploadRadio) {
        scenarioUploadRadio.checked = true;
      }
      if (scenarioPromptRadio) {
        scenarioPromptRadio.checked = false;
      }
    }
    if (scenarioChanged) {
      state.previewBuilt = false;
    }
    applyModeToInputs('scenario', state, form, inlinePreviews, { initial: true });

    const productMaterial = materials.product || {};
    const productLabel = getMaterialLabel('product', productMaterial);
    const productType = (productMaterial.type || 'image').toLowerCase();
    const productAllowsUpload = productType !== 'text' && productMaterial.allowsUpload !== false;
    const productAllowsPrompt = productType === 'text' || productMaterial.allowsPrompt !== false;
    state.productType = productType;
    state.productAllowsPrompt = productAllowsPrompt;
    state.productAllowsUpload = productAllowsUpload;

    const productToggleLabel = form.querySelector('[data-material-toggle-label="product"]');
    if (productToggleLabel) {
      productToggleLabel.textContent = `${productLabel}素材来源`;
    }
    const productToggle = form.querySelector('[data-mode-target="product"]');
    const productUploadOption = form.querySelector('[data-mode-option="product-upload"]');
    const productUploadRadio = productUploadOption?.querySelector('input[type="radio"]');
    if (productUploadOption) {
      productUploadOption.classList.toggle('hidden', !productAllowsUpload);
    }
    if (productUploadRadio) {
      productUploadRadio.disabled = !productAllowsUpload;
    }
    const productPromptOption = form.querySelector('[data-mode-option="product-prompt"]');
    const productPromptRadio = productPromptOption?.querySelector('input[type="radio"]');
    if (productPromptOption) {
      productPromptOption.classList.toggle('hidden', !productAllowsPrompt);
    }
    if (productPromptRadio) {
      productPromptRadio.disabled = !productAllowsPrompt;
    }
    if (productToggle) {
      productToggle.classList.toggle(
        'single-mode',
        !productAllowsUpload || !productAllowsPrompt
      );
    }

    const productFileLabel = form.querySelector('[data-material-label="product"]');
    if (productFileLabel) {
      productFileLabel.textContent = `${productLabel}上传`;
      productFileLabel.classList.toggle('hidden', !productAllowsUpload);
    }
    const productFieldWrapper = form.querySelector('[data-material-field="product"]');
    if (productFieldWrapper) {
      productFieldWrapper.classList.toggle('hidden', !productAllowsUpload);
    }
    const productFileInput = form.querySelector('input[name="product_asset"]');
    if (productFileInput) {
      productFileInput.disabled = !productAllowsUpload;
    }
    const productPromptContainer = form.querySelector('[data-material-prompt="product"]');
    if (productPromptContainer) {
      productPromptContainer.classList.toggle('hidden', !productAllowsPrompt);
    }
    const productPromptLabel = form.querySelector('[data-material-prompt-label="product"]');
    if (productPromptLabel) {
      productPromptLabel.textContent = productAllowsPrompt
        ? `${productLabel}生成描述（可选补充）`
        : `${productLabel}说明`;
    }
    const productPromptInput = form.querySelector('[data-material-input="product-prompt"]');
    if (productPromptInput) {
      productPromptInput.placeholder =
        productMaterial.promptPlaceholder || `补充${productLabel}的材质、角度等信息`;
    }
    let productChanged = false;
    if (!productAllowsUpload) {
      if (state.product) {
        await deleteStoredAsset(state.product);
        state.product = null;
        productChanged = true;
      }
      state.productMode = 'prompt';
      if (productUploadRadio) {
        productUploadRadio.checked = false;
      }
      if (productPromptRadio) {
        productPromptRadio.checked = true;
      }
      if (inlinePreviews.product_asset) {
        inlinePreviews.product_asset.src = placeholderImages.product;
      }
    } else if (!productAllowsPrompt && state.productMode === 'prompt') {
      state.productMode = 'upload';
      if (productUploadRadio) {
        productUploadRadio.checked = true;
      }
      if (productPromptRadio) {
        productPromptRadio.checked = false;
      }
    }
    if (productChanged) {
      state.previewBuilt = false;
    }
    applyModeToInputs('product', state, form, inlinePreviews, { initial: true });

    const galleryMaterial = materials.gallery || {};
    const galleryLabel = getMaterialLabel('gallery', galleryMaterial);
    const galleryType = (galleryMaterial.type || 'image').toLowerCase();
    const galleryAllowsUpload = galleryType !== 'text' && galleryMaterial.allowsUpload !== false;
    const galleryAllowsPrompt =
      galleryType === 'text' || galleryMaterial.allowsPrompt !== false;
    const slotCount = Array.isArray(spec?.gallery?.items)
      ? spec.gallery.items.length
      : null;
    const configuredCount = Number(galleryMaterial.count);
    const galleryLimit = Number.isFinite(configuredCount) && configuredCount > 0
      ? configuredCount
      : slotCount || state.galleryLimit || 4;
    state.galleryLabel = galleryLabel;
    state.galleryAllowsPrompt = galleryAllowsPrompt;
    state.galleryAllowsUpload = galleryAllowsUpload;
    state.galleryType = galleryType;
    if (state.galleryLimit !== galleryLimit) {
      const removed = state.galleryEntries.splice(galleryLimit);
      await Promise.all(
        removed.map((entry) => deleteStoredAsset(entry.asset))
      );
      state.galleryLimit = galleryLimit;
    } else {
      state.galleryLimit = galleryLimit;
    }
    if (!galleryAllowsUpload) {
      await Promise.all(
        state.galleryEntries.map(async (entry) => {
          if (entry.asset) {
            await deleteStoredAsset(entry.asset);
            entry.asset = null;
          }
          entry.mode = 'prompt';
        })
      );
      state.previewBuilt = false;
    } else if (!galleryAllowsPrompt) {
      state.galleryEntries.forEach((entry) => {
        if (entry.mode === 'prompt') {
          entry.mode = 'upload';
          entry.prompt = '';
        }
      });
      state.previewBuilt = false;
    }

    const galleryLabelElement = document.querySelector('[data-gallery-label]');
    if (galleryLabelElement) {
      galleryLabelElement.textContent = `${galleryLabel}（${galleryLimit} 项，支持多选）`;
    }
    const galleryDescription = document.querySelector('[data-gallery-description]');
    if (galleryDescription) {
      galleryDescription.textContent = !galleryAllowsUpload
        ? `每个条目需通过文字描述生成，共 ${galleryLimit} 项，请填写系列说明。`
        : galleryAllowsPrompt
        ? `每个条目由一张图像与系列说明组成，可上传或使用 AI 生成，共需 ${galleryLimit} 项。`
        : `请上传 ${galleryLimit} 张${galleryLabel}并填写对应说明。`;
    }
    const galleryUploadButton = document.querySelector('[data-gallery-upload]');
    if (galleryUploadButton) {
      galleryUploadButton.textContent = `上传${galleryLabel}`;
      galleryUploadButton.classList.toggle('hidden', !galleryAllowsUpload);
      galleryUploadButton.disabled = !galleryAllowsUpload;
    }
    const galleryPromptButton = document.querySelector('[data-gallery-prompt]');
    if (galleryPromptButton) {
      const promptText = galleryLabel.includes('条目')
        ? '添加 AI 生成条目'
        : `添加 AI 生成${galleryLabel}`;
      galleryPromptButton.textContent = promptText;
      galleryPromptButton.classList.toggle('hidden', !galleryAllowsPrompt);
    }

    renderGalleryItems(state, galleryItemsContainer, {
      previewElements,
      layoutStructure,
      previewContainer,
      statusElement,
      onChange: refreshPreview,
      allowPrompt: galleryAllowsPrompt,
      forcePromptOnly: !galleryAllowsUpload,
      promptPlaceholder:
        galleryMaterial.promptPlaceholder || '描述要生成的小图内容',
    });
    refreshPreview();
  }

  async function refreshTemplatePreviewStage1(templateId) {
  if (!templateCanvasStage1) return;
  try {
    const assets =  await App.utils.ensureTemplateAssets(templateId); // 原有：加载模板资源 {entry,spec,image}
    await applyTemplateMaterialsStage1(assets.spec);       // 原有：同步材料开关/占位说明等

    const ctx = templateCanvasStage1.getContext('2d');
    if (!ctx) return;
    const { width, height } = templateCanvasStage1;

    ctx.clearRect(0, 0, width, height);
    ctx.fillStyle = '#f8fafc';
    ctx.fillRect(0, 0, width, height);

    const img = assets.image;
    const scale = Math.min(width / img.width, height / img.height);
    const dw = img.width * scale;
    const dh = img.height * scale;
    const ox = (width - dw) / 2;
    const oy = (height - dh) / 2;
    ctx.drawImage(img, ox, oy, dw, dh);

    if (templateDescriptionStage1) {
      templateDescriptionStage1.textContent = assets.entry?.description || '';
    }
  } catch (err) {
    console.error('[template preview] failed:', err);
    if (templateDescriptionStage1) {
      templateDescriptionStage1.textContent = '模板预览加载失败，请检查 templates 资源。';
    }
    const ctx = templateCanvasStage1?.getContext?.('2d');
    if (ctx) {
      ctx.clearRect(0, 0, templateCanvasStage1.width, templateCanvasStage1.height);
      ctx.fillStyle = '#f4f5f7';
      ctx.fillRect(0, 0, templateCanvasStage1.width, templateCanvasStage1.height);
      ctx.fillStyle = '#6b7280';
      ctx.font = '16px "Noto Sans SC", sans-serif';
      ctx.fillText('模板预览加载失败', 24, 48);
    }
  }
  }
async function mountTemplateChooserStage1() {
  if (!templateSelectStage1) return;

  // 1) 加载 registry（保持原名）
  try {
    templateRegistry = await App.utils.loadTemplateRegistry();
  } catch (e) {
    console.error('[registry] load failed:', e);
    setStatus(statusElement, '无法加载模板列表，请检查 templates/registry.json 与静态路径。', 'warning');
    return;
  }
  if (!Array.isArray(templateRegistry) || templateRegistry.length === 0) {
    setStatus(statusElement, '模板列表为空，请确认 templates/registry.json 格式。', 'warning');
    return;
  }

  // 2) 填充下拉
  templateSelectStage1.innerHTML = '';
  templateRegistry.forEach((entry) => {
    const opt = document.createElement('option');
    opt.value = entry.id;
    opt.textContent = entry.name || entry.id;
    templateSelectStage1.appendChild(opt);
  });

  // 3) 恢复/设置默认选项
  const stored = loadStage1Data();
  if (stored?.template_id) {
    state.templateId = stored.template_id;
    state.templateLabel = stored.template_label || '';
  } else {
    const first = templateRegistry[0];
    state.templateId = first.id;
    state.templateLabel = first.name || '';
  }
  templateSelectStage1.value = state.templateId;

  // 4) 预览一次
  await refreshTemplatePreviewStage1(state.templateId);

  // 立即持久化一次（不必等“构建预览”）
  const quickPersist = () => {
    try {
      const relaxedPayload = collectStage1Data(form, state, { strict: false });
      currentLayoutPreview = updatePosterPreview(
        relaxedPayload,
        state,
        previewElements,
        layoutStructure,
        previewContainer
      );
      const serialised = serialiseStage1Data(relaxedPayload, state, currentLayoutPreview, false);
      saveStage1Data(serialised, { preserveStage2: false });
    } catch (e) {
      console.warn('[template persist] skipped:', e);
    }
  };
  quickPersist();

  // 5) 绑定切换
  templateSelectStage1.addEventListener('change', async (ev) => {
    const value = ev.target.value || DEFAULT_STAGE1.template_id;
    state.templateId = value;
    const entry = templateRegistry.find((x) => x.id === value);
    state.templateLabel = entry?.name || '';

    state.previewBuilt = false; // 切换模板 => 预览需重建
    setStatus(statusElement, '已切换模板，请重新构建版式预览或继续到环节 2 生成。', 'info');

    quickPersist();
    await refreshTemplatePreviewStage1(value);
  });
}

// 注意：不要用顶层 await
void mountTemplateChooserStage1();
  if (templateSelectStage1) {
    App.utils.loadTemplateRegistry()
      .then(async (registry) => {
        templateRegistry = registry;
        templateSelectStage1.innerHTML = '';
        registry.forEach((entry) => {
          const option = document.createElement('option');
          option.value = entry.id;
          option.textContent = entry.name;
          templateSelectStage1.appendChild(option);
        });
        const activeEntry = registry.find((entry) => entry.id === state.templateId);
        if (!activeEntry && registry[0]) {
          state.templateId = registry[0].id;
          state.templateLabel = registry[0].name || '';
        } else if (activeEntry) {
          state.templateLabel = activeEntry.name || state.templateLabel;
        }
        templateSelectStage1.value = state.templateId;
        await refreshTemplatePreviewStage1(state.templateId);
      })
      .catch((error) => {
        console.error(error);
        setStatus(statusElement, '无法加载模板列表，请检查 templates 目录。', 'warning');
      });

    templateSelectStage1.addEventListener('change', async (event) => {
      const value = event.target.value || DEFAULT_STAGE1.template_id;
      state.templateId = value;
      const entry = templateRegistry.find((item) => item.id === value);
      state.templateLabel = entry?.name || '';
      state.previewBuilt = false;
      refreshPreview();
      await refreshTemplatePreviewStage1(value);
    });
  }

  attachSingleImageHandler(
    form.querySelector('input[name="brand_logo"]'),
    'brandLogo',
    inlinePreviews.brand_logo,
    state,
    refreshPreview,
    statusElement
  );
  attachSingleImageHandler(
    form.querySelector('input[name="scenario_asset"]'),
    'scenario',
    inlinePreviews.scenario_asset,
    state,
    refreshPreview,
    statusElement
  );
  attachSingleImageHandler(
    form.querySelector('input[name="product_asset"]'),
    'product',
    inlinePreviews.product_asset,
    state,
    refreshPreview,
    statusElement
  );

  renderGalleryItems(state, galleryItemsContainer, {
    previewElements,
    layoutStructure,
    previewContainer,
    statusElement,
    onChange: refreshPreview,
    allowPrompt: state.galleryAllowsPrompt,
    forcePromptOnly: state.galleryAllowsUpload === false,
    promptPlaceholder:
      state.templateSpec?.materials?.gallery?.promptPlaceholder ||
      '描述要生成的小图内容',
  });

  refreshPreview();

  if (galleryButton && galleryFileInput) {
    galleryButton.addEventListener('click', () => {
      if (!state.galleryAllowsUpload) {
        setStatus(
          statusElement,
          `${state.galleryLabel || MATERIAL_DEFAULT_LABELS.gallery}由模板限定为 AI 生成，请通过“添加 AI 生成条目”补充素材。`,
          'info'
        );
        return;
      }
      galleryFileInput.click();
    });

    galleryFileInput.addEventListener('change', async (event) => {
      if (!state.galleryAllowsUpload) {
        event.target.value = '';
        setStatus(
          statusElement,
          `${state.galleryLabel || MATERIAL_DEFAULT_LABELS.gallery}当前仅支持文字描述生成。`,
          'warning'
        );
        return;
      }
      const files = Array.from(event.target.files || []);
      if (!files.length) {
        return;
      }
      const limit = state.galleryLimit || 4;
      const remaining = Math.max(0, limit - state.galleryEntries.length);
      if (remaining <= 0) {
        setStatus(
          statusElement,
          `最多仅支持上传 ${limit} 张${state.galleryLabel || MATERIAL_DEFAULT_LABELS.gallery}。`,
          'warning'
        );
        galleryFileInput.value = '';
        return;
      }

      const selected = files.slice(0, remaining);
      for (const file of selected) {
        try {
          const asset = await prepareAssetFromFile('gallery', file, null, statusElement);
          state.galleryEntries.push({
            id: createId(),
            caption: '',
            asset,
            mode: 'upload',
            prompt: '',
          });
        } catch (error) {
          console.error(error);
          setStatus(statusElement, '上传或读取底部产品小图时发生错误。', 'error');
        }
      }
      galleryFileInput.value = '';
      state.previewBuilt = false;
      renderGalleryItems(state, galleryItemsContainer, {
        previewElements,
        layoutStructure,
        previewContainer,
        statusElement,
        onChange: refreshPreview,
        allowPrompt: state.galleryAllowsPrompt,
        forcePromptOnly: state.galleryAllowsUpload === false,
        promptPlaceholder:
          state.templateSpec?.materials?.gallery?.promptPlaceholder ||
          '描述要生成的小图内容',
      });
      refreshPreview();
    });
  }

  if (galleryPlaceholderButton) {
    galleryPlaceholderButton.addEventListener('click', () => {
      if (!state.galleryAllowsPrompt) {
        setStatus(
          statusElement,
          `${state.galleryLabel || MATERIAL_DEFAULT_LABELS.gallery}仅支持上传图像素材。`,
          'info'
        );
        return;
      }
      const limit = state.galleryLimit || 4;
      if (state.galleryEntries.length >= limit) {
        setStatus(
          statusElement,
          `最多仅支持 ${limit} 个${state.galleryLabel || MATERIAL_DEFAULT_LABELS.gallery}条目。`,
          'warning'
        );
        return;
      }
      state.galleryEntries.push({
        id: createId(),
        caption: '',
        asset: null,
        mode: 'prompt',
        prompt: '',
      });
      state.previewBuilt = false;
      renderGalleryItems(state, galleryItemsContainer, {
        previewElements,
        layoutStructure,
        previewContainer,
        statusElement,
        onChange: refreshPreview,
        allowPrompt: state.galleryAllowsPrompt,
        forcePromptOnly: state.galleryAllowsUpload === false,
        promptPlaceholder:
          state.templateSpec?.materials?.gallery?.promptPlaceholder ||
          '描述要生成的小图内容',
      });
      refreshPreview();
    });
  }

  form.addEventListener('input', () => {
    state.previewBuilt = false;
    refreshPreview();
  });

  buildPreviewButton.addEventListener('click', () => {
    const relaxedPayload = collectStage1Data(form, state, { strict: false });
    currentLayoutPreview = updatePosterPreview(
      relaxedPayload,
      state,
      previewElements,
      layoutStructure,
      previewContainer
    );

    try {
      const strictPayload = collectStage1Data(form, state, { strict: true });
      state.previewBuilt = true;
      const serialised = serialiseStage1Data(
        strictPayload,
        state,
        currentLayoutPreview,
        true
      );
      saveStage1Data(serialised);
      setStatus(statusElement, '版式预览已构建，可继续下一环节。', 'success');
    } catch (error) {
      console.warn(error);
      state.previewBuilt = false;
      const serialised = serialiseStage1Data(
        relaxedPayload,
        state,
        currentLayoutPreview,
        false
      );
      saveStage1Data(serialised);
      const reason = error?.message || '请补全必填素材。';
      setStatus(
        statusElement,
        `预览已更新，但${reason.replace(/^[，。]?/, '')}`,
        'warning'
      );
    }
  });

  nextButton.addEventListener('click', () => {
    try {
      const payload = collectStage1Data(form, state, { strict: true });
      currentLayoutPreview = updatePosterPreview(
        payload,
        state,
        previewElements,
        layoutStructure,
        previewContainer
      );
      state.previewBuilt = true;
      const serialised = serialiseStage1Data(payload, state, currentLayoutPreview, true);
      saveStage1Data(serialised);
      setStatus(statusElement, '素材已保存，正在跳转至环节 2。', 'info');
      window.location.href = 'stage2.html';
    } catch (error) {
      console.error(error);
      setStatus(statusElement, error.message || '请先完成版式预览后再继续。', 'error');
    }
  });
}

function applyStage1Defaults(form) {
  for (const [key, value] of Object.entries(DEFAULT_STAGE1)) {
    const element = form.elements.namedItem(key);
    if (element && typeof value === 'string') {
      element.value = value;
    }
  }

  const featureInputs = form.querySelectorAll('input[name="features"]');
  featureInputs.forEach((input, index) => {
    input.value = DEFAULT_STAGE1.features[index] ?? '';
  });

  const scenarioModeInputs = form.querySelectorAll('input[name="scenario_mode"]');
  scenarioModeInputs.forEach((input) => {
    input.checked = input.value === DEFAULT_STAGE1.scenario_mode;
  });

  const productModeInputs = form.querySelectorAll('input[name="product_mode"]');
  productModeInputs.forEach((input) => {
    input.checked = input.value === DEFAULT_STAGE1.product_mode;
  });

  const productPrompt = form.elements.namedItem('product_prompt');
  if (productPrompt && 'value' in productPrompt) {
    productPrompt.value = '';
  }
}

function updateInlinePlaceholders(inlinePreviews) {
  if (inlinePreviews.brand_logo) inlinePreviews.brand_logo.src = placeholderImages.brandLogo;
  if (inlinePreviews.scenario_asset) inlinePreviews.scenario_asset.src = placeholderImages.scenario;
  if (inlinePreviews.product_asset) inlinePreviews.product_asset.src = placeholderImages.product;
}

async function applyStage1DataToForm(data, form, state, inlinePreviews) {
  for (const key of ['brand_name', 'agent_name', 'scenario_image', 'product_name', 'title', 'subtitle']) {
    const element = form.elements.namedItem(key);
    if (element && typeof data[key] === 'string') {
      element.value = data[key];
    }
  }

  const features = Array.isArray(data.features) && data.features.length
    ? data.features
    : DEFAULT_STAGE1.features;
  const featureInputs = form.querySelectorAll('input[name="features"]');
  featureInputs.forEach((input, index) => {
    input.value = features[index] ?? '';
  });

  const scenarioModeValue = data.scenario_mode || DEFAULT_STAGE1.scenario_mode;
  const productModeValue = data.product_mode || DEFAULT_STAGE1.product_mode;
  state.scenarioMode = scenarioModeValue;
  state.productMode = productModeValue;

  const scenarioModeInputs = form.querySelectorAll('input[name="scenario_mode"]');
  scenarioModeInputs.forEach((input) => {
    input.checked = input.value === scenarioModeValue;
  });

  const productModeInputs = form.querySelectorAll('input[name="product_mode"]');
  productModeInputs.forEach((input) => {
    input.checked = input.value === productModeValue;
  });

  const productPrompt = form.elements.namedItem('product_prompt');
  if (productPrompt && 'value' in productPrompt) {
    productPrompt.value =
      typeof data.product_prompt === 'string' ? data.product_prompt : '';
  }

  state.brandLogo = await rehydrateStoredAsset(data.brand_logo);
  updateMaterialUrlDisplay('brand_logo', state.brandLogo);
  state.scenario = await rehydrateStoredAsset(data.scenario_asset);
  state.product = await rehydrateStoredAsset(data.product_asset);
  state.galleryEntries = Array.isArray(data.gallery_entries)
    ? await Promise.all(
        data.gallery_entries.map(async (entry) => ({
          id: entry.id || createId(),
          caption: entry.caption || '',
          asset: await rehydrateStoredAsset(entry.asset),
          mode: entry.mode || 'upload',
          prompt: entry.prompt || '',
        }))
      )
    : [];
  state.galleryLimit = typeof data.gallery_limit === 'number' ? data.gallery_limit : state.galleryLimit;
  state.galleryLabel = data.gallery_label || state.galleryLabel;
  state.galleryAllowsPrompt = data.gallery_allows_prompt !== false;
  state.galleryAllowsUpload = data.gallery_allows_upload !== false;
  if (state.galleryEntries.length > state.galleryLimit) {
    state.galleryEntries = state.galleryEntries.slice(0, state.galleryLimit);
  }
  state.templateId = data.template_id || DEFAULT_STAGE1.template_id;
  state.templateLabel = data.template_label || '';

  applyModeToInputs('scenario', state, form, inlinePreviews);
  applyModeToInputs('product', state, form, inlinePreviews);

  if (inlinePreviews.brand_logo) {
    inlinePreviews.brand_logo.src = state.brandLogo?.dataUrl || placeholderImages.brandLogo;
  }
  if (inlinePreviews.scenario_asset) {
    inlinePreviews.scenario_asset.src = state.scenario?.dataUrl || placeholderImages.scenario;
  }
  if (inlinePreviews.product_asset) {
    inlinePreviews.product_asset.src = state.product?.dataUrl || placeholderImages.product;
  }
}

function attachSingleImageHandler(
  input,
  key,
  inlinePreview,
  state,
  refreshPreview,
  statusElement
) {
  if (!input) return;
  input.addEventListener('change', async () => {
    const file = input.files?.[0];
    if (!file) {
      await deleteStoredAsset(state[key]);
      state[key] = null;
      state.previewBuilt = false;
      if (inlinePreview) {
        const placeholder =
          key === 'brandLogo'
            ? placeholderImages.brandLogo
            : key === 'scenario'
            ? placeholderImages.scenario
            : placeholderImages.product;
        inlinePreview.src = placeholder;
      }
      if (key === 'brandLogo') {
        updateMaterialUrlDisplay('brand_logo', state[key]);
      }
      refreshPreview();
      return;
    }
    try {
      const folderMap = {
        brandLogo: 'brand-logo',
        scenario: 'scenario',
        product: 'product',
      };
      const folder = folderMap[key] || 'uploads';
      const requireUploadOptions =
        key === 'brandLogo'
          ? {
              requireUpload: true,
              requireUploadMessage:
                '品牌 Logo 必须上传到 R2/GCS，仅传递 URL 或 Key。',
            }
          : {};
      state[key] = await prepareAssetFromFile(
        folder,
        file,
        state[key],
        statusElement,
        requireUploadOptions
      );
      if (inlinePreview) {
        inlinePreview.src = state[key]?.dataUrl ||
          (key === 'brandLogo'
            ? placeholderImages.brandLogo
            : key === 'scenario'
            ? placeholderImages.scenario
            : placeholderImages.product);
      }
      if (key === 'brandLogo') {
        updateMaterialUrlDisplay('brand_logo', state[key]);
      }
      state.previewBuilt = false;
      refreshPreview();
    } catch (error) {
      console.error(error);
      const message =
        error instanceof Error
          ? error.message || '处理图片素材时发生错误，请重试。'
          : '处理图片素材时发生错误，请重试。';
      setStatus(statusElement, message, 'error');
    }
  });
}

function applyModeToInputs(target, state, form, inlinePreviews, options = {}) {
  const { initial = false } = options;
  const mode = target === 'scenario' ? state.scenarioMode : state.productMode;
  const fileInput = form.querySelector(`input[name="${target}_asset"]`);
  if (fileInput) {
    const allowsUpload =
      target === 'scenario'
        ? state.scenarioAllowsUpload !== false
        : state.productAllowsUpload !== false;
    fileInput.disabled = mode === 'prompt' || !allowsUpload;
  }
  const promptField = form.querySelector(`[data-mode-visible="${target}:prompt"]`);
  if (promptField) {
    if (mode === 'prompt') {
      promptField.classList.add('mode-visible');
    } else {
      promptField.classList.remove('mode-visible');
    }
  }

  if (!initial) {
    const inlineKey = `${target}_asset`;
    const inlinePreview = inlinePreviews?.[inlineKey];
    if (inlinePreview && !state[target]?.dataUrl) {
      inlinePreview.src =
        target === 'scenario' ? placeholderImages.scenario : placeholderImages.product;
    }
  }
}

async function switchAssetMode(target, mode, context) {
  const { form, state, inlinePreviews, refreshPreview } = context;
  const assetKey = target === 'scenario' ? 'scenario' : 'product';
  const previousMode = target === 'scenario' ? state.scenarioMode : state.productMode;
  const allowsPrompt =
    target === 'scenario'
      ? state.scenarioAllowsPrompt !== false
      : state.productAllowsPrompt !== false;
  const allowsUpload =
    target === 'scenario'
      ? state.scenarioAllowsUpload !== false
      : state.productAllowsUpload !== false;
  if (mode === 'prompt' && !allowsPrompt) {
    mode = 'upload';
  }
  if (mode === 'upload' && !allowsUpload) {
    mode = 'prompt';
  }
  if (previousMode === mode) {
    applyModeToInputs(target, state, form, inlinePreviews, { initial: true });
    return;
  }

  if (target === 'scenario') {
    state.scenarioMode = mode;
  } else {
    state.productMode = mode;
  }

  applyModeToInputs(target, state, form, inlinePreviews);

  if (mode === 'prompt') {
    await deleteStoredAsset(state[assetKey]);
    state[assetKey] = null;
    const inlineKey = `${target}_asset`;
    const inlinePreview = inlinePreviews?.[inlineKey];
    if (inlinePreview) {
      inlinePreview.src =
        target === 'scenario' ? placeholderImages.scenario : placeholderImages.product;
    }
  }

  state.previewBuilt = false;
  refreshPreview?.();
}

function renderGalleryItems(state, container, options = {}) {
  const {
    previewElements,
    layoutStructure,
    previewContainer,
    statusElement,
    onChange,
    allowPrompt = true,
    forcePromptOnly = false,
    promptPlaceholder = '描述要生成的小图内容',
  } = options;
  if (!container) return;
  container.innerHTML = '';

  const limit = state.galleryLimit || 4;
  const label = state.galleryLabel || MATERIAL_DEFAULT_LABELS.gallery;
  const allowUpload = !forcePromptOnly;
  const allowPromptMode = forcePromptOnly ? true : allowPrompt;

  state.galleryEntries.slice(0, limit).forEach((entry, index) => {
    entry.mode = entry.mode || (allowUpload ? 'upload' : 'prompt');
    entry.prompt = typeof entry.prompt === 'string' ? entry.prompt : '';
    if (!allowUpload && entry.asset) {
      void deleteStoredAsset(entry.asset);
      entry.asset = null;
      state.previewBuilt = false;
    }
    if (!allowUpload) {
      entry.mode = 'prompt';
    } else if (!allowPromptMode && entry.mode === 'prompt') {
      entry.mode = 'upload';
      state.previewBuilt = false;
    }

    const placeholder = getGalleryPlaceholder(index, label);

    const item = document.createElement('div');
    item.classList.add('gallery-item');
    item.dataset.id = entry.id;

    const header = document.createElement('div');
    header.classList.add('gallery-item-header');
    const title = document.createElement('span');
    title.classList.add('gallery-item-title');
    title.textContent = `${label} ${index + 1}`;
    header.appendChild(title);

    const removeButton = document.createElement('button');
    removeButton.type = 'button';
    removeButton.classList.add('secondary');
    removeButton.textContent = '移除';
    removeButton.addEventListener('click', async () => {
      await deleteStoredAsset(entry.asset);
      state.galleryEntries = state.galleryEntries.filter((g) => g.id !== entry.id);
      state.previewBuilt = false;
      renderGalleryItems(state, container, {
        previewElements,
        layoutStructure,
        previewContainer,
        statusElement,
        onChange,
        allowPrompt,
        forcePromptOnly,
        promptPlaceholder,
      });
      onChange?.();
    });

    const actions = document.createElement('div');
    actions.classList.add('gallery-item-actions');
    actions.appendChild(removeButton);
    header.appendChild(actions);
    item.appendChild(header);

    const modeToggle = document.createElement('div');
    modeToggle.classList.add('mode-toggle', 'gallery-mode-toggle');
    if (!allowUpload || !allowPromptMode) {
      modeToggle.classList.add('single-mode');
    }
    const modeLabel = document.createElement('span');
    if (!allowUpload && allowPromptMode) {
      modeLabel.textContent = '素材来源（模板限定：AI 生成）';
    } else if (allowUpload && !allowPromptMode) {
      modeLabel.textContent = '素材来源（模板限定：需上传图像）';
    } else {
      modeLabel.textContent = '素材来源';
    }
    modeToggle.appendChild(modeLabel);

    const radioName = `gallery_mode_${entry.id}`;
    let uploadRadio = null;
    if (allowUpload) {
      const uploadLabel = document.createElement('label');
      uploadRadio = document.createElement('input');
      uploadRadio.type = 'radio';
      uploadRadio.name = radioName;
      uploadRadio.value = 'upload';
      uploadLabel.appendChild(uploadRadio);
      uploadLabel.append(' 上传图像');
      modeToggle.appendChild(uploadLabel);
    }

    let promptRadio = null;
    if (allowPromptMode) {
      const promptLabel = document.createElement('label');
      promptRadio = document.createElement('input');
      promptRadio.type = 'radio';
      promptRadio.name = radioName;
      promptRadio.value = 'prompt';
      promptLabel.appendChild(promptRadio);
      promptLabel.append(' 文字生成');
      modeToggle.appendChild(promptLabel);
    }
    item.appendChild(modeToggle);

    const fileField = document.createElement('label');
    fileField.classList.add('field', 'file-field', 'gallery-file-field');
    fileField.innerHTML = `<span>上传${label}</span>`;
    const fileInput = document.createElement('input');
    fileInput.type = 'file';
    fileInput.accept = 'image/*';
    fileInput.disabled = !allowUpload;
    fileInput.addEventListener('change', async () => {
      const file = fileInput.files?.[0];
      if (!file) return;
      try {
        entry.asset = await prepareAssetFromFile('gallery', file, entry.asset, statusElement);
        previewImage.src = entry.asset?.dataUrl || placeholder;
        state.previewBuilt = false;
        onChange?.();
      } catch (error) {
        console.error(error);
        setStatus(statusElement, '上传或读取底部产品小图时发生错误。', 'error');
      }
    });
    if (!allowUpload) {
      fileField.classList.add('mode-hidden');
    }
    fileField.appendChild(fileInput);
    item.appendChild(fileField);

    const previewWrapper = document.createElement('div');
    previewWrapper.classList.add('gallery-item-preview');
    const previewImage = document.createElement('img');
    previewImage.alt = `${label} ${index + 1} 预览`;
    previewImage.src = entry.asset?.dataUrl || placeholder;
    previewWrapper.appendChild(previewImage);
    item.appendChild(previewWrapper);

    const captionField = document.createElement('label');
    captionField.classList.add('field', 'gallery-caption');
    captionField.innerHTML = `<span>${label}文案</span>`;
    const captionInput = document.createElement('input');
    captionInput.type = 'text';
    captionInput.value = entry.caption || '';
    captionInput.placeholder = '请输入对应系列说明';
    captionInput.addEventListener('input', () => {
      entry.caption = captionInput.value;
      state.previewBuilt = false;
      onChange?.();
    });
    captionField.appendChild(captionInput);
    item.appendChild(captionField);

    const promptField = document.createElement('label');
    promptField.classList.add('field', 'gallery-prompt', 'optional');
    promptField.innerHTML = '<span>AI 生成描述</span>';
    const promptTextarea = document.createElement('textarea');
    promptTextarea.rows = 2;
    promptTextarea.placeholder = promptPlaceholder;
    promptTextarea.value = entry.prompt || '';
    promptTextarea.addEventListener('input', () => {
      entry.prompt = promptTextarea.value;
      state.previewBuilt = false;
      onChange?.();
    });
    promptField.appendChild(promptTextarea);
    item.appendChild(promptField);

    async function applyGalleryMode(mode, options = {}) {
      const { initial = false } = options;
      let resolvedMode = mode;
      if (!allowUpload) {
        resolvedMode = 'prompt';
      } else if (!allowPromptMode && mode === 'prompt') {
        resolvedMode = 'upload';
      }
      entry.mode = resolvedMode;
      const isPrompt = resolvedMode === 'prompt';

      fileInput.disabled = !allowUpload || isPrompt;
      if (allowUpload) {
        fileField.classList.toggle('mode-hidden', isPrompt);
      } else {
        fileField.classList.add('mode-hidden');
      }

      if (allowPromptMode) {
        promptField.classList.remove('hidden');
        promptField.classList.toggle('mode-visible', isPrompt);
        promptTextarea.disabled = !isPrompt;
      } else {
        promptField.classList.add('hidden');
        promptTextarea.disabled = true;
      }

      if (isPrompt) {
        if ((!allowUpload && entry.asset) || (allowUpload && entry.asset && !initial)) {
          await deleteStoredAsset(entry.asset);
          entry.asset = null;
        }
        previewImage.src = placeholder;
      } else {
        previewImage.src = entry.asset?.dataUrl || placeholder;
      }

      if (!initial) {
        state.previewBuilt = false;
        onChange?.();
      }
    }

    if (uploadRadio) {
      uploadRadio.addEventListener('change', () => {
        if (uploadRadio.checked) {
          void applyGalleryMode('upload');
        }
      });
      uploadRadio.checked = entry.mode !== 'prompt';
    }

    if (promptRadio) {
      promptRadio.addEventListener('change', () => {
        if (promptRadio.checked) {
          void applyGalleryMode('prompt');
        }
      });
      promptRadio.checked = entry.mode === 'prompt';
    }

    if (!allowPromptMode) {
      promptField.classList.add('hidden');
      promptTextarea.disabled = true;
    }

    void applyGalleryMode(entry.mode, { initial: true });

    container.appendChild(item);
  });
}
function collectStage1Data(form, state, { strict = false } = {}) {
  const formData = new FormData(form);
  const payload = {
    brand_name: formData.get('brand_name')?.toString().trim() || '',
    agent_name: formData.get('agent_name')?.toString().trim() || '',
    scenario_image: formData.get('scenario_image')?.toString().trim() || '',
    product_name: formData.get('product_name')?.toString().trim() || '',
    title: formData.get('title')?.toString().trim() || '',
    subtitle: formData.get('subtitle')?.toString().trim() || '',
  };

  const features = formData
    .getAll('features')
    .map((feature) => feature.toString().trim())
    .filter((feature) => feature.length > 0);

  payload.features = features;

  const galleryLimit = state.galleryLimit || 4;
  const galleryLabel = state.galleryLabel || MATERIAL_DEFAULT_LABELS.gallery;

  const galleryEntries = state.galleryEntries.slice(0, galleryLimit).map((entry) => ({
    id: entry.id,
    caption: entry.caption.trim(),
    asset: entry.asset,
    mode: entry.mode || 'upload',
    prompt: entry.prompt?.trim() || null,
  }));

  const validGalleryEntries = galleryEntries.filter((entry) =>
    entry.mode === 'prompt' ? Boolean(entry.prompt) : Boolean(entry.asset)
  );

  payload.series_description = validGalleryEntries.length
    ? validGalleryEntries
        .map((entry, index) => `${galleryLabel}${index + 1}：${entry.caption || '系列说明待补充'}`)
        .join(' / ')
    : '';

  payload.brand_logo = state.brandLogo;
  payload.scenario_asset = state.scenario;
  payload.product_asset = state.product;
  payload.gallery_entries = galleryEntries;
  payload.template_id = state.templateId || DEFAULT_STAGE1.template_id;
  payload.template_label = state.templateLabel || '';
  payload.scenario_mode = state.scenarioMode || 'upload';
  payload.product_mode = state.productMode || 'upload';
  const productPromptValue = formData.get('product_prompt')?.toString().trim() || '';
  payload.product_prompt = productPromptValue || null;
  payload.scenario_prompt =
    payload.scenario_mode === 'prompt' ? payload.scenario_image : null;
  payload.gallery_label = galleryLabel;
  payload.gallery_limit = galleryLimit;
  payload.gallery_allows_prompt = state.galleryAllowsPrompt !== false;

  if (strict) {
    const missing = [];
    for (const [key, value] of Object.entries(payload)) {
      if (
        [
          'brand_logo',
          'scenario_asset',
          'product_asset',
          'gallery_entries',
          'scenario_mode',
          'product_mode',
          'product_prompt',
          'scenario_prompt',
        ].includes(key)
      ) {
        continue;
      }
      if (typeof value === 'string' && !value) {
        missing.push(key);
      }
    }
    if (payload.features.length < 3) {
      throw new Error('请填写至少 3 条产品功能点。');
    }
    if (galleryLimit > 0 && validGalleryEntries.length < galleryLimit) {
      throw new Error(
        `请准备至少 ${galleryLimit} 个${galleryLabel}（上传或 AI 生成）并填写对应文案。`
      );
    }
    const captionsIncomplete = validGalleryEntries.some((entry) => !entry.caption);
    if (captionsIncomplete) {
      throw new Error(`请为每个${galleryLabel}填写文案说明。`);
    }
    const promptMissing = galleryEntries.some(
      (entry) => entry.mode === 'prompt' && !entry.prompt
    );
    if (promptMissing) {
      throw new Error(`选择 AI 生成的${galleryLabel}需要提供文字描述。`);
    }
    if (missing.length) {
      throw new Error('请完整填写素材输入表单中的必填字段。');
    }
  }

  return payload;
}
function updatePosterPreview(payload, state, elements, layoutStructure, previewContainer) {
  const {
    brandLogo,
    brandName,
    agentName,
    scenarioImage,
    productImage,
    featureList,
    title,
    subtitle,
    gallery,
  } = elements;

  const layoutText = buildLayoutPreview(payload);

  if (layoutStructure) {
    layoutStructure.textContent = layoutText;
  }

  if (previewContainer) {
    previewContainer.classList.remove('hidden');
  }

  const assetSrc = (asset) => {
    if (!asset) return null;
    const candidates = [
      asset.remoteUrl,
      asset.url,
      asset.publicUrl,
      asset.dataUrl,
    ];
    return candidates.find(
      (value) => typeof value === 'string' && (HTTP_URL_RX.test(value) || value.startsWith('data:'))
    ) || null;
  };

  if (brandLogo) {
    brandLogo.src = assetSrc(payload.brand_logo) || placeholderImages.brandLogo;
  }
  if (brandName) {
    brandName.textContent = payload.brand_name || '品牌名称';
  }
  if (agentName) {
    agentName.textContent = (payload.agent_name || '代理名 / 分销名').toUpperCase();
  }
  if (scenarioImage) {
    scenarioImage.src = assetSrc(payload.scenario_asset) || placeholderImages.scenario;
  }
  if (productImage) {
    productImage.src = assetSrc(payload.product_asset) || placeholderImages.product;
  }
  if (title) {
    title.textContent = payload.title || '标题文案';
  }
  if (subtitle) {
    subtitle.textContent = payload.subtitle || '副标题文案';
  }

  if (featureList) {
    featureList.innerHTML = '';
    const featuresForPreview = payload.features.length
      ? payload.features
      : DEFAULT_STAGE1.features;
    featuresForPreview.slice(0, 4).forEach((feature, index) => {
      const item = document.createElement('li');
      item.classList.add(`feature-tag-${index + 1}`);
      item.textContent = feature || `功能点 ${index + 1}`;
      featureList.appendChild(item);
    });
  }

  if (gallery) {
    gallery.innerHTML = '';
    const limit = state.galleryLimit || 4;
    const entries = state.galleryEntries.slice(0, limit);
    const galleryLabel = state.galleryLabel || MATERIAL_DEFAULT_LABELS.gallery;
    const total = Math.max(entries.length, limit);
    for (let index = 0; index < total; index += 1) {
      const entry = entries[index];
      const figure = document.createElement('figure');
      const img = document.createElement('img');
      const caption = document.createElement('figcaption');
      const gallerySrc = assetSrc(entry?.asset);
      img.src = gallerySrc || getGalleryPlaceholder(index, galleryLabel);
      img.alt = `${galleryLabel} ${index + 1} 预览`;
      caption.textContent = entry?.caption || `${galleryLabel} ${index + 1}`;
      figure.appendChild(img);
      figure.appendChild(caption);
      gallery.appendChild(figure);
    }
  }

  return layoutText;
}

function buildLayoutPreview(payload) {
  const templateLine =
    payload.template_label || payload.template_id || DEFAULT_STAGE1.template_id;
  const logoLine = payload.brand_logo
    ? `已上传品牌 Logo（${payload.brand_name}）`
    : payload.brand_name || '品牌 Logo 待上传';
  const hasScenarioAsset = Boolean(payload.scenario_asset || payload.scenario_key);
  const scenarioLine = payload.scenario_mode === 'prompt'
    ? `AI 生成（描述：${payload.scenario_prompt || payload.scenario_image || '待补充'}）`
    : hasScenarioAsset
    ? `已上传应用场景图（描述：${payload.scenario_image || '待补充'}）`
    : payload.scenario_image || '应用场景描述待补充';
  const hasProductAsset = Boolean(payload.product_asset || payload.product_key);
  const productLine = payload.product_mode === 'prompt'
    ? `AI 生成（${payload.product_prompt || payload.product_name || '描述待补充'}）`
    : hasProductAsset
    ? `已上传 45° 渲染图（${payload.product_name || '主产品'}）`
    : payload.product_name || '主产品名称待补充';
  const galleryLabel = payload.gallery_label || MATERIAL_DEFAULT_LABELS.gallery;
  const galleryLimit = payload.gallery_limit || 4;

  const featuresPreview = (payload.features.length ? payload.features : DEFAULT_STAGE1.features)
    .map((feature, index) => `    - 功能点${index + 1}: ${feature}`)
    .join('\n');

  const galleryEntries = Array.isArray(payload.gallery_entries)
    ? payload.gallery_entries.filter((entry) =>
        entry.mode === 'prompt'
          ? Boolean(entry.prompt)
          : Boolean(entry.asset || entry.key)
      )
    : [];
  const gallerySummary = galleryEntries.length
    ? galleryEntries
        .map((entry, index) =>
          entry.mode === 'prompt'
            ? `    · ${galleryLabel}${index + 1}：AI 生成（${entry.prompt || '描述待补充'}）`
            : `    · ${galleryLabel}${index + 1}：${entry.caption || '系列说明待补充'}`
        )
        .join('\n')
    : `    · ${galleryLabel}待准备（可上传或 AI 生成 ${galleryLimit} 项素材，并附文字说明）。`;

  return `模板锁版\n  · 当前模板：${templateLine}\n\n顶部横条\n  · 品牌 Logo（左上）：${logoLine}\n  · 品牌代理名 / 分销名（右上）：${
    payload.agent_name || '代理名待填写'
  }\n\n左侧区域（约 40% 宽）\n  · 应用场景图：${scenarioLine}\n\n右侧区域（视觉中心）\n  · 主产品 45° 渲染图：${productLine}\n  · 功能点标注：\n${featuresPreview}\n\n中部标题（大号粗体红字）\n  · ${payload.title || '标题文案待补充'}\n\n底部区域（三视图或系列款式）\n${gallerySummary}\n\n角落副标题 / 标语（大号粗体红字）\n  · ${payload.subtitle || '副标题待补充'}\n\n主色建议：黑（功能）、红（标题 / 副标题）、灰 / 银（金属质感）\n背景：浅灰或白色，保持留白与对齐。`;
}

function serialiseStage1Data(payload, state, layoutPreview, previewBuilt) {
  return {
    brand_name: payload.brand_name,
    agent_name: payload.agent_name,
    scenario_image: payload.scenario_image,
    product_name: payload.product_name,
    features: payload.features,
    title: payload.title,
    subtitle: payload.subtitle,
    series_description: payload.series_description,
    scenario_mode: state.scenarioMode || 'upload',
    product_mode: state.productMode || 'upload',
    product_prompt: payload.product_prompt,
    scenario_prompt: payload.scenario_prompt,
    brand_logo: serialiseAssetForStorage(state.brandLogo),
    scenario_asset: serialiseAssetForStorage(state.scenario),
    product_asset: serialiseAssetForStorage(state.product),
    gallery_entries: state.galleryEntries.map((entry) => ({
      id: entry.id,
      caption: entry.caption,
      asset: serialiseAssetForStorage(entry.asset),
      mode: entry.mode || 'upload',
      prompt: entry.prompt || null,
    })),
    template_id: state.templateId || DEFAULT_STAGE1.template_id,
    template_label: state.templateLabel || '',
    gallery_limit: state.galleryLimit || 4,
    gallery_label: state.galleryLabel || MATERIAL_DEFAULT_LABELS.gallery,
    gallery_allows_prompt: state.galleryAllowsPrompt !== false,
    gallery_allows_upload: state.galleryAllowsUpload !== false,
    layout_preview: layoutPreview,
    preview_built: previewBuilt,
  };
}

function saveStage1Data(data, options = {}) {
  const { preserveStage2 = false } = options;
  try {
    sessionStorage.setItem(STORAGE_KEYS.stage1, JSON.stringify(data));
  } catch (error) {
    if (isQuotaError(error)) {
      console.warn('sessionStorage 容量不足，正在尝试覆盖旧的环节 1 数据。', error);
      try {
        sessionStorage.removeItem(STORAGE_KEYS.stage1);
        sessionStorage.setItem(STORAGE_KEYS.stage1, JSON.stringify(data));
      } catch (innerError) {
        console.error('无法保存环节 1 数据，已放弃持久化。', innerError);
      }
    } else {
      console.error('保存环节 1 数据失败。', error);
    }
  }
  if (!preserveStage2) {
    const stage2Raw = sessionStorage.getItem(STORAGE_KEYS.stage2);
    if (stage2Raw) {
      try {
        const stage2Meta = JSON.parse(stage2Raw);
        const key = stage2Meta?.poster_image?.storage_key;
        if (key) {
          void assetStore.delete(key);
        }
      } catch (error) {
        console.warn('清理环节 2 缓存时解析失败。', error);
      }
    }
    sessionStorage.removeItem(STORAGE_KEYS.stage2);
  }
}

function loadStage1Data() {
  const raw = sessionStorage.getItem(STORAGE_KEYS.stage1);
  if (!raw) return null;
  try {
    return JSON.parse(raw);
  } catch (error) {
    console.error('Unable to parse stage1 data', error);
    return null;
  }
}
function loadPromptPresets() {
  if (!promptPresetPromise) {
    promptPresetPromise = fetch(assetUrl(PROMPT_PRESETS_PATH))
      .then((response) => {
        if (!response.ok) {
          throw new Error('无法加载提示词预设');
        }
        return response.json();
      })
      .catch((error) => {
        promptPresetPromise = null;
        throw error;
      });
  }
  return promptPresetPromise.then((data) => ({
    presets: data?.presets || {},
    defaultAssignments: data?.defaultAssignments || {},
  }));
}

const PROMPT_SLOT_LABELS = {
  scenario: '场景背景',
  product: '核心产品',
  gallery: '底部系列小图',
};

const PROMPT_SLOT_LABELS_EN = {
  scenario: 'Scenario Background',
  product: 'Hero Product',
  gallery: 'Gallery Thumbnails',
};

function createPromptState(stage1Data, presets) {
  const state = {
    slots: {},
    seed: parseSeed(stage1Data?.prompt_seed),
    lockSeed: Boolean(stage1Data?.prompt_lock_seed),
    variants: clampVariants(Number(stage1Data?.prompt_variants) || DEFAULT_PROMPT_VARIANTS),
  };
  const savedSlots = stage1Data?.prompt_settings || {};
  const presetMap = presets.presets || {};
  const defaults = presets.defaultAssignments || {};
  PROMPT_SLOTS.forEach((slot) => {
    const saved = savedSlots?.[slot] || {};
    const fallbackId = defaults?.[slot] || Object.keys(presetMap)[0] || null;
    const presetId = saved.preset || fallbackId;
    const preset = (presetMap && presetId ? presetMap[presetId] : null) || {};
    state.slots[slot] = {
      preset: presetId,
      positive: saved.positive ?? preset.positive ?? '',
      negative: saved.negative ?? preset.negative ?? '',
      aspect: saved.aspect ?? preset.aspect ?? '',
    };
  });
  return state;
}

function clonePromptState(state) {
  return JSON.parse(JSON.stringify(state || {}));
}

function clampVariants(value) {
  const num = Number.isFinite(value) ? value : Number(value);
  if (!Number.isFinite(num)) return DEFAULT_PROMPT_VARIANTS;
  return Math.min(Math.max(Math.round(num), 1), 3);
}

function parseSeed(raw) {
  if (raw === '' || raw === null || raw === undefined) return null;
  const num = Number(raw);
  if (!Number.isFinite(num) || num < 0) return null;
  return Math.floor(num);
}

function serialisePromptState(state) {
  const payload = {};
  PROMPT_SLOTS.forEach((slot) => {
    const entry = state.slots?.[slot];
    if (!entry) return;
    payload[slot] = {
      preset: entry.preset || null,
      positive: entry.positive || '',
      negative: entry.negative || '',
      aspect: entry.aspect || '',
    };
  });
  return payload;
}

function buildPromptPreviewText(state) {
  const lines = [];
  PROMPT_SLOTS.forEach((slot) => {
    const entry = state.slots?.[slot];
    if (!entry) return;
    lines.push(`【${PROMPT_SLOT_LABELS[slot] || slot}】`);
    if (entry.positive) {
      lines.push(`正向：${entry.positive}`);
    }
    if (entry.negative) {
      lines.push(`负向：${entry.negative}`);
    }
    if (entry.aspect) {
      lines.push(`画幅：${entry.aspect}`);
    }
    lines.push('');
  });
  return lines.join('\n').trim();
}

function buildTemplateDefaultPrompt(stage1Data, templateSpec, presets) {
  if (!templateSpec) return '';

  const lines = [];
  const templateName = templateSpec.name || templateSpec.id || 'Poster Template';
  const version = templateSpec.version ? ` v${templateSpec.version}` : '';
  lines.push(`${templateName}${version}`.trim());

  const width = templateSpec.size?.width;
  const height = templateSpec.size?.height;
  if (width && height) {
    lines.push(`Canvas: ${width} × ${height} px`);
  }

  if (stage1Data?.brand_name) {
    lines.push(`Brand: ${stage1Data.brand_name}`);
  }
  if (stage1Data?.agent_name) {
    lines.push(`Distributor: ${stage1Data.agent_name}`);
  }
  if (stage1Data?.product_name) {
    lines.push(`Product: ${stage1Data.product_name}`);
  }
  if (stage1Data?.title) {
    lines.push(`Headline: ${stage1Data.title}`);
  }
  if (stage1Data?.subtitle) {
    lines.push(`Tagline: ${stage1Data.subtitle}`);
  }
  if (stage1Data?.series_description) {
    lines.push(`Series copy: ${stage1Data.series_description}`);
  }

  const features = Array.isArray(stage1Data?.features)
    ? stage1Data.features.filter(Boolean)
    : [];
  if (features.length) {
    lines.push('Feature highlights:');
    features.forEach((feature, index) => {
      lines.push(`- Feature ${index + 1}: ${feature}`);
    });
  }

  const slotMap = templateSpec.slots || {};
  const presetMap = presets?.presets || {};
  const defaults = presets?.defaultAssignments || {};

  const promptSections = [];
  PROMPT_SLOTS.forEach((slot) => {
    const slotSpec = slotMap[slot];
    if (!slotSpec) return;
    const label = PROMPT_SLOT_LABELS_EN[slot] || slot;
    const guidance = slotSpec.guidance || {};
    const presetId = guidance.preset || defaults[slot] || null;
    const preset = presetId ? presetMap[presetId] || null : null;
    const section = [];
    section.push(`- ${label}: ${presetId || 'N/A'}`);
    if (preset?.positive) {
      section.push(`  • Positive: ${preset.positive}`);
    }
    if (preset?.negative) {
      section.push(`  • Negative: ${preset.negative}`);
    }
    if (preset?.aspect || guidance.aspect) {
      section.push(`  • Aspect: ${preset?.aspect || guidance.aspect}`);
    }
    if (guidance.mode) {
      section.push(`  • Mode: ${guidance.mode}`);
    }
    promptSections.push(section.join('\n'));
  });

  if (promptSections.length) {
    lines.push('');
    lines.push('Template prompt presets:');
    lines.push(promptSections.join('\n'));
  }

  return lines.join('\n').trim();
}

function buildPromptRequest(state) {
  const prompts = {};
  PROMPT_SLOTS.forEach((slot) => {
    const entry = state.slots?.[slot];
    if (!entry) return;
    prompts[slot] = {
      preset: entry.preset || null,
      positive: entry.positive?.trim() || null,
      negative: entry.negative?.trim() || null,
      aspect: entry.aspect || null,
    };
  });
  const variants = clampVariants(state.variants || DEFAULT_PROMPT_VARIANTS);
  const seed = state.lockSeed ? parseSeed(state.seed) : null;
  return { prompts, variants, seed, lockSeed: Boolean(state.lockSeed) };
}

function applyPromptStateToInspector(state, elements, presets) {
  if (!elements) return;
  const presetMap = presets?.presets || {};
  PROMPT_SLOTS.forEach((slot) => {
    const select = elements.selects?.[slot];
    const positive = elements.positives?.[slot];
    const negative = elements.negatives?.[slot];
    const aspectLabel = elements.aspects?.[slot];
    const entry = state.slots?.[slot];
    if (select) {
      select.value = entry?.preset || '';
    }
    if (positive) {
      positive.value = entry?.positive || '';
    }
    if (negative) {
      negative.value = entry?.negative || '';
    }
    if (aspectLabel) {
      const preset = entry?.preset ? presetMap[entry.preset] : null;
      const aspect = entry?.aspect || preset?.aspect || '';
      aspectLabel.textContent = aspect ? `推荐画幅：${aspect}` : '未设置画幅约束';
    }
  });
  if (elements.seedInput) {
    elements.seedInput.value = state.seed ?? '';
    elements.seedInput.disabled = !state.lockSeed;
  }
  if (elements.lockSeedCheckbox) {
    elements.lockSeedCheckbox.checked = Boolean(state.lockSeed);
  }
  if (elements.variantsInput) {
    elements.variantsInput.value = clampVariants(state.variants || DEFAULT_PROMPT_VARIANTS);
  }
}

function populatePresetSelect(select, presets, slot) {
  if (!select) return;
  select.innerHTML = '';
  const presetMap = presets?.presets || {};
  const entries = Object.entries(presetMap);
  if (!entries.length) {
    select.disabled = true;
    const option = document.createElement('option');
    option.value = '';
    option.textContent = '暂无预设';
    select.appendChild(option);
    return;
  }
  entries.forEach(([id, config]) => {
    const option = document.createElement('option');
    option.value = id;
    option.textContent = config?.label || `${slot}：${id}`;
    select.appendChild(option);
  });
}

function persistPromptState(stage1Data, state) {
  stage1Data.prompt_settings = serialisePromptState(state);
  stage1Data.prompt_seed = parseSeed(state.seed);
  stage1Data.prompt_lock_seed = Boolean(state.lockSeed);
  stage1Data.prompt_variants = clampVariants(state.variants || DEFAULT_PROMPT_VARIANTS);
  saveStage1Data(stage1Data, { preserveStage2: true });
}

async function setupPromptInspector(
  stage1Data,
  { promptTextarea, statusElement, onStateChange, onABTest } = {}
) {
  const container = document.getElementById('prompt-inspector');
  if (!container) return null;

  let presets;
  try {
    presets = await loadPromptPresets();
  } catch (error) {
    console.error('加载提示词预设失败', error);
    if (statusElement) {
      setStatus(statusElement, '提示词预设加载失败，将使用空白提示词。', 'warning');
    }
    presets = { presets: {}, defaultAssignments: {} };
  }

  const selects = {};
  const positives = {};
  const negatives = {};
  const aspects = {};
  const resets = {};

  PROMPT_SLOTS.forEach((slot) => {
    selects[slot] = container.querySelector(`[data-preset-select="${slot}"]`);
    positives[slot] = container.querySelector(`[data-positive="${slot}"]`);
    negatives[slot] = container.querySelector(`[data-negative="${slot}"]`);
    aspects[slot] = container.querySelector(`[data-aspect="${slot}"]`);
    resets[slot] = container.querySelector(`[data-reset="${slot}"]`);
    populatePresetSelect(selects[slot], presets, slot);
  });

  const seedInput = container.querySelector('#prompt-seed');
  const lockSeedCheckbox = container.querySelector('#prompt-lock-seed');
  const variantsInput = container.querySelector('#prompt-variants');
  const previewButton = container.querySelector('#preview-prompts');
  const abButton = container.querySelector('#generate-ab');

  const elements = {
    selects,
    positives,
    negatives,
    aspects,
    seedInput,
    lockSeedCheckbox,
    variantsInput,
  };

  const state = createPromptState(stage1Data, presets);
  applyPromptStateToInspector(state, elements, presets);

  const emitStateChange = () => {
    if (typeof onStateChange === 'function') {
      onStateChange(clonePromptState(state), presets);
    }
  };

  const persist = () => {
    persistPromptState(stage1Data, state);
    emitStateChange();
  };

  emitStateChange();

  const applyPreset = (slot, presetId) => {
    const preset = presets.presets?.[presetId] || {};
    const entry = state.slots[slot];
    entry.preset = presetId || null;
    if (preset.positive) {
      entry.positive = preset.positive;
    }
    if (preset.negative !== undefined) {
      entry.negative = preset.negative || '';
    }
    if (preset.aspect) {
      entry.aspect = preset.aspect;
    }
    applyPromptStateToInspector(state, elements, presets);
    persist();
  };

  PROMPT_SLOTS.forEach((slot) => {
    const select = selects[slot];
    const positive = positives[slot];
    const negative = negatives[slot];
    const reset = resets[slot];

    if (select) {
      select.addEventListener('change', (event) => {
        applyPreset(slot, event.target.value || null);
      });
    }

    if (positive) {
      positive.addEventListener('input', (event) => {
        state.slots[slot].positive = event.target.value;
        persist();
      });
    }

    if (negative) {
      negative.addEventListener('input', (event) => {
        state.slots[slot].negative = event.target.value;
        persist();
      });
    }

    if (reset) {
      reset.addEventListener('click', () => {
        const presetId = state.slots[slot].preset;
        if (presetId) {
          applyPreset(slot, presetId);
        } else {
          state.slots[slot].positive = '';
          state.slots[slot].negative = '';
          state.slots[slot].aspect = '';
          applyPromptStateToInspector(state, elements, presets);
          persist();
        }
      });
    }
  });

  if (lockSeedCheckbox) {
    lockSeedCheckbox.addEventListener('change', () => {
      state.lockSeed = lockSeedCheckbox.checked;
      if (!state.lockSeed) {
        state.seed = null;
      }
      applyPromptStateToInspector(state, elements, presets);
      persist();
    });
  }

  if (seedInput) {
    seedInput.addEventListener('input', (event) => {
      state.seed = parseSeed(event.target.value);
      persist();
    });
  }

  if (variantsInput) {
    variantsInput.addEventListener('change', (event) => {
      state.variants = clampVariants(Number(event.target.value) || DEFAULT_PROMPT_VARIANTS);
      applyPromptStateToInspector(state, elements, presets);
      persist();
    });
  }

  if (previewButton && promptTextarea) {
    previewButton.addEventListener('click', () => {
      promptTextarea.value = buildPromptPreviewText(state);
      setStatus(statusElement, '已根据提示词 Inspector 更新预览。', 'info');
    });
  }

  const api = {
    getState: () => clonePromptState(state),
    buildRequest: () => buildPromptRequest(state),
    setVariants(value) {
      state.variants = clampVariants(value);
      applyPromptStateToInspector(state, elements, presets);
      persist();
    },
    setSeed(value, lock) {
      if (typeof lock === 'boolean') {
        state.lockSeed = lock;
      }
      state.seed = parseSeed(value);
      applyPromptStateToInspector(state, elements, presets);
      persist();
    },
    refresh() {
      applyPromptStateToInspector(state, elements, presets);
    },
    presets,
    applyBackend(bundle) {
      if (!bundle) return;
      PROMPT_SLOTS.forEach((slot) => {
        const incoming = bundle?.[slot];
        if (!incoming) return;
        const entry = state.slots[slot];
        if (!entry) return;
        if (incoming.preset !== undefined) {
          entry.preset = incoming.preset || null;
        }
        if (incoming.positive !== undefined) {
          entry.positive = incoming.positive || '';
        }
        if (incoming.negative !== undefined) {
          entry.negative = incoming.negative || '';
        }
        if (incoming.aspect !== undefined) {
          entry.aspect = incoming.aspect || '';
        }
      });
      applyPromptStateToInspector(state, elements, presets);
      persist();
    },
  };

  if (abButton) {
    abButton.addEventListener('click', () => {
      api.setVariants(Math.max(2, state.variants || 2));
      if (typeof onABTest === 'function') {
        onABTest();
      }
    });
  }

  return api;
}

function initStage2() {
  void (async () => {
    const statusElement = document.getElementById('stage2-status');
    const layoutStructure = document.getElementById('layout-structure-text');
    const posterOutput = document.getElementById('poster-output');
    const aiPreview = document.getElementById('ai-preview');
    const aiSpinner = document.getElementById('ai-spinner');
    const aiPreviewMessage = document.getElementById('ai-preview-message');
    const posterVisual = document.getElementById('poster-visual');
    const posterTemplateImage = document.getElementById('poster-template-image');
    const posterTemplatePlaceholder = document.getElementById('poster-template-placeholder');
    const posterTemplateLink = document.getElementById('poster-template-link');
    const posterGeneratedImage = document.querySelector('[data-role="vertex-poster-preview"]');
    const posterGeneratedPlaceholder = document.querySelector('[data-role="vertex-poster-placeholder"]');
    const promptGroup = document.getElementById('prompt-group');
    const promptDefaultGroup = document.getElementById('prompt-default-group');
    const promptBundleGroup = document.getElementById('prompt-bundle-group');
    const emailGroup = document.getElementById('email-group');
    const promptTextarea = document.getElementById('openai-request-prompt');
    const defaultPromptTextarea = document.getElementById('template-default-prompt');
    const promptBundlePre = document.getElementById('prompt-bundle-json');
    const emailTextarea = document.getElementById('generated-email');
    const generateButton = document.getElementById('generate-poster');
    const regenerateButton = document.getElementById('regenerate-poster');
    const nextButton = document.getElementById('to-stage3');
    const overviewList = document.getElementById('stage1-overview');
    const templateSelect = document.getElementById('template-select');
    const templateCanvas = document.getElementById('template-preview-canvas');
    const templateDescription = document.getElementById('template-description');
    const apiBaseInput = document.getElementById('api-base');

    if (!generateButton || !nextButton) {
      return;
    }

    const stage1Data = loadStage1Data();
    if (!stage1Data || !stage1Data.preview_built) {
      setStatus(statusElement, '请先完成环节 1 的素材输入与版式预览。', 'warning');
      generateButton.disabled = true;
      if (regenerateButton) {
        regenerateButton.disabled = true;
      }
      return;
    }

    await hydrateStage1DataAssets(stage1Data);

    let promptManager = null;
    let currentTemplateAssets = null;
    let latestPromptState = null;
    let promptPresets = null;
    let activeTemplatePoster = null;

    const templatePlaceholderDefault =
      posterTemplatePlaceholder?.textContent?.trim() || '后台尚未上传模板海报。';
    const generatedPlaceholderDefault =
      posterGeneratedPlaceholder?.textContent?.trim() || '生成结果将在此展示。';

    const templateState = {
      loaded: false,
      poster: null,
      variantA: null,
      variantB: null,
    };

    const normalisePosterRecord = (poster) => {
      if (!poster) return null;
      const source = getPosterImageSource(poster);
      if (!source) return null;
      const filename =
        typeof poster.filename === 'string' && poster.filename.trim()
          ? poster.filename.trim()
          : `${stage1Data.template_id || 'template'}-poster-a`;
      const mediaType =
        typeof poster.media_type === 'string' && poster.media_type
          ? poster.media_type
          : inferImageMediaType(source) || 'image/png';
      const width = typeof poster.width === 'number' ? poster.width : null;
      const height = typeof poster.height === 'number' ? poster.height : null;
      const normalizedUrl = HTTP_URL_RX.test(source) ? source : null;
      const normalizedDataUrl = source.startsWith('data:') ? source : null;
      return {
        filename,
        media_type: mediaType,
        width,
        height,
        key: typeof poster.key === 'string' ? poster.key : null,
        url: normalizedUrl,
        data_url:
          normalizedDataUrl ||
          (typeof poster.data_url === 'string' ? poster.data_url : null),
      };
    };

    const computeTemplatePoster = () => {
      const uploadedPoster = normalisePosterRecord(templateState.poster);
      if (uploadedPoster) {
        return uploadedPoster;
      }

      const templateImage = currentTemplateAssets?.image || null;
      const entryPreview = currentTemplateAssets?.entry?.preview || null;
      const fallbackSrc =
        templateImage?.currentSrc ||
        templateImage?.src ||
        (entryPreview
          ? App.utils.assetUrl?.(`templates/${entryPreview}`) ||
            `templates/${entryPreview}`
          : null);

      if (!fallbackSrc) {
        return null;
      }

      const width =
        typeof templateImage?.naturalWidth === 'number' && templateImage.naturalWidth > 0
          ? templateImage.naturalWidth
          : typeof templateImage?.width === 'number'
          ? templateImage.width
          : null;
      const height =
        typeof templateImage?.naturalHeight === 'number' && templateImage.naturalHeight > 0
          ? templateImage.naturalHeight
          : typeof templateImage?.height === 'number'
          ? templateImage.height
          : null;

      return {
        filename: `${stage1Data.template_id || 'template'}-poster-a`,
        media_type: inferImageMediaType(fallbackSrc) || 'image/png',
        width,
        height,
        url: fallbackSrc,
        data_url: null,
      };
    };

    const updateTemplatePosterDisplay = (message) => {
      const poster = computeTemplatePoster();
      activeTemplatePoster = poster ? { ...poster } : null;
      const displayMessage = message || templatePlaceholderDefault;
      if (
        poster &&
        posterTemplateImage &&
        assignPosterImage(
          posterTemplateImage,
          poster,
          `${stage1Data.product_name || '模板'} 默认模板海报`
        )
      ) {
        posterTemplateImage.classList.remove('hidden');
        if (posterTemplatePlaceholder) {
          posterTemplatePlaceholder.textContent = templatePlaceholderDefault;
          posterTemplatePlaceholder.classList.add('hidden');
        }
      } else {
        if (posterTemplateImage) {
          posterTemplateImage.classList.add('hidden');
          posterTemplateImage.removeAttribute('src');
        }
        if (posterTemplatePlaceholder) {
          posterTemplatePlaceholder.textContent = displayMessage;
          posterTemplatePlaceholder.classList.remove('hidden');
        }
      }
      if (posterTemplateLink) {
        const linkSrc = poster ? getPosterImageSource(poster) : null;
        if (linkSrc) {
          posterTemplateLink.href = linkSrc;
          posterTemplateLink.classList.remove('hidden');
        } else {
          posterTemplateLink.classList.add('hidden');
          posterTemplateLink.removeAttribute('href');
        }
      }
    };

    const loadTemplatePosters = async ({ silent = false, force = false } = {}) => {
      if (!force && templateState.loaded) {
        return Boolean(templateState.poster);
      }

      const candidates = getApiCandidates();
      if (!candidates.length) {
        templateState.loaded = false;
        templateState.poster = null;
        templateState.variantA = null;
        templateState.variantB = null;
        updateTemplatePosterDisplay('请先填写后端 API 地址以加载模板海报。');
        if (!silent) {
          setStatus(statusElement, '请先填写后端 API 地址以加载模板海报。', 'info');
        }
        return false;
      }

      try {
        await warmUp(candidates);
      } catch (error) {
        console.warn('模板海报 warm up 失败', error);
      }

      for (const base of candidates) {
        const url = joinBasePath(base, '/api/template-posters');
        if (!url) continue;
        try {
          const response = await fetch(url, {
            method: 'GET',
            headers: { Accept: 'application/json' },
            mode: 'cors',
            cache: 'no-store',
            credentials: 'omit',
          });
          if (!response.ok) {
            continue;
          }
          const payload = await response.json().catch(() => ({ posters: [] }));
          const posters = Array.isArray(payload?.posters) ? payload.posters : [];
          const variantA = posters.find((item) => item?.slot === 'variant_a')?.poster || null;
          const variantB = posters.find((item) => item?.slot === 'variant_b')?.poster || null;
          templateState.poster = variantA;
          templateState.variantA = variantA;
          templateState.variantB = variantB;
          templateState.loaded = true;
          updateTemplatePosterDisplay();
          if (!silent) {
            setStatus(statusElement, '模板海报已同步。', 'success');
          }
          return Boolean(variantA);
        } catch (error) {
          console.warn('加载模板海报失败', base, error);
        }
      }

      if (!templateState.poster) {
        updateTemplatePosterDisplay('无法加载模板海报，请稍后重试。');
      }
      if (!silent) {
        setStatus(statusElement, '模板海报加载失败，请稍后重试。', 'warning');
      }
      templateState.loaded = false;
      templateState.variantA = null;
      templateState.variantB = null;
      return false;
    };

    void loadTemplatePosters({ silent: true, force: true });

    const updatePromptPanels = (options = {}) => {
      const spec = options.spec || currentTemplateAssets?.spec || null;
      const presetsSource =
        options.presets || promptPresets || promptManager?.presets || { presets: {}, defaultAssignments: {} };

      if (defaultPromptTextarea && promptDefaultGroup) {
        const englishPrompt = buildTemplateDefaultPrompt(stage1Data, spec, presetsSource);
        if (englishPrompt) {
          defaultPromptTextarea.value = englishPrompt;
          promptDefaultGroup.classList.remove('hidden');
        } else {
          defaultPromptTextarea.value = '';
          promptDefaultGroup.classList.add('hidden');
        }
      }

      if (promptBundlePre && promptBundleGroup) {
        let bundleData = options.bundle || null;
        if (!bundleData) {
          const requestPrompts = promptManager?.buildRequest?.()?.prompts || null;
          if (requestPrompts && Object.keys(requestPrompts).length) {
            bundleData = requestPrompts;
          } else if (latestPromptState?.slots) {
            bundleData = serialisePromptState(latestPromptState);
          }
        }

        let bundleText = '';
        if (bundleData) {
          if (typeof bundleData === 'string') {
            bundleText = bundleData;
          } else if (typeof bundleData === 'object') {
            const keys = Object.keys(bundleData);
            if (keys.length) {
              bundleText = JSON.stringify(bundleData, null, 2);
            }
          }
        }

        if (bundleText) {
          promptBundlePre.value = bundleText;
          promptBundleGroup.classList.remove('hidden');
        } else {
          promptBundlePre.value = '';
          promptBundleGroup.classList.add('hidden');
        }
      }
    };
    const runGeneration = (extra = {}) => {
      const currentRequest = promptManager?.buildRequest?.();
      if (currentRequest?.prompts) {
        updatePromptPanels({ bundle: currentRequest.prompts });
      } else {
        updatePromptPanels();
      }

      const execute = async () => {
        await loadTemplatePosters({ silent: true, force: true });
        updateTemplatePosterDisplay();
        const fallbackPoster = activeTemplatePoster
          ? { ...activeTemplatePoster }
          : null;
        return triggerGeneration({
          stage1Data,
          statusElement,
          layoutStructure,
          posterOutput,
          aiPreview,
          aiSpinner,
          aiPreviewMessage,
          posterVisual,
          generatedImage: posterGeneratedImage,
          templatePoster: fallbackPoster,
          generatedPlaceholder: posterGeneratedPlaceholder,
          generatedPlaceholderDefault,
          promptGroup,
          promptBundleGroup,
          promptBundlePre,
          emailGroup,
          promptTextarea,
          emailTextarea,
          generateButton,
          regenerateButton,
          nextButton,
          promptManager,
          updatePromptPanels,
          forceVariants: extra.forceVariants ?? 1,
          ...extra,
        });
      };

      return execute().catch((error) => console.error(error));
    };

    const needsTemplatePersist = !('template_id' in stage1Data);
    stage1Data.template_id = stage1Data.template_id || DEFAULT_STAGE1.template_id;
    if (needsTemplatePersist) {
      stage1Data.layout_preview = buildLayoutPreview(stage1Data);
      if (layoutStructure) {
        layoutStructure.textContent = stage1Data.layout_preview;
      }
      saveStage1Data(stage1Data);
    }
    let currentTemplateId = stage1Data.template_id;

    if (layoutStructure && stage1Data.layout_preview) {
      layoutStructure.textContent = stage1Data.layout_preview;
    }

    let templateRegistry = [];

    const handleABTest = () => {
      if (!posterGenerationState.posterUrl) {
        alert('请先点击“生成海报与文案”，成功生成一版海报后，再进行 A/B 对比。');
        return;
      }

      const templateImgEl = document.querySelector("[data-role='template-preview-image']") || null;
      const baseline = templateImgEl
        ? {
            url: templateImgEl.src,
            width:
              typeof templateImgEl.naturalWidth === 'number' && templateImgEl.naturalWidth > 0
                ? templateImgEl.naturalWidth
                : templateImgEl.width || 0,
            height:
              typeof templateImgEl.naturalHeight === 'number' && templateImgEl.naturalHeight > 0
                ? templateImgEl.naturalHeight
                : templateImgEl.height || 0,
          }
        : activeTemplatePoster
        ? {
            url: getPosterImageSource(activeTemplatePoster),
            width: activeTemplatePoster.width || 0,
            height: activeTemplatePoster.height || 0,
          }
        : null;

      const generated = {
        url: posterGenerationState.posterUrl,
        width: posterGenerationState.rawResult?.poster_image?.width || 0,
        height: posterGenerationState.rawResult?.poster_image?.height || 0,
      };

      openABModal?.(baseline, generated) ||
        alert('已准备好最新生成结果，可在右侧预览卡片查看。');
    };

    promptManager = await setupPromptInspector(stage1Data, {
      promptTextarea,
      statusElement,
      onABTest: handleABTest,
      onStateChange: (stateSnapshot, presets) => {
        latestPromptState = stateSnapshot || latestPromptState;
        if (presets) {
          promptPresets = presets;
        }
        updatePromptPanels();
      },
    });

    if (promptManager) {
      promptPresets = promptManager.presets || promptPresets;
      latestPromptState = promptManager.getState?.() || latestPromptState;
      updatePromptPanels();
    }

    const updateSummary = () => {
      const templateId = stage1Data.template_id || DEFAULT_STAGE1.template_id;
      const entry = templateRegistry.find((item) => item.id === templateId);
      const label = entry?.name || stage1Data.template_label || null;
      populateStage1Summary(stage1Data, overviewList, label);
    };

    updateSummary();

    async function refreshTemplatePreview(templateId) {
      if (!templateCanvas) return;
      try {
        const assets = await App.utils.ensureTemplateAssets(templateId);
        currentTemplateAssets = assets;
        if (templateDescription) {
          templateDescription.textContent = assets.entry?.description || '';
        }
        const previewAssets = await prepareTemplatePreviewAssets(stage1Data);
        drawTemplatePreview(templateCanvas, assets, stage1Data, previewAssets);
        updatePromptPanels({ spec: assets.spec });
        updateTemplatePosterDisplay();
      } catch (error) {
        console.error(error);
        currentTemplateAssets = null;
        updatePromptPanels();
        if (templateDescription) {
          templateDescription.textContent = '';
        }
        const ctx = templateCanvas?.getContext?.('2d');
        if (ctx && templateCanvas) {
          ctx.clearRect(0, 0, templateCanvas.width, templateCanvas.height);
          ctx.fillStyle = '#f4f5f7';
          ctx.fillRect(0, 0, templateCanvas.width, templateCanvas.height);
          ctx.fillStyle = '#6b7280';
          ctx.font = '16px "Noto Sans SC", "Microsoft YaHei", sans-serif';
          ctx.fillText('模板预览加载失败', 40, 40);
        }
        updateTemplatePosterDisplay('模板预览加载失败');
      }
    }

    if (templateSelect && templateCanvas) {
      try {
        templateRegistry = await App.utils.loadTemplateRegistry();
        templateSelect.innerHTML = '';
        templateRegistry.forEach((entry) => {
          const option = document.createElement('option');
          option.value = entry.id;
          option.textContent = entry.name;
          templateSelect.appendChild(option);
        });
        const activeEntry = templateRegistry.find((entry) => entry.id === currentTemplateId);
        if (!activeEntry && templateRegistry[0]) {
          const fallbackEntry = templateRegistry[0];
          currentTemplateId = fallbackEntry.id;
          stage1Data.template_id = fallbackEntry.id;
          stage1Data.template_label = fallbackEntry.name || '';
          stage1Data.layout_preview = buildLayoutPreview(stage1Data);
          if (layoutStructure) {
            layoutStructure.textContent = stage1Data.layout_preview;
          }
          saveStage1Data(stage1Data);
        } else if (activeEntry) {
          const label = activeEntry.name || '';
          if (stage1Data.template_label !== label) {
            stage1Data.template_label = label;
            stage1Data.layout_preview = buildLayoutPreview(stage1Data);
            if (layoutStructure) {
              layoutStructure.textContent = stage1Data.layout_preview;
            }
            saveStage1Data(stage1Data, { preserveStage2: true });
          }
        }
        templateSelect.value = currentTemplateId;
        templateSelect.disabled = true;
        templateSelect.title = '模板已在环节 1 中选定，可返回修改';
        await refreshTemplatePreview(currentTemplateId);
        updateSummary();
      } catch (error) {
        console.error(error);
        setStatus(statusElement, '模板清单加载失败，请检查 templates/ 目录。', 'warning');
      }
    }

    if (templateSelect) {
      templateSelect.addEventListener('change', async (event) => {
        const value = event.target.value || DEFAULT_STAGE1.template_id;
        currentTemplateId = value;
        stage1Data.template_id = value;
        const entry = templateRegistry.find((item) => item.id === value);
        stage1Data.template_label = entry?.name || '';
        stage1Data.layout_preview = buildLayoutPreview(stage1Data);
        if (layoutStructure) {
          layoutStructure.textContent = stage1Data.layout_preview;
        }
        saveStage1Data(stage1Data, { preserveStage2: true });
        updateSummary();
        await refreshTemplatePreview(value);
        setStatus(statusElement, '模板已切换，请重新生成海报以应用新布局。', 'info');
      });
    }

    if (apiBaseInput) {
      apiBaseInput.addEventListener('change', () => {
        templateState.loaded = false;
        templateState.poster = null;
        updateTemplatePosterDisplay('正在重新加载模板海报…');
        void loadTemplatePosters({ silent: true, force: true });
      });
    }

    generateButton.addEventListener('click', () => {
      runGeneration();
    });

    if (regenerateButton) {
      regenerateButton.addEventListener('click', () => {
        runGeneration();
      });
    }

    nextButton.addEventListener('click', async () => {
      const stored = await loadStage2Result();
      if (!stored || !stored.poster_image) {
        setStatus(statusElement, '请先完成海报生成，再前往环节 3。', 'warning');
        return;
      }
      window.location.href = 'stage3.html';
    });
  })();
}
function populateStage1Summary(stage1Data, overviewList, templateName) {
  if (!overviewList) return;
  overviewList.innerHTML = '';

  const entries = [
    [
      '模板',
      templateName || stage1Data.template_id || DEFAULT_STAGE1.template_id,
    ],
    ['品牌 / 代理', `${stage1Data.brand_name} ｜ ${stage1Data.agent_name}`],
    ['主产品名称', stage1Data.product_name],
    [
      '功能点',
      (stage1Data.features || [])
        .map((feature, index) => `${index + 1}. ${feature}`)
        .join('\n'),
    ],
    ['标题', stage1Data.title],
    ['副标题', stage1Data.subtitle],
    [
      stage1Data.gallery_label || '底部产品',
      (() => {
        const galleryLimit = stage1Data.gallery_limit || 0;
        const galleryCount =
          stage1Data.gallery_entries?.filter((entry) =>
            entry.mode === 'prompt' ? Boolean(entry.prompt) : Boolean(entry.asset)
          ).length || 0;
        if (galleryLimit > 0) {
          return `${galleryCount} / ${galleryLimit} 项素材`;
        }
        return `${galleryCount} 项素材`;
      })(),
    ],
  ];

  entries.forEach(([term, description]) => {
    const dt = document.createElement('dt');
    dt.textContent = term;
    const dd = document.createElement('dd');
    dd.textContent = description;
    overviewList.appendChild(dt);
    overviewList.appendChild(dd);
  });
}

// ……前文保持不变

function toPromptString(value) {
  if (value == null) return '';
  if (typeof value === 'string') return value.trim();
  if (typeof value.text === 'string') return value.text.trim();
  if (typeof value.prompt === 'string') return value.prompt.trim();
  if (typeof value.positive === 'string') return value.positive.trim();
  if (typeof value.preset === 'string' && typeof value.aspect === 'string') {
    const preset = value.preset.trim();
    const aspect = value.aspect.trim();
    if (preset && aspect) return `${preset} (aspect ${aspect})`;
  }
  if (typeof value.preset === 'string') return value.preset.trim();
  try {
    return JSON.stringify(value);
  } catch (error) {
    console.warn('[toPromptString] fallback stringify failed', error);
    return String(value);
  }
}

function buildPromptBundleStrings(prompts = {}) {
  return {
    scenario: toPromptString(prompts.scenario),
    product: toPromptString(prompts.product),
    gallery: toPromptString(prompts.gallery),
  };
}

function applyVertexPosterResult(data) {
<<<<<<< HEAD
  console.log('[triggerGeneration] applyVertexPosterResult', data);

  let posterUrl = null;

  if (
    data &&
    data.gallery_images &&
    Array.isArray(data.gallery_images.results) &&
    data.gallery_images.results.length > 0
  ) {
    posterUrl = data.gallery_images.results[0].url;
  }

  if (!posterUrl && Array.isArray(data?.images) && data.images.length > 0) {
    const img0 = data.images[0];
    posterUrl = typeof img0 === 'string' ? img0 : img0?.url;
  }

  if (!posterUrl && data?.poster?.url) {
    posterUrl = data.poster.url;
  }

  if (!posterUrl && typeof data?.poster_url === 'string') {
    posterUrl = data.poster_url;
  }

  if (!posterUrl) {
    console.warn(
      '[triggerGeneration] no vertex poster url found in response (after fallback)',
      data,
    );
    return;
  }

  posterGeneratedImageUrl = posterUrl;
  posterGenerationState.posterUrl = posterUrl;

  if (typeof applyPosterPreview === 'function') {
    applyPosterPreview(posterUrl);
  } else if (typeof updateGeneratedPoster === 'function') {
    updateGeneratedPoster(posterUrl);
=======
  try {
    console.log('[triggerGeneration] applyVertexPosterResult', data);

    const galleryResults =
      data?.gallery_images?.results || data?.poster?.gallery_images?.results || [];

    const vertexPosterItem = galleryResults[0] || null;
    const vertexPosterUrl =
      vertexPosterItem?.url || data?.poster_image_url || data?.poster?.asset_url || null;

    if (!vertexPosterUrl) {
      console.warn('[triggerGeneration] no vertex poster url found in response');
      return;
    }

    posterGeneratedImageUrl = vertexPosterUrl;
    posterGenerationState.posterUrl = vertexPosterUrl;

    const imgEl = document.querySelector('[data-role="vertex-poster-preview"]');
    const placeholderEl = document.querySelector('[data-role="vertex-poster-placeholder"]');
    const hiddenInput = document.getElementById('vertex-poster-url');

    if (imgEl) {
      imgEl.src = vertexPosterUrl;
      imgEl.style.display = 'block';
      imgEl.classList.remove('hidden');
    }

    if (placeholderEl) {
      placeholderEl.style.display = 'none';
    }

    if (hiddenInput) {
      hiddenInput.value = vertexPosterUrl;
    }

    window.posterGeneratedLayout = {
      type: 'vertex',
      poster_url: vertexPosterUrl,
      scenario_url: data?.scenario_image?.url,
      product_url: data?.product_image?.url,
      raw: data,
    };
  } catch (err) {
    console.error('[triggerGeneration] applyVertexPosterResult error', err);
>>>>>>> 6e921b55
  }
}

// ------- 直接替换：triggerGeneration 主流程（含双形态自适应） -------
async function triggerGeneration(opts) {
  const {
    stage1Data, statusElement,
    posterOutput, aiPreview, aiSpinner, aiPreviewMessage,
    posterVisual,
    generatedImage = null,
    generatedPlaceholder,
    generatedPlaceholderDefault = '生成结果将在此展示。',
    templatePoster = null,
    promptBundleGroup,
    promptBundlePre,
    promptGroup, emailGroup, promptTextarea, emailTextarea,
    generateButton, regenerateButton, nextButton,
    promptManager, updatePromptPanels,
    forceVariants = null, abTest = false,
  } = opts;
  

  // 1) 选可用 API 基址
  const apiCandidates = getApiCandidates(document.getElementById('api-base')?.value || null);
  if (!apiCandidates.length) {
    setStatus(statusElement, '未找到可用后端，请先填写 API 基址。', 'warning');
    return null;
  }

  // 2) 资产“再水化”确保 dataUrl 就绪（仅用于画布预览；发送给后端使用 r2Key）
  await hydrateStage1DataAssets(stage1Data);

  // 3) 主体 poster（素材必须已上云，仅传 URL/Key）
  const templateId = stage1Data.template_id;
  const sc = stage1Data.scenario_asset || null;
  const pd = stage1Data.product_asset || null;

  const scenarioMode = stage1Data.scenario_mode || 'upload';
  const productMode = stage1Data.product_mode || 'upload';

  let posterPayload;
  let brandLogoRef;
  let scenarioRef;
  let productRef;
  let galleryItems;
  try {
    brandLogoRef = await normaliseAssetReference(stage1Data.brand_logo, {
      field: 'poster.brand_logo',
      requireUploaded: false,
      apiCandidates,
      folder: 'brand-logo',
    });

    scenarioRef = await normaliseAssetReference(sc, {
      field: 'poster.scenario_image',
      requireUploaded: true,
      apiCandidates,
      folder: 'scenario',
    });

    productRef = await normaliseAssetReference(pd, {
      field: 'poster.product_image',
      requireUploaded: true,
      apiCandidates,
      folder: 'product',
    });

    galleryItems = [];
    for (const [index, entry] of (stage1Data.gallery_entries || []).entries()) {
      if (!entry) continue;
      const mode = entry.mode || 'upload';
      const caption = entry.caption?.trim() || null;
      const promptText = entry.prompt?.trim() || null;

      if (mode === 'prompt') {
        if (promptText) {
          galleryItems.push({
            caption,
            key: null,
            asset: null,
            mode,
            prompt: promptText,
          });
        }
        continue;
      }

      const ref = await normaliseAssetReference(entry.asset, {
        field: `poster.gallery_items[${index}]`,
        requireUploaded: true,
        apiCandidates,
        folder: 'gallery',
      });

      galleryItems.push({
        caption,
        key: ref.key,
        asset: ref.url,
        mode,
        prompt: promptText,
      });
    }

    const features = Array.isArray(stage1Data.features)
      ? stage1Data.features.filter(Boolean)
      : [];

    const brandLogoUrl = brandLogoRef.url || null;
    const scenarioUrl = scenarioRef.url || null;
    const productUrl = productRef.url || null;

    if (scenarioUrl) {
      assertAssetUrl('场景图', scenarioUrl);
    }
    if (productUrl) {
      assertAssetUrl('主产品图', productUrl);
    }
    if (brandLogoUrl) {
      assertAssetUrl('品牌 Logo', brandLogoUrl);
    }

    posterPayload = {
      brand_name: stage1Data.brand_name,
      agent_name: stage1Data.agent_name,
      scenario_image: scenarioUrl,
      product_name: stage1Data.product_name,
      template_id: templateId,
      features,
      title: stage1Data.title,
      subtitle: stage1Data.subtitle,
      series_description: stage1Data.series_description,

      brand_logo: brandLogoUrl,
      brand_logo_key: brandLogoRef.key,

      scenario_key: scenarioRef.key,
      scenario_asset: scenarioUrl,

      product_key: productRef.key,
      product_asset: productUrl,

      scenario_mode: scenarioMode,
      scenario_prompt:
        scenarioMode === 'prompt'
          ? stage1Data.scenario_prompt || stage1Data.scenario_image || null
          : null,
      product_mode: productMode,
      product_prompt: productMode === 'prompt' ? stage1Data.product_prompt || null : null,

      gallery_items: galleryItems,
      gallery_label: stage1Data.gallery_label || null,
      gallery_limit: stage1Data.gallery_limit ?? null,
      gallery_allows_prompt: stage1Data.gallery_allows_prompt !== false,
      gallery_allows_upload: stage1Data.gallery_allows_upload !== false,
    };
  } catch (error) {
    console.error('[triggerGeneration] asset normalisation failed', error);
    setStatus(
      statusElement,
      error instanceof Error ? error.message : '素材未完成上传，请先上传至 R2/GCS。',
      'error',
    );
    return null;
  }
  

 // 4) Prompt 组装 —— 始终发送字符串 prompt_bundle
  const reqFromInspector = promptManager?.buildRequest?.() || {};
  if (forceVariants != null) reqFromInspector.variants = forceVariants;
  
  const promptBundleStrings = buildPromptBundleStrings(reqFromInspector.prompts || {});
  
  const requestBase = {
    poster: posterPayload,
    render_mode: 'locked',
    variants: clampVariants(reqFromInspector.variants ?? 1),
    seed: reqFromInspector.seed ?? null,
    lock_seed: !!reqFromInspector.lockSeed,
  };
  
  const payload = { ...requestBase, prompt_bundle: promptBundleStrings };

  const negativeSummary = summariseNegativePrompts(reqFromInspector.prompts);
  if (negativeSummary) {
    payload.negatives = negativeSummary;
  }

  if (abTest) {
    payload.variants = Math.max(2, payload.variants || 2);
  }

  const posterSummary = {
    template_id: posterPayload.template_id,
    scenario_mode: posterPayload.scenario_mode,
    product_mode: posterPayload.product_mode,
    feature_count: Array.isArray(posterPayload.features) ? posterPayload.features.length : 0,
    gallery_count: Array.isArray(posterPayload.gallery_items) ? posterPayload.gallery_items.length : 0,
  };
  const assetAudit = {
    brand_logo: {
      key: brandLogoRef?.key || null,
      url: posterPayload.brand_logo || null,
    },
    scenario: {
      mode: posterPayload.scenario_mode,
      key: posterPayload.scenario_key || null,
      url: posterPayload.scenario_asset || null,
    },
    product: {
      mode: posterPayload.product_mode,
      key: posterPayload.product_key || null,
      url: posterPayload.product_asset || null,
    },
    gallery: posterPayload.gallery_items.map((item, index) => ({
      index,
      mode: item.mode,
      key: item.key || null,
      url: item.asset || null,
    })),
  };

  console.info('[triggerGeneration] prepared payload', {
    apiCandidates,
    poster: posterSummary,
    prompt_bundle: payload.prompt_bundle,
    variants: payload.variants,
    seed: payload.seed,
    lock_seed: payload.lock_seed,
    negatives: negativeSummary || null,
  });
  console.info('[triggerGeneration] asset audit', assetAudit);
  
  // 面板同步
  updatePromptPanels?.({ bundle: payload.prompt_bundle });
  
  // 5) 体积守护
  const rawPayload = JSON.stringify(payload);
  try { validatePayloadSize(rawPayload); } catch (e) {
    setStatus(statusElement, e.message, 'error');
    return null;
  }
  
  // 6) UI 状态
  generateButton.disabled = true;
  if (regenerateButton) regenerateButton.disabled = true;
  setStatus(statusElement, abTest ? '正在进行 A/B 提示词生成…' : '正在生成海报与文案…', 'info');
  posterOutput?.classList.remove('hidden');
  if (aiPreview) aiPreview.classList.remove('complete');
  if (aiSpinner) aiSpinner.classList.remove('hidden');
  if (aiPreviewMessage) aiPreviewMessage.textContent = 'Glibatree Art Designer 正在绘制海报…';
  if (posterVisual) posterVisual.classList.remove('hidden');
  posterGenerationState.posterUrl = null;
  posterGeneratedImage = null;
  posterGeneratedLayout = TEMPLATE_DUAL_LAYOUT;
  const resetGeneratedPlaceholder = (message) => {
    if (!generatedPlaceholder) return;
    generatedPlaceholder.textContent = message || generatedPlaceholderDefault;
    generatedPlaceholder.classList.remove('hidden');
  };
  const hideGeneratedPlaceholder = () => {
    if (!generatedPlaceholder) return;
    generatedPlaceholder.textContent = generatedPlaceholderDefault;
    generatedPlaceholder.classList.add('hidden');
  };
  if (generatedImage?.classList) {
    generatedImage.classList.add('hidden');
    generatedImage.removeAttribute('src');
  }
  resetGeneratedPlaceholder('Glibatree Art Designer 正在绘制海报…');
  if (promptGroup) promptGroup.classList.add('hidden');
  if (emailGroup) emailGroup.classList.add('hidden');
  if (nextButton) nextButton.disabled = true;

  let fallbackTriggered = false;
  let fallbackTimerId = null;

  const clearFallbackTimer = () => {
    if (fallbackTimerId) {
      clearTimeout(fallbackTimerId);
      fallbackTimerId = null;
    }
  };

  const enableTemplateFallback = async (message, options = {}) => {
    if (fallbackTriggered) return;
    fallbackTriggered = true;
    clearFallbackTimer();
    if (aiSpinner) aiSpinner.classList.add('hidden');
    if (aiPreview) aiPreview.classList.add('complete');
    if (generatedImage?.classList) {
      generatedImage.classList.add('hidden');
      generatedImage.removeAttribute('src');
    }
    resetGeneratedPlaceholder('AI 生成超时，已回退到模板海报。');
    if (nextButton) nextButton.disabled = false;
    generateButton.disabled = false;
    if (regenerateButton) regenerateButton.disabled = false;
    if (templatePoster) {
      try {
        await saveStage2Result({
          poster_image: { ...templatePoster },
          prompt: typeof options.prompt === 'string' ? options.prompt : '',
          email_body: typeof options.email === 'string' ? options.email : '',
          variants: [],
          seed: null,
          lock_seed: false,
          template_fallback: true,
          template_id: stage1Data.template_id || null,
        });
      } catch (error) {
        console.error('保存模板海报失败', error);
      }
    }
    const statusLevel = templatePoster ? 'warning' : 'error';
    const statusMessage =
      message ||
      (templatePoster
        ? 'AI 生成超时，已回退到模板海报，可前往环节 3。'
        : 'AI 生成超时，且没有可用的模板海报。');
    setStatus(statusElement, statusMessage, statusLevel);
  };

  if (templatePoster) {
    fallbackTimerId = setTimeout(() => {
      void enableTemplateFallback();
    }, 60_000);
  }

  // 7) 发送（健康探测 + 重试）
  await warmUp(apiCandidates);
  
  try {
    // 发送请求：兼容返回 Response 或 JSON
    const resp = await postJsonWithRetry(apiCandidates, '/api/generate-poster', payload, 1, rawPayload);
    const data = (resp && typeof resp.json === 'function') ? await resp.json() : resp;

    const posterUrl =
      data?.poster?.asset_url ||
      data?.poster?.url ||
      data?.poster_url ||
      data?.poster_image?.url ||
      (Array.isArray(data?.results) && data.results[0]?.url) ||
      null;

    lastPosterResult = data || null;
    lastPromptBundle = data?.prompt_bundle || null;
    posterGeneratedImageUrl = posterUrl || null;

    posterGenerationState.posterUrl = posterUrl;
    posterGenerationState.promptBundle = data?.prompt_bundle || null;
    posterGenerationState.rawResult = data || null;
    posterGeneratedImage = posterGenerationState.posterUrl;
    posterGeneratedLayout = TEMPLATE_DUAL_LAYOUT;

    if (promptBundlePre && promptBundleGroup) {
      const bundle = lastPromptBundle;
      const hasBundle =
        bundle &&
        ((typeof bundle === 'string' && bundle.trim()) ||
          (typeof bundle === 'object' && Object.keys(bundle).length));
      if (hasBundle) {
        const text = typeof bundle === 'string' ? bundle : JSON.stringify(bundle, null, 2);
        promptBundlePre.value = text;
        promptBundleGroup.classList.remove('hidden');
      } else {
        promptBundlePre.value = '';
        promptBundleGroup.classList.add('hidden');
      }
    }

    console.info('[triggerGeneration] success', {
      hasPoster: Boolean(data?.poster_image),
      variants: Array.isArray(data?.variants) ? data.variants.length : 0,
      seed: data?.seed ?? null,
      lock_seed: data?.lock_seed ?? null,
    });

    applyVertexPosterResult(data);

    clearFallbackTimer();

    let assigned = false;
    if (posterGenerationState.posterUrl && generatedImage?.classList) {
      generatedImage.src = posterGenerationState.posterUrl;
      generatedImage.classList.remove('hidden');
      hideGeneratedPlaceholder();
      assigned = true;
    } else {
      if (generatedImage?.classList) {
        generatedImage.classList.add('hidden');
        generatedImage.removeAttribute('src');
      }
      resetGeneratedPlaceholder('生成结果缺少可预览图片。');
    }

    posterVisual && posterVisual.classList.remove('hidden');
    if (aiPreview) aiPreview.classList.add('complete');
    if (aiSpinner) aiSpinner.classList.add('hidden');

    if (emailTextarea) emailTextarea.value = data.email_body || '';
    if (promptTextarea) promptTextarea.value = data.prompt || '';

    if (assigned) {
      setStatus(statusElement, '生成完成', 'success');
      if (nextButton) nextButton.disabled = false;
      generateButton.disabled = false;
      if (regenerateButton) regenerateButton.disabled = false;
      try {
        const dataToStore = {
          ...data,
          template_poster: templatePoster ? { ...templatePoster } : null,
        };
        await saveStage2Result(dataToStore);
      } catch (error) {
        console.error('保存环节 2 结果失败。', error);
      }
    } else if (templatePoster) {
      await enableTemplateFallback('生成结果缺少可预览图片，已回退到模板海报，可直接前往环节 3。', {
        prompt: data?.prompt || '',
        email: data?.email_body || '',
      });
    } else {
      setStatus(statusElement, '生成完成但缺少可预览图片，请稍后重试。', 'warning');
    }

    return data;
  } catch (error) {
    console.error('[generatePoster] 请求失败', error);
    posterGenerationState.posterUrl = null;
    posterGenerationState.promptBundle = null;
    posterGenerationState.rawResult = null;
    lastPosterResult = null;
    lastPromptBundle = null;
    posterGeneratedImageUrl = null;
    posterGeneratedImage = null;
    posterGeneratedLayout = TEMPLATE_DUAL_LAYOUT;
    setStatus(statusElement, error?.message || '生成失败', 'error');
    generateButton.disabled = false;
    if (regenerateButton) regenerateButton.disabled = false;
    if (aiSpinner) aiSpinner.classList.add('hidden');
    if (aiPreview) aiPreview.classList.add('complete');
    if (generatedImage?.classList) {
      generatedImage.classList.add('hidden');
      generatedImage.removeAttribute('src');
    }
    resetGeneratedPlaceholder(error?.message || generatedPlaceholderDefault);
    return null;
  }
}

async function prepareTemplatePreviewAssets(stage1Data) {
  const result = {
    brand_logo: null,
    scenario: null,
    product: null,
    gallery: [],
  };

  const tasks = [];
  const queue = (key, dataUrl, index) => {
    if (!dataUrl) return;
    tasks.push(
      loadImageAsset(dataUrl)
        .then((image) => {
          if (key === 'gallery') {
            result.gallery[index] = image;
          } else {
            result[key] = image;
          }
        })
        .catch(() => undefined)
    );
  };

  queue('brand_logo', stage1Data.brand_logo?.dataUrl);
  queue('scenario', stage1Data.scenario_asset?.dataUrl);
  queue('product', stage1Data.product_asset?.dataUrl);
  (stage1Data.gallery_entries || []).forEach((entry, index) => {
    queue('gallery', entry?.asset?.dataUrl, index);
  });

  await Promise.allSettled(tasks);
  return result;
}

function drawTemplatePreview(canvas, assets, stage1Data, previewAssets) {
  const ctx = canvas.getContext('2d');
  if (!ctx) return;

  const spec = assets.spec || {};
  const size = spec.size || {};
  const width = Number(size.width) || assets.image.width;
  const height = Number(size.height) || assets.image.height;

  canvas.width = width;
  canvas.height = height;

  ctx.clearRect(0, 0, width, height);
  ctx.fillStyle = '#f4f5f7';
  ctx.fillRect(0, 0, width, height);
  ctx.imageSmoothingEnabled = true;
  ctx.drawImage(assets.image, 0, 0, width, height);

  const slots = spec.slots || {};
  const fonts = {
    brand: '600 36px "Noto Sans SC", "Microsoft YaHei", sans-serif',
    agent: '600 30px "Noto Sans SC", "Microsoft YaHei", sans-serif',
    title: '700 64px "Noto Sans SC", "Microsoft YaHei", sans-serif',
    subtitle: '700 40px "Noto Sans SC", "Microsoft YaHei", sans-serif',
    body: '400 28px "Noto Sans SC", "Microsoft YaHei", sans-serif',
    feature: '500 26px "Noto Sans SC", "Microsoft YaHei", sans-serif',
    caption: '400 22px "Noto Sans SC", "Microsoft YaHei", sans-serif',
  };

  const brandSlot = getSlotRect(slots.logo);
  if (brandSlot) {
    if (previewAssets.brand_logo) {
      drawPreviewImage(ctx, previewAssets.brand_logo, brandSlot, 'contain');
    } else {
      drawPreviewPlaceholder(ctx, brandSlot, stage1Data.brand_name || '品牌 Logo');
    }
  }

  const brandNameSlot = getSlotRect(slots.brand_name);
  if (brandNameSlot) {
    drawPreviewText(ctx, stage1Data.brand_name || '品牌名称', brandNameSlot, {
      font: fonts.brand,
      color: '#1f2933',
    });
  }

  const agentSlot = getSlotRect(slots.agent_name);
  if (agentSlot) {
    drawPreviewText(ctx, (stage1Data.agent_name || '代理名').toUpperCase(), agentSlot, {
      font: fonts.agent,
      color: '#1f2933',
      align: 'right',
    });
  }

  const scenarioSlot = getSlotRect(slots.scenario);
  if (scenarioSlot) {
    if (previewAssets.scenario) {
      drawPreviewImage(ctx, previewAssets.scenario, scenarioSlot, 'cover');
    } else {
      drawPreviewPlaceholder(ctx, scenarioSlot, stage1Data.scenario_image || '应用场景');
    }
  }

  const productSlot = getSlotRect(slots.product);
  if (productSlot) {
    if (previewAssets.product) {
      drawPreviewImage(ctx, previewAssets.product, productSlot, 'contain');
    } else {
      drawPreviewPlaceholder(ctx, productSlot, stage1Data.product_name || '产品渲染图');
    }
  }

  const titleSlot = getSlotRect(slots.title);
  if (titleSlot) {
    drawPreviewText(ctx, stage1Data.title || '标题文案待补充', titleSlot, {
      font: fonts.title,
      color: '#ef4c54',
      align: 'center',
      lineHeight: 72,
    });
  }

  const subtitleSlot = getSlotRect(slots.subtitle);
  if (subtitleSlot) {
    drawPreviewText(ctx, stage1Data.subtitle || '副标题待补充', subtitleSlot, {
      font: fonts.subtitle,
      color: '#ef4c54',
      align: 'right',
      lineHeight: 48,
    });
  }

  const callouts = spec.feature_callouts || [];
  callouts.forEach((callout, index) => {
    if (!stage1Data.features || !stage1Data.features[index]) return;
    const labelSlot = getSlotRect(callout.label_box);
    if (!labelSlot) return;
    drawPreviewText(
      ctx,
      `${index + 1}. ${stage1Data.features[index]}`,
      labelSlot,
      {
        font: fonts.feature,
        color: '#1f2933',
        lineHeight: 34,
      }
    );
  });

  const gallery = spec.gallery || {};
  const galleryItems = gallery.items || [];
  galleryItems.forEach((slot, index) => {
    const rect = getSlotRect(slot);
    if (!rect) return;
    const image = previewAssets.gallery[index];
    if (image) {
      ctx.save();
      ctx.filter = 'grayscale(100%)';
      drawPreviewImage(ctx, image, rect, 'cover');
      ctx.restore();
    } else {
      drawPreviewPlaceholder(ctx, rect, `底部小图 ${index + 1}`);
    }

    const caption = stage1Data.gallery_entries?.[index]?.caption;
    if (caption) {
      drawPreviewText(ctx, caption, {
        x: rect.x + 8,
        y: rect.y + rect.height - 44,
        width: rect.width - 16,
        height: 40,
      }, {
        font: fonts.caption,
        color: '#1f2933',
        lineHeight: 26,
      });
    }
  });

  const stripSlot = getSlotRect(gallery.strip);
  if (stripSlot) {
    drawPreviewText(ctx, stage1Data.series_description || '系列说明待补充', {
      x: stripSlot.x + 12,
      y: stripSlot.y + Math.max(stripSlot.height - 44, 0),
      width: stripSlot.width - 24,
      height: 40,
    }, {
      font: fonts.caption,
      color: '#1f2933',
      lineHeight: 24,
    });
  }
}

function loadImageAsset(src) {
  return new Promise((resolve, reject) => {
    const attempt = (url, allowFallback) => {
      const img = new Image();
      img.decoding = 'async';
      img.crossOrigin = 'anonymous';
      img.onload = () => resolve(img);
      img.onerror = async () => {
        if (!allowFallback) {
          reject(new Error(`无法加载图片：${url}`));
          return;
        }

        const fallback = deriveBase64Fallback(url);
        if (!fallback) {
          reject(new Error(`无法加载图片：${url}`));
          return;
        }

        try {
          const response = await fetch(fallback, { cache: 'no-store' });
          if (!response.ok) {
            throw new Error(`无法加载 Base64 资源：${fallback}`);
          }
          const base64 = (await response.text()).trim();
          attempt(`data:image/png;base64,${base64}`, false);
        } catch (error) {
          reject(error);
        }
      };
      img.src = url;
    };

    attempt(src, !src.startsWith('data:'));
  });
}

function deriveBase64Fallback(url) {
  if (!url || url.startsWith('data:')) {
    return null;
  }
  const [path] = url.split('?', 1);
  if (!path.endsWith('.png')) {
    return null;
  }
  return `${path.slice(0, -4)}.b64`;
}

function drawPreviewImage(ctx, image, slot, mode = 'contain') {
  const rect = getSlotRect(slot);
  if (!rect) return;
  const { x, y, width, height } = rect;
  let drawWidth = width;
  let drawHeight = height;

  if (mode === 'cover') {
    const scale = Math.max(width / image.width, height / image.height);
    drawWidth = image.width * scale;
    drawHeight = image.height * scale;
  } else {
    const scale = Math.min(width / image.width, height / image.height);
    drawWidth = image.width * scale;
    drawHeight = image.height * scale;
  }

  const offsetX = x + (width - drawWidth) / 2;
  const offsetY = y + (height - drawHeight) / 2;
  ctx.drawImage(image, offsetX, offsetY, drawWidth, drawHeight);
}

function drawPreviewPlaceholder(ctx, slot, label) {
  const rect = getSlotRect(slot);
  if (!rect) return;
  const { x, y, width, height } = rect;
  ctx.save();
  ctx.strokeStyle = '#cbd2d9';
  ctx.lineWidth = 2;
  ctx.setLineDash([10, 8]);
  ctx.strokeRect(x + 6, y + 6, Math.max(width - 12, 0), Math.max(height - 12, 0));
  ctx.setLineDash([]);
  drawPreviewText(ctx, label, rect, {
    font: '20px "Noto Sans SC", "Microsoft YaHei", sans-serif',
    color: '#6b7280',
    align: 'center',
    lineHeight: 28,
  });
  ctx.restore();
}

function drawPreviewText(ctx, text, slot, options = {}) {
  if (!text) return;
  const rect = getSlotRect(slot);
  if (!rect) return;
  const { x, y, width, height } = rect;
  ctx.save();
  if (options.font) ctx.font = options.font;
  ctx.fillStyle = options.color || '#1f2933';
  ctx.textBaseline = 'top';
  const lines = wrapPreviewText(ctx, text, width);
  const fontSizeMatch = /([0-9]+(?:\.[0-9]+)?)px/.exec(ctx.font);
  const fontSize = fontSizeMatch ? parseFloat(fontSizeMatch[1]) : 24;
  const lineHeight = options.lineHeight || fontSize * 1.3;
  let offsetY = y;
  lines.forEach((line) => {
    if (offsetY + lineHeight > y + height) return;
    let offsetX = x;
    const measured = ctx.measureText(line);
    if (options.align === 'center') {
      offsetX = x + Math.max((width - measured.width) / 2, 0);
    } else if (options.align === 'right') {
      offsetX = x + Math.max(width - measured.width, 0);
    }
    ctx.fillText(line, offsetX, offsetY);
    offsetY += lineHeight;
  });
  ctx.restore();
}

function wrapPreviewText(ctx, text, maxWidth) {
  const tokens = tokeniseText(text);
  const lines = [];
  let current = '';
  tokens.forEach((token) => {
    if (token === '\n') {
      if (current.trim()) lines.push(current.trim());
      current = '';
      return;
    }
    const candidate = current ? current + token : token;
    const width = ctx.measureText(candidate.trimStart()).width;
    if (width <= maxWidth || !current.trim()) {
      current = candidate;
    } else {
      if (current.trim()) lines.push(current.trim());
      current = token.trimStart();
    }
  });
  if (current.trim()) lines.push(current.trim());
  return lines;
}

function tokeniseText(text) {
  const tokens = [];
  let buffer = '';
  for (const char of text) {
    if (char === '\n') {
      if (buffer) {
        tokens.push(buffer);
        buffer = '';
      }
      tokens.push('\n');
    } else if (char === ' ') {
      buffer += char;
    } else if (/^[A-Za-z0-9]$/.test(char)) {
      buffer += char;
    } else {
      if (buffer) {
        tokens.push(buffer);
        buffer = '';
      }
      tokens.push(char);
    }
  }
  if (buffer) tokens.push(buffer);
  return tokens;
}

  function getSlotRect(slot) {
    if (!slot) return null;
    const x = Number(slot.x) || 0;
    const y = Number(slot.y) || 0;
    const width = Number(slot.width) || 0;
    const height = Number(slot.height) || 0;
    return { x, y, width, height };
  }

  function resolveSlotAssetUrl(asset) {
  if (!asset) return '';
  if (typeof asset === 'string') return asset;
  const url = typeof asset.url === 'string' ? asset.url : '';
  if (url) return url;
  const dataUrl =
    typeof asset.data_url === 'string'
      ? asset.data_url
      : typeof asset.dataUrl === 'string'
      ? asset.dataUrl
      : '';
  return dataUrl;
}

function renderDualPosterPreview(root, layout, data) {
  if (!root || !layout || !layout.slots) return;
  root.innerHTML = '';
  const slots = layout.slots;
  Object.entries(slots).forEach(([key, slot]) => {
    if (!slot) return;
    const slotEl = document.createElement('div');
    slotEl.classList.add('poster-layout__slot', `poster-layout__slot--${key}`);
    slotEl.style.left = `${slot.x * 100}%`;
    slotEl.style.top = `${slot.y * 100}%`;
    slotEl.style.width = `${slot.w * 100}%`;
    slotEl.style.height = `${slot.h * 100}%`;

    if (slot.type === 'text') {
      slotEl.classList.add('poster-layout__slot--text');
      const textValue = data?.text?.[key] || '';
      slotEl.textContent = textValue;
      const fontSize = Math.max(slot.h * 80, 12);
      slotEl.style.fontSize = `${fontSize}px`;
      if (slot.align === 'right') {
        slotEl.style.justifyContent = 'flex-end';
        slotEl.style.textAlign = 'right';
      } else if (slot.align === 'center') {
        slotEl.style.justifyContent = 'center';
        slotEl.style.textAlign = 'center';
      } else {
        slotEl.style.justifyContent = 'flex-start';
        slotEl.style.textAlign = 'left';
      }
    } else {
      slotEl.classList.add('poster-layout__slot--image');
      const img = document.createElement('img');
      const src = resolveSlotAssetUrl(data?.images?.[key]);
      if (src) {
        img.src = src;
      } else {
        slotEl.style.background = '#f5f5f7';
      }
      slotEl.appendChild(img);
    }

    root.appendChild(slotEl);
  });
}

function buildDualPosterData(stage1Data, generation) {
  const galleryLabels = Array.isArray(stage1Data?.gallery_entries)
    ? stage1Data.gallery_entries.map((item) => item?.caption || '')
    : [];
  const galleryImages = Array.isArray(generation?.gallery_images)
    ? generation.gallery_images.map((item) => resolveSlotAssetUrl(item))
    : Array.isArray(stage1Data?.gallery_items)
    ? stage1Data.gallery_items.map((item) => resolveSlotAssetUrl(item?.asset))
    : [];

  const images = {
    logo:
      resolveSlotAssetUrl(generation?.brand_logo) ||
      resolveSlotAssetUrl(stage1Data?.brand_logo) ||
      resolveSlotAssetUrl(stage1Data?.brand_logo_key),
    scenario:
      resolveSlotAssetUrl(generation?.scenario_image) ||
      resolveSlotAssetUrl(stage1Data?.scenario_asset) ||
      resolveSlotAssetUrl(stage1Data?.scenario_key),
    product:
      resolveSlotAssetUrl(generation?.product_image) ||
      resolveSlotAssetUrl(stage1Data?.product_asset) ||
      resolveSlotAssetUrl(stage1Data?.product_key),
  };

  ['series_1_img', 'series_2_img', 'series_3_img', 'series_4_img'].forEach(
    (slotKey, index) => {
      images[slotKey] = galleryImages[index] || '';
    }
  );

  const text = {
    brand_name: stage1Data?.brand_name || '',
    agent_name: stage1Data?.agent_name || '',
    headline: stage1Data?.title || '',
    tagline: stage1Data?.subtitle || '',
    series_1_txt: galleryLabels[0] || '',
    series_2_txt: galleryLabels[1] || '',
    series_3_txt: galleryLabels[2] || '',
    series_4_txt: galleryLabels[3] || '',
  };

  return { images, text };
}

async function saveStage2Result(data) {
  if (!data) return;

  let previousKey = null;
  const previousVariantKeys = new Set();
  const existingRaw = sessionStorage.getItem(STORAGE_KEYS.stage2);
  if (existingRaw) {
    try {
      const existing = JSON.parse(existingRaw);
      previousKey = existing?.poster_image?.storage_key || null;
      if (Array.isArray(existing?.variants)) {
        existing.variants.forEach((variant) => {
          if (variant?.storage_key) {
            previousVariantKeys.add(variant.storage_key);
          }
        });
      }
    } catch (error) {
      console.warn('无法解析现有的环节 2 数据，跳过旧键清理。', error);
    }
  }

  const payload = { ...data };
  if (data.poster_image) {
    const key = data.poster_image.storage_key || createId();
    const source = getPosterImageSource(data.poster_image);
    if (source) {
      await assetStore.put(key, source);
    }
    payload.poster_image = {
      filename: data.poster_image.filename,
      media_type: data.poster_image.media_type,
      width: data.poster_image.width,
      height: data.poster_image.height,
      storage_key: key,
    };
    if (previousKey && previousKey !== key) {
      await assetStore.delete(previousKey).catch(() => undefined);
    }
  }

  if (Array.isArray(data.variants)) {
    payload.variants = [];
    const usedVariantKeys = new Set();
    for (const variant of data.variants) {
      if (!variant) continue;
      const key = variant.storage_key || createId();
      const source = getPosterImageSource(variant);
      if (source) {
        await assetStore.put(key, source);
      }
      payload.variants.push({
        filename: variant.filename,
        media_type: variant.media_type,
        width: variant.width,
        height: variant.height,
        storage_key: key,
      });
      usedVariantKeys.add(key);
    }
    previousVariantKeys.forEach((key) => {
      if (!usedVariantKeys.has(key)) {
        void assetStore.delete(key).catch(() => undefined);
      }
    });
  }

  try {
    sessionStorage.setItem(STORAGE_KEYS.stage2, JSON.stringify(payload));
  } catch (error) {
    if (isQuotaError(error)) {
      console.warn('sessionStorage 容量不足，正在覆盖旧的环节 2 结果。', error);
      try {
        sessionStorage.removeItem(STORAGE_KEYS.stage2);
        sessionStorage.setItem(STORAGE_KEYS.stage2, JSON.stringify(payload));
      } catch (innerError) {
        console.error('无法保存环节 2 结果，已放弃持久化。', innerError);
      }
    } else {
      console.error('保存环节 2 结果失败。', error);
    }
  }
}

async function loadStage2Result() {
  const raw = sessionStorage.getItem(STORAGE_KEYS.stage2);
  if (!raw) return null;
  try {
    const parsed = JSON.parse(raw);
    if (parsed?.poster_image?.storage_key) {
      const storedValue = await assetStore.get(parsed.poster_image.storage_key);
      if (storedValue) {
        applyStoredAssetValue(parsed.poster_image, storedValue);
      }
    }
    if (Array.isArray(parsed?.variants)) {
      await Promise.all(
        parsed.variants.map(async (variant) => {
          if (variant?.storage_key) {
            const storedValue = await assetStore.get(variant.storage_key);
            if (storedValue) {
              applyStoredAssetValue(variant, storedValue);
            }
          }
        })
      );
    }
    return parsed;
  } catch (error) {
    console.error('Unable to parse stage2 result', error);
    return null;
  }
}

function initStage3() {
  void (async () => {
    const statusElement = document.getElementById('stage3-status');
    const posterImage = document.getElementById('stage3-poster-image');
    const posterCaption = document.getElementById('stage3-poster-caption');
    const promptTextarea = document.getElementById('stage3-prompt');
    const emailRecipient = document.getElementById('email-recipient');
    const emailSubject = document.getElementById('email-subject');
    const emailBody = document.getElementById('email-body');
    const sendButton = document.getElementById('send-email');

    if (!sendButton || !emailRecipient || !emailSubject || !emailBody) {
      return;
    }

    const stage1Data = loadStage1Data();
    const stage2Result = await loadStage2Result();

    if (!stage1Data || !stage2Result?.poster_image) {
      setStatus(statusElement, '请先完成环节 1 与环节 2，生成海报后再发送邮件。', 'warning');
      sendButton.disabled = true;
      return;
    }

    assignPosterImage(
      posterImage,
      stage2Result.poster_image,
      `${stage1Data.product_name} 海报预览`
    );
    if (posterCaption) {
      posterCaption.textContent = `${stage1Data.brand_name} · ${stage1Data.agent_name}`;
    }
    if (promptTextarea) {
      promptTextarea.value = stage2Result.prompt || '';
    }

    emailSubject.value = buildEmailSubject(stage1Data);
    emailRecipient.value = stage1Data.default_recipient || DEFAULT_EMAIL_RECIPIENT;
    emailBody.value = stage2Result.email_body || '';

    sendButton.addEventListener('click', async () => {
      const apiCandidates = getApiCandidates(apiBaseInput?.value || null);
      if (!apiCandidates.length) {
        setStatus(statusElement, '未找到可用的后端基址，无法发送邮件。', 'warning');
        return;
      }

      const recipient = emailRecipient.value.trim();
      const subject = emailSubject.value.trim();
      const body = emailBody.value.trim();

      if (!recipient || !subject || !body) {
        setStatus(statusElement, '请完整填写收件邮箱、主题与正文。', 'error');
        return;
      }

      sendButton.disabled = true;
      setStatus(statusElement, '正在发送营销邮件…', 'info');

      try {
        await warmUp(apiCandidates);

        const response = await postJsonWithRetry(
          apiCandidates,
          '/api/send-email',
          {
            recipient,
            subject,
            body,
            attachment: stage2Result.poster_image,
          },
          1
        );

        console.log('邮件发送 response:', response);
        setStatus(statusElement, '营销邮件发送成功！', 'success');
      } catch (error) {
        console.error('[邮件发送失败]', error);
        setStatus(statusElement, error.message || '发送邮件失败，请稍后重试。', 'error');
      } finally {
        sendButton.disabled = false;
      }
    });
  })();
}

// ✉️ 构造邮件标题
function buildEmailSubject(stage1Data) {
  const brand = stage1Data.brand_name || '品牌';
  const agent = stage1Data.agent_name ? `（${stage1Data.agent_name}）` : '';
  const product = stage1Data.product_name || '产品';
  return `${brand}${agent} ${product} 市场推广海报`;
}
function setStatus(element, message, level = 'info') {
  if (!element) return;
  element.textContent = message;
  element.className = level ? `status-${level}` : '';
}

function fileToDataUrl(file) {
  return new Promise((resolve, reject) => {
    const reader = new FileReader();
    reader.onload = () => resolve(reader.result?.toString() || '');
    reader.onerror = () => reject(reader.error || new Error('文件读取失败'));
    reader.readAsDataURL(file);
  });
}

function createPlaceholder(text) {
  const svg = `<svg xmlns="http://www.w3.org/2000/svg" width="420" height="300">\n    <defs>\n      <style>\n        .bg { fill: #e5e9f0; }\n        .border { fill: none; stroke: #cbd2d9; stroke-width: 4; stroke-dasharray: 12 10; }\n        .label {\n          font-size: 26px;\n          font-family: 'Segoe UI', 'Noto Sans', sans-serif;\n          font-weight: 600;\n          fill: #3d4852;\n        }\n      </style>\n    </defs>\n    <rect class="bg" x="0" y="0" width="420" height="300" rx="28" />\n    <rect class="border" x="16" y="16" width="388" height="268" rx="24" />\n    <text class="label" x="50%" y="50%" dominant-baseline="middle" text-anchor="middle">${text}</text>\n  </svg>`;
  return `data:image/svg+xml;charset=UTF-8,${encodeURIComponent(svg)}`;
}

function getGalleryPlaceholder(index, label = MATERIAL_DEFAULT_LABELS.gallery) {
  const baseLabel = label || MATERIAL_DEFAULT_LABELS.gallery;
  const key = `${baseLabel}-${index}`;
  if (!galleryPlaceholderCache.has(key)) {
    galleryPlaceholderCache.set(
      key,
      createPlaceholder(`${baseLabel} ${index + 1}`)
    );
  }
  return galleryPlaceholderCache.get(key);
}

async function buildAsset(file, dataUrl, previousAsset, options = {}) {
  const { remoteUrl = null, r2Key = null } = options;
  const isDataUrl = typeof dataUrl === 'string' && dataUrl.startsWith('data:');
  let storageKey = previousAsset?.key || null;

  if (isDataUrl && dataUrl) {
    const newKey = createId();
    await assetStore.put(newKey, dataUrl);
    if (previousAsset?.key && previousAsset.key !== newKey) {
      await assetStore.delete(previousAsset.key).catch(() => undefined);
    }
    storageKey = newKey;
  } else if (previousAsset?.key) {
    await assetStore.delete(previousAsset.key).catch(() => undefined);
    storageKey = null;
  }

  const previewSource = dataUrl || remoteUrl || null;

  return {
    key: storageKey,
    dataUrl: previewSource,
    remoteUrl: remoteUrl || (previewSource && !isDataUrl ? previewSource : null),
    r2Key: r2Key || null,
    name: file?.name || previousAsset?.name || null,
    type: file?.type || previousAsset?.type || null,
    size:
      typeof file?.size === 'number'
        ? file.size
        : typeof previousAsset?.size === 'number'
        ? previousAsset.size
        : null,
    lastModified:
      typeof file?.lastModified === 'number'
        ? file.lastModified
        : typeof previousAsset?.lastModified === 'number'
        ? previousAsset.lastModified
        : Date.now(),
  };
}

async function prepareAssetFromFile(
  folder,
  file,
  previousAsset,
  statusElement,
  options = {}
) {
  const {
    forceDataUrl = false,
    requireUpload = false,
    requireUploadMessage,
  } = options;
  const candidates = getApiCandidates(apiBaseInput?.value || null);
  let uploadResult = null;

  if (candidates.length) {
    uploadResult = await uploadFileToR2(folder, file, { bases: candidates });
    if (!uploadResult.uploaded) {
      if (requireUpload) {
        throw new Error(
          requireUploadMessage || '素材上传失败，请确认对象存储配置。'
        );
      }
      if (statusElement) {
        const message =
          uploadResult.error instanceof Error
            ? uploadResult.error.message
            : '上传到 R2 失败，已回退至本地预览。';
        setStatus(statusElement, message, 'warning');
      }
    }
  } else if (requireUpload) {
    throw new Error(
      requireUploadMessage || '请先配置后端基址以启用对象存储上传。'
    );
  } else if (statusElement) {
    setStatus(statusElement, '未配置后端基址，素材将仅保存在本地预览。', 'warning');
  }

  const remoteUrl = uploadResult?.url || null;
  if (requireUpload && !remoteUrl) {
    throw new Error(
      requireUploadMessage || '素材上传失败，请确认对象存储配置。'
    );
  }
  let dataUrl = uploadResult?.dataUrl || null;
  if (!dataUrl || (!forceDataUrl && remoteUrl)) {
    dataUrl = !remoteUrl || forceDataUrl ? await fileToDataUrl(file) : remoteUrl;
  }

  return buildAsset(file, dataUrl, previousAsset, {
    remoteUrl,
    r2Key: uploadResult?.key || null,
  });
}

function createId() {
  if (typeof crypto !== 'undefined' && crypto.randomUUID) {
    return crypto.randomUUID();
  }
  return `${Date.now().toString(36)}-${Math.random().toString(36).slice(2, 8)}`;
}

function serialiseAssetForStorage(asset) {
  if (!asset) return null;
  const { key, name, type, size, lastModified, dataUrl, remoteUrl, r2Key } = asset;
  const isDataUrl = typeof dataUrl === 'string' && dataUrl.startsWith('data:');
  return {
    key: key || null,
    name: name || null,
    type: type || null,
    size: typeof size === 'number' ? size : null,
    lastModified: typeof lastModified === 'number' ? lastModified : null,
    remoteUrl: !isDataUrl ? dataUrl || remoteUrl || null : remoteUrl || null,
    r2Key: r2Key || null,
  };
}

async function rehydrateStoredAsset(assetMeta) {
  if (!assetMeta) return null;
  if (assetMeta.dataUrl && typeof assetMeta.dataUrl === 'string') {
    return assetMeta;
  }
  if (assetMeta.remoteUrl) {
    return { ...assetMeta, dataUrl: assetMeta.remoteUrl };
  }
  if (!assetMeta.key) {
    return { ...assetMeta, dataUrl: null };
  }
  const dataUrl = await assetStore.get(assetMeta.key);
  if (!dataUrl) {
    return { ...assetMeta, dataUrl: null };
  }
  return { ...assetMeta, dataUrl };
}

async function hydrateStage1DataAssets(stage1Data) {
  if (!stage1Data) return stage1Data;
  stage1Data.brand_logo = await rehydrateStoredAsset(stage1Data.brand_logo);
  stage1Data.scenario_asset = await rehydrateStoredAsset(stage1Data.scenario_asset);
  stage1Data.product_asset = await rehydrateStoredAsset(stage1Data.product_asset);
  if (Array.isArray(stage1Data.gallery_entries)) {
    stage1Data.gallery_entries = await Promise.all(
      stage1Data.gallery_entries.map(async (entry) => ({
        ...entry,
        asset: await rehydrateStoredAsset(entry.asset),
      }))
    );
  }
  return stage1Data;
}

async function deleteStoredAsset(asset) {
  if (asset?.key) {
    await assetStore.delete(asset.key).catch(() => undefined);
  }
}

function isQuotaError(error) {
  if (typeof DOMException === 'undefined') return false;
  return (
    error instanceof DOMException &&
    (error.name === 'QuotaExceededError' || error.name === 'NS_ERROR_DOM_QUOTA_REACHED')
  );
}

function createAssetStore() {
  const DB_NAME = 'marketing-poster-assets';
  const STORE_NAME = 'assets';
  const VERSION = 1;
  const memoryStore = new Map();
  const supportsIndexedDB = typeof indexedDB !== 'undefined';
  let dbPromise = null;

  function openDb() {
    if (!supportsIndexedDB) return Promise.resolve(null);
    if (!dbPromise) {
      dbPromise = new Promise((resolve, reject) => {
        const request = indexedDB.open(DB_NAME, VERSION);
        request.onupgradeneeded = () => {
          const db = request.result;
          if (!db.objectStoreNames.contains(STORE_NAME)) {
            db.createObjectStore(STORE_NAME);
          }
        };
        request.onsuccess = () => resolve(request.result);
        request.onerror = () => reject(request.error || new Error('无法打开 IndexedDB'));
      }).catch((error) => {
        console.warn('IndexedDB 不可用，回退到内存存储。', error);
        return null;
      });
    }
    return dbPromise;
  }

  async function put(key, value) {
    if (!key) return null;
    const db = await openDb();
    if (!db) {
      memoryStore.set(key, value);
      return key;
    }
    return new Promise((resolve) => {
      const tx = db.transaction(STORE_NAME, 'readwrite');
      tx.onabort = () => {
        console.warn('IndexedDB 写入失败，使用内存存储。', tx.error);
        memoryStore.set(key, value);
        resolve(key);
      };
      tx.oncomplete = () => resolve(key);
      const store = tx.objectStore(STORE_NAME);
      const request = store.put(value, key);
      request.onerror = () => {
        tx.abort();
      };
    });
  }

  async function get(key) {
    if (!key) return null;
    const db = await openDb();
    if (!db) {
      return memoryStore.get(key) || null;
    }
    return new Promise((resolve) => {
      const tx = db.transaction(STORE_NAME, 'readonly');
      tx.onabort = () => {
        console.warn('IndexedDB 读取失败，使用内存存储。', tx.error);
        resolve(memoryStore.get(key) || null);
      };
      const store = tx.objectStore(STORE_NAME);
      const request = store.get(key);
      request.onsuccess = () => {
        const result = request.result;
        if (result) {
          resolve(result);
        } else {
          resolve(memoryStore.get(key) || null);
        }
      };
      request.onerror = () => {
        tx.abort();
      };
    });
  }

  async function remove(key) {
    if (!key) return;
    const db = await openDb();
    if (!db) {
      memoryStore.delete(key);
      return;
    }
    await new Promise((resolve) => {
      const tx = db.transaction(STORE_NAME, 'readwrite');
      tx.oncomplete = () => resolve();
      tx.onabort = () => {
        console.warn('IndexedDB 删除失败，尝试清理内存存储。', tx.error);
        memoryStore.delete(key);
        resolve();
      };
      tx.objectStore(STORE_NAME).delete(key);
    });
    memoryStore.delete(key);
  }

  async function clear() {
    const db = await openDb();
    if (db) {
      await new Promise((resolve) => {
        const tx = db.transaction(STORE_NAME, 'readwrite');
        tx.oncomplete = () => resolve();
        tx.onabort = () => resolve();
        tx.objectStore(STORE_NAME).clear();
      });
    }
    memoryStore.clear();
  }

  return {
    put,
    get,
    delete: remove,
    clear,
  };
}

if (typeof window.openABModal !== 'function') {
  window.openABModal = function openABModal(layout) {
    console.log('[openABModal] stub called, layout =', layout);
    alert('A/B 测试弹窗暂未实现，目前已完成 AI 海报生成，可以先前往第 3 步使用该海报。');
  };
}<|MERGE_RESOLUTION|>--- conflicted
+++ resolved
@@ -3888,7 +3888,6 @@
 }
 
 function applyVertexPosterResult(data) {
-<<<<<<< HEAD
   console.log('[triggerGeneration] applyVertexPosterResult', data);
 
   let posterUrl = null;
@@ -3930,53 +3929,6 @@
     applyPosterPreview(posterUrl);
   } else if (typeof updateGeneratedPoster === 'function') {
     updateGeneratedPoster(posterUrl);
-=======
-  try {
-    console.log('[triggerGeneration] applyVertexPosterResult', data);
-
-    const galleryResults =
-      data?.gallery_images?.results || data?.poster?.gallery_images?.results || [];
-
-    const vertexPosterItem = galleryResults[0] || null;
-    const vertexPosterUrl =
-      vertexPosterItem?.url || data?.poster_image_url || data?.poster?.asset_url || null;
-
-    if (!vertexPosterUrl) {
-      console.warn('[triggerGeneration] no vertex poster url found in response');
-      return;
-    }
-
-    posterGeneratedImageUrl = vertexPosterUrl;
-    posterGenerationState.posterUrl = vertexPosterUrl;
-
-    const imgEl = document.querySelector('[data-role="vertex-poster-preview"]');
-    const placeholderEl = document.querySelector('[data-role="vertex-poster-placeholder"]');
-    const hiddenInput = document.getElementById('vertex-poster-url');
-
-    if (imgEl) {
-      imgEl.src = vertexPosterUrl;
-      imgEl.style.display = 'block';
-      imgEl.classList.remove('hidden');
-    }
-
-    if (placeholderEl) {
-      placeholderEl.style.display = 'none';
-    }
-
-    if (hiddenInput) {
-      hiddenInput.value = vertexPosterUrl;
-    }
-
-    window.posterGeneratedLayout = {
-      type: 'vertex',
-      poster_url: vertexPosterUrl,
-      scenario_url: data?.scenario_image?.url,
-      product_url: data?.product_image?.url,
-      raw: data,
-    };
-  } catch (err) {
-    console.error('[triggerGeneration] applyVertexPosterResult error', err);
->>>>>>> 6e921b55
   }
 }
 
