--- conflicted
+++ resolved
@@ -2784,10 +2784,6 @@
     const posterTemplateLink = document.getElementById('poster-template-link');
     const posterGeneratedImage = document.getElementById('poster-generated-image');
     const posterGeneratedPlaceholder = document.getElementById('poster-generated-placeholder');
-<<<<<<< HEAD
-=======
-    const variantsStrip = document.getElementById('poster-variants');
->>>>>>> 7dc75f9a
     const promptGroup = document.getElementById('prompt-group');
     const promptDefaultGroup = document.getElementById('prompt-default-group');
     const promptBundleGroup = document.getElementById('prompt-bundle-group');
@@ -3179,13 +3175,10 @@
 
       const execute = async () => {
         await loadTemplatePosters({ silent: true, force: true });
-<<<<<<< HEAD
         updateTemplatePosterDisplay();
         const fallbackPoster = activeTemplatePoster
           ? { ...activeTemplatePoster }
           : null;
-=======
->>>>>>> 7dc75f9a
         return triggerGeneration({
           stage1Data,
           statusElement,
@@ -3195,18 +3188,10 @@
           aiSpinner,
           aiPreviewMessage,
           posterVisual,
-<<<<<<< HEAD
           templatePoster: fallbackPoster,
           generatedImage: posterGeneratedImage,
           generatedPlaceholder: posterGeneratedPlaceholder,
           generatedPlaceholderDefault,
-=======
-          templateVariant: templateState.variantB,
-          generatedImage: posterGeneratedImage,
-          generatedPlaceholder: posterGeneratedPlaceholder,
-          generatedPlaceholderDefault,
-          variantsStrip,
->>>>>>> 7dc75f9a
           promptGroup,
           emailGroup,
           promptTextarea,
@@ -3216,10 +3201,7 @@
           nextButton,
           promptManager,
           updatePromptPanels,
-<<<<<<< HEAD
           forceVariants: extra.forceVariants ?? 1,
-=======
->>>>>>> 7dc75f9a
           ...extra,
         });
       };
@@ -3376,11 +3358,8 @@
     if (apiBaseInput) {
       apiBaseInput.addEventListener('change', () => {
         templateState.loaded = false;
-<<<<<<< HEAD
         templateState.poster = null;
         updateTemplatePosterDisplay('正在重新加载模板海报…');
-=======
->>>>>>> 7dc75f9a
         void loadTemplatePosters({ silent: true, force: true });
       });
     }
@@ -3489,12 +3468,7 @@
     generatedImage,
     generatedPlaceholder,
     generatedPlaceholderDefault = '生成结果将在此展示。',
-<<<<<<< HEAD
     templatePoster = null,
-=======
-    templateVariant = null,
-    variantsStrip,
->>>>>>> 7dc75f9a
     promptGroup, emailGroup, promptTextarea, emailTextarea,
     generateButton, regenerateButton, nextButton,
     promptManager, updatePromptPanels,
@@ -3698,7 +3672,6 @@
       lock_seed: data?.lock_seed ?? null,
     });
   
-<<<<<<< HEAD
     clearFallbackTimer();
 
     const posterData = (data && data.poster_image) || null;
@@ -3747,98 +3720,19 @@
       setStatus(statusElement, '生成完成但缺少可预览图片，请稍后重试。', 'warning');
     }
 
-=======
-    // UI 恢复
-    setStatus(statusElement, '生成完成', 'success');
-    if (aiSpinner) aiSpinner.classList.add('hidden');
-    if (aiPreview) aiPreview.classList.add('complete');
-    if (nextButton) nextButton.disabled = false;
-  
-    // 这里做渲染/保存
-    // await saveStage2Result(data);
-    // renderPosterAndVariants(data, { posterImage, variantsStrip, posterVisual });
-    // data 已获取：兼容 Response/JSON 的那两行之后
-    const p = (data && data.poster_image) || {};
-
-    // 1) 主图：优先 url，回退 data_url
-    const generatedAlt = `${stage1Data.product_name || '生成'} 海报`;
-    if (generatedImage && assignPosterImage(generatedImage, p, generatedAlt)) {
-      generatedImage.classList.remove('hidden');
-      hideGeneratedPlaceholder();
-    } else {
-      resetGeneratedPlaceholder('生成结果缺少可预览图片。');
-    }
-    posterVisual && posterVisual.classList.remove('hidden');
-    aiPreview && aiPreview.classList.add('complete');
-    aiSpinner && aiSpinner.classList.add('hidden');
-
-    // 2) 变体（有则显示）
-    if (variantsStrip) {
-      variantsStrip.innerHTML = '';
-      const appendVariant = (poster, label) => {
-        if (!poster) return false;
-        const item = document.createElement('figure');
-        item.className = 'variant-thumb';
-        const img = document.createElement('img');
-        if (!assignPosterImage(img, poster, label)) {
-          return false;
-        }
-        img.decoding = 'async';
-        img.alt = label;
-        const caption = document.createElement('figcaption');
-        caption.textContent = label;
-        item.appendChild(img);
-        item.appendChild(caption);
-        variantsStrip.appendChild(item);
-        return true;
-      };
-
-      const variantItems = Array.isArray(data.variants) ? data.variants : [];
-      let hasVariant = false;
-      variantItems.forEach((v, i) => {
-        const label = templateVariant && isSamePosterImage(v, templateVariant)
-          ? '模板海报 B'
-          : `变体 ${i + 1}`;
-        hasVariant = appendVariant(v, label) || hasVariant;
-      });
-      if (
-        templateVariant &&
-        !variantItems.some((item) => isSamePosterImage(item, templateVariant))
-      ) {
-        hasVariant = appendVariant(templateVariant, '模板海报 B') || hasVariant;
-      }
-      variantsStrip.classList.toggle('hidden', !hasVariant);
-    }
-
-    // 3) 旁路显示文案（可选）
-    if (emailTextarea)  emailTextarea.value  = data.email_body || '';
-    if (promptTextarea) promptTextarea.value = data.prompt      || '';
-
-
->>>>>>> 7dc75f9a
     return data;
   } catch (error) {
     console.error('[generatePoster] 请求失败', error);
     setStatus(statusElement, error?.message || '生成失败', 'error');
     generateButton.disabled = false;
     if (regenerateButton) regenerateButton.disabled = false;
-<<<<<<< HEAD
     if (aiSpinner) aiSpinner.classList.add('hidden');
     if (aiPreview) aiPreview.classList.add('complete');
-=======
->>>>>>> 7dc75f9a
     if (generatedImage) {
       generatedImage.classList.add('hidden');
       generatedImage.removeAttribute('src');
     }
     resetGeneratedPlaceholder(error?.message || generatedPlaceholderDefault);
-<<<<<<< HEAD
-=======
-    if (variantsStrip) {
-      variantsStrip.innerHTML = '';
-      variantsStrip.classList.add('hidden');
-    }
->>>>>>> 7dc75f9a
     return null;
   }
 }
