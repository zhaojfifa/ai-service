const App = (window.App ??= {});
App.utils = App.utils ?? {};

// 1) 新增：按域名决定健康检查路径
function isRenderHost(base) {
  try {
    const u = new URL(base, location.href);
    return /onrender\.com$/i.test(u.hostname);
  } catch {
    return false;
  }
}

function healthPathsFor(base) {
  // Render 后端只有 /health，且通常无 CORS
  if (isRenderHost(base)) return ['/health'];
  // Worker（或网关）提供 /api/health（带 CORS）
  return ['/api/health', '/health'];
}
// ===== 共享：模板资源助手（全局唯一出口） =====

/** 从 templates/registry.json 读取模板清单（带缓存） */
App.utils.loadTemplateRegistry = (() => {
  let _registryP;
  return async function loadTemplateRegistry() {
    if (!_registryP) {
      _registryP = fetch(App.utils.assetUrl?.('templates/registry.json') || 'templates/registry.json')
        .then(r => {
          if (!r.ok) throw new Error('无法加载模板清单');
          return r.json();
        })
        .then(list => (Array.isArray(list) ? list : []))
        .catch(err => {
          _registryP = null; // 失败时允许下次重试
          throw err;
        });
    }
    return _registryP;
  };
})();

/** 按模板 id 返回 { entry, spec, image }（带缓存） */
App.utils.ensureTemplateAssets = (() => {
  const _cache = new Map();
  return async function ensureTemplateAssets(templateId) {
    if (_cache.has(templateId)) return _cache.get(templateId);

    const registry = await App.utils.loadTemplateRegistry();
    const entry = registry.find(i => i.id === templateId) || registry[0];
    if (!entry) throw new Error('模板列表为空');

    const specUrl = App.utils.assetUrl?.(`templates/${entry.spec}`) || `templates/${entry.spec}`;
    const imgUrl  = App.utils.assetUrl?.(`templates/${entry.preview}`) || `templates/${entry.preview}`;

    const specP = fetch(specUrl).then(r => { if (!r.ok) throw new Error('无法加载模板规范'); return r.json(); });
    const imgP  = new Promise((resolve, reject) => {
      const img = new Image();
      img.decoding = 'async';
      img.crossOrigin = 'anonymous';
      img.onload = () => resolve(img);
      img.onerror = () => reject(new Error('模板预览图加载失败'));
      img.src = imgUrl;
    });

    const payload = { entry, spec: await specP, image: await imgP };
    _cache.set(entry.id, payload);
    return payload;
  };
})();

const HEALTH_CACHE_TTL = 60_000;
const HEALTH_CACHE = new Map();

let documentAssetBase = null;

function resolveDocumentAssetBase() {
  if (documentAssetBase) return documentAssetBase;
  const baseEl = document.querySelector('base[href]');
  if (baseEl) {
    documentAssetBase = baseEl.href;
    return documentAssetBase;
  }
  const { origin, pathname } = window.location;
  const parts = pathname.split('/');
  if (parts.length) parts.pop();
  const prefix = parts.join('/') || '/';
  documentAssetBase = `${origin}${prefix.endsWith('/') ? prefix : `${prefix}/`}`;
  return documentAssetBase;
}

function assetUrl(path) {
  if (!path) return resolveDocumentAssetBase();
  if (/^[a-zA-Z][a-zA-Z0-9+.-]*:/.test(path)) {
    return path;
  }
  const base = resolveDocumentAssetBase();
  const normalised = path.startsWith('/') ? path.slice(1) : path;
  return new URL(normalised, base).toString();
}

App.utils.assetUrl = assetUrl;

function normaliseBase(base) {
  if (!base) return null;
  try {
    const parsed = new URL(base, window.location.href);
    const path = parsed.pathname.replace(/\/+$/, '');
    const normalizedPath = path || '';
    return `${parsed.origin}${normalizedPath}`;
  } catch (error) {
    console.warn('[normaliseBase] invalid base', base, error);
    return null;
  }
}
// 把 stage1Data 中的素材“二选一”规范化为 key 或小 dataURL
function normalizePosterAssets(stage1Data) {
  const pickImage = (asset) => {
    if (!asset) return { asset: null, key: null };
    const key = asset.r2Key || null;
    const data = typeof asset.dataUrl === 'string' && asset.dataUrl.startsWith('data:')
      ? asset.dataUrl
      : null;
    return key ? { asset: null, key } : { asset: data, key: null };
  };

  const { asset: scenario_asset, key: scenario_key } = pickImage(stage1Data.scenario_asset);
  const { asset: product_asset,  key: product_key  } = pickImage(stage1Data.product_asset);

  const gallery_items = (stage1Data.gallery_entries || []).map((entry) => {
    const { asset, key } = pickImage(entry.asset);
    return {
      caption: entry.caption?.trim() || null,
      asset,
      key,
      mode: entry.mode || 'upload',
      prompt: entry.prompt?.trim() || null,
    };
  });

  return { scenario_asset, scenario_key, product_asset, product_key, gallery_items };
}

function joinBasePath(base, path) {
  const normalised = normaliseBase(base);
  if (!normalised) return null;
  const p = String(path || '');
  const suffix = p.startsWith('/') ? p : `/${p}`;
  return `${normalised}${suffix}`;
}

function ensureArray(value) {
  if (Array.isArray(value)) return value.filter(Boolean);
  if (typeof value === 'string' && value.trim()) return [value.trim()];
  return [];
}



// 读取候选 API 基址（修复：避免 STORAGE_KEYS 的 TDZ）
function getApiCandidates(extra) {
  const candidates = new Set();
  const add = (v) => {
    const s = typeof v === 'string' ? v.trim() : '';
    if (!s) return;
    const n = normaliseBase(s);
    if (n) candidates.add(n);
  };

  const inputValue = document.getElementById('api-base')?.value;
  add(inputValue);

  // 避免对未初始化的 STORAGE_KEYS 访问；直接用字面量 key
  add(localStorage.getItem('marketing-poster-api-base'));

  const ds = document.body?.dataset ?? {};
  add(ds.workerBase);
  add(ds.renderBase);
  add(ds.apiBase);

  if (Array.isArray(window.APP_API_BASES)) window.APP_API_BASES.forEach(add);
  add(window.APP_WORKER_BASE);
  add(window.APP_RENDER_BASE);
  add(window.APP_DEFAULT_API_BASE);

  if (extra) ensureArray(extra).forEach(add);

  return Array.from(candidates);
}

App.utils.getApiCandidates = getApiCandidates;

async function probeBase(base, { force } = {}) {
  const now = Date.now();
  const cached = HEALTH_CACHE.get(base);
  if (!force && cached && now - cached.timestamp < HEALTH_CACHE_TTL) {
    return cached.ok;
  }

  const paths = healthPathsFor(base);           // ← 关键：按域名取路径
  for (const path of paths) {
    const url = joinBasePath(base, path);
    if (!url) continue;
    try {
      const response = await fetch(url, {
        method: 'GET',
        mode: 'cors',
        cache: 'no-store',
        credentials: 'omit',
      });
      if (response.ok) {
        HEALTH_CACHE.set(base, { ok: true, timestamp: Date.now() });
        return true;
      }
    } catch (error) {
      console.warn('[probeBase] failed', base, path, error);
    }
  }

  HEALTH_CACHE.set(base, { ok: false, timestamp: Date.now() });
  return false;
}


const warmUpLocks = new Map();

async function warmUp(baseOrBases, { force } = {}) {
  const bases = ensureArray(baseOrBases).filter(Boolean);
  const targets = bases.length ? bases : getApiCandidates();
  if (!targets.length) return [];

  const lockKey = [...targets].sort().join('|');
  const existing = warmUpLocks.get(lockKey);
  if (!force && existing) return existing;

  const task = Promise.allSettled(targets.map((base) => probeBase(base, { force })));
  warmUpLocks.set(lockKey, task);
  // 任务结束后释放锁
  task.finally(() => warmUpLocks.delete(lockKey));
  return task;
}

App.utils.warmUp = warmUp;

async function pickHealthyBase(baseOrBases) {
  const candidates = ensureArray(baseOrBases).filter(Boolean);
  const bases = candidates.length ? candidates : getApiCandidates();
  if (!bases.length) return null;

  const now = Date.now();
  for (const base of bases) {
    const cached = HEALTH_CACHE.get(base);
    if (cached && cached.ok && now - cached.timestamp < HEALTH_CACHE_TTL) {
      return base;
    }
  }

  const results = await warmUp(bases, { force: true });
  for (let i = 0; i < bases.length; i += 1) {
    const outcome = results[i];
    if (outcome && outcome.status === 'fulfilled' && outcome.value) {
      return bases[i];
    }
  }
  return null;
}

App.utils.pickHealthyBase = pickHealthyBase;

// 请求体大小校验（发送前统一做）
// 校验字符串体积并阻断超大 dataURL
function validatePayloadSize(raw) {
  const hasBase64 = /data:[^;]+;base64,/i.test(raw);
  // 300KB 是你当前防御阈值，可按需调整
  if (hasBase64 || raw.length > 300_000) {
    throw new Error('请求体过大或包含 base64 图片，请先上传素材到 R2，仅传输 key/url。');
  }
}

// 完整替换 app.js 里的 postJsonWithRetry
async function postJsonWithRetry(apiBaseOrBases, path, payload, retry = 1, rawPayload) {
  // 规范化候选基址
  const bases = (window.resolveApiBases?.(apiBaseOrBases))
    ?? (Array.isArray(apiBaseOrBases) ? apiBaseOrBases
        : String(apiBaseOrBases || '').split(',').map(s => s.trim()).filter(Boolean));
  if (!bases.length) throw new Error('未配置后端 API 地址');

  // 组包（外部已给字符串就不再二次 JSON.stringify）
  const bodyRaw = (typeof rawPayload === 'string') ? rawPayload : JSON.stringify(payload);

  // 粗略体积 & dataURL 防御
  if (/data:[^;]+;base64,/.test(bodyRaw) || bodyRaw.length > 300000) {
    throw new Error('请求体过大或包含 base64 图片，请确保素材已直传并仅传 key/url。');
  }

  // 先挑健康基址，失败就先用第一个
  let base = await (window.pickHealthyBase?.(bases, { timeoutMs: 2500 })) ?? bases[0];

  const urlFor = (b) => `${String(b).replace(/\/$/, '')}/${String(path).replace(/^\/+/, '')}`;
  let lastErr = null;

  for (let attempt = 0; attempt <= retry; attempt += 1) {
    // ！！！这里以前写成了 tryOrder，导致未定义
    const order = base ? [base, ...bases.filter(x => x !== base)] : bases;

    for (const b of order) {
      const url = urlFor(b);
      try {
        const res = await fetch(url, {
          method: 'POST',
          mode: 'cors',
          cache: 'no-store',
          credentials: 'omit',
          headers: { 'Content-Type': 'application/json' },
          body: bodyRaw,
        });
        if (!res.ok) {
          const text = await res.text().catch(() => '');
          let json = null;
          if (text) {
            try { json = JSON.parse(text); } catch {}
          }
          const detail = (json && (json.detail || json.message))
            || text
            || `HTTP ${res.status}`;
          const error = new Error(detail);
          error.status = res.status;
          error.responseText = text;
          error.responseJson = json;
          error.url = url;
          error.requestBody = bodyRaw;
          throw error;
        }
        // 兼容占位缓存：存在才更新，避免 _healthCache 未定义再报错
        if (window._healthCache?.set) window._healthCache.set(b, { ok: true, ts: Date.now() });
        return res;
      } catch (e) {
        lastErr = e;
        if (window._healthCache?.set) window._healthCache.set(b, { ok: false, ts: Date.now() });
        base = null; // 该轮失败，下一轮重新挑
      }
    }

    // 整轮失败后：热身 + 等待 + 重选
    try { await window.warmUp?.(bases, { timeoutMs: 2500 }); } catch {}
    await new Promise(r => setTimeout(r, 800));
    base = await (window.pickHealthyBase?.(bases, { timeoutMs: 2500 })) ?? bases[0];
  }

  throw lastErr || new Error('请求失败');
}


App.utils.postJsonWithRetry = postJsonWithRetry;

const STORAGE_KEYS = {
  apiBase: 'marketing-poster-api-base',
  stage1: 'marketing-poster-stage1-data',
  stage2: 'marketing-poster-stage2-result',
};

const DEFAULT_STAGE1 = {
  brand_name: '厨匠ChefCraft',
  agent_name: '星辉渠道服务中心',
  scenario_image: '现代开放式厨房中智能蒸烤一体机的沉浸式体验',
  product_name: 'ChefCraft 智能蒸烤大师',
  template_id: 'template_dual',
  scenario_mode: 'upload',
  product_mode: 'upload',
  features: [
    '一键蒸烤联动，精准锁鲜',
    '360° 智能热风循环，均匀受热',
    '高温自清洁腔体，省心维护',
    'Wi-Fi 远程操控，云端菜谱推送',
  ],
  title: '焕新厨房效率，打造大厨级美味',
  subtitle: '智能蒸烤 · 家宴轻松掌控',
};

const TEMPLATE_REGISTRY_PATH = 'templates/registry.json';
const templateCache = new Map();
let templateRegistryPromise = null;

const PROMPT_PRESETS_PATH = 'prompts/presets.json';
let promptPresetPromise = null;
const PROMPT_SLOTS = ['scenario', 'product', 'gallery'];
const DEFAULT_PROMPT_VARIANTS = 1;

const DEFAULT_EMAIL_RECIPIENT = 'client@example.com';

const placeholderImages = {
  brandLogo: createPlaceholder('品牌\\nLogo'),
  scenario: createPlaceholder('应用场景'),
  product: createPlaceholder('产品渲染'),
};

const galleryPlaceholderCache = new Map();

const MATERIAL_DEFAULT_LABELS = {
  brand_logo: '品牌 Logo',
  scenario: '应用场景图',
  product: '主产品渲染图',
  gallery: '底部产品小图',
};

const assetStore = createAssetStore();

function getPosterImageSource(image) {
  if (!image || typeof image !== 'object') return '';
  const directUrl = typeof image.url === 'string' ? image.url : '';
  if (directUrl) return directUrl;
  const dataUrl = typeof image.data_url === 'string' ? image.data_url : '';
  return dataUrl;
}

function assignPosterImage(element, image, altText) {
  if (!element) return false;
  const src = getPosterImageSource(image);
  if (!src) return false;
  element.src = src;
  if (altText) {
    element.alt = altText;
  }
  return true;
}

async function r2PresignPut(folder, file, bases) {
  const payload = {
    folder: folder || 'uploads',
    filename: file?.name || 'upload.bin',
    content_type: file?.type || 'application/octet-stream',
    size: typeof file?.size === 'number' ? file.size : null,
  };
  const response = await postJsonWithRetry(bases, '/api/r2/presign-put', payload, 1);
  return response.json();
}

async function uploadFileToR2(folder, file, options = {}) {
  try {
    const presign = await r2PresignPut(folder, file, options?.bases);
    const putResponse = await fetch(presign.put_url, {
      method: 'PUT',
      headers: { 'Content-Type': file?.type || 'application/octet-stream' },
      body: file,
    });
    if (!putResponse.ok) {
      const detail = await putResponse.text();
      throw new Error(detail || '上传到 R2 失败，请稍后重试。');
    }
    return {
      key: presign.key,
      url: presign.public_url || null,
      uploaded: true,
      presign,
    };
  } catch (error) {
    console.warn('[uploadFileToR2] 直传失败，回退本地预览', error);
    const dataUrl = file ? await fileToDataUrl(file) : null;
    return {
      key: null,
      url: null,
      uploaded: false,
      dataUrl,
      error,
    };
  }
}

App.utils.r2PresignPut = r2PresignPut;
App.utils.uploadFileToR2 = uploadFileToR2;

function applyStoredAssetValue(target, storedValue) {
  if (!target || typeof storedValue !== 'string') return;
  if (storedValue.startsWith('data:')) {
    target.data_url = storedValue;
  } else {
    target.url = storedValue;
  }
}

const apiBaseInput = document.getElementById('api-base');
// ==== 兜底：保持原命名的 loadTemplateRegistry（放在 init() 之前）====
(function ensureLoadTemplateRegistry() {
  const REG_PATH = (typeof TEMPLATE_REGISTRY_PATH === 'string' && TEMPLATE_REGISTRY_PATH)
    ? TEMPLATE_REGISTRY_PATH
    : 'templates/registry.json';

  if (typeof window.loadTemplateRegistry !== 'function') {
    let _tmplRegistryPromise = null;
    window.loadTemplateRegistry = async function loadTemplateRegistry() {
      if (!_tmplRegistryPromise) {
        _tmplRegistryPromise = fetch(assetUrl(REG_PATH))
          .then((r) => {
            if (!r.ok) throw new Error('无法加载模板清单');
            return r.json();
          })
          .then((arr) => (Array.isArray(arr) ? arr : []))
          .catch((err) => {
            _tmplRegistryPromise = null; // 失败允许下次重试
            throw err;
          });
      }
      return _tmplRegistryPromise;
    };
  }
})();

init();

function init() {
  loadApiBase();
  if (apiBaseInput) {
    apiBaseInput.addEventListener('change', saveApiBase);
    apiBaseInput.addEventListener('blur', saveApiBase);
  }

  const stage = document.body?.dataset?.stage;
  switch (stage) {
    case 'stage1':
      initStage1();
      break;
    case 'stage2':
      initStage2();
      break;
    case 'stage3':
      initStage3();
      break;
    default:
      break;
  }
}

function loadApiBase() {
  if (!apiBaseInput) return;
  const stored = localStorage.getItem(STORAGE_KEYS.apiBase);
  if (stored) {
    apiBaseInput.value = stored;
  }
}

function saveApiBase() {
  if (!apiBaseInput) return;
  const value = apiBaseInput.value.trim();
  if (value) {
    localStorage.setItem(STORAGE_KEYS.apiBase, value);
  } else {
    localStorage.removeItem(STORAGE_KEYS.apiBase);
  }
}

function initStage1() {
  const form = document.getElementById('poster-form');
  const buildPreviewButton = document.getElementById('build-preview');
  const nextButton = document.getElementById('go-to-stage2');
  const statusElement = document.getElementById('stage1-status');
  const previewContainer = document.getElementById('preview-container');
  const layoutStructure = document.getElementById('layout-structure-text');
  const galleryButton = document.getElementById('add-gallery-item');
  const galleryPlaceholderButton = document.getElementById('add-gallery-placeholder');
  const galleryFileInput = document.getElementById('gallery-file-input');
  const galleryItemsContainer = document.getElementById('gallery-items');
  const templateSelectStage1 = document.getElementById('template-select-stage1');
  const templateDescriptionStage1 = document.getElementById('template-description-stage1');
  const templateCanvasStage1 = document.getElementById('template-preview-stage1');
  

  if (!form || !buildPreviewButton || !nextButton) {
    return;
  }

  const previewElements = {
    brandLogo: document.getElementById('preview-brand-logo'),
    brandName: document.getElementById('preview-brand-name'),
    agentName: document.getElementById('preview-agent-name'),
    scenarioImage: document.getElementById('preview-scenario-image'),
    productImage: document.getElementById('preview-product-image'),
    featureList: document.getElementById('preview-feature-list'),
    title: document.getElementById('preview-title'),
    subtitle: document.getElementById('preview-subtitle'),
    gallery: document.getElementById('preview-gallery'),
  };

  const inlinePreviews = {
    brand_logo: document.querySelector('[data-inline-preview="brand_logo"]'),
    scenario_asset: document.querySelector('[data-inline-preview="scenario_asset"]'),
    product_asset: document.querySelector('[data-inline-preview="product_asset"]'),
  };

  const state = {
    brandLogo: null,
    scenario: null,
    product: null,
    galleryEntries: [],
    previewBuilt: false,
    templateId: DEFAULT_STAGE1.template_id,
    templateLabel: '',
    scenarioMode: DEFAULT_STAGE1.scenario_mode,
    productMode: DEFAULT_STAGE1.product_mode,
    scenarioType: 'image',
    scenarioAllowsPrompt: true,
    scenarioAllowsUpload: true,
    productType: 'image',
    productAllowsPrompt: true,
    productAllowsUpload: true,
    templateSpec: null,
    galleryLimit: 4,
    galleryAllowsPrompt: true,
    galleryAllowsUpload: true,
    galleryLabel: MATERIAL_DEFAULT_LABELS.gallery,
    galleryType: 'image',
  };

  let currentLayoutPreview = '';
  let templateRegistry = [];

  const refreshPreview = () => {
    if (!form) return null;
    const payload = collectStage1Data(form, state, { strict: false });
    currentLayoutPreview = updatePosterPreview(
      payload,
      state,
      previewElements,
      layoutStructure,
      previewContainer
    );
    return payload;
  };

  const stored = loadStage1Data();
  if (stored) {
    void (async () => {
      await applyStage1DataToForm(stored, form, state, inlinePreviews);
      state.previewBuilt = Boolean(stored.preview_built);
      currentLayoutPreview = stored.layout_preview || '';
      renderGalleryItems(state, galleryItemsContainer, {
        previewElements,
        layoutStructure,
        previewContainer,
        statusElement,
        onChange: refreshPreview,
        allowPrompt: state.galleryAllowsPrompt,
        forcePromptOnly: state.galleryAllowsUpload === false,
        promptPlaceholder:
          state.templateSpec?.materials?.gallery?.promptPlaceholder ||
          '描述要生成的小图内容',
      });
      refreshPreview();
    })();
  } else {
    applyStage1Defaults(form);
    updateInlinePlaceholders(inlinePreviews);
    applyModeToInputs('scenario', state, form, inlinePreviews, { initial: true });
    applyModeToInputs('product', state, form, inlinePreviews, { initial: true });
    refreshPreview();
  }

  const modeContext = { form, state, inlinePreviews, refreshPreview };

  const scenarioModeRadios = form.querySelectorAll('input[name="scenario_mode"]');
  scenarioModeRadios.forEach((radio) => {
    radio.addEventListener('change', (event) => {
      if (!radio.checked) return;
      const value = radio.value === 'prompt' ? 'prompt' : 'upload';
      void switchAssetMode('scenario', value, modeContext);
    });
  });

  const productModeRadios = form.querySelectorAll('input[name="product_mode"]');
  productModeRadios.forEach((radio) => {
    radio.addEventListener('change', (event) => {
      if (!radio.checked) return;
      const value = radio.value === 'prompt' ? 'prompt' : 'upload';
      void switchAssetMode('product', value, modeContext);
    });
  });

  const getMaterialLabel = (key, material) =>
    (material && typeof material.label === 'string' && material.label.trim()) ||
    MATERIAL_DEFAULT_LABELS[key] || key;

  async function applyTemplateMaterialsStage1(spec) {
    state.templateSpec = spec || null;
    const materials = (spec && spec.materials) || {};

    const brandMaterial = materials.brand_logo || {};
    const brandLabel = getMaterialLabel('brand_logo', brandMaterial);
    const brandField = form.querySelector('[data-material-field="brand_logo"] [data-material-label="brand_logo"]');
    if (brandField) {
      brandField.textContent = `${brandLabel}上传`;
    }

    const scenarioMaterial = materials.scenario || {};
    const scenarioLabel = getMaterialLabel('scenario', scenarioMaterial);
    const scenarioType = (scenarioMaterial.type || 'image').toLowerCase();
    const scenarioAllowsUpload = scenarioType !== 'text' && scenarioMaterial.allowsUpload !== false;
    const scenarioAllowsPrompt =
      scenarioType === 'text' || scenarioMaterial.allowsPrompt !== false;
    state.scenarioType = scenarioType;
    state.scenarioAllowsPrompt = scenarioAllowsPrompt;
    state.scenarioAllowsUpload = scenarioAllowsUpload;

    const scenarioToggleLabel = form.querySelector('[data-material-toggle-label="scenario"]');
    if (scenarioToggleLabel) {
      scenarioToggleLabel.textContent = `${scenarioLabel}素材来源`;
    }
    const scenarioToggle = form.querySelector('[data-mode-target="scenario"]');
    const scenarioUploadOption = form.querySelector('[data-mode-option="scenario-upload"]');
    const scenarioUploadRadio = scenarioUploadOption?.querySelector('input[type="radio"]');
    if (scenarioUploadOption) {
      scenarioUploadOption.classList.toggle('hidden', !scenarioAllowsUpload);
    }
    if (scenarioUploadRadio) {
      scenarioUploadRadio.disabled = !scenarioAllowsUpload;
    }
    const scenarioPromptOption = form.querySelector('[data-mode-option="scenario-prompt"]');
    const scenarioPromptRadio = scenarioPromptOption?.querySelector('input[type="radio"]');
    if (scenarioPromptOption) {
      scenarioPromptOption.classList.toggle('hidden', !scenarioAllowsPrompt);
    }
    if (scenarioPromptRadio) {
      scenarioPromptRadio.disabled = !scenarioAllowsPrompt;
    }
    if (scenarioToggle) {
      scenarioToggle.classList.toggle(
        'single-mode',
        !scenarioAllowsUpload || !scenarioAllowsPrompt
      );
    }

    const scenarioFileLabel = form.querySelector('[data-material-label="scenario"]');
    if (scenarioFileLabel) {
      scenarioFileLabel.textContent = `${scenarioLabel}上传`;
      scenarioFileLabel.classList.toggle('hidden', !scenarioAllowsUpload);
    }
    const scenarioFieldWrapper = form.querySelector('[data-material-field="scenario"]');
    if (scenarioFieldWrapper) {
      scenarioFieldWrapper.classList.toggle('hidden', !scenarioAllowsUpload);
    }
    const scenarioFileInput = form.querySelector('input[name="scenario_asset"]');
    if (scenarioFileInput) {
      scenarioFileInput.disabled = !scenarioAllowsUpload;
    }
    const scenarioDescription = form.querySelector('[data-material-description="scenario"]');
    if (scenarioDescription) {
      scenarioDescription.textContent = scenarioAllowsPrompt
        ? `${scenarioLabel}描述（上传或 AI 生成时都会用到）`
        : `${scenarioLabel}描述`;
    }
    const scenarioTextarea = form.querySelector('[data-material-input="scenario"]');
    if (scenarioTextarea) {
      scenarioTextarea.placeholder =
        scenarioMaterial.promptPlaceholder || `描述${scenarioLabel}的氛围与细节`;
    }
    let scenarioChanged = false;
    if (!scenarioAllowsUpload) {
      if (state.scenario) {
        await deleteStoredAsset(state.scenario);
        state.scenario = null;
        scenarioChanged = true;
      }
      state.scenarioMode = 'prompt';
      if (scenarioUploadRadio) {
        scenarioUploadRadio.checked = false;
      }
      if (scenarioPromptRadio) {
        scenarioPromptRadio.checked = true;
      }
      if (inlinePreviews.scenario_asset) {
        inlinePreviews.scenario_asset.src = placeholderImages.scenario;
      }
    } else if (!scenarioAllowsPrompt && state.scenarioMode === 'prompt') {
      state.scenarioMode = 'upload';
      if (scenarioUploadRadio) {
        scenarioUploadRadio.checked = true;
      }
      if (scenarioPromptRadio) {
        scenarioPromptRadio.checked = false;
      }
    }
    if (scenarioChanged) {
      state.previewBuilt = false;
    }
    applyModeToInputs('scenario', state, form, inlinePreviews, { initial: true });

    const productMaterial = materials.product || {};
    const productLabel = getMaterialLabel('product', productMaterial);
    const productType = (productMaterial.type || 'image').toLowerCase();
    const productAllowsUpload = productType !== 'text' && productMaterial.allowsUpload !== false;
    const productAllowsPrompt = productType === 'text' || productMaterial.allowsPrompt !== false;
    state.productType = productType;
    state.productAllowsPrompt = productAllowsPrompt;
    state.productAllowsUpload = productAllowsUpload;

    const productToggleLabel = form.querySelector('[data-material-toggle-label="product"]');
    if (productToggleLabel) {
      productToggleLabel.textContent = `${productLabel}素材来源`;
    }
    const productToggle = form.querySelector('[data-mode-target="product"]');
    const productUploadOption = form.querySelector('[data-mode-option="product-upload"]');
    const productUploadRadio = productUploadOption?.querySelector('input[type="radio"]');
    if (productUploadOption) {
      productUploadOption.classList.toggle('hidden', !productAllowsUpload);
    }
    if (productUploadRadio) {
      productUploadRadio.disabled = !productAllowsUpload;
    }
    const productPromptOption = form.querySelector('[data-mode-option="product-prompt"]');
    const productPromptRadio = productPromptOption?.querySelector('input[type="radio"]');
    if (productPromptOption) {
      productPromptOption.classList.toggle('hidden', !productAllowsPrompt);
    }
    if (productPromptRadio) {
      productPromptRadio.disabled = !productAllowsPrompt;
    }
    if (productToggle) {
      productToggle.classList.toggle(
        'single-mode',
        !productAllowsUpload || !productAllowsPrompt
      );
    }

    const productFileLabel = form.querySelector('[data-material-label="product"]');
    if (productFileLabel) {
      productFileLabel.textContent = `${productLabel}上传`;
      productFileLabel.classList.toggle('hidden', !productAllowsUpload);
    }
    const productFieldWrapper = form.querySelector('[data-material-field="product"]');
    if (productFieldWrapper) {
      productFieldWrapper.classList.toggle('hidden', !productAllowsUpload);
    }
    const productFileInput = form.querySelector('input[name="product_asset"]');
    if (productFileInput) {
      productFileInput.disabled = !productAllowsUpload;
    }
    const productPromptContainer = form.querySelector('[data-material-prompt="product"]');
    if (productPromptContainer) {
      productPromptContainer.classList.toggle('hidden', !productAllowsPrompt);
    }
    const productPromptLabel = form.querySelector('[data-material-prompt-label="product"]');
    if (productPromptLabel) {
      productPromptLabel.textContent = productAllowsPrompt
        ? `${productLabel}生成描述（可选补充）`
        : `${productLabel}说明`;
    }
    const productPromptInput = form.querySelector('[data-material-input="product-prompt"]');
    if (productPromptInput) {
      productPromptInput.placeholder =
        productMaterial.promptPlaceholder || `补充${productLabel}的材质、角度等信息`;
    }
    let productChanged = false;
    if (!productAllowsUpload) {
      if (state.product) {
        await deleteStoredAsset(state.product);
        state.product = null;
        productChanged = true;
      }
      state.productMode = 'prompt';
      if (productUploadRadio) {
        productUploadRadio.checked = false;
      }
      if (productPromptRadio) {
        productPromptRadio.checked = true;
      }
      if (inlinePreviews.product_asset) {
        inlinePreviews.product_asset.src = placeholderImages.product;
      }
    } else if (!productAllowsPrompt && state.productMode === 'prompt') {
      state.productMode = 'upload';
      if (productUploadRadio) {
        productUploadRadio.checked = true;
      }
      if (productPromptRadio) {
        productPromptRadio.checked = false;
      }
    }
    if (productChanged) {
      state.previewBuilt = false;
    }
    applyModeToInputs('product', state, form, inlinePreviews, { initial: true });

    const galleryMaterial = materials.gallery || {};
    const galleryLabel = getMaterialLabel('gallery', galleryMaterial);
    const galleryType = (galleryMaterial.type || 'image').toLowerCase();
    const galleryAllowsUpload = galleryType !== 'text' && galleryMaterial.allowsUpload !== false;
    const galleryAllowsPrompt =
      galleryType === 'text' || galleryMaterial.allowsPrompt !== false;
    const slotCount = Array.isArray(spec?.gallery?.items)
      ? spec.gallery.items.length
      : null;
    const configuredCount = Number(galleryMaterial.count);
    const galleryLimit = Number.isFinite(configuredCount) && configuredCount > 0
      ? configuredCount
      : slotCount || state.galleryLimit || 4;
    state.galleryLabel = galleryLabel;
    state.galleryAllowsPrompt = galleryAllowsPrompt;
    state.galleryAllowsUpload = galleryAllowsUpload;
    state.galleryType = galleryType;
    if (state.galleryLimit !== galleryLimit) {
      const removed = state.galleryEntries.splice(galleryLimit);
      await Promise.all(
        removed.map((entry) => deleteStoredAsset(entry.asset))
      );
      state.galleryLimit = galleryLimit;
    } else {
      state.galleryLimit = galleryLimit;
    }
    if (!galleryAllowsUpload) {
      await Promise.all(
        state.galleryEntries.map(async (entry) => {
          if (entry.asset) {
            await deleteStoredAsset(entry.asset);
            entry.asset = null;
          }
          entry.mode = 'prompt';
        })
      );
      state.previewBuilt = false;
    } else if (!galleryAllowsPrompt) {
      state.galleryEntries.forEach((entry) => {
        if (entry.mode === 'prompt') {
          entry.mode = 'upload';
          entry.prompt = '';
        }
      });
      state.previewBuilt = false;
    }

    const galleryLabelElement = document.querySelector('[data-gallery-label]');
    if (galleryLabelElement) {
      galleryLabelElement.textContent = `${galleryLabel}（${galleryLimit} 项，支持多选）`;
    }
    const galleryDescription = document.querySelector('[data-gallery-description]');
    if (galleryDescription) {
      galleryDescription.textContent = !galleryAllowsUpload
        ? `每个条目需通过文字描述生成，共 ${galleryLimit} 项，请填写系列说明。`
        : galleryAllowsPrompt
        ? `每个条目由一张图像与系列说明组成，可上传或使用 AI 生成，共需 ${galleryLimit} 项。`
        : `请上传 ${galleryLimit} 张${galleryLabel}并填写对应说明。`;
    }
    const galleryUploadButton = document.querySelector('[data-gallery-upload]');
    if (galleryUploadButton) {
      galleryUploadButton.textContent = `上传${galleryLabel}`;
      galleryUploadButton.classList.toggle('hidden', !galleryAllowsUpload);
      galleryUploadButton.disabled = !galleryAllowsUpload;
    }
    const galleryPromptButton = document.querySelector('[data-gallery-prompt]');
    if (galleryPromptButton) {
      const promptText = galleryLabel.includes('条目')
        ? '添加 AI 生成条目'
        : `添加 AI 生成${galleryLabel}`;
      galleryPromptButton.textContent = promptText;
      galleryPromptButton.classList.toggle('hidden', !galleryAllowsPrompt);
    }

    renderGalleryItems(state, galleryItemsContainer, {
      previewElements,
      layoutStructure,
      previewContainer,
      statusElement,
      onChange: refreshPreview,
      allowPrompt: galleryAllowsPrompt,
      forcePromptOnly: !galleryAllowsUpload,
      promptPlaceholder:
        galleryMaterial.promptPlaceholder || '描述要生成的小图内容',
    });
    refreshPreview();
  }

  async function refreshTemplatePreviewStage1(templateId) {
  if (!templateCanvasStage1) return;
  try {
    const assets =  await App.utils.ensureTemplateAssets(templateId); // 原有：加载模板资源 {entry,spec,image}
    await applyTemplateMaterialsStage1(assets.spec);       // 原有：同步材料开关/占位说明等

    const ctx = templateCanvasStage1.getContext('2d');
    if (!ctx) return;
    const { width, height } = templateCanvasStage1;

    ctx.clearRect(0, 0, width, height);
    ctx.fillStyle = '#f8fafc';
    ctx.fillRect(0, 0, width, height);

    const img = assets.image;
    const scale = Math.min(width / img.width, height / img.height);
    const dw = img.width * scale;
    const dh = img.height * scale;
    const ox = (width - dw) / 2;
    const oy = (height - dh) / 2;
    ctx.drawImage(img, ox, oy, dw, dh);

    if (templateDescriptionStage1) {
      templateDescriptionStage1.textContent = assets.entry?.description || '';
    }
  } catch (err) {
    console.error('[template preview] failed:', err);
    if (templateDescriptionStage1) {
      templateDescriptionStage1.textContent = '模板预览加载失败，请检查 templates 资源。';
    }
    const ctx = templateCanvasStage1?.getContext?.('2d');
    if (ctx) {
      ctx.clearRect(0, 0, templateCanvasStage1.width, templateCanvasStage1.height);
      ctx.fillStyle = '#f4f5f7';
      ctx.fillRect(0, 0, templateCanvasStage1.width, templateCanvasStage1.height);
      ctx.fillStyle = '#6b7280';
      ctx.font = '16px "Noto Sans SC", sans-serif';
      ctx.fillText('模板预览加载失败', 24, 48);
    }
  }
  }
async function mountTemplateChooserStage1() {
  if (!templateSelectStage1) return;

  // 1) 加载 registry（保持原名）
  try {
    templateRegistry = await App.utils.loadTemplateRegistry();
  } catch (e) {
    console.error('[registry] load failed:', e);
    setStatus(statusElement, '无法加载模板列表，请检查 templates/registry.json 与静态路径。', 'warning');
    return;
  }
  if (!Array.isArray(templateRegistry) || templateRegistry.length === 0) {
    setStatus(statusElement, '模板列表为空，请确认 templates/registry.json 格式。', 'warning');
    return;
  }

  // 2) 填充下拉
  templateSelectStage1.innerHTML = '';
  templateRegistry.forEach((entry) => {
    const opt = document.createElement('option');
    opt.value = entry.id;
    opt.textContent = entry.name || entry.id;
    templateSelectStage1.appendChild(opt);
  });

  // 3) 恢复/设置默认选项
  const stored = loadStage1Data();
  if (stored?.template_id) {
    state.templateId = stored.template_id;
    state.templateLabel = stored.template_label || '';
  } else {
    const first = templateRegistry[0];
    state.templateId = first.id;
    state.templateLabel = first.name || '';
  }
  templateSelectStage1.value = state.templateId;

  // 4) 预览一次
  await refreshTemplatePreviewStage1(state.templateId);

  // 立即持久化一次（不必等“构建预览”）
  const quickPersist = () => {
    try {
      const relaxedPayload = collectStage1Data(form, state, { strict: false });
      currentLayoutPreview = updatePosterPreview(
        relaxedPayload,
        state,
        previewElements,
        layoutStructure,
        previewContainer
      );
      const serialised = serialiseStage1Data(relaxedPayload, state, currentLayoutPreview, false);
      saveStage1Data(serialised, { preserveStage2: false });
    } catch (e) {
      console.warn('[template persist] skipped:', e);
    }
  };
  quickPersist();

  // 5) 绑定切换
  templateSelectStage1.addEventListener('change', async (ev) => {
    const value = ev.target.value || DEFAULT_STAGE1.template_id;
    state.templateId = value;
    const entry = templateRegistry.find((x) => x.id === value);
    state.templateLabel = entry?.name || '';

    state.previewBuilt = false; // 切换模板 => 预览需重建
    setStatus(statusElement, '已切换模板，请重新构建版式预览或继续到环节 2 生成。', 'info');

    quickPersist();
    await refreshTemplatePreviewStage1(value);
  });
}

// 注意：不要用顶层 await
void mountTemplateChooserStage1();
  if (templateSelectStage1) {
    App.utils.loadTemplateRegistry()
      .then(async (registry) => {
        templateRegistry = registry;
        templateSelectStage1.innerHTML = '';
        registry.forEach((entry) => {
          const option = document.createElement('option');
          option.value = entry.id;
          option.textContent = entry.name;
          templateSelectStage1.appendChild(option);
        });
        const activeEntry = registry.find((entry) => entry.id === state.templateId);
        if (!activeEntry && registry[0]) {
          state.templateId = registry[0].id;
          state.templateLabel = registry[0].name || '';
        } else if (activeEntry) {
          state.templateLabel = activeEntry.name || state.templateLabel;
        }
        templateSelectStage1.value = state.templateId;
        await refreshTemplatePreviewStage1(state.templateId);
      })
      .catch((error) => {
        console.error(error);
        setStatus(statusElement, '无法加载模板列表，请检查 templates 目录。', 'warning');
      });

    templateSelectStage1.addEventListener('change', async (event) => {
      const value = event.target.value || DEFAULT_STAGE1.template_id;
      state.templateId = value;
      const entry = templateRegistry.find((item) => item.id === value);
      state.templateLabel = entry?.name || '';
      state.previewBuilt = false;
      refreshPreview();
      await refreshTemplatePreviewStage1(value);
    });
  }

  attachSingleImageHandler(
    form.querySelector('input[name="brand_logo"]'),
    'brandLogo',
    inlinePreviews.brand_logo,
    state,
    refreshPreview,
    statusElement
  );
  attachSingleImageHandler(
    form.querySelector('input[name="scenario_asset"]'),
    'scenario',
    inlinePreviews.scenario_asset,
    state,
    refreshPreview,
    statusElement
  );
  attachSingleImageHandler(
    form.querySelector('input[name="product_asset"]'),
    'product',
    inlinePreviews.product_asset,
    state,
    refreshPreview,
    statusElement
  );

  renderGalleryItems(state, galleryItemsContainer, {
    previewElements,
    layoutStructure,
    previewContainer,
    statusElement,
    onChange: refreshPreview,
    allowPrompt: state.galleryAllowsPrompt,
    forcePromptOnly: state.galleryAllowsUpload === false,
    promptPlaceholder:
      state.templateSpec?.materials?.gallery?.promptPlaceholder ||
      '描述要生成的小图内容',
  });

  refreshPreview();

  if (galleryButton && galleryFileInput) {
    galleryButton.addEventListener('click', () => {
      if (!state.galleryAllowsUpload) {
        setStatus(
          statusElement,
          `${state.galleryLabel || MATERIAL_DEFAULT_LABELS.gallery}由模板限定为 AI 生成，请通过“添加 AI 生成条目”补充素材。`,
          'info'
        );
        return;
      }
      galleryFileInput.click();
    });

    galleryFileInput.addEventListener('change', async (event) => {
      if (!state.galleryAllowsUpload) {
        event.target.value = '';
        setStatus(
          statusElement,
          `${state.galleryLabel || MATERIAL_DEFAULT_LABELS.gallery}当前仅支持文字描述生成。`,
          'warning'
        );
        return;
      }
      const files = Array.from(event.target.files || []);
      if (!files.length) {
        return;
      }
      const limit = state.galleryLimit || 4;
      const remaining = Math.max(0, limit - state.galleryEntries.length);
      if (remaining <= 0) {
        setStatus(
          statusElement,
          `最多仅支持上传 ${limit} 张${state.galleryLabel || MATERIAL_DEFAULT_LABELS.gallery}。`,
          'warning'
        );
        galleryFileInput.value = '';
        return;
      }

      const selected = files.slice(0, remaining);
      for (const file of selected) {
        try {
          const asset = await prepareAssetFromFile('gallery', file, null, statusElement);
          state.galleryEntries.push({
            id: createId(),
            caption: '',
            asset,
            mode: 'upload',
            prompt: '',
          });
        } catch (error) {
          console.error(error);
          setStatus(statusElement, '上传或读取底部产品小图时发生错误。', 'error');
        }
      }
      galleryFileInput.value = '';
      state.previewBuilt = false;
      renderGalleryItems(state, galleryItemsContainer, {
        previewElements,
        layoutStructure,
        previewContainer,
        statusElement,
        onChange: refreshPreview,
        allowPrompt: state.galleryAllowsPrompt,
        forcePromptOnly: state.galleryAllowsUpload === false,
        promptPlaceholder:
          state.templateSpec?.materials?.gallery?.promptPlaceholder ||
          '描述要生成的小图内容',
      });
      refreshPreview();
    });
  }

  if (galleryPlaceholderButton) {
    galleryPlaceholderButton.addEventListener('click', () => {
      if (!state.galleryAllowsPrompt) {
        setStatus(
          statusElement,
          `${state.galleryLabel || MATERIAL_DEFAULT_LABELS.gallery}仅支持上传图像素材。`,
          'info'
        );
        return;
      }
      const limit = state.galleryLimit || 4;
      if (state.galleryEntries.length >= limit) {
        setStatus(
          statusElement,
          `最多仅支持 ${limit} 个${state.galleryLabel || MATERIAL_DEFAULT_LABELS.gallery}条目。`,
          'warning'
        );
        return;
      }
      state.galleryEntries.push({
        id: createId(),
        caption: '',
        asset: null,
        mode: 'prompt',
        prompt: '',
      });
      state.previewBuilt = false;
      renderGalleryItems(state, galleryItemsContainer, {
        previewElements,
        layoutStructure,
        previewContainer,
        statusElement,
        onChange: refreshPreview,
        allowPrompt: state.galleryAllowsPrompt,
        forcePromptOnly: state.galleryAllowsUpload === false,
        promptPlaceholder:
          state.templateSpec?.materials?.gallery?.promptPlaceholder ||
          '描述要生成的小图内容',
      });
      refreshPreview();
    });
  }

  form.addEventListener('input', () => {
    state.previewBuilt = false;
    refreshPreview();
  });

  buildPreviewButton.addEventListener('click', () => {
    const relaxedPayload = collectStage1Data(form, state, { strict: false });
    currentLayoutPreview = updatePosterPreview(
      relaxedPayload,
      state,
      previewElements,
      layoutStructure,
      previewContainer
    );

    try {
      const strictPayload = collectStage1Data(form, state, { strict: true });
      state.previewBuilt = true;
      const serialised = serialiseStage1Data(
        strictPayload,
        state,
        currentLayoutPreview,
        true
      );
      saveStage1Data(serialised);
      setStatus(statusElement, '版式预览已构建，可继续下一环节。', 'success');
    } catch (error) {
      console.warn(error);
      state.previewBuilt = false;
      const serialised = serialiseStage1Data(
        relaxedPayload,
        state,
        currentLayoutPreview,
        false
      );
      saveStage1Data(serialised);
      const reason = error?.message || '请补全必填素材。';
      setStatus(
        statusElement,
        `预览已更新，但${reason.replace(/^[，。]?/, '')}`,
        'warning'
      );
    }
  });

  nextButton.addEventListener('click', () => {
    try {
      const payload = collectStage1Data(form, state, { strict: true });
      currentLayoutPreview = updatePosterPreview(
        payload,
        state,
        previewElements,
        layoutStructure,
        previewContainer
      );
      state.previewBuilt = true;
      const serialised = serialiseStage1Data(payload, state, currentLayoutPreview, true);
      saveStage1Data(serialised);
      setStatus(statusElement, '素材已保存，正在跳转至环节 2。', 'info');
      window.location.href = 'stage2.html';
    } catch (error) {
      console.error(error);
      setStatus(statusElement, error.message || '请先完成版式预览后再继续。', 'error');
    }
  });
}

function applyStage1Defaults(form) {
  for (const [key, value] of Object.entries(DEFAULT_STAGE1)) {
    const element = form.elements.namedItem(key);
    if (element && typeof value === 'string') {
      element.value = value;
    }
  }

  const featureInputs = form.querySelectorAll('input[name="features"]');
  featureInputs.forEach((input, index) => {
    input.value = DEFAULT_STAGE1.features[index] ?? '';
  });

  const scenarioModeInputs = form.querySelectorAll('input[name="scenario_mode"]');
  scenarioModeInputs.forEach((input) => {
    input.checked = input.value === DEFAULT_STAGE1.scenario_mode;
  });

  const productModeInputs = form.querySelectorAll('input[name="product_mode"]');
  productModeInputs.forEach((input) => {
    input.checked = input.value === DEFAULT_STAGE1.product_mode;
  });

  const productPrompt = form.elements.namedItem('product_prompt');
  if (productPrompt && 'value' in productPrompt) {
    productPrompt.value = '';
  }
}

function updateInlinePlaceholders(inlinePreviews) {
  if (inlinePreviews.brand_logo) inlinePreviews.brand_logo.src = placeholderImages.brandLogo;
  if (inlinePreviews.scenario_asset) inlinePreviews.scenario_asset.src = placeholderImages.scenario;
  if (inlinePreviews.product_asset) inlinePreviews.product_asset.src = placeholderImages.product;
}

async function applyStage1DataToForm(data, form, state, inlinePreviews) {
  for (const key of ['brand_name', 'agent_name', 'scenario_image', 'product_name', 'title', 'subtitle']) {
    const element = form.elements.namedItem(key);
    if (element && typeof data[key] === 'string') {
      element.value = data[key];
    }
  }

  const features = Array.isArray(data.features) && data.features.length
    ? data.features
    : DEFAULT_STAGE1.features;
  const featureInputs = form.querySelectorAll('input[name="features"]');
  featureInputs.forEach((input, index) => {
    input.value = features[index] ?? '';
  });

  const scenarioModeValue = data.scenario_mode || DEFAULT_STAGE1.scenario_mode;
  const productModeValue = data.product_mode || DEFAULT_STAGE1.product_mode;
  state.scenarioMode = scenarioModeValue;
  state.productMode = productModeValue;

  const scenarioModeInputs = form.querySelectorAll('input[name="scenario_mode"]');
  scenarioModeInputs.forEach((input) => {
    input.checked = input.value === scenarioModeValue;
  });

  const productModeInputs = form.querySelectorAll('input[name="product_mode"]');
  productModeInputs.forEach((input) => {
    input.checked = input.value === productModeValue;
  });

  const productPrompt = form.elements.namedItem('product_prompt');
  if (productPrompt && 'value' in productPrompt) {
    productPrompt.value =
      typeof data.product_prompt === 'string' ? data.product_prompt : '';
  }

  state.brandLogo = await rehydrateStoredAsset(data.brand_logo);
  state.scenario = await rehydrateStoredAsset(data.scenario_asset);
  state.product = await rehydrateStoredAsset(data.product_asset);
  state.galleryEntries = Array.isArray(data.gallery_entries)
    ? await Promise.all(
        data.gallery_entries.map(async (entry) => ({
          id: entry.id || createId(),
          caption: entry.caption || '',
          asset: await rehydrateStoredAsset(entry.asset),
          mode: entry.mode || 'upload',
          prompt: entry.prompt || '',
        }))
      )
    : [];
  state.galleryLimit = typeof data.gallery_limit === 'number' ? data.gallery_limit : state.galleryLimit;
  state.galleryLabel = data.gallery_label || state.galleryLabel;
  state.galleryAllowsPrompt = data.gallery_allows_prompt !== false;
  state.galleryAllowsUpload = data.gallery_allows_upload !== false;
  if (state.galleryEntries.length > state.galleryLimit) {
    state.galleryEntries = state.galleryEntries.slice(0, state.galleryLimit);
  }
  state.templateId = data.template_id || DEFAULT_STAGE1.template_id;
  state.templateLabel = data.template_label || '';

  applyModeToInputs('scenario', state, form, inlinePreviews);
  applyModeToInputs('product', state, form, inlinePreviews);

  if (inlinePreviews.brand_logo) {
    inlinePreviews.brand_logo.src = state.brandLogo?.dataUrl || placeholderImages.brandLogo;
  }
  if (inlinePreviews.scenario_asset) {
    inlinePreviews.scenario_asset.src = state.scenario?.dataUrl || placeholderImages.scenario;
  }
  if (inlinePreviews.product_asset) {
    inlinePreviews.product_asset.src = state.product?.dataUrl || placeholderImages.product;
  }
}

function attachSingleImageHandler(
  input,
  key,
  inlinePreview,
  state,
  refreshPreview,
  statusElement
) {
  if (!input) return;
  input.addEventListener('change', async () => {
    const file = input.files?.[0];
    if (!file) {
      await deleteStoredAsset(state[key]);
      state[key] = null;
      state.previewBuilt = false;
      if (inlinePreview) {
        const placeholder =
          key === 'brandLogo'
            ? placeholderImages.brandLogo
            : key === 'scenario'
            ? placeholderImages.scenario
            : placeholderImages.product;
        inlinePreview.src = placeholder;
      }
      refreshPreview();
      return;
    }
    try {
      const folderMap = {
        brandLogo: 'brand-logo',
        scenario: 'scenario',
        product: 'product',
      };
      const folder = folderMap[key] || 'uploads';
      const forceDataUrl = key === 'brandLogo';
      state[key] = await prepareAssetFromFile(
        folder,
        file,
        state[key],
        statusElement,
        { forceDataUrl }
      );
      if (inlinePreview) {
        inlinePreview.src = state[key]?.dataUrl ||
          (key === 'brandLogo'
            ? placeholderImages.brandLogo
            : key === 'scenario'
            ? placeholderImages.scenario
            : placeholderImages.product);
      }
      state.previewBuilt = false;
      refreshPreview();
    } catch (error) {
      console.error(error);
      setStatus(statusElement, '处理图片素材时发生错误，请重试。', 'error');
    }
  });
}

function applyModeToInputs(target, state, form, inlinePreviews, options = {}) {
  const { initial = false } = options;
  const mode = target === 'scenario' ? state.scenarioMode : state.productMode;
  const fileInput = form.querySelector(`input[name="${target}_asset"]`);
  if (fileInput) {
    const allowsUpload =
      target === 'scenario'
        ? state.scenarioAllowsUpload !== false
        : state.productAllowsUpload !== false;
    fileInput.disabled = mode === 'prompt' || !allowsUpload;
  }
  const promptField = form.querySelector(`[data-mode-visible="${target}:prompt"]`);
  if (promptField) {
    if (mode === 'prompt') {
      promptField.classList.add('mode-visible');
    } else {
      promptField.classList.remove('mode-visible');
    }
  }

  if (!initial) {
    const inlineKey = `${target}_asset`;
    const inlinePreview = inlinePreviews?.[inlineKey];
    if (inlinePreview && !state[target]?.dataUrl) {
      inlinePreview.src =
        target === 'scenario' ? placeholderImages.scenario : placeholderImages.product;
    }
  }
}

async function switchAssetMode(target, mode, context) {
  const { form, state, inlinePreviews, refreshPreview } = context;
  const assetKey = target === 'scenario' ? 'scenario' : 'product';
  const previousMode = target === 'scenario' ? state.scenarioMode : state.productMode;
  const allowsPrompt =
    target === 'scenario'
      ? state.scenarioAllowsPrompt !== false
      : state.productAllowsPrompt !== false;
  const allowsUpload =
    target === 'scenario'
      ? state.scenarioAllowsUpload !== false
      : state.productAllowsUpload !== false;
  if (mode === 'prompt' && !allowsPrompt) {
    mode = 'upload';
  }
  if (mode === 'upload' && !allowsUpload) {
    mode = 'prompt';
  }
  if (previousMode === mode) {
    applyModeToInputs(target, state, form, inlinePreviews, { initial: true });
    return;
  }

  if (target === 'scenario') {
    state.scenarioMode = mode;
  } else {
    state.productMode = mode;
  }

  applyModeToInputs(target, state, form, inlinePreviews);

  if (mode === 'prompt') {
    await deleteStoredAsset(state[assetKey]);
    state[assetKey] = null;
    const inlineKey = `${target}_asset`;
    const inlinePreview = inlinePreviews?.[inlineKey];
    if (inlinePreview) {
      inlinePreview.src =
        target === 'scenario' ? placeholderImages.scenario : placeholderImages.product;
    }
  }

  state.previewBuilt = false;
  refreshPreview?.();
}

function renderGalleryItems(state, container, options = {}) {
  const {
    previewElements,
    layoutStructure,
    previewContainer,
    statusElement,
    onChange,
    allowPrompt = true,
    forcePromptOnly = false,
    promptPlaceholder = '描述要生成的小图内容',
  } = options;
  if (!container) return;
  container.innerHTML = '';

  const limit = state.galleryLimit || 4;
  const label = state.galleryLabel || MATERIAL_DEFAULT_LABELS.gallery;
  const allowUpload = !forcePromptOnly;
  const allowPromptMode = forcePromptOnly ? true : allowPrompt;

  state.galleryEntries.slice(0, limit).forEach((entry, index) => {
    entry.mode = entry.mode || (allowUpload ? 'upload' : 'prompt');
    entry.prompt = typeof entry.prompt === 'string' ? entry.prompt : '';
    if (!allowUpload && entry.asset) {
      void deleteStoredAsset(entry.asset);
      entry.asset = null;
      state.previewBuilt = false;
    }
    if (!allowUpload) {
      entry.mode = 'prompt';
    } else if (!allowPromptMode && entry.mode === 'prompt') {
      entry.mode = 'upload';
      state.previewBuilt = false;
    }

    const placeholder = getGalleryPlaceholder(index, label);

    const item = document.createElement('div');
    item.classList.add('gallery-item');
    item.dataset.id = entry.id;

    const header = document.createElement('div');
    header.classList.add('gallery-item-header');
    const title = document.createElement('span');
    title.classList.add('gallery-item-title');
    title.textContent = `${label} ${index + 1}`;
    header.appendChild(title);

    const removeButton = document.createElement('button');
    removeButton.type = 'button';
    removeButton.classList.add('secondary');
    removeButton.textContent = '移除';
    removeButton.addEventListener('click', async () => {
      await deleteStoredAsset(entry.asset);
      state.galleryEntries = state.galleryEntries.filter((g) => g.id !== entry.id);
      state.previewBuilt = false;
      renderGalleryItems(state, container, {
        previewElements,
        layoutStructure,
        previewContainer,
        statusElement,
        onChange,
        allowPrompt,
        forcePromptOnly,
        promptPlaceholder,
      });
      onChange?.();
    });

    const actions = document.createElement('div');
    actions.classList.add('gallery-item-actions');
    actions.appendChild(removeButton);
    header.appendChild(actions);
    item.appendChild(header);

    const modeToggle = document.createElement('div');
    modeToggle.classList.add('mode-toggle', 'gallery-mode-toggle');
    if (!allowUpload || !allowPromptMode) {
      modeToggle.classList.add('single-mode');
    }
    const modeLabel = document.createElement('span');
    if (!allowUpload && allowPromptMode) {
      modeLabel.textContent = '素材来源（模板限定：AI 生成）';
    } else if (allowUpload && !allowPromptMode) {
      modeLabel.textContent = '素材来源（模板限定：需上传图像）';
    } else {
      modeLabel.textContent = '素材来源';
    }
    modeToggle.appendChild(modeLabel);

    const radioName = `gallery_mode_${entry.id}`;
    let uploadRadio = null;
    if (allowUpload) {
      const uploadLabel = document.createElement('label');
      uploadRadio = document.createElement('input');
      uploadRadio.type = 'radio';
      uploadRadio.name = radioName;
      uploadRadio.value = 'upload';
      uploadLabel.appendChild(uploadRadio);
      uploadLabel.append(' 上传图像');
      modeToggle.appendChild(uploadLabel);
    }

    let promptRadio = null;
    if (allowPromptMode) {
      const promptLabel = document.createElement('label');
      promptRadio = document.createElement('input');
      promptRadio.type = 'radio';
      promptRadio.name = radioName;
      promptRadio.value = 'prompt';
      promptLabel.appendChild(promptRadio);
      promptLabel.append(' 文字生成');
      modeToggle.appendChild(promptLabel);
    }
    item.appendChild(modeToggle);

    const fileField = document.createElement('label');
    fileField.classList.add('field', 'file-field', 'gallery-file-field');
    fileField.innerHTML = `<span>上传${label}</span>`;
    const fileInput = document.createElement('input');
    fileInput.type = 'file';
    fileInput.accept = 'image/*';
    fileInput.disabled = !allowUpload;
    fileInput.addEventListener('change', async () => {
      const file = fileInput.files?.[0];
      if (!file) return;
      try {
        entry.asset = await prepareAssetFromFile('gallery', file, entry.asset, statusElement);
        previewImage.src = entry.asset?.dataUrl || placeholder;
        state.previewBuilt = false;
        onChange?.();
      } catch (error) {
        console.error(error);
        setStatus(statusElement, '上传或读取底部产品小图时发生错误。', 'error');
      }
    });
    if (!allowUpload) {
      fileField.classList.add('mode-hidden');
    }
    fileField.appendChild(fileInput);
    item.appendChild(fileField);

    const previewWrapper = document.createElement('div');
    previewWrapper.classList.add('gallery-item-preview');
    const previewImage = document.createElement('img');
    previewImage.alt = `${label} ${index + 1} 预览`;
    previewImage.src = entry.asset?.dataUrl || placeholder;
    previewWrapper.appendChild(previewImage);
    item.appendChild(previewWrapper);

    const captionField = document.createElement('label');
    captionField.classList.add('field', 'gallery-caption');
    captionField.innerHTML = `<span>${label}文案</span>`;
    const captionInput = document.createElement('input');
    captionInput.type = 'text';
    captionInput.value = entry.caption || '';
    captionInput.placeholder = '请输入对应系列说明';
    captionInput.addEventListener('input', () => {
      entry.caption = captionInput.value;
      state.previewBuilt = false;
      onChange?.();
    });
    captionField.appendChild(captionInput);
    item.appendChild(captionField);

    const promptField = document.createElement('label');
    promptField.classList.add('field', 'gallery-prompt', 'optional');
    promptField.innerHTML = '<span>AI 生成描述</span>';
    const promptTextarea = document.createElement('textarea');
    promptTextarea.rows = 2;
    promptTextarea.placeholder = promptPlaceholder;
    promptTextarea.value = entry.prompt || '';
    promptTextarea.addEventListener('input', () => {
      entry.prompt = promptTextarea.value;
      state.previewBuilt = false;
      onChange?.();
    });
    promptField.appendChild(promptTextarea);
    item.appendChild(promptField);

    async function applyGalleryMode(mode, options = {}) {
      const { initial = false } = options;
      let resolvedMode = mode;
      if (!allowUpload) {
        resolvedMode = 'prompt';
      } else if (!allowPromptMode && mode === 'prompt') {
        resolvedMode = 'upload';
      }
      entry.mode = resolvedMode;
      const isPrompt = resolvedMode === 'prompt';

      fileInput.disabled = !allowUpload || isPrompt;
      if (allowUpload) {
        fileField.classList.toggle('mode-hidden', isPrompt);
      } else {
        fileField.classList.add('mode-hidden');
      }

      if (allowPromptMode) {
        promptField.classList.remove('hidden');
        promptField.classList.toggle('mode-visible', isPrompt);
        promptTextarea.disabled = !isPrompt;
      } else {
        promptField.classList.add('hidden');
        promptTextarea.disabled = true;
      }

      if (isPrompt) {
        if ((!allowUpload && entry.asset) || (allowUpload && entry.asset && !initial)) {
          await deleteStoredAsset(entry.asset);
          entry.asset = null;
        }
        previewImage.src = placeholder;
      } else {
        previewImage.src = entry.asset?.dataUrl || placeholder;
      }

      if (!initial) {
        state.previewBuilt = false;
        onChange?.();
      }
    }

    if (uploadRadio) {
      uploadRadio.addEventListener('change', () => {
        if (uploadRadio.checked) {
          void applyGalleryMode('upload');
        }
      });
      uploadRadio.checked = entry.mode !== 'prompt';
    }

    if (promptRadio) {
      promptRadio.addEventListener('change', () => {
        if (promptRadio.checked) {
          void applyGalleryMode('prompt');
        }
      });
      promptRadio.checked = entry.mode === 'prompt';
    }

    if (!allowPromptMode) {
      promptField.classList.add('hidden');
      promptTextarea.disabled = true;
    }

    void applyGalleryMode(entry.mode, { initial: true });

    container.appendChild(item);
  });
}
function collectStage1Data(form, state, { strict = false } = {}) {
  const formData = new FormData(form);
  const payload = {
    brand_name: formData.get('brand_name')?.toString().trim() || '',
    agent_name: formData.get('agent_name')?.toString().trim() || '',
    scenario_image: formData.get('scenario_image')?.toString().trim() || '',
    product_name: formData.get('product_name')?.toString().trim() || '',
    title: formData.get('title')?.toString().trim() || '',
    subtitle: formData.get('subtitle')?.toString().trim() || '',
  };

  const features = formData
    .getAll('features')
    .map((feature) => feature.toString().trim())
    .filter((feature) => feature.length > 0);

  payload.features = features;

  const galleryLimit = state.galleryLimit || 4;
  const galleryLabel = state.galleryLabel || MATERIAL_DEFAULT_LABELS.gallery;

  const galleryEntries = state.galleryEntries.slice(0, galleryLimit).map((entry) => ({
    id: entry.id,
    caption: entry.caption.trim(),
    asset: entry.asset,
    mode: entry.mode || 'upload',
    prompt: entry.prompt?.trim() || null,
  }));

  const validGalleryEntries = galleryEntries.filter((entry) =>
    entry.mode === 'prompt' ? Boolean(entry.prompt) : Boolean(entry.asset)
  );

  payload.series_description = validGalleryEntries.length
    ? validGalleryEntries
        .map((entry, index) => `${galleryLabel}${index + 1}：${entry.caption || '系列说明待补充'}`)
        .join(' / ')
    : '';

  payload.brand_logo = state.brandLogo;
  payload.scenario_asset = state.scenario;
  payload.product_asset = state.product;
  payload.gallery_entries = galleryEntries;
  payload.template_id = state.templateId || DEFAULT_STAGE1.template_id;
  payload.template_label = state.templateLabel || '';
  payload.scenario_mode = state.scenarioMode || 'upload';
  payload.product_mode = state.productMode || 'upload';
  const productPromptValue = formData.get('product_prompt')?.toString().trim() || '';
  payload.product_prompt = productPromptValue || null;
  payload.scenario_prompt =
    payload.scenario_mode === 'prompt' ? payload.scenario_image : null;
  payload.gallery_label = galleryLabel;
  payload.gallery_limit = galleryLimit;
  payload.gallery_allows_prompt = state.galleryAllowsPrompt !== false;

  if (strict) {
    const missing = [];
    for (const [key, value] of Object.entries(payload)) {
      if (
        [
          'brand_logo',
          'scenario_asset',
          'product_asset',
          'gallery_entries',
          'scenario_mode',
          'product_mode',
          'product_prompt',
          'scenario_prompt',
        ].includes(key)
      ) {
        continue;
      }
      if (typeof value === 'string' && !value) {
        missing.push(key);
      }
    }
    if (payload.features.length < 3) {
      throw new Error('请填写至少 3 条产品功能点。');
    }
    if (galleryLimit > 0 && validGalleryEntries.length < galleryLimit) {
      throw new Error(
        `请准备至少 ${galleryLimit} 个${galleryLabel}（上传或 AI 生成）并填写对应文案。`
      );
    }
    const captionsIncomplete = validGalleryEntries.some((entry) => !entry.caption);
    if (captionsIncomplete) {
      throw new Error(`请为每个${galleryLabel}填写文案说明。`);
    }
    const promptMissing = galleryEntries.some(
      (entry) => entry.mode === 'prompt' && !entry.prompt
    );
    if (promptMissing) {
      throw new Error(`选择 AI 生成的${galleryLabel}需要提供文字描述。`);
    }
    if (missing.length) {
      throw new Error('请完整填写素材输入表单中的必填字段。');
    }
  }

  return payload;
}
function updatePosterPreview(payload, state, elements, layoutStructure, previewContainer) {
  const {
    brandLogo,
    brandName,
    agentName,
    scenarioImage,
    productImage,
    featureList,
    title,
    subtitle,
    gallery,
  } = elements;

  const layoutText = buildLayoutPreview(payload);

  if (layoutStructure) {
    layoutStructure.textContent = layoutText;
  }

  if (previewContainer) {
    previewContainer.classList.remove('hidden');
  }

  if (brandLogo) {
    brandLogo.src = payload.brand_logo?.dataUrl || placeholderImages.brandLogo;
  }
  if (brandName) {
    brandName.textContent = payload.brand_name || '品牌名称';
  }
  if (agentName) {
    agentName.textContent = (payload.agent_name || '代理名 / 分销名').toUpperCase();
  }
  if (scenarioImage) {
    scenarioImage.src = payload.scenario_asset?.dataUrl || placeholderImages.scenario;
  }
  if (productImage) {
    productImage.src = payload.product_asset?.dataUrl || placeholderImages.product;
  }
  if (title) {
    title.textContent = payload.title || '标题文案';
  }
  if (subtitle) {
    subtitle.textContent = payload.subtitle || '副标题文案';
  }

  if (featureList) {
    featureList.innerHTML = '';
    const featuresForPreview = payload.features.length
      ? payload.features
      : DEFAULT_STAGE1.features;
    featuresForPreview.slice(0, 4).forEach((feature, index) => {
      const item = document.createElement('li');
      item.classList.add(`feature-tag-${index + 1}`);
      item.textContent = feature || `功能点 ${index + 1}`;
      featureList.appendChild(item);
    });
  }

  if (gallery) {
    gallery.innerHTML = '';
    const limit = state.galleryLimit || 4;
    const entries = state.galleryEntries.slice(0, limit);
    const galleryLabel = state.galleryLabel || MATERIAL_DEFAULT_LABELS.gallery;
    const total = Math.max(entries.length, limit);
    for (let index = 0; index < total; index += 1) {
      const entry = entries[index];
      const figure = document.createElement('figure');
      const img = document.createElement('img');
      const caption = document.createElement('figcaption');
      if (entry?.asset?.dataUrl) {
        img.src = entry.asset.dataUrl;
      } else {
        img.src = getGalleryPlaceholder(index, galleryLabel);
      }
      img.alt = `${galleryLabel} ${index + 1} 预览`;
      caption.textContent = entry?.caption || `${galleryLabel} ${index + 1}`;
      figure.appendChild(img);
      figure.appendChild(caption);
      gallery.appendChild(figure);
    }
  }

  return layoutText;
}

function buildLayoutPreview(payload) {
  const templateLine =
    payload.template_label || payload.template_id || DEFAULT_STAGE1.template_id;
  const logoLine = payload.brand_logo
    ? `已上传品牌 Logo（${payload.brand_name}）`
    : payload.brand_name || '品牌 Logo 待上传';
  const hasScenarioAsset = Boolean(payload.scenario_asset || payload.scenario_key);
  const scenarioLine = payload.scenario_mode === 'prompt'
    ? `AI 生成（描述：${payload.scenario_prompt || payload.scenario_image || '待补充'}）`
    : hasScenarioAsset
    ? `已上传应用场景图（描述：${payload.scenario_image || '待补充'}）`
    : payload.scenario_image || '应用场景描述待补充';
  const hasProductAsset = Boolean(payload.product_asset || payload.product_key);
  const productLine = payload.product_mode === 'prompt'
    ? `AI 生成（${payload.product_prompt || payload.product_name || '描述待补充'}）`
    : hasProductAsset
    ? `已上传 45° 渲染图（${payload.product_name || '主产品'}）`
    : payload.product_name || '主产品名称待补充';
  const galleryLabel = payload.gallery_label || MATERIAL_DEFAULT_LABELS.gallery;
  const galleryLimit = payload.gallery_limit || 4;

  const featuresPreview = (payload.features.length ? payload.features : DEFAULT_STAGE1.features)
    .map((feature, index) => `    - 功能点${index + 1}: ${feature}`)
    .join('\n');

  const galleryEntries = Array.isArray(payload.gallery_entries)
    ? payload.gallery_entries.filter((entry) =>
        entry.mode === 'prompt'
          ? Boolean(entry.prompt)
          : Boolean(entry.asset || entry.key)
      )
    : [];
  const gallerySummary = galleryEntries.length
    ? galleryEntries
        .map((entry, index) =>
          entry.mode === 'prompt'
            ? `    · ${galleryLabel}${index + 1}：AI 生成（${entry.prompt || '描述待补充'}）`
            : `    · ${galleryLabel}${index + 1}：${entry.caption || '系列说明待补充'}`
        )
        .join('\n')
    : `    · ${galleryLabel}待准备（可上传或 AI 生成 ${galleryLimit} 项素材，并附文字说明）。`;

  return `模板锁版\n  · 当前模板：${templateLine}\n\n顶部横条\n  · 品牌 Logo（左上）：${logoLine}\n  · 品牌代理名 / 分销名（右上）：${
    payload.agent_name || '代理名待填写'
  }\n\n左侧区域（约 40% 宽）\n  · 应用场景图：${scenarioLine}\n\n右侧区域（视觉中心）\n  · 主产品 45° 渲染图：${productLine}\n  · 功能点标注：\n${featuresPreview}\n\n中部标题（大号粗体红字）\n  · ${payload.title || '标题文案待补充'}\n\n底部区域（三视图或系列款式）\n${gallerySummary}\n\n角落副标题 / 标语（大号粗体红字）\n  · ${payload.subtitle || '副标题待补充'}\n\n主色建议：黑（功能）、红（标题 / 副标题）、灰 / 银（金属质感）\n背景：浅灰或白色，保持留白与对齐。`;
}

function serialiseStage1Data(payload, state, layoutPreview, previewBuilt) {
  return {
    brand_name: payload.brand_name,
    agent_name: payload.agent_name,
    scenario_image: payload.scenario_image,
    product_name: payload.product_name,
    features: payload.features,
    title: payload.title,
    subtitle: payload.subtitle,
    series_description: payload.series_description,
    scenario_mode: state.scenarioMode || 'upload',
    product_mode: state.productMode || 'upload',
    product_prompt: payload.product_prompt,
    scenario_prompt: payload.scenario_prompt,
    brand_logo: serialiseAssetForStorage(state.brandLogo),
    scenario_asset: serialiseAssetForStorage(state.scenario),
    product_asset: serialiseAssetForStorage(state.product),
    gallery_entries: state.galleryEntries.map((entry) => ({
      id: entry.id,
      caption: entry.caption,
      asset: serialiseAssetForStorage(entry.asset),
      mode: entry.mode || 'upload',
      prompt: entry.prompt || null,
    })),
    template_id: state.templateId || DEFAULT_STAGE1.template_id,
    template_label: state.templateLabel || '',
    gallery_limit: state.galleryLimit || 4,
    gallery_label: state.galleryLabel || MATERIAL_DEFAULT_LABELS.gallery,
    gallery_allows_prompt: state.galleryAllowsPrompt !== false,
    gallery_allows_upload: state.galleryAllowsUpload !== false,
    layout_preview: layoutPreview,
    preview_built: previewBuilt,
  };
}

function saveStage1Data(data, options = {}) {
  const { preserveStage2 = false } = options;
  try {
    sessionStorage.setItem(STORAGE_KEYS.stage1, JSON.stringify(data));
  } catch (error) {
    if (isQuotaError(error)) {
      console.warn('sessionStorage 容量不足，正在尝试覆盖旧的环节 1 数据。', error);
      try {
        sessionStorage.removeItem(STORAGE_KEYS.stage1);
        sessionStorage.setItem(STORAGE_KEYS.stage1, JSON.stringify(data));
      } catch (innerError) {
        console.error('无法保存环节 1 数据，已放弃持久化。', innerError);
      }
    } else {
      console.error('保存环节 1 数据失败。', error);
    }
  }
  if (!preserveStage2) {
    const stage2Raw = sessionStorage.getItem(STORAGE_KEYS.stage2);
    if (stage2Raw) {
      try {
        const stage2Meta = JSON.parse(stage2Raw);
        const key = stage2Meta?.poster_image?.storage_key;
        if (key) {
          void assetStore.delete(key);
        }
      } catch (error) {
        console.warn('清理环节 2 缓存时解析失败。', error);
      }
    }
    sessionStorage.removeItem(STORAGE_KEYS.stage2);
  }
}

function loadStage1Data() {
  const raw = sessionStorage.getItem(STORAGE_KEYS.stage1);
  if (!raw) return null;
  try {
    return JSON.parse(raw);
  } catch (error) {
    console.error('Unable to parse stage1 data', error);
    return null;
  }
}
function loadPromptPresets() {
  if (!promptPresetPromise) {
    promptPresetPromise = fetch(assetUrl(PROMPT_PRESETS_PATH))
      .then((response) => {
        if (!response.ok) {
          throw new Error('无法加载提示词预设');
        }
        return response.json();
      })
      .catch((error) => {
        promptPresetPromise = null;
        throw error;
      });
  }
  return promptPresetPromise.then((data) => ({
    presets: data?.presets || {},
    defaultAssignments: data?.defaultAssignments || {},
  }));
}

const PROMPT_SLOT_LABELS = {
  scenario: '场景背景',
  product: '核心产品',
  gallery: '底部系列小图',
};

const PROMPT_SLOT_LABELS_EN = {
  scenario: 'Scenario Background',
  product: 'Hero Product',
  gallery: 'Gallery Thumbnails',
};

function createPromptState(stage1Data, presets) {
  const state = {
    slots: {},
    seed: parseSeed(stage1Data?.prompt_seed),
    lockSeed: Boolean(stage1Data?.prompt_lock_seed),
    variants: clampVariants(Number(stage1Data?.prompt_variants) || DEFAULT_PROMPT_VARIANTS),
  };
  const savedSlots = stage1Data?.prompt_settings || {};
  const presetMap = presets.presets || {};
  const defaults = presets.defaultAssignments || {};
  PROMPT_SLOTS.forEach((slot) => {
    const saved = savedSlots?.[slot] || {};
    const fallbackId = defaults?.[slot] || Object.keys(presetMap)[0] || null;
    const presetId = saved.preset || fallbackId;
    const preset = (presetMap && presetId ? presetMap[presetId] : null) || {};
    state.slots[slot] = {
      preset: presetId,
      positive: saved.positive ?? preset.positive ?? '',
      negative: saved.negative ?? preset.negative ?? '',
      aspect: saved.aspect ?? preset.aspect ?? '',
    };
  });
  return state;
}

function clonePromptState(state) {
  return JSON.parse(JSON.stringify(state || {}));
}

function clampVariants(value) {
  const num = Number.isFinite(value) ? value : Number(value);
  if (!Number.isFinite(num)) return DEFAULT_PROMPT_VARIANTS;
  return Math.min(Math.max(Math.round(num), 1), 3);
}

function parseSeed(raw) {
  if (raw === '' || raw === null || raw === undefined) return null;
  const num = Number(raw);
  if (!Number.isFinite(num) || num < 0) return null;
  return Math.floor(num);
}

function serialisePromptState(state) {
  const payload = {};
  PROMPT_SLOTS.forEach((slot) => {
    const entry = state.slots?.[slot];
    if (!entry) return;
    payload[slot] = {
      preset: entry.preset || null,
      positive: entry.positive || '',
      negative: entry.negative || '',
      aspect: entry.aspect || '',
    };
  });
  return payload;
}

function buildPromptPreviewText(state) {
  const lines = [];
  PROMPT_SLOTS.forEach((slot) => {
    const entry = state.slots?.[slot];
    if (!entry) return;
    lines.push(`【${PROMPT_SLOT_LABELS[slot] || slot}】`);
    if (entry.positive) {
      lines.push(`正向：${entry.positive}`);
    }
    if (entry.negative) {
      lines.push(`负向：${entry.negative}`);
    }
    if (entry.aspect) {
      lines.push(`画幅：${entry.aspect}`);
    }
    lines.push('');
  });
  return lines.join('\n').trim();
}

function buildTemplateDefaultPrompt(stage1Data, templateSpec, presets) {
  if (!templateSpec) return '';

  const lines = [];
  const templateName = templateSpec.name || templateSpec.id || 'Poster Template';
  const version = templateSpec.version ? ` v${templateSpec.version}` : '';
  lines.push(`${templateName}${version}`.trim());

  const width = templateSpec.size?.width;
  const height = templateSpec.size?.height;
  if (width && height) {
    lines.push(`Canvas: ${width} × ${height} px`);
  }

  if (stage1Data?.brand_name) {
    lines.push(`Brand: ${stage1Data.brand_name}`);
  }
  if (stage1Data?.agent_name) {
    lines.push(`Distributor: ${stage1Data.agent_name}`);
  }
  if (stage1Data?.product_name) {
    lines.push(`Product: ${stage1Data.product_name}`);
  }
  if (stage1Data?.title) {
    lines.push(`Headline: ${stage1Data.title}`);
  }
  if (stage1Data?.subtitle) {
    lines.push(`Tagline: ${stage1Data.subtitle}`);
  }
  if (stage1Data?.series_description) {
    lines.push(`Series copy: ${stage1Data.series_description}`);
  }

  const features = Array.isArray(stage1Data?.features)
    ? stage1Data.features.filter(Boolean)
    : [];
  if (features.length) {
    lines.push('Feature highlights:');
    features.forEach((feature, index) => {
      lines.push(`- Feature ${index + 1}: ${feature}`);
    });
  }

  const slotMap = templateSpec.slots || {};
  const presetMap = presets?.presets || {};
  const defaults = presets?.defaultAssignments || {};

  const promptSections = [];
  PROMPT_SLOTS.forEach((slot) => {
    const slotSpec = slotMap[slot];
    if (!slotSpec) return;
    const label = PROMPT_SLOT_LABELS_EN[slot] || slot;
    const guidance = slotSpec.guidance || {};
    const presetId = guidance.preset || defaults[slot] || null;
    const preset = presetId ? presetMap[presetId] || null : null;
    const section = [];
    section.push(`- ${label}: ${presetId || 'N/A'}`);
    if (preset?.positive) {
      section.push(`  • Positive: ${preset.positive}`);
    }
    if (preset?.negative) {
      section.push(`  • Negative: ${preset.negative}`);
    }
    if (preset?.aspect || guidance.aspect) {
      section.push(`  • Aspect: ${preset?.aspect || guidance.aspect}`);
    }
    if (guidance.mode) {
      section.push(`  • Mode: ${guidance.mode}`);
    }
    promptSections.push(section.join('\n'));
  });

  if (promptSections.length) {
    lines.push('');
    lines.push('Template prompt presets:');
    lines.push(promptSections.join('\n'));
  }

  return lines.join('\n').trim();
}

function buildPromptRequest(state) {
  const prompts = {};
  PROMPT_SLOTS.forEach((slot) => {
    const entry = state.slots?.[slot];
    if (!entry) return;
    prompts[slot] = {
      preset: entry.preset || null,
      positive: entry.positive?.trim() || null,
      negative: entry.negative?.trim() || null,
      aspect: entry.aspect || null,
    };
  });
  const variants = clampVariants(state.variants || DEFAULT_PROMPT_VARIANTS);
  const seed = state.lockSeed ? parseSeed(state.seed) : null;
  return { prompts, variants, seed, lockSeed: Boolean(state.lockSeed) };
}

function applyPromptStateToInspector(state, elements, presets) {
  if (!elements) return;
  const presetMap = presets?.presets || {};
  PROMPT_SLOTS.forEach((slot) => {
    const select = elements.selects?.[slot];
    const positive = elements.positives?.[slot];
    const negative = elements.negatives?.[slot];
    const aspectLabel = elements.aspects?.[slot];
    const entry = state.slots?.[slot];
    if (select) {
      select.value = entry?.preset || '';
    }
    if (positive) {
      positive.value = entry?.positive || '';
    }
    if (negative) {
      negative.value = entry?.negative || '';
    }
    if (aspectLabel) {
      const preset = entry?.preset ? presetMap[entry.preset] : null;
      const aspect = entry?.aspect || preset?.aspect || '';
      aspectLabel.textContent = aspect ? `推荐画幅：${aspect}` : '未设置画幅约束';
    }
  });
  if (elements.seedInput) {
    elements.seedInput.value = state.seed ?? '';
    elements.seedInput.disabled = !state.lockSeed;
  }
  if (elements.lockSeedCheckbox) {
    elements.lockSeedCheckbox.checked = Boolean(state.lockSeed);
  }
  if (elements.variantsInput) {
    elements.variantsInput.value = clampVariants(state.variants || DEFAULT_PROMPT_VARIANTS);
  }
}

function populatePresetSelect(select, presets, slot) {
  if (!select) return;
  select.innerHTML = '';
  const presetMap = presets?.presets || {};
  const entries = Object.entries(presetMap);
  if (!entries.length) {
    select.disabled = true;
    const option = document.createElement('option');
    option.value = '';
    option.textContent = '暂无预设';
    select.appendChild(option);
    return;
  }
  entries.forEach(([id, config]) => {
    const option = document.createElement('option');
    option.value = id;
    option.textContent = config?.label || `${slot}：${id}`;
    select.appendChild(option);
  });
}

function persistPromptState(stage1Data, state) {
  stage1Data.prompt_settings = serialisePromptState(state);
  stage1Data.prompt_seed = parseSeed(state.seed);
  stage1Data.prompt_lock_seed = Boolean(state.lockSeed);
  stage1Data.prompt_variants = clampVariants(state.variants || DEFAULT_PROMPT_VARIANTS);
  saveStage1Data(stage1Data, { preserveStage2: true });
}

async function setupPromptInspector(
  stage1Data,
  { promptTextarea, statusElement, onStateChange, onABTest } = {}
) {
  const container = document.getElementById('prompt-inspector');
  if (!container) return null;

  let presets;
  try {
    presets = await loadPromptPresets();
  } catch (error) {
    console.error('加载提示词预设失败', error);
    if (statusElement) {
      setStatus(statusElement, '提示词预设加载失败，将使用空白提示词。', 'warning');
    }
    presets = { presets: {}, defaultAssignments: {} };
  }

  const selects = {};
  const positives = {};
  const negatives = {};
  const aspects = {};
  const resets = {};

  PROMPT_SLOTS.forEach((slot) => {
    selects[slot] = container.querySelector(`[data-preset-select="${slot}"]`);
    positives[slot] = container.querySelector(`[data-positive="${slot}"]`);
    negatives[slot] = container.querySelector(`[data-negative="${slot}"]`);
    aspects[slot] = container.querySelector(`[data-aspect="${slot}"]`);
    resets[slot] = container.querySelector(`[data-reset="${slot}"]`);
    populatePresetSelect(selects[slot], presets, slot);
  });

  const seedInput = container.querySelector('#prompt-seed');
  const lockSeedCheckbox = container.querySelector('#prompt-lock-seed');
  const variantsInput = container.querySelector('#prompt-variants');
  const previewButton = container.querySelector('#preview-prompts');
  const abButton = container.querySelector('#generate-ab');

  const elements = {
    selects,
    positives,
    negatives,
    aspects,
    seedInput,
    lockSeedCheckbox,
    variantsInput,
  };

  const state = createPromptState(stage1Data, presets);
  applyPromptStateToInspector(state, elements, presets);

  const emitStateChange = () => {
    if (typeof onStateChange === 'function') {
      onStateChange(clonePromptState(state), presets);
    }
  };

  const persist = () => {
    persistPromptState(stage1Data, state);
    emitStateChange();
  };

  emitStateChange();

  const applyPreset = (slot, presetId) => {
    const preset = presets.presets?.[presetId] || {};
    const entry = state.slots[slot];
    entry.preset = presetId || null;
    if (preset.positive) {
      entry.positive = preset.positive;
    }
    if (preset.negative !== undefined) {
      entry.negative = preset.negative || '';
    }
    if (preset.aspect) {
      entry.aspect = preset.aspect;
    }
    applyPromptStateToInspector(state, elements, presets);
    persist();
  };

  PROMPT_SLOTS.forEach((slot) => {
    const select = selects[slot];
    const positive = positives[slot];
    const negative = negatives[slot];
    const reset = resets[slot];

    if (select) {
      select.addEventListener('change', (event) => {
        applyPreset(slot, event.target.value || null);
      });
    }

    if (positive) {
      positive.addEventListener('input', (event) => {
        state.slots[slot].positive = event.target.value;
        persist();
      });
    }

    if (negative) {
      negative.addEventListener('input', (event) => {
        state.slots[slot].negative = event.target.value;
        persist();
      });
    }

    if (reset) {
      reset.addEventListener('click', () => {
        const presetId = state.slots[slot].preset;
        if (presetId) {
          applyPreset(slot, presetId);
        } else {
          state.slots[slot].positive = '';
          state.slots[slot].negative = '';
          state.slots[slot].aspect = '';
          applyPromptStateToInspector(state, elements, presets);
          persist();
        }
      });
    }
  });

  if (lockSeedCheckbox) {
    lockSeedCheckbox.addEventListener('change', () => {
      state.lockSeed = lockSeedCheckbox.checked;
      if (!state.lockSeed) {
        state.seed = null;
      }
      applyPromptStateToInspector(state, elements, presets);
      persist();
    });
  }

  if (seedInput) {
    seedInput.addEventListener('input', (event) => {
      state.seed = parseSeed(event.target.value);
      persist();
    });
  }

  if (variantsInput) {
    variantsInput.addEventListener('change', (event) => {
      state.variants = clampVariants(Number(event.target.value) || DEFAULT_PROMPT_VARIANTS);
      applyPromptStateToInspector(state, elements, presets);
      persist();
    });
  }

  if (previewButton && promptTextarea) {
    previewButton.addEventListener('click', () => {
      promptTextarea.value = buildPromptPreviewText(state);
      setStatus(statusElement, '已根据提示词 Inspector 更新预览。', 'info');
    });
  }

  const api = {
    getState: () => clonePromptState(state),
    buildRequest: () => buildPromptRequest(state),
    setVariants(value) {
      state.variants = clampVariants(value);
      applyPromptStateToInspector(state, elements, presets);
      persist();
    },
    setSeed(value, lock) {
      if (typeof lock === 'boolean') {
        state.lockSeed = lock;
      }
      state.seed = parseSeed(value);
      applyPromptStateToInspector(state, elements, presets);
      persist();
    },
    refresh() {
      applyPromptStateToInspector(state, elements, presets);
    },
    presets,
    applyBackend(bundle) {
      if (!bundle) return;
      PROMPT_SLOTS.forEach((slot) => {
        const incoming = bundle?.[slot];
        if (!incoming) return;
        const entry = state.slots[slot];
        if (!entry) return;
        if (incoming.preset !== undefined) {
          entry.preset = incoming.preset || null;
        }
        if (incoming.positive !== undefined) {
          entry.positive = incoming.positive || '';
        }
        if (incoming.negative !== undefined) {
          entry.negative = incoming.negative || '';
        }
        if (incoming.aspect !== undefined) {
          entry.aspect = incoming.aspect || '';
        }
      });
      applyPromptStateToInspector(state, elements, presets);
      persist();
    },
  };

  if (abButton) {
    abButton.addEventListener('click', () => {
      api.setVariants(Math.max(2, state.variants || 2));
      if (typeof onABTest === 'function') {
        onABTest();
      }
    });
  }

  return api;
}

function initStage2() {
  void (async () => {
    const statusElement = document.getElementById('stage2-status');
    const layoutStructure = document.getElementById('layout-structure-text');
    const posterOutput = document.getElementById('poster-output');
    const aiPreview = document.getElementById('ai-preview');
    const aiSpinner = document.getElementById('ai-spinner');
    const aiPreviewMessage = document.getElementById('ai-preview-message');
    const posterVisual = document.getElementById('poster-visual');
    const posterImage = document.getElementById('poster-image');
    const variantsStrip = document.getElementById('poster-variants');
    const promptGroup = document.getElementById('prompt-group');
    const promptDefaultGroup = document.getElementById('prompt-default-group');
    const promptBundleGroup = document.getElementById('prompt-bundle-group');
    const emailGroup = document.getElementById('email-group');
    const promptTextarea = document.getElementById('openai-request-prompt');
    const defaultPromptTextarea = document.getElementById('template-default-prompt');
    const promptBundlePre = document.getElementById('prompt-bundle-json');
    const emailTextarea = document.getElementById('generated-email');
    const generateButton = document.getElementById('generate-poster');
    const regenerateButton = document.getElementById('regenerate-poster');
    const nextButton = document.getElementById('to-stage3');
    const overviewList = document.getElementById('stage1-overview');
    const templateSelect = document.getElementById('template-select');
    const templateCanvas = document.getElementById('template-preview-canvas');
    const templateDescription = document.getElementById('template-description');

    if (!generateButton || !nextButton) {
      return;
    }

    const stage1Data = loadStage1Data();
    if (!stage1Data || !stage1Data.preview_built) {
      setStatus(statusElement, '请先完成环节 1 的素材输入与版式预览。', 'warning');
      generateButton.disabled = true;
      if (regenerateButton) {
        regenerateButton.disabled = true;
      }
      return;
    }

    await hydrateStage1DataAssets(stage1Data);

    let promptManager = null;
    let currentTemplateAssets = null;
    let latestPromptState = null;
    let promptPresets = null;

    const updatePromptPanels = (options = {}) => {
      const spec = options.spec || currentTemplateAssets?.spec || null;
      const presetsSource =
        options.presets || promptPresets || promptManager?.presets || { presets: {}, defaultAssignments: {} };

      if (defaultPromptTextarea && promptDefaultGroup) {
        const englishPrompt = buildTemplateDefaultPrompt(stage1Data, spec, presetsSource);
        if (englishPrompt) {
          defaultPromptTextarea.value = englishPrompt;
          promptDefaultGroup.classList.remove('hidden');
        } else {
          defaultPromptTextarea.value = '';
          promptDefaultGroup.classList.add('hidden');
        }
      }

      if (promptBundlePre && promptBundleGroup) {
        let bundleData = options.bundle || null;
        if (!bundleData) {
          const requestPrompts = promptManager?.buildRequest?.()?.prompts || null;
          if (requestPrompts && Object.keys(requestPrompts).length) {
            bundleData = requestPrompts;
          } else if (latestPromptState?.slots) {
            bundleData = serialisePromptState(latestPromptState);
          }
        }

        let bundleText = '';
        if (bundleData) {
          if (typeof bundleData === 'string') {
            bundleText = bundleData;
          } else if (typeof bundleData === 'object') {
            const keys = Object.keys(bundleData);
            if (keys.length) {
              bundleText = JSON.stringify(bundleData, null, 2);
            }
          }
        }

        if (bundleText) {
          promptBundlePre.textContent = bundleText;
          promptBundleGroup.classList.remove('hidden');
        } else {
          promptBundlePre.textContent = '';
          promptBundleGroup.classList.add('hidden');
        }
      }
    };
    const runGeneration = (extra = {}) => {
      const currentRequest = promptManager?.buildRequest?.();
      if (currentRequest?.prompts) {
        updatePromptPanels({ bundle: currentRequest.prompts });
      } else {
        updatePromptPanels();
      }

      return triggerGeneration({
        stage1Data,
        statusElement,
        layoutStructure,
        posterOutput,
        aiPreview,
        aiSpinner,
        aiPreviewMessage,
        posterVisual,
        posterImage,
        variantsStrip,
        promptGroup,
        emailGroup,
        promptTextarea,
        emailTextarea,
        generateButton,
        regenerateButton,
        nextButton,
        promptManager,
        updatePromptPanels,
        ...extra,
      }).catch((error) => console.error(error));
    };

    const needsTemplatePersist = !('template_id' in stage1Data);
    stage1Data.template_id = stage1Data.template_id || DEFAULT_STAGE1.template_id;
    if (needsTemplatePersist) {
      stage1Data.layout_preview = buildLayoutPreview(stage1Data);
      if (layoutStructure) {
        layoutStructure.textContent = stage1Data.layout_preview;
      }
      saveStage1Data(stage1Data);
    }
    let currentTemplateId = stage1Data.template_id;

    if (layoutStructure && stage1Data.layout_preview) {
      layoutStructure.textContent = stage1Data.layout_preview;
    }

    let templateRegistry = [];

    const handleABTest = () => {
      const request = promptManager?.buildRequest?.() || { variants: 2 };
      runGeneration({
        forceVariants: Math.max(2, request.variants || 2),
        abTest: true,
      });
    };

    promptManager = await setupPromptInspector(stage1Data, {
      promptTextarea,
      statusElement,
      onABTest: handleABTest,
      onStateChange: (stateSnapshot, presets) => {
        latestPromptState = stateSnapshot || latestPromptState;
        if (presets) {
          promptPresets = presets;
        }
        updatePromptPanels();
      },
    });

    if (promptManager) {
      promptPresets = promptManager.presets || promptPresets;
      latestPromptState = promptManager.getState?.() || latestPromptState;
      updatePromptPanels();
    }

    const updateSummary = () => {
      const templateId = stage1Data.template_id || DEFAULT_STAGE1.template_id;
      const entry = templateRegistry.find((item) => item.id === templateId);
      const label = entry?.name || stage1Data.template_label || null;
      populateStage1Summary(stage1Data, overviewList, label);
    };

    updateSummary();

    async function refreshTemplatePreview(templateId) {
      if (!templateCanvas) return;
      try {
        const assets = await App.utils.ensureTemplateAssets(templateId);
        currentTemplateAssets = assets;
        if (templateDescription) {
          templateDescription.textContent = assets.entry?.description || '';
        }
        const previewAssets = await prepareTemplatePreviewAssets(stage1Data);
        drawTemplatePreview(templateCanvas, assets, stage1Data, previewAssets);
        updatePromptPanels({ spec: assets.spec });
      } catch (error) {
        console.error(error);
        currentTemplateAssets = null;
        updatePromptPanels();
        if (templateDescription) {
          templateDescription.textContent = '';
        }
        const ctx = templateCanvas?.getContext?.('2d');
        if (ctx && templateCanvas) {
          ctx.clearRect(0, 0, templateCanvas.width, templateCanvas.height);
          ctx.fillStyle = '#f4f5f7';
          ctx.fillRect(0, 0, templateCanvas.width, templateCanvas.height);
          ctx.fillStyle = '#6b7280';
          ctx.font = '16px "Noto Sans SC", "Microsoft YaHei", sans-serif';
          ctx.fillText('模板预览加载失败', 40, 40);
        }
      }
    }

    if (templateSelect && templateCanvas) {
      try {
        templateRegistry = await App.utils.loadTemplateRegistry();
        templateSelect.innerHTML = '';
        templateRegistry.forEach((entry) => {
          const option = document.createElement('option');
          option.value = entry.id;
          option.textContent = entry.name;
          templateSelect.appendChild(option);
        });
        const activeEntry = templateRegistry.find((entry) => entry.id === currentTemplateId);
        if (!activeEntry && templateRegistry[0]) {
          const fallbackEntry = templateRegistry[0];
          currentTemplateId = fallbackEntry.id;
          stage1Data.template_id = fallbackEntry.id;
          stage1Data.template_label = fallbackEntry.name || '';
          stage1Data.layout_preview = buildLayoutPreview(stage1Data);
          if (layoutStructure) {
            layoutStructure.textContent = stage1Data.layout_preview;
          }
          saveStage1Data(stage1Data);
        } else if (activeEntry) {
          const label = activeEntry.name || '';
          if (stage1Data.template_label !== label) {
            stage1Data.template_label = label;
            stage1Data.layout_preview = buildLayoutPreview(stage1Data);
            if (layoutStructure) {
              layoutStructure.textContent = stage1Data.layout_preview;
            }
            saveStage1Data(stage1Data, { preserveStage2: true });
          }
        }
        templateSelect.value = currentTemplateId;
        templateSelect.disabled = true;
        templateSelect.title = '模板已在环节 1 中选定，可返回修改';
        await refreshTemplatePreview(currentTemplateId);
        updateSummary();
      } catch (error) {
        console.error(error);
        setStatus(statusElement, '模板清单加载失败，请检查 templates/ 目录。', 'warning');
      }
    }

    if (templateSelect) {
      templateSelect.addEventListener('change', async (event) => {
        const value = event.target.value || DEFAULT_STAGE1.template_id;
        currentTemplateId = value;
        stage1Data.template_id = value;
        const entry = templateRegistry.find((item) => item.id === value);
        stage1Data.template_label = entry?.name || '';
        stage1Data.layout_preview = buildLayoutPreview(stage1Data);
        if (layoutStructure) {
          layoutStructure.textContent = stage1Data.layout_preview;
        }
        saveStage1Data(stage1Data, { preserveStage2: true });
        updateSummary();
        await refreshTemplatePreview(value);
        setStatus(statusElement, '模板已切换，请重新生成海报以应用新布局。', 'info');
      });
    }

    generateButton.addEventListener('click', () => {
      runGeneration();
    });

    if (regenerateButton) {
      regenerateButton.addEventListener('click', () => {
        runGeneration();
      });
    }

    nextButton.addEventListener('click', async () => {
      const stored = await loadStage2Result();
      if (!stored || !stored.poster_image) {
        setStatus(statusElement, '请先完成海报生成，再前往环节 3。', 'warning');
        return;
      }
      window.location.href = 'stage3.html';
    });
  })();
}
function populateStage1Summary(stage1Data, overviewList, templateName) {
  if (!overviewList) return;
  overviewList.innerHTML = '';

  const entries = [
    [
      '模板',
      templateName || stage1Data.template_id || DEFAULT_STAGE1.template_id,
    ],
    ['品牌 / 代理', `${stage1Data.brand_name} ｜ ${stage1Data.agent_name}`],
    ['主产品名称', stage1Data.product_name],
    [
      '功能点',
      (stage1Data.features || [])
        .map((feature, index) => `${index + 1}. ${feature}`)
        .join('\n'),
    ],
    ['标题', stage1Data.title],
    ['副标题', stage1Data.subtitle],
    [
      stage1Data.gallery_label || '底部产品',
      (() => {
        const galleryLimit = stage1Data.gallery_limit || 0;
        const galleryCount =
          stage1Data.gallery_entries?.filter((entry) =>
            entry.mode === 'prompt' ? Boolean(entry.prompt) : Boolean(entry.asset)
          ).length || 0;
        if (galleryLimit > 0) {
          return `${galleryCount} / ${galleryLimit} 项素材`;
        }
        return `${galleryCount} 项素材`;
      })(),
    ],
  ];

  entries.forEach(([term, description]) => {
    const dt = document.createElement('dt');
    dt.textContent = term;
    const dd = document.createElement('dd');
    dd.textContent = description;
    overviewList.appendChild(dt);
    overviewList.appendChild(dd);
  });
}

// ……前文保持不变

// 统一把各种“对象形态”的 prompt 收敛为字符串
// 把各种对象/结构的 prompt 规范为纯字符串 —— 后端期望 string
function toPromptString(x) {
  if (x == null) return '';
  if (typeof x === 'string') return x.trim();
  if (typeof x.text === 'string') return x.text.trim();
  if (typeof x.prompt === 'string') return x.prompt.trim();
  // 带 preset/aspect 的对象，折叠成一句话，避免把对象直接发给后端
  if (x.preset && x.aspect) return `${x.preset} (aspect ${x.aspect})`;
  if (x.preset) return String(x.preset);
  try { return JSON.stringify(x); } catch { return String(x); }
}
// ------- 新增小工具：把 PromptInspector 的状态统一成字符串 -------
function buildPromptBundleStrings(promptManager) {
  // 优先使用 Inspector 的 buildRequest()
  const req = typeof promptManager?.buildRequest === 'function'
    ? (promptManager.buildRequest() || {})
    : {};
  const raw = req.prompts || {}; // 可能是对象/字符串混合
  const toStr = (v) => {
    if (v == null) return '';
    if (typeof v === 'string') return v.trim();
    if (typeof v.text === 'string') return v.text.trim();
    if (typeof v.prompt === 'string') return v.prompt.trim();
    if (v.preset && v.aspect) return `${v.preset} (aspect ${v.aspect})`;
    if (v.preset) return String(v.preset);
    try { return JSON.stringify(v); } catch { return String(v); }
  };
  return {
    scenario: toStr(raw.scenario),
    product:  toStr(raw.product),
    gallery:  toStr(raw.gallery),
  };
}

// ------- 新增小工具：从「字符串版」快速构造「字典版」 -------
function bundleStringsToDict(bundleStr) {
  const dict = {};
  ['scenario', 'product', 'gallery'].forEach((k) => {
    const v = bundleStr?.[k] || '';
    dict[k] = { positive: v || '' }; // 最稳妥：只给正向描述，其他字段后端默认
  });
  return dict;
}

// ------- 新增小工具：根据 422 文案判断是否需要回退 -------
function looksLikePromptConfigExpected(err) {
  const msg = (err && (err.message || err.detail || '')) + '';
  // 后端常见文案关键字
  return /PromptSlotConfig|valid dictionary|input_type=dict/i.test(msg);
}

// ------- 直接替换：triggerGeneration 主流程（含双形态自适应） -------
async function triggerGeneration(opts = {}) {
  const {
    stage1Data,
    statusElement,
    posterOutput,
    aiPreview,
    aiSpinner,
    aiPreviewMessage,
    posterVisual,
    posterImage,
    variantsStrip,
    promptGroup,
    emailGroup,
    promptTextarea,
    emailTextarea,
    generateButton,
    regenerateButton,
    nextButton,
    promptManager,
    updatePromptPanels,
    forceVariants = null,
    abTest = false,
  } = opts;

  // 1) 选可用 API 基址
  const apiCandidates = getApiCandidates(document.getElementById('api-base')?.value || null);
  if (!apiCandidates.length) {
    setStatus(statusElement, '未找到可用后端，请先填写 API 基址。', 'warning');
    return null;
  }

  // 2) 资产“再水化”确保 dataUrl 就绪（仅用于画布预览；发送给后端使用 r2Key）
  await hydrateStage1DataAssets(stage1Data);

  // 3) 主体 poster（关键：只把 key 传给后端；dataUrl 仅在 key 不存在时才传）
  const templateId = stage1Data.template_id;
  const sc = stage1Data.scenario_asset || null;
  const pd = stage1Data.product_asset || null;

  const posterPayload = {
    brand_name: stage1Data.brand_name,
    agent_name: stage1Data.agent_name,
    scenario_image: stage1Data.scenario_image,
    product_name: stage1Data.product_name,
    template_id: templateId,
    features: stage1Data.features,
    title: stage1Data.title,
    subtitle: stage1Data.subtitle,
    series_description: stage1Data.series_description,

    brand_logo: stage1Data.brand_logo?.dataUrl || null, // logo 允许内嵌（小图）

    // 场景/产品图：优先走 R2 key；没有 key 再给 dataUrl（小心体积）
    scenario_key: sc?.r2Key || null,
    scenario_asset: (!sc?.r2Key && sc?.dataUrl?.startsWith('data:')) ? sc.dataUrl : null,

    product_key: pd?.r2Key || null,
    product_asset: (!pd?.r2Key && pd?.dataUrl?.startsWith('data:')) ? pd.dataUrl : null,

    scenario_mode: stage1Data.scenario_mode || 'upload',
    scenario_prompt:
      (stage1Data.scenario_mode === 'prompt')
        ? (stage1Data.scenario_prompt || stage1Data.scenario_image || null)
        : null,

    product_mode: stage1Data.product_mode || 'upload',
    product_prompt: stage1Data.product_prompt || null,

    gallery_items: (stage1Data.gallery_entries || []).map(e => {
      const a = e.asset || null;
      const dataUrl = a?.dataUrl;
      const key = a?.r2Key || null;
      return {
        caption: e.caption?.trim() || null,
        key,
        asset: key ? null : (typeof dataUrl === 'string' && dataUrl.startsWith('data:') ? dataUrl : null),
        mode: e.mode || 'upload',
        prompt: e.prompt?.trim() || null,
      };
    }),
  };

  // 4) Prompt 组装 —— 将每个槽位规范为纯字符串（只取正向提示或常见字段），不要传 {preset, aspect} 等对象
  const reqFromInspector = promptManager?.buildRequest?.() || {};
  if (forceVariants) reqFromInspector.variants = forceVariants;

<<<<<<< HEAD
  const promptStrings = {
    scenario: toPromptString(reqFromInspector.prompts?.scenario) || null,
    product : toPromptString(reqFromInspector.prompts?.product)  || null,
    gallery : toPromptString(reqFromInspector.prompts?.gallery)  || null,
=======
  const slotToString = (v) => {
    if (v == null) return null;
    if (typeof v === 'string') {
      const s = v.trim();
      return s ? s : null;
    }
    if (typeof v.positive === 'string' && v.positive.trim()) return v.positive.trim();
    if (typeof v.text === 'string' && v.text.trim()) return v.text.trim();
    if (typeof v.prompt === 'string' && v.prompt.trim()) return v.prompt.trim();
    // fallback: if preset+aspect exists, produce a readable string; otherwise stringify
    if (v.preset && v.aspect) return `${String(v.preset)} (aspect ${String(v.aspect)})`;
    if (v.preset) return String(v.preset);
    try {
      const j = JSON.stringify(v);
      return j === '{}' ? null : j;
    } catch {
      return String(v);
    }
  };

  const prompt_strings = {
    scenario: slotToString(reqFromInspector.prompts?.scenario),
    product:  slotToString(reqFromInspector.prompts?.product),
    gallery:  slotToString(reqFromInspector.prompts?.gallery),
  };

  // 为了兼容原来的面板更新接口，仍把结构化对象传给内部面板（如果需要）
  const normSlotForPanel = (v) => {
    if (!v) return null;
    if (typeof v === 'string') {
      const s = v.trim();
      return s ? { preset: null, positive: s, negative: null, aspect: null } : null;
    }
    return {
      preset:   (typeof v.preset   === 'string' && v.preset.trim())   ? v.preset.trim()   : null,
      positive: (typeof v.positive === 'string' && v.positive.trim()) ? v.positive.trim() : null,
      negative: (typeof v.negative === 'string' && v.negative.trim()) ? v.negative.trim() : null,
      aspect:   (typeof v.aspect   === 'string' && v.aspect.trim())   ? v.aspect.trim()   : null,
    };
  };

  const structuredPromptsForPanel = {
    scenario: normSlotForPanel(reqFromInspector.prompts?.scenario),
    product:  normSlotForPanel(reqFromInspector.prompts?.product),
    gallery:  normSlotForPanel(reqFromInspector.prompts?.gallery),
>>>>>>> b677b554
  };

  // requestPayload 保留原先结构化 prompts 字段以便后端内部需要，但我们同时传入 prompt_bundle（纯字符串）
  let requestPayload = {
    poster: posterPayload,
    render_mode: 'locked',
    variants: clampVariants(reqFromInspector.variants ?? 1),
    seed: reqFromInspector.seed ?? null,
    lock_seed: !!reqFromInspector.lockSeed,
<<<<<<< HEAD
    prompts: promptStrings,
=======
    prompts: structuredPromptsForPanel, // 供内部逻辑/面板使用
>>>>>>> b677b554
  };

  // 面板同步（保持 UI 展示结构化面板），同时显示纯字符串 bundle（如果需要）
  updatePromptPanels?.({ bundle: requestPayload.prompts, bundleStrings: prompt_strings });

  // 5) 体积守护
  const raw1 = JSON.stringify(requestPayload);
  try {
    validatePayloadSize(raw1);
  } catch (e) {
    setStatus(statusElement, e.message, 'error');
    return null;
  }

  // 6) 构造最终出站数据：保留结构化 prompts，同时附带 prompt_bundle（只含字符串）
  const outbound = {
    ...requestPayload,
    prompt_bundle: prompt_strings,
  };

  // 7) 最终体积校验（包含 prompt_bundle）
  const rawFinal = JSON.stringify(outbound);
  try {
    validatePayloadSize(rawFinal);
  } catch (e) {
    setStatus(statusElement, e.message, 'error');
    return null;
  }

  // 8) 发送请求（使用 MPoster.postJsonWithRetry 优先）
  try {
    setStatus(statusElement, '正在生成海报，请稍候...', 'info');

    const apiBase = apiCandidates.join(',');
    let res;
    if (window.MPoster && typeof window.MPoster.postJsonWithRetry === 'function') {
      res = await window.MPoster.postJsonWithRetry(apiBase, '/api/generate-poster', outbound, 1);
    } else {
      const url = `${apiCandidates[0].replace(/\/$/, '')}/api/generate-poster`;
      res = await fetch(url, {
        method: 'POST',
        mode: 'cors',
        cache: 'no-store',
        credentials: 'omit',
        headers: { 'Content-Type': 'application/json' },
        body: JSON.stringify(outbound),
      });
      if (!res.ok) {
        const txt = await res.text().catch(() => '');
        throw new Error(txt || `HTTP ${res.status}`);
      }
    }

    const data = await res.json();

    // 成功处理：渲染返回结果
    setStatus(statusElement, '海报生成完成', 'success');
    if (typeof applyGeneratedPosterToUI === 'function') {
      applyGeneratedPosterToUI(data, {
        posterOutput, aiPreview, aiSpinner, aiPreviewMessage,
        posterVisual, posterImage, variantsStrip,
        promptGroup, emailGroup, promptTextarea, emailTextarea,
        generateButton, regenerateButton, nextButton,
      });
    } else {
      console.debug('generate-poster response', data);
    }

    return data;
  } catch (err) {
    console.error('triggerGeneration error', err);
    setStatus(statusElement, `生成失败：${err.message || String(err)}`, 'error');
    return null;
  }

  // 6) UI 状态
  generateButton.disabled = true;
  regenerateButton && (regenerateButton.disabled = true);
  setStatus(statusElement, abTest ? '正在进行 A/B 提示词生成…' : '正在生成海报与文案…', 'info');
  posterOutput?.classList.remove('hidden');
  aiPreview && aiPreview.classList.remove('complete');
  aiSpinner && aiSpinner.classList.remove('hidden');
  aiPreviewMessage && (aiPreviewMessage.textContent = 'Glibatree Art Designer 正在绘制海报…');
  posterVisual && posterVisual.classList.add('hidden');
  promptGroup && promptGroup.classList.add('hidden');
  emailGroup && emailGroup.classList.add('hidden');
  nextButton && (nextButton.disabled = true);
  variantsStrip && (variantsStrip.innerHTML = '', variantsStrip.classList.add('hidden'));

  // 7) 发送（健康探测 + 重试）
  await warmUp(apiCandidates);
  let res;
  try {
    res = await postJsonWithRetry(apiCandidates, '/api/generate-poster', requestPayload, 1, raw1);
  } catch (err) {
    console.error('[generatePoster] 请求失败', {
      payload: requestPayload,
      response: err?.responseJson ?? err?.responseText ?? err?.message,
      status: err?.status ?? null,
    });
    throw err;
  }

  const data = await res.json();

  // …这里沿用你原来的渲染/保存逻辑（保存到 sessionStorage、variants 展示、按钮状态恢复等）
  // 例如：
  // await saveStage2Result(data);
  // setStatus(statusElement, '已生成！可继续下一步。', 'success');
  // ...
}


async function prepareTemplatePreviewAssets(stage1Data) {
  const result = {
    brand_logo: null,
    scenario: null,
    product: null,
    gallery: [],
  };

  const tasks = [];
  const queue = (key, dataUrl, index) => {
    if (!dataUrl) return;
    tasks.push(
      loadImageAsset(dataUrl)
        .then((image) => {
          if (key === 'gallery') {
            result.gallery[index] = image;
          } else {
            result[key] = image;
          }
        })
        .catch(() => undefined)
    );
  };

  queue('brand_logo', stage1Data.brand_logo?.dataUrl);
  queue('scenario', stage1Data.scenario_asset?.dataUrl);
  queue('product', stage1Data.product_asset?.dataUrl);
  (stage1Data.gallery_entries || []).forEach((entry, index) => {
    queue('gallery', entry?.asset?.dataUrl, index);
  });

  await Promise.allSettled(tasks);
  return result;
}

function drawTemplatePreview(canvas, assets, stage1Data, previewAssets) {
  const ctx = canvas.getContext('2d');
  if (!ctx) return;

  const spec = assets.spec || {};
  const size = spec.size || {};
  const width = Number(size.width) || assets.image.width;
  const height = Number(size.height) || assets.image.height;

  canvas.width = width;
  canvas.height = height;

  ctx.clearRect(0, 0, width, height);
  ctx.fillStyle = '#f4f5f7';
  ctx.fillRect(0, 0, width, height);
  ctx.imageSmoothingEnabled = true;
  ctx.drawImage(assets.image, 0, 0, width, height);

  const slots = spec.slots || {};
  const fonts = {
    brand: '600 36px "Noto Sans SC", "Microsoft YaHei", sans-serif',
    agent: '600 30px "Noto Sans SC", "Microsoft YaHei", sans-serif',
    title: '700 64px "Noto Sans SC", "Microsoft YaHei", sans-serif',
    subtitle: '700 40px "Noto Sans SC", "Microsoft YaHei", sans-serif',
    body: '400 28px "Noto Sans SC", "Microsoft YaHei", sans-serif',
    feature: '500 26px "Noto Sans SC", "Microsoft YaHei", sans-serif',
    caption: '400 22px "Noto Sans SC", "Microsoft YaHei", sans-serif',
  };

  const brandSlot = getSlotRect(slots.logo);
  if (brandSlot) {
    if (previewAssets.brand_logo) {
      drawPreviewImage(ctx, previewAssets.brand_logo, brandSlot, 'contain');
    } else {
      drawPreviewPlaceholder(ctx, brandSlot, stage1Data.brand_name || '品牌 Logo');
    }
  }

  const brandNameSlot = getSlotRect(slots.brand_name);
  if (brandNameSlot) {
    drawPreviewText(ctx, stage1Data.brand_name || '品牌名称', brandNameSlot, {
      font: fonts.brand,
      color: '#1f2933',
    });
  }

  const agentSlot = getSlotRect(slots.agent_name);
  if (agentSlot) {
    drawPreviewText(ctx, (stage1Data.agent_name || '代理名').toUpperCase(), agentSlot, {
      font: fonts.agent,
      color: '#1f2933',
      align: 'right',
    });
  }

  const scenarioSlot = getSlotRect(slots.scenario);
  if (scenarioSlot) {
    if (previewAssets.scenario) {
      drawPreviewImage(ctx, previewAssets.scenario, scenarioSlot, 'cover');
    } else {
      drawPreviewPlaceholder(ctx, scenarioSlot, stage1Data.scenario_image || '应用场景');
    }
  }

  const productSlot = getSlotRect(slots.product);
  if (productSlot) {
    if (previewAssets.product) {
      drawPreviewImage(ctx, previewAssets.product, productSlot, 'contain');
    } else {
      drawPreviewPlaceholder(ctx, productSlot, stage1Data.product_name || '产品渲染图');
    }
  }

  const titleSlot = getSlotRect(slots.title);
  if (titleSlot) {
    drawPreviewText(ctx, stage1Data.title || '标题文案待补充', titleSlot, {
      font: fonts.title,
      color: '#ef4c54',
      align: 'center',
      lineHeight: 72,
    });
  }

  const subtitleSlot = getSlotRect(slots.subtitle);
  if (subtitleSlot) {
    drawPreviewText(ctx, stage1Data.subtitle || '副标题待补充', subtitleSlot, {
      font: fonts.subtitle,
      color: '#ef4c54',
      align: 'right',
      lineHeight: 48,
    });
  }

  const callouts = spec.feature_callouts || [];
  callouts.forEach((callout, index) => {
    if (!stage1Data.features || !stage1Data.features[index]) return;
    const labelSlot = getSlotRect(callout.label_box);
    if (!labelSlot) return;
    drawPreviewText(
      ctx,
      `${index + 1}. ${stage1Data.features[index]}`,
      labelSlot,
      {
        font: fonts.feature,
        color: '#1f2933',
        lineHeight: 34,
      }
    );
  });

  const gallery = spec.gallery || {};
  const galleryItems = gallery.items || [];
  galleryItems.forEach((slot, index) => {
    const rect = getSlotRect(slot);
    if (!rect) return;
    const image = previewAssets.gallery[index];
    if (image) {
      ctx.save();
      ctx.filter = 'grayscale(100%)';
      drawPreviewImage(ctx, image, rect, 'cover');
      ctx.restore();
    } else {
      drawPreviewPlaceholder(ctx, rect, `底部小图 ${index + 1}`);
    }

    const caption = stage1Data.gallery_entries?.[index]?.caption;
    if (caption) {
      drawPreviewText(ctx, caption, {
        x: rect.x + 8,
        y: rect.y + rect.height - 44,
        width: rect.width - 16,
        height: 40,
      }, {
        font: fonts.caption,
        color: '#1f2933',
        lineHeight: 26,
      });
    }
  });

  const stripSlot = getSlotRect(gallery.strip);
  if (stripSlot) {
    drawPreviewText(ctx, stage1Data.series_description || '系列说明待补充', {
      x: stripSlot.x + 12,
      y: stripSlot.y + Math.max(stripSlot.height - 44, 0),
      width: stripSlot.width - 24,
      height: 40,
    }, {
      font: fonts.caption,
      color: '#1f2933',
      lineHeight: 24,
    });
  }
}

function loadImageAsset(src) {
  return new Promise((resolve, reject) => {
    const attempt = (url, allowFallback) => {
      const img = new Image();
      img.decoding = 'async';
      img.crossOrigin = 'anonymous';
      img.onload = () => resolve(img);
      img.onerror = async () => {
        if (!allowFallback) {
          reject(new Error(`无法加载图片：${url}`));
          return;
        }

        const fallback = deriveBase64Fallback(url);
        if (!fallback) {
          reject(new Error(`无法加载图片：${url}`));
          return;
        }

        try {
          const response = await fetch(fallback, { cache: 'no-store' });
          if (!response.ok) {
            throw new Error(`无法加载 Base64 资源：${fallback}`);
          }
          const base64 = (await response.text()).trim();
          attempt(`data:image/png;base64,${base64}`, false);
        } catch (error) {
          reject(error);
        }
      };
      img.src = url;
    };

    attempt(src, !src.startsWith('data:'));
  });
}

function deriveBase64Fallback(url) {
  if (!url || url.startsWith('data:')) {
    return null;
  }
  const [path] = url.split('?', 1);
  if (!path.endsWith('.png')) {
    return null;
  }
  return `${path.slice(0, -4)}.b64`;
}

function drawPreviewImage(ctx, image, slot, mode = 'contain') {
  const rect = getSlotRect(slot);
  if (!rect) return;
  const { x, y, width, height } = rect;
  let drawWidth = width;
  let drawHeight = height;

  if (mode === 'cover') {
    const scale = Math.max(width / image.width, height / image.height);
    drawWidth = image.width * scale;
    drawHeight = image.height * scale;
  } else {
    const scale = Math.min(width / image.width, height / image.height);
    drawWidth = image.width * scale;
    drawHeight = image.height * scale;
  }

  const offsetX = x + (width - drawWidth) / 2;
  const offsetY = y + (height - drawHeight) / 2;
  ctx.drawImage(image, offsetX, offsetY, drawWidth, drawHeight);
}

function drawPreviewPlaceholder(ctx, slot, label) {
  const rect = getSlotRect(slot);
  if (!rect) return;
  const { x, y, width, height } = rect;
  ctx.save();
  ctx.strokeStyle = '#cbd2d9';
  ctx.lineWidth = 2;
  ctx.setLineDash([10, 8]);
  ctx.strokeRect(x + 6, y + 6, Math.max(width - 12, 0), Math.max(height - 12, 0));
  ctx.setLineDash([]);
  drawPreviewText(ctx, label, rect, {
    font: '20px "Noto Sans SC", "Microsoft YaHei", sans-serif',
    color: '#6b7280',
    align: 'center',
    lineHeight: 28,
  });
  ctx.restore();
}

function drawPreviewText(ctx, text, slot, options = {}) {
  if (!text) return;
  const rect = getSlotRect(slot);
  if (!rect) return;
  const { x, y, width, height } = rect;
  ctx.save();
  if (options.font) ctx.font = options.font;
  ctx.fillStyle = options.color || '#1f2933';
  ctx.textBaseline = 'top';
  const lines = wrapPreviewText(ctx, text, width);
  const fontSizeMatch = /([0-9]+(?:\.[0-9]+)?)px/.exec(ctx.font);
  const fontSize = fontSizeMatch ? parseFloat(fontSizeMatch[1]) : 24;
  const lineHeight = options.lineHeight || fontSize * 1.3;
  let offsetY = y;
  lines.forEach((line) => {
    if (offsetY + lineHeight > y + height) return;
    let offsetX = x;
    const measured = ctx.measureText(line);
    if (options.align === 'center') {
      offsetX = x + Math.max((width - measured.width) / 2, 0);
    } else if (options.align === 'right') {
      offsetX = x + Math.max(width - measured.width, 0);
    }
    ctx.fillText(line, offsetX, offsetY);
    offsetY += lineHeight;
  });
  ctx.restore();
}

function wrapPreviewText(ctx, text, maxWidth) {
  const tokens = tokeniseText(text);
  const lines = [];
  let current = '';
  tokens.forEach((token) => {
    if (token === '\n') {
      if (current.trim()) lines.push(current.trim());
      current = '';
      return;
    }
    const candidate = current ? current + token : token;
    const width = ctx.measureText(candidate.trimStart()).width;
    if (width <= maxWidth || !current.trim()) {
      current = candidate;
    } else {
      if (current.trim()) lines.push(current.trim());
      current = token.trimStart();
    }
  });
  if (current.trim()) lines.push(current.trim());
  return lines;
}

function tokeniseText(text) {
  const tokens = [];
  let buffer = '';
  for (const char of text) {
    if (char === '\n') {
      if (buffer) {
        tokens.push(buffer);
        buffer = '';
      }
      tokens.push('\n');
    } else if (char === ' ') {
      buffer += char;
    } else if (/^[A-Za-z0-9]$/.test(char)) {
      buffer += char;
    } else {
      if (buffer) {
        tokens.push(buffer);
        buffer = '';
      }
      tokens.push(char);
    }
  }
  if (buffer) tokens.push(buffer);
  return tokens;
}

function getSlotRect(slot) {
  if (!slot) return null;
  const x = Number(slot.x) || 0;
  const y = Number(slot.y) || 0;
  const width = Number(slot.width) || 0;
  const height = Number(slot.height) || 0;
  return { x, y, width, height };
}

async function saveStage2Result(data) {
  if (!data) return;

  let previousKey = null;
  const previousVariantKeys = new Set();
  const existingRaw = sessionStorage.getItem(STORAGE_KEYS.stage2);
  if (existingRaw) {
    try {
      const existing = JSON.parse(existingRaw);
      previousKey = existing?.poster_image?.storage_key || null;
      if (Array.isArray(existing?.variants)) {
        existing.variants.forEach((variant) => {
          if (variant?.storage_key) {
            previousVariantKeys.add(variant.storage_key);
          }
        });
      }
    } catch (error) {
      console.warn('无法解析现有的环节 2 数据，跳过旧键清理。', error);
    }
  }

  const payload = { ...data };
  if (data.poster_image) {
    const key = data.poster_image.storage_key || createId();
    const source = getPosterImageSource(data.poster_image);
    if (source) {
      await assetStore.put(key, source);
    }
    payload.poster_image = {
      filename: data.poster_image.filename,
      media_type: data.poster_image.media_type,
      width: data.poster_image.width,
      height: data.poster_image.height,
      storage_key: key,
    };
    if (previousKey && previousKey !== key) {
      await assetStore.delete(previousKey).catch(() => undefined);
    }
  }

  if (Array.isArray(data.variants)) {
    payload.variants = [];
    const usedVariantKeys = new Set();
    for (const variant of data.variants) {
      if (!variant) continue;
      const key = variant.storage_key || createId();
      const source = getPosterImageSource(variant);
      if (source) {
        await assetStore.put(key, source);
      }
      payload.variants.push({
        filename: variant.filename,
        media_type: variant.media_type,
        width: variant.width,
        height: variant.height,
        storage_key: key,
      });
      usedVariantKeys.add(key);
    }
    previousVariantKeys.forEach((key) => {
      if (!usedVariantKeys.has(key)) {
        void assetStore.delete(key).catch(() => undefined);
      }
    });
  }

  try {
    sessionStorage.setItem(STORAGE_KEYS.stage2, JSON.stringify(payload));
  } catch (error) {
    if (isQuotaError(error)) {
      console.warn('sessionStorage 容量不足，正在覆盖旧的环节 2 结果。', error);
      try {
        sessionStorage.removeItem(STORAGE_KEYS.stage2);
        sessionStorage.setItem(STORAGE_KEYS.stage2, JSON.stringify(payload));
      } catch (innerError) {
        console.error('无法保存环节 2 结果，已放弃持久化。', innerError);
      }
    } else {
      console.error('保存环节 2 结果失败。', error);
    }
  }
}

async function loadStage2Result() {
  const raw = sessionStorage.getItem(STORAGE_KEYS.stage2);
  if (!raw) return null;
  try {
    const parsed = JSON.parse(raw);
    if (parsed?.poster_image?.storage_key) {
      const storedValue = await assetStore.get(parsed.poster_image.storage_key);
      if (storedValue) {
        applyStoredAssetValue(parsed.poster_image, storedValue);
      }
    }
    if (Array.isArray(parsed?.variants)) {
      await Promise.all(
        parsed.variants.map(async (variant) => {
          if (variant?.storage_key) {
            const storedValue = await assetStore.get(variant.storage_key);
            if (storedValue) {
              applyStoredAssetValue(variant, storedValue);
            }
          }
        })
      );
    }
    return parsed;
  } catch (error) {
    console.error('Unable to parse stage2 result', error);
    return null;
  }
}

function initStage3() {
  void (async () => {
    const statusElement = document.getElementById('stage3-status');
    const posterImage = document.getElementById('stage3-poster-image');
    const posterCaption = document.getElementById('stage3-poster-caption');
    const promptTextarea = document.getElementById('stage3-prompt');
    const emailRecipient = document.getElementById('email-recipient');
    const emailSubject = document.getElementById('email-subject');
    const emailBody = document.getElementById('email-body');
    const sendButton = document.getElementById('send-email');

    if (!sendButton || !emailRecipient || !emailSubject || !emailBody) {
      return;
    }

    const stage1Data = loadStage1Data();
    const stage2Result = await loadStage2Result();

    if (!stage1Data || !stage2Result?.poster_image) {
      setStatus(statusElement, '请先完成环节 1 与环节 2，生成海报后再发送邮件。', 'warning');
      sendButton.disabled = true;
      return;
    }

    assignPosterImage(
      posterImage,
      stage2Result.poster_image,
      `${stage1Data.product_name} 海报预览`
    );
    if (posterCaption) {
      posterCaption.textContent = `${stage1Data.brand_name} · ${stage1Data.agent_name}`;
    }
    if (promptTextarea) {
      promptTextarea.value = stage2Result.prompt || '';
    }

    emailSubject.value = buildEmailSubject(stage1Data);
    emailRecipient.value = stage1Data.default_recipient || DEFAULT_EMAIL_RECIPIENT;
    emailBody.value = stage2Result.email_body || '';

    sendButton.addEventListener('click', async () => {
      const apiCandidates = getApiCandidates(apiBaseInput?.value || null);
      if (!apiCandidates.length) {
        setStatus(statusElement, '未找到可用的后端基址，无法发送邮件。', 'warning');
        return;
      }

      const recipient = emailRecipient.value.trim();
      const subject = emailSubject.value.trim();
      const body = emailBody.value.trim();

      if (!recipient || !subject || !body) {
        setStatus(statusElement, '请完整填写收件邮箱、主题与正文。', 'error');
        return;
      }

      sendButton.disabled = true;
      setStatus(statusElement, '正在发送营销邮件…', 'info');

      try {
        await warmUp(apiCandidates);
        const response = await postJsonWithRetry(
          apiCandidates,
          '/api/send-email',
          {
            recipient,
            subject,
            body,
            attachment: stage2Result.poster_image,
          },
          1
        );

        await response.json().catch(() => ({}));
        setStatus(statusElement, '营销邮件发送成功！', 'success');
      } catch (error) {
        console.error(error);
        setStatus(statusElement, error.message || '发送邮件失败，请稍后重试。', 'error');
      } finally {
        sendButton.disabled = false;
      }
    });
  })();
}

function buildEmailSubject(stage1Data) {
  const brand = stage1Data.brand_name || '品牌';
  const agent = stage1Data.agent_name ? `（${stage1Data.agent_name}）` : '';
  const product = stage1Data.product_name || '产品';
  return `${brand}${agent} ${product} 市场推广海报`;
}

function setStatus(element, message, level = 'info') {
  if (!element) return;
  element.textContent = message;
  element.className = level ? `status-${level}` : '';
}

function fileToDataUrl(file) {
  return new Promise((resolve, reject) => {
    const reader = new FileReader();
    reader.onload = () => resolve(reader.result?.toString() || '');
    reader.onerror = () => reject(reader.error || new Error('文件读取失败'));
    reader.readAsDataURL(file);
  });
}

function createPlaceholder(text) {
  const svg = `<svg xmlns="http://www.w3.org/2000/svg" width="420" height="300">\n    <defs>\n      <style>\n        .bg { fill: #e5e9f0; }\n        .border { fill: none; stroke: #cbd2d9; stroke-width: 4; stroke-dasharray: 12 10; }\n        .label {\n          font-size: 26px;\n          font-family: 'Segoe UI', 'Noto Sans', sans-serif;\n          font-weight: 600;\n          fill: #3d4852;\n        }\n      </style>\n    </defs>\n    <rect class="bg" x="0" y="0" width="420" height="300" rx="28" />\n    <rect class="border" x="16" y="16" width="388" height="268" rx="24" />\n    <text class="label" x="50%" y="50%" dominant-baseline="middle" text-anchor="middle">${text}</text>\n  </svg>`;
  return `data:image/svg+xml;charset=UTF-8,${encodeURIComponent(svg)}`;
}

function getGalleryPlaceholder(index, label = MATERIAL_DEFAULT_LABELS.gallery) {
  const baseLabel = label || MATERIAL_DEFAULT_LABELS.gallery;
  const key = `${baseLabel}-${index}`;
  if (!galleryPlaceholderCache.has(key)) {
    galleryPlaceholderCache.set(
      key,
      createPlaceholder(`${baseLabel} ${index + 1}`)
    );
  }
  return galleryPlaceholderCache.get(key);
}

async function buildAsset(file, dataUrl, previousAsset, options = {}) {
  const { remoteUrl = null, r2Key = null } = options;
  const isDataUrl = typeof dataUrl === 'string' && dataUrl.startsWith('data:');
  let storageKey = previousAsset?.key || null;

  if (isDataUrl && dataUrl) {
    const newKey = createId();
    await assetStore.put(newKey, dataUrl);
    if (previousAsset?.key && previousAsset.key !== newKey) {
      await assetStore.delete(previousAsset.key).catch(() => undefined);
    }
    storageKey = newKey;
  } else if (previousAsset?.key) {
    await assetStore.delete(previousAsset.key).catch(() => undefined);
    storageKey = null;
  }

  const previewSource = dataUrl || remoteUrl || null;

  return {
    key: storageKey,
    dataUrl: previewSource,
    remoteUrl: remoteUrl || (previewSource && !isDataUrl ? previewSource : null),
    r2Key: r2Key || null,
    name: file?.name || previousAsset?.name || null,
    type: file?.type || previousAsset?.type || null,
    size:
      typeof file?.size === 'number'
        ? file.size
        : typeof previousAsset?.size === 'number'
        ? previousAsset.size
        : null,
    lastModified:
      typeof file?.lastModified === 'number'
        ? file.lastModified
        : typeof previousAsset?.lastModified === 'number'
        ? previousAsset.lastModified
        : Date.now(),
  };
}

async function prepareAssetFromFile(
  folder,
  file,
  previousAsset,
  statusElement,
  options = {}
) {
  const { forceDataUrl = false } = options;
  const candidates = getApiCandidates(apiBaseInput?.value || null);
  let uploadResult = null;

  if (candidates.length) {
    uploadResult = await uploadFileToR2(folder, file, { bases: candidates });
    if (!uploadResult.uploaded && statusElement) {
      const message =
        uploadResult.error instanceof Error
          ? uploadResult.error.message
          : '上传到 R2 失败，已回退至本地预览。';
      setStatus(statusElement, message, 'warning');
    }
  } else if (statusElement) {
    setStatus(statusElement, '未配置后端基址，素材将仅保存在本地预览。', 'warning');
  }

  const remoteUrl = uploadResult?.url || null;
  let dataUrl = uploadResult?.dataUrl || null;
  if (!dataUrl || (!forceDataUrl && remoteUrl)) {
    dataUrl = !remoteUrl || forceDataUrl ? await fileToDataUrl(file) : remoteUrl;
  }

  return buildAsset(file, dataUrl, previousAsset, {
    remoteUrl,
    r2Key: uploadResult?.key || null,
  });
}

function createId() {
  if (typeof crypto !== 'undefined' && crypto.randomUUID) {
    return crypto.randomUUID();
  }
  return `${Date.now().toString(36)}-${Math.random().toString(36).slice(2, 8)}`;
}

function serialiseAssetForStorage(asset) {
  if (!asset) return null;
  const { key, name, type, size, lastModified, dataUrl, remoteUrl, r2Key } = asset;
  const isDataUrl = typeof dataUrl === 'string' && dataUrl.startsWith('data:');
  return {
    key: key || null,
    name: name || null,
    type: type || null,
    size: typeof size === 'number' ? size : null,
    lastModified: typeof lastModified === 'number' ? lastModified : null,
    remoteUrl: !isDataUrl ? dataUrl || remoteUrl || null : remoteUrl || null,
    r2Key: r2Key || null,
  };
}

async function rehydrateStoredAsset(assetMeta) {
  if (!assetMeta) return null;
  if (assetMeta.dataUrl && typeof assetMeta.dataUrl === 'string') {
    return assetMeta;
  }
  if (assetMeta.remoteUrl) {
    return { ...assetMeta, dataUrl: assetMeta.remoteUrl };
  }
  if (!assetMeta.key) {
    return { ...assetMeta, dataUrl: null };
  }
  const dataUrl = await assetStore.get(assetMeta.key);
  if (!dataUrl) {
    return { ...assetMeta, dataUrl: null };
  }
  return { ...assetMeta, dataUrl };
}

async function hydrateStage1DataAssets(stage1Data) {
  if (!stage1Data) return stage1Data;
  stage1Data.brand_logo = await rehydrateStoredAsset(stage1Data.brand_logo);
  stage1Data.scenario_asset = await rehydrateStoredAsset(stage1Data.scenario_asset);
  stage1Data.product_asset = await rehydrateStoredAsset(stage1Data.product_asset);
  if (Array.isArray(stage1Data.gallery_entries)) {
    stage1Data.gallery_entries = await Promise.all(
      stage1Data.gallery_entries.map(async (entry) => ({
        ...entry,
        asset: await rehydrateStoredAsset(entry.asset),
      }))
    );
  }
  return stage1Data;
}

async function deleteStoredAsset(asset) {
  if (asset?.key) {
    await assetStore.delete(asset.key).catch(() => undefined);
  }
}

function isQuotaError(error) {
  if (typeof DOMException === 'undefined') return false;
  return (
    error instanceof DOMException &&
    (error.name === 'QuotaExceededError' || error.name === 'NS_ERROR_DOM_QUOTA_REACHED')
  );
}

function createAssetStore() {
  const DB_NAME = 'marketing-poster-assets';
  const STORE_NAME = 'assets';
  const VERSION = 1;
  const memoryStore = new Map();
  const supportsIndexedDB = typeof indexedDB !== 'undefined';
  let dbPromise = null;

  function openDb() {
    if (!supportsIndexedDB) return Promise.resolve(null);
    if (!dbPromise) {
      dbPromise = new Promise((resolve, reject) => {
        const request = indexedDB.open(DB_NAME, VERSION);
        request.onupgradeneeded = () => {
          const db = request.result;
          if (!db.objectStoreNames.contains(STORE_NAME)) {
            db.createObjectStore(STORE_NAME);
          }
        };
        request.onsuccess = () => resolve(request.result);
        request.onerror = () => reject(request.error || new Error('无法打开 IndexedDB'));
      }).catch((error) => {
        console.warn('IndexedDB 不可用，回退到内存存储。', error);
        return null;
      });
    }
    return dbPromise;
  }

  async function put(key, value) {
    if (!key) return null;
    const db = await openDb();
    if (!db) {
      memoryStore.set(key, value);
      return key;
    }
    return new Promise((resolve) => {
      const tx = db.transaction(STORE_NAME, 'readwrite');
      tx.onabort = () => {
        console.warn('IndexedDB 写入失败，使用内存存储。', tx.error);
        memoryStore.set(key, value);
        resolve(key);
      };
      tx.oncomplete = () => resolve(key);
      const store = tx.objectStore(STORE_NAME);
      const request = store.put(value, key);
      request.onerror = () => {
        tx.abort();
      };
    });
  }

  async function get(key) {
    if (!key) return null;
    const db = await openDb();
    if (!db) {
      return memoryStore.get(key) || null;
    }
    return new Promise((resolve) => {
      const tx = db.transaction(STORE_NAME, 'readonly');
      tx.onabort = () => {
        console.warn('IndexedDB 读取失败，使用内存存储。', tx.error);
        resolve(memoryStore.get(key) || null);
      };
      const store = tx.objectStore(STORE_NAME);
      const request = store.get(key);
      request.onsuccess = () => {
        const result = request.result;
        if (result) {
          resolve(result);
        } else {
          resolve(memoryStore.get(key) || null);
        }
      };
      request.onerror = () => {
        tx.abort();
      };
    });
  }

  async function remove(key) {
    if (!key) return;
    const db = await openDb();
    if (!db) {
      memoryStore.delete(key);
      return;
    }
    await new Promise((resolve) => {
      const tx = db.transaction(STORE_NAME, 'readwrite');
      tx.oncomplete = () => resolve();
      tx.onabort = () => {
        console.warn('IndexedDB 删除失败，尝试清理内存存储。', tx.error);
        memoryStore.delete(key);
        resolve();
      };
      tx.objectStore(STORE_NAME).delete(key);
    });
    memoryStore.delete(key);
  }

  async function clear() {
    const db = await openDb();
    if (db) {
      await new Promise((resolve) => {
        const tx = db.transaction(STORE_NAME, 'readwrite');
        tx.oncomplete = () => resolve();
        tx.onabort = () => resolve();
        tx.objectStore(STORE_NAME).clear();
      });
    }
    memoryStore.clear();
  }

  return {
    put,
    get,
    delete: remove,
    clear,
  };
}<|MERGE_RESOLUTION|>--- conflicted
+++ resolved
@@ -3113,12 +3113,6 @@
   const reqFromInspector = promptManager?.buildRequest?.() || {};
   if (forceVariants) reqFromInspector.variants = forceVariants;
 
-<<<<<<< HEAD
-  const promptStrings = {
-    scenario: toPromptString(reqFromInspector.prompts?.scenario) || null,
-    product : toPromptString(reqFromInspector.prompts?.product)  || null,
-    gallery : toPromptString(reqFromInspector.prompts?.gallery)  || null,
-=======
   const slotToString = (v) => {
     if (v == null) return null;
     if (typeof v === 'string') {
@@ -3164,7 +3158,6 @@
     scenario: normSlotForPanel(reqFromInspector.prompts?.scenario),
     product:  normSlotForPanel(reqFromInspector.prompts?.product),
     gallery:  normSlotForPanel(reqFromInspector.prompts?.gallery),
->>>>>>> b677b554
   };
 
   // requestPayload 保留原先结构化 prompts 字段以便后端内部需要，但我们同时传入 prompt_bundle（纯字符串）
@@ -3174,11 +3167,7 @@
     variants: clampVariants(reqFromInspector.variants ?? 1),
     seed: reqFromInspector.seed ?? null,
     lock_seed: !!reqFromInspector.lockSeed,
-<<<<<<< HEAD
-    prompts: promptStrings,
-=======
     prompts: structuredPromptsForPanel, // 供内部逻辑/面板使用
->>>>>>> b677b554
   };
 
   // 面板同步（保持 UI 展示结构化面板），同时显示纯字符串 bundle（如果需要）
