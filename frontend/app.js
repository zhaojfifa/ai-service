--- conflicted
+++ resolved
@@ -11,12 +11,9 @@
   /** Vertex / Glibatree 返回的原始响应，必要时可做更多调试 */
   rawResult: null,
 };
-<<<<<<< HEAD
 // 兼容旧版调用：确保引用不存在的全局变量时不会抛出 ReferenceError
 let posterGeneratedImage = null;
 let posterGeneratedLayout = null;
-=======
->>>>>>> 4647dbf6
 // 双列功能模板的归一化布局（随容器等比缩放）
 const TEMPLATE_DUAL_LAYOUT = {
   canvas: { width: 1024, height: 1024 },
@@ -3583,11 +3580,7 @@
           aiSpinner,
           aiPreviewMessage,
           posterVisual,
-<<<<<<< HEAD
           generatedImage: posterGeneratedImage,
-=======
-          posterGeneratedLayout,
->>>>>>> 4647dbf6
           templatePoster: fallbackPoster,
           generatedPlaceholder: posterGeneratedPlaceholder,
           generatedPlaceholderDefault,
@@ -3893,10 +3886,6 @@
     stage1Data, statusElement,
     posterOutput, aiPreview, aiSpinner, aiPreviewMessage,
     posterVisual,
-<<<<<<< HEAD
-=======
-    posterGeneratedLayout = null,
->>>>>>> 4647dbf6
     generatedImage = null,
     generatedPlaceholder,
     generatedPlaceholderDefault = '生成结果将在此展示。',
@@ -4150,14 +4139,9 @@
     generatedPlaceholder.textContent = generatedPlaceholderDefault;
     generatedPlaceholder.classList.add('hidden');
   };
-<<<<<<< HEAD
   if (generatedImage?.classList) {
     generatedImage.classList.add('hidden');
     generatedImage.removeAttribute('src');
-=======
-  if (posterGeneratedLayout) {
-    posterGeneratedLayout.innerHTML = '';
->>>>>>> 4647dbf6
   }
   resetGeneratedPlaceholder('Glibatree Art Designer 正在绘制海报…');
   if (promptGroup) promptGroup.classList.add('hidden');
@@ -4231,11 +4215,8 @@
       (Array.isArray(data?.results) && data.results[0]?.url) || null;
     posterGenerationState.promptBundle = data?.prompt_bundle || null;
     posterGenerationState.rawResult = data || null;
-<<<<<<< HEAD
     posterGeneratedImage = posterGenerationState.posterUrl;
     posterGeneratedLayout = TEMPLATE_DUAL_LAYOUT;
-=======
->>>>>>> 4647dbf6
 
     console.info('[triggerGeneration] success', {
       hasPoster: Boolean(data?.poster_image),
@@ -4247,15 +4228,9 @@
     clearFallbackTimer();
 
     let assigned = false;
-<<<<<<< HEAD
     if (posterGenerationState.posterUrl && generatedImage?.classList) {
       generatedImage.src = posterGenerationState.posterUrl;
       generatedImage.classList.remove('hidden');
-=======
-    if (posterGeneratedLayout) {
-      const layoutData = buildDualPosterData(stage1Data, data);
-      renderDualPosterPreview(posterGeneratedLayout, TEMPLATE_DUAL_LAYOUT, layoutData);
->>>>>>> 4647dbf6
       hideGeneratedPlaceholder();
       assigned = true;
     } else {
@@ -4298,11 +4273,8 @@
     posterGenerationState.posterUrl = null;
     posterGenerationState.promptBundle = null;
     posterGenerationState.rawResult = null;
-<<<<<<< HEAD
     posterGeneratedImage = null;
     posterGeneratedLayout = TEMPLATE_DUAL_LAYOUT;
-=======
->>>>>>> 4647dbf6
     setStatus(statusElement, error?.message || '生成失败', 'error');
     generateButton.disabled = false;
     if (regenerateButton) regenerateButton.disabled = false;
