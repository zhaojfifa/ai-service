
const App = (window.App ??= {});
App.utils = App.utils ?? {};

// 1) 新增：按域名决定健康检查路径
function isRenderHost(base) {
  try {
    const u = new URL(base, location.href);
    return /onrender\.com$/i.test(u.hostname);
  } catch {
    return false;
  }
}

function healthPathsFor(base) {
  // Render 后端只有 /health，且通常无 CORS
  if (isRenderHost(base)) return ['/health'];
  // Worker（或网关）提供 /api/health（带 CORS）
  return ['/api/health', '/health'];
}
// ===== 共享：模板资源助手（全局唯一出口） =====

/** 从 templates/registry.json 读取模板清单（带缓存） */
App.utils.loadTemplateRegistry = (() => {
  let _registryP;
  return async function loadTemplateRegistry() {
    if (!_registryP) {
      _registryP = fetch(App.utils.assetUrl?.('templates/registry.json') || 'templates/registry.json')
        .then(r => {
          if (!r.ok) throw new Error('无法加载模板清单');
          return r.json();
        })
        .then(list => (Array.isArray(list) ? list : []))
        .catch(err => {
          _registryP = null; // 失败时允许下次重试
          throw err;
        });
    }
    return _registryP;
  };
})();

/** 按模板 id 返回 { entry, spec, image }（带缓存） */
App.utils.ensureTemplateAssets = (() => {
  const _cache = new Map();
  return async function ensureTemplateAssets(templateId) {
    if (_cache.has(templateId)) return _cache.get(templateId);

    const registry = await App.utils.loadTemplateRegistry();
    const entry = registry.find(i => i.id === templateId) || registry[0];
    if (!entry) throw new Error('模板列表为空');

    const specUrl = App.utils.assetUrl?.(`templates/${entry.spec}`) || `templates/${entry.spec}`;
    const imgUrl  = App.utils.assetUrl?.(`templates/${entry.preview}`) || `templates/${entry.preview}`;

    const specP = fetch(specUrl).then(r => { if (!r.ok) throw new Error('无法加载模板规范'); return r.json(); });
    const imgP  = new Promise((resolve, reject) => {
      const img = new Image();
      img.decoding = 'async';
      img.crossOrigin = 'anonymous';
      img.onload = () => resolve(img);
      img.onerror = () => reject(new Error('模板预览图加载失败'));
      img.src = imgUrl;
    });

    const payload = { entry, spec: await specP, image: await imgP };
    _cache.set(entry.id, payload);
    return payload;
  };
})();

const HEALTH_CACHE_TTL = 60_000;
const HEALTH_CACHE = new Map();

let documentAssetBase = null;

//
// 组装 prompts —— 每个槽都是对象
function buildPromptSlot(prefix) {
  return {
    preset:  getValue(`#${prefix}-preset`),     // 你的原有取值方法
    positive:getValue(`#${prefix}-positive`),
    negative:getValue(`#${prefix}-negative`),
    aspect:  getValue(`#${prefix}-aspect`)
  };
}
function buildGeneratePayload() {
  return {
    poster: collectStage1Data(form, state, { strict: false }),
    render_mode: state.renderMode || 'locked',
    variants: Number(state.variants || 2),
    seed: state.seed ?? null,
    lock_seed: !!state.lockSeed,
    prompts: {
      scenario: buildPromptSlot('scenario'),
      product:  buildPromptSlot('product'),
      gallery:  buildPromptSlot('gallery'),
    }
  };
}

// 串行触发，避免免费实例并发卡死
async function runGeneration() {
  setBusy(true);
  try {
    const payloadA = buildGeneratePayload();
    await triggerGeneration(payloadA);   // 先等第一个完成
    if (state.abMode) {
      const payloadB = buildGeneratePayload(); // 若有B，第二次再发
      await triggerGeneration(payloadB);
    }
  } finally {
    setBusy(false);
  }
}

function resolveDocumentAssetBase() {
  if (documentAssetBase) return documentAssetBase;
  const baseEl = document.querySelector('base[href]');
  if (baseEl) {
    documentAssetBase = baseEl.href;
    return documentAssetBase;
  }
  const { origin, pathname } = window.location;
  const parts = pathname.split('/');
  if (parts.length) parts.pop();
  const prefix = parts.join('/') || '/';
  documentAssetBase = `${origin}${prefix.endsWith('/') ? prefix : `${prefix}/`}`;
  return documentAssetBase;
}

function assetUrl(path) {
  if (!path) return resolveDocumentAssetBase();
  if (/^[a-zA-Z][a-zA-Z0-9+.-]*:/.test(path)) {
    return path;
  }
  const base = resolveDocumentAssetBase();
  const normalised = path.startsWith('/') ? path.slice(1) : path;
  return new URL(normalised, base).toString();
}

App.utils.assetUrl = assetUrl;

// Layout helpers for relative-coordinates templates
App.utils.resolveRect = function resolveRect(slot, canvasWidth, canvasHeight, parentRect) {
  if (!slot) return { x: 0, y: 0, w: 0, h: 0 };
  const px = parentRect ? parentRect.x : 0;
  const py = parentRect ? parentRect.y : 0;
  const pw = parentRect ? parentRect.w : canvasWidth;
  const ph = parentRect ? parentRect.h : canvasHeight;

  return {
    x: px + Number(slot.x || 0) * pw,
    y: py + Number(slot.y || 0) * ph,
    w: Number(slot.w || 0) * pw,
    h: Number(slot.h || 0) * ph,
  };
};

App.utils.fontPx = function fontPx(font, canvasHeight) {
  if (!font) return 0;
  const size = typeof font.size === 'number' ? font.size : 0.02;
  return size * canvasHeight;
};

function normaliseBase(base) {
  if (!base) return null;
  try {
    const parsed = new URL(base, window.location.href);
    const path = parsed.pathname.replace(/\/+$/, '');
    const normalizedPath = path || '';
    return `${parsed.origin}${normalizedPath}`;
  } catch (error) {
    console.warn('[normaliseBase] invalid base', base, error);
    return null;
  }
}
// 把 stage1Data 中的素材“二选一”规范化为 key 或小 dataURL
function normalizePosterAssets(stage1Data) {
  const pickImage = (asset) => {
    if (!asset) return { asset: null, key: null };
    const key = asset.r2Key || null;
    const data = typeof asset.dataUrl === 'string' && asset.dataUrl.startsWith('data:')
      ? asset.dataUrl
      : null;
    return key ? { asset: null, key } : { asset: data, key: null };
  };

  const { asset: scenario_asset, key: scenario_key } = pickImage(stage1Data.scenario_asset);
  const { asset: product_asset,  key: product_key  } = pickImage(stage1Data.product_asset);

  const gallery_items = (stage1Data.gallery_entries || []).map((entry) => {
    const { asset, key } = pickImage(entry.asset);
    return {
      caption: entry.caption?.trim() || null,
      asset,
      key,
      mode: entry.mode || 'upload',
      prompt: entry.prompt?.trim() || null,
    };
  });

  return { scenario_asset, scenario_key, product_asset, product_key, gallery_items };
}

function joinBasePath(base, path) {
  const normalised = normaliseBase(base);
  if (!normalised) return null;
  const p = String(path || '');
  const suffix = p.startsWith('/') ? p : `/${p}`;
  return `${normalised}${suffix}`;
}

function ensureArray(value) {
  if (Array.isArray(value)) return value.filter(Boolean);
  if (typeof value === 'string' && value.trim()) return [value.trim()];
  return [];
}



// 读取候选 API 基址（修复：避免 STORAGE_KEYS 的 TDZ）
function getApiCandidates(extra) {
  const candidates = new Set();
  const add = (v) => {
    const s = typeof v === 'string' ? v.trim() : '';
    if (!s) return;
    const n = normaliseBase(s);
    if (n) candidates.add(n);
  };

  const inputValue = document.getElementById('api-base')?.value;
  add(inputValue);

  // 避免对未初始化的 STORAGE_KEYS 访问；直接用字面量 key
  add(localStorage.getItem('marketing-poster-api-base'));

  const ds = document.body?.dataset ?? {};
  add(ds.workerBase);
  add(ds.renderBase);
  add(ds.apiBase);

  if (Array.isArray(window.APP_API_BASES)) window.APP_API_BASES.forEach(add);
  add(window.APP_WORKER_BASE);
  add(window.APP_RENDER_BASE);
  add(window.APP_DEFAULT_API_BASE);

  if (extra) ensureArray(extra).forEach(add);

  return Array.from(candidates);
}

App.utils.getApiCandidates = getApiCandidates;

async function probeBase(base, { force } = {}) {
  const now = Date.now();
  const cached = HEALTH_CACHE.get(base);
  if (!force && cached && now - cached.timestamp < HEALTH_CACHE_TTL) {
    return cached.ok;
  }

  const paths = healthPathsFor(base);           // ← 关键：按域名取路径
  for (const path of paths) {
    const url = joinBasePath(base, path);
    if (!url) continue;
    try {
      const response = await fetch(url, {
        method: 'GET',
        mode: 'cors',
        cache: 'no-store',
        credentials: 'omit',
      });
      if (response.ok) {
        HEALTH_CACHE.set(base, { ok: true, timestamp: Date.now() });
        return true;
      }
    } catch (error) {
      console.warn('[probeBase] failed', base, path, error);
    }
  }

  HEALTH_CACHE.set(base, { ok: false, timestamp: Date.now() });
  return false;
}


const warmUpLocks = new Map();

async function warmUp(baseOrBases, { force } = {}) {
  const bases = ensureArray(baseOrBases).filter(Boolean);
  const targets = bases.length ? bases : getApiCandidates();
  if (!targets.length) return [];

  const lockKey = [...targets].sort().join('|');
  const existing = warmUpLocks.get(lockKey);
  if (!force && existing) return existing;

  const task = Promise.allSettled(targets.map((base) => probeBase(base, { force })));
  warmUpLocks.set(lockKey, task);
  // 任务结束后释放锁
  task.finally(() => warmUpLocks.delete(lockKey));
  return task;
}

App.utils.warmUp = warmUp;

async function pickHealthyBase(baseOrBases) {
  const candidates = ensureArray(baseOrBases).filter(Boolean);
  const bases = candidates.length ? candidates : getApiCandidates();
  if (!bases.length) return null;

  const now = Date.now();
  for (const base of bases) {
    const cached = HEALTH_CACHE.get(base);
    if (cached && cached.ok && now - cached.timestamp < HEALTH_CACHE_TTL) {
      return base;
    }
  }

  const results = await warmUp(bases, { force: true });
  for (let i = 0; i < bases.length; i += 1) {
    const outcome = results[i];
    if (outcome && outcome.status === 'fulfilled' && outcome.value) {
      return bases[i];
    }
  }
  return null;
}

App.utils.pickHealthyBase = pickHealthyBase;

// 请求体大小校验（发送前统一做）
// 校验字符串体积并阻断超大 dataURL
function validatePayloadSize(raw) {
  const hasBase64 = /data:[^;]+;base64,/i.test(raw);
  // 300KB 是你当前防御阈值，可按需调整
  if (hasBase64 || raw.length > 300_000) {
    throw new Error('请求体过大或包含 base64 图片，请先上传素材到 R2，仅传输 key/url。');
  }
}

const DATA_URL_PAYLOAD_RX = /^data:image\/[a-z0-9.+-]+;base64,/i;
const HTTP_URL_RX = /^https?:\/\//i;
const URL_SCHEMES = ['http://', 'https://', 'r2://', 's3://', 'gs://'];

const DEFAULT_ASSET_BUCKET =
  window.__ASSET_BUCKET__ || window.__R2_BUCKET__ || window.__S3_BUCKET__ || 'poster-assets';
const DEFAULT_ASSET_SCHEME =
  window.__ASSET_SCHEME__ || (window.__S3_BUCKET__ ? 's3' : 'r2');
const PUBLIC_ASSET_BASE =
  window.__ASSET_PUBLIC_BASE__ || window.__R2_PUBLIC_BASE__ || window.__S3_PUBLIC_BASE__ || '';

function isUrlLike(value) {
  if (typeof value !== 'string') return false;
  const trimmed = value.trim();
  if (!trimmed) return false;
  return URL_SCHEMES.some((scheme) => trimmed.startsWith(scheme));
}

function toAssetUrl(input) {
  if (!input) return '';
  const trimmed = input.trim();
  if (!trimmed) return '';
  if (isUrlLike(trimmed)) return trimmed;
  const sanitised = trimmed.replace(/^\/+/, '');
  if (PUBLIC_ASSET_BASE) {
    const base = PUBLIC_ASSET_BASE.replace(/\/$/, '');
    return `${base}/${sanitised}`;
  }
  if (DEFAULT_ASSET_BUCKET && DEFAULT_ASSET_SCHEME) {
    return `${DEFAULT_ASSET_SCHEME}://${DEFAULT_ASSET_BUCKET.replace(/\/$/, '')}/${sanitised}`;
  }
  return sanitised;
}

function assertAssetUrl(fieldLabel, value) {
  if (!value || !isUrlLike(value)) {
    throw new Error(`${fieldLabel} 必须是 r2://、s3://、gs:// 或 http(s) 的 URL，请先上传到 R2，仅传 Key/URL`);
  }
}

function guessExtensionFromMime(mime) {
  if (!mime) return 'png';
  const normalised = mime.toLowerCase();
  if (normalised.includes('png')) return 'png';
  if (normalised.includes('jpeg') || normalised.includes('jpg')) return 'jpg';
  if (normalised.includes('webp')) return 'webp';
  if (normalised.includes('gif')) return 'gif';
  return 'png';
}

async function dataUrlToFile(dataUrl, nameHint = 'asset') {
  const response = await fetch(dataUrl);
  if (!response.ok) {
    throw new Error('无法解析内联图片，请重新上传素材。');
  }
  const blob = await response.blob();
  const mime = blob.type || inferImageMediaType(dataUrl) || 'image/png';
  const extension = guessExtensionFromMime(mime);
  const safeHint = nameHint.toString().trim().replace(/[^a-z0-9]+/gi, '-').replace(/^-+|-+$/g, '') || 'asset';
  const filename = `${safeHint}.${extension}`;
  const file = new File([blob], filename, { type: mime });
  return { file, mime, extension, filename };
}

function estimatePayloadBytes(data) {
  try {
    if (typeof data === 'string') {
      return new Blob([data]).size;
    }
    return new Blob([JSON.stringify(data)]).size;
  } catch (error) {
    console.warn('[client] unable to estimate payload size', error);
    return -1;
  }
}

function payloadContainsDataUrl(value) {
  if (typeof value === 'string') return DATA_URL_PAYLOAD_RX.test(value);
  if (Array.isArray(value)) return value.some(payloadContainsDataUrl);
  if (value && typeof value === 'object') {
    return Object.values(value).some(payloadContainsDataUrl);
  }
  return false;
}

async function normaliseAssetReference(
  asset,
  {
    field = 'asset',
    requireUploaded = false,
    apiCandidates = [],
    folder = 'uploads',
  } = {}
) {
  const candidates = Array.isArray(apiCandidates) ? apiCandidates.filter(Boolean) : [];

  const ensureUploaderAvailable = () => {
    if (!candidates.length) {
      throw new Error(`${field} 检测到 base64 图片，请先上传到 R2/GCS，仅传 key/url`);
    }
  };

  const ensureNotInline = (value) => {
    if (typeof value !== 'string') return null;
    const trimmed = value.trim();
    if (!trimmed) return null;
    if (DATA_URL_PAYLOAD_RX.test(trimmed)) {
      return null;
    }
    return trimmed;
  };

  const normaliseKey = (value) => {
    const trimmed = ensureNotInline(value);
    if (!trimmed) return null;
    return trimmed.replace(/^\/+/, '');
  };

  const uploadInlineAsset = async (dataUrl) => {
    if (!dataUrl || !DATA_URL_PAYLOAD_RX.test(dataUrl)) return null;
    ensureUploaderAvailable();
    const safeHint = field.replace(/[^a-z0-9]+/gi, '_') || 'asset';
    const { file } = await dataUrlToFile(dataUrl, safeHint);
    const result = await uploadFileToR2(folder, file, { bases: candidates });
    if (!result.uploaded || (!result.url && !result.key)) {
      throw new Error(`${field} 上传失败，请稍后重试。`);
    }
    const finalUrl = result.url || toAssetUrl(result.key);
    if (!finalUrl || !isUrlLike(finalUrl)) {
      throw new Error(`${field} 上传失败，无法解析生成的 URL。`);
    }
    return {
      key: result.key ? result.key.replace(/^\/+/, '') : null,
      url: finalUrl,
    };
  };

  if (!asset) {
    if (requireUploaded) {
      throw new Error(`${field} 缺少已上传的 URL/Key，请先完成素材上传。`);
    }
    return { key: null, url: null };
  }

  if (typeof asset === 'string') {
    const trimmed = asset.trim();
    if (!trimmed) {
      if (requireUploaded) {
        throw new Error(`${field} 缺少已上传的 URL/Key，请先完成素材上传。`);
      }
      return { key: null, url: null };
    }
    if (DATA_URL_PAYLOAD_RX.test(trimmed)) {
      const uploaded = await uploadInlineAsset(trimmed);
      if (uploaded) {
        return uploaded;
      }
    }
    const resolved = toAssetUrl(trimmed);
    if (!isUrlLike(resolved)) {
      if (requireUploaded) {
        throw new Error(`${field} 必须是 r2://、s3://、gs:// 或 http(s) 的 URL，请先上传到 R2，仅传 Key/URL`);
      }
    }
    return { key: HTTP_URL_RX.test(trimmed) ? null : trimmed.replace(/^\/+/, ''), url: isUrlLike(resolved) ? resolved : null };
  }

  let keyCandidate = normaliseKey(asset.r2Key || asset.key || asset.storage_key || null);
  let resolvedUrl = null;
  let inlineCandidate = null;

  const sourceCandidates = [asset.remoteUrl, asset.url, asset.publicUrl, asset.cdnUrl, asset.dataUrl];
  for (const candidate of sourceCandidates) {
    if (typeof candidate !== 'string') continue;
    const trimmed = candidate.trim();
    if (!trimmed) continue;
    if (DATA_URL_PAYLOAD_RX.test(trimmed)) {
      inlineCandidate = inlineCandidate || trimmed;
      continue;
    }
    if (isUrlLike(trimmed)) {
      resolvedUrl = toAssetUrl(trimmed);
      break;
    }
    if (!HTTP_URL_RX.test(trimmed) && !keyCandidate) {
      keyCandidate = normaliseKey(trimmed) || keyCandidate;
    }
  }

  if (!resolvedUrl && inlineCandidate) {
    const uploaded = await uploadInlineAsset(inlineCandidate);
    if (uploaded) {
      resolvedUrl = uploaded.url;
      keyCandidate = uploaded.key || keyCandidate;
      if (typeof asset === 'object') {
        asset.r2Key = uploaded.key || asset.r2Key || null;
        asset.remoteUrl = uploaded.url;
        asset.dataUrl = uploaded.url;
      }
      console.info(`[normaliseAssetReference] 已将 ${field} 的 base64 预览上传至 R2/GCS。`);
    }
  }

  if (!resolvedUrl && keyCandidate) {
    const derivedUrl = toAssetUrl(keyCandidate);
    if (isUrlLike(derivedUrl)) {
      resolvedUrl = derivedUrl;
    }
  }

  if (!resolvedUrl) {
    if (requireUploaded) {
      throw new Error(`${field} 缺少已上传的 URL/Key，请先完成素材上传。`);
    }
    return { key: keyCandidate || null, url: null };
  }

  if (!isUrlLike(resolvedUrl)) {
    if (requireUploaded) {
      throw new Error(`${field} 必须是 r2://、s3://、gs:// 或 http(s) 的 URL，请先上传到 R2，仅传 Key/URL`);
    }
    return { key: keyCandidate || null, url: null };
  }

  return {
    key: keyCandidate ? keyCandidate.replace(/^\/+/, '') : null,
    url: resolvedUrl,
  };
}

function summariseNegativePrompts(prompts) {
  if (!prompts || typeof prompts !== 'object') return null;
  const values = [];
  Object.values(prompts).forEach((entry) => {
    if (!entry) return;
    const negative = typeof entry.negative === 'string' ? entry.negative.trim() : '';
    if (negative) values.push(negative);
  });
  if (!values.length) return null;
  return Array.from(new Set(values)).join(' | ');
}

function ensureUploadedAndLog(path, payload, rawPayload) {
  const MAX = 512 * 1024;
  const requestId = (typeof crypto !== 'undefined' && crypto.randomUUID)
    ? crypto.randomUUID().slice(0, 8)
    : Math.random().toString(16).slice(2, 10);
  let bodyString = null;
  if (typeof rawPayload === 'string') {
    bodyString = rawPayload;
  } else if (payload !== undefined) {
    try {
      bodyString = JSON.stringify(payload);
    } catch (error) {
      console.warn('[client] stringify payload failed', error);
    }
  }

  const size = estimatePayloadBytes(bodyString ?? payload);
  const hasBase64 = payloadContainsDataUrl(bodyString ?? payload);
  const preview = typeof bodyString === 'string'
    ? (bodyString.length > 512 ? `${bodyString.slice(0, 512)}…(+${bodyString.length - 512} chars)` : bodyString)
    : null;

  console.log(`[client] pre-check ${path}`, {
    requestId,
    size,
    hasBase64,
    preview,
  });

  if (hasBase64) {
    throw new Error('检测到 base64 图片，请先上传到 R2/GCS，仅传 key/url');
  }
  if (MAX > 0 && size > MAX) {
    throw new Error(`请求体过大(${size}B)，请仅传 key/url`);
  }

  return {
    headers: { 'X-Request-ID': requestId },
    bodyString,
    size,
  };
}

// 完整替换 app.js 里的 postJsonWithRetry
// 发送请求：始终 JSON/UTF-8，支持多基址与重试
// 发送请求：始终 JSON/UTF-8，支持多基址与重试
async function postJsonWithRetry(apiBaseOrBases, path, payload, retry = 1, rawPayload) {
  // 1) 规范化候选基址
  const bases = (window.resolveApiBases?.(apiBaseOrBases))
    ?? (Array.isArray(apiBaseOrBases) ? apiBaseOrBases
        : String(apiBaseOrBases || '').split(',').map(s => s.trim()).filter(Boolean));
  if (!bases.length) throw new Error('未配置后端 API 地址');

  const inspection = ensureUploadedAndLog(path, payload, rawPayload);

  // 2) 组包（外部已给字符串就不再二次 JSON.stringify）
  const bodyRaw = (typeof rawPayload === 'string')
    ? rawPayload
    : inspection.bodyString ?? JSON.stringify(payload);

  const logPrefix = `[postJsonWithRetry] ${path}`;
  const previewSnippet = (() => {
    if (typeof bodyRaw !== 'string') return '';
    const limit = 512;
    return bodyRaw.length <= limit ? bodyRaw : `${bodyRaw.slice(0, limit)}…(+${bodyRaw.length - limit} chars)`;
  })();

  // 3) 粗略体积 & dataURL 防御
  if (typeof bodyRaw === 'string' && (/data:[^;]+;base64,/.test(bodyRaw) || bodyRaw.length > 300000)) {
    throw new Error('请求体过大或包含 base64 图片，请确保素材已直传并仅传 key/url。');
  }

  // 4) 选择健康基址
  let base = await (window.pickHealthyBase?.(bases, { timeoutMs: 2500 })) ?? bases[0];
  const urlFor = (b) => `${String(b).replace(/\/$/, '')}/${String(path).replace(/^\/+/, '')}`;
  let lastErr = null;

  for (let attempt = 0; attempt <= retry; attempt += 1) {
    const order = base ? [base, ...bases.filter(x => x !== base)] : bases;

    for (const b of order) {
      const ctrl = new AbortController();
      const timer = setTimeout(() => ctrl.abort(), 60000); // 60s 超时
      const url = urlFor(b);                               // ← 定义 url
      try {
        const headers = {
          'Content-Type': 'application/json; charset=UTF-8',
          ...(inspection?.headers || {}),
        };

        const res = await fetch(url, {
          method: 'POST',
          mode: 'cors',
          cache: 'no-store',
          credentials: 'omit',
          headers,
          body: bodyRaw,
          signal: ctrl.signal,
        });

        console.info(`${logPrefix} -> ${url}`, {
          attempt: attempt + 1,
          candidateIndex: order.indexOf(b),
          bodyBytes: typeof bodyRaw === 'string' ? bodyRaw.length : 0,
          status: res.status,
        });

        const text = await res.text();
        let json = null;
        try { json = text ? JSON.parse(text) : null; } catch { /* 非 JSON */ }

        if (!res.ok) {
          const detail = (json && (json.detail || json.message)) || text || `HTTP ${res.status}`;
          const error = new Error(detail);
          error.status = res.status;
          error.responseText = text;
          error.responseJson = json;
          error.url = url;
          error.requestBody = bodyRaw;
          throw error;
        }

        if (window._healthCache?.set) window._healthCache.set(b, { ok: true, ts: Date.now() });
        return json ?? {}; // 保持旧版语义：返回 JSON 对象
      } catch (e) {
        console.warn(`${logPrefix} failed`, {
          attempt: attempt + 1,
          url,
          message: e?.message,
          status: e?.status,
          bodyPreview: previewSnippet,
        });
        lastErr = e;
        if (window._healthCache?.set) window._healthCache.set(b, { ok: false, ts: Date.now() });
        base = null; // 该轮失败，下一轮重新挑
      } finally {
        clearTimeout(timer);
      }
    }

    // 整轮失败后：热身 + 等待 + 重选
    try { await window.warmUp?.(bases, { timeoutMs: 2500 }); } catch {}
    await new Promise(r => setTimeout(r, 800));
    base = await (window.pickHealthyBase?.(bases, { timeoutMs: 2500 })) ?? bases[0];
  }

  throw lastErr || new Error('请求失败');
}

App.utils.postJsonWithRetry = postJsonWithRetry;


const STORAGE_KEYS = {
  apiBase: 'marketing-poster-api-base',
  stage1: 'marketing-poster-stage1-data',
  stage2: 'marketing-poster-stage2-result',
};

const DEFAULT_STAGE1 = {
  brand_name: '厨匠ChefCraft',
  agent_name: '星辉渠道服务中心',
  scenario_image: '现代开放式厨房中智能蒸烤一体机的沉浸式体验',
  product_name: 'ChefCraft 智能蒸烤大师',
  template_id: 'template_dual',
  scenario_mode: 'upload',
  product_mode: 'upload',
  features: [
    '一键蒸烤联动，精准锁鲜',
    '360° 智能热风循环，均匀受热',
    '高温自清洁腔体，省心维护',
    'Wi-Fi 远程操控，云端菜谱推送',
  ],
  title: '焕新厨房效率，打造大厨级美味',
  subtitle: '智能蒸烤 · 家宴轻松掌控',
};

const TEMPLATE_REGISTRY_PATH = 'templates/registry.json';
const templateCache = new Map();
let templateRegistryPromise = null;

const PROMPT_PRESETS_PATH = 'prompts/presets.json';
let promptPresetPromise = null;
const PROMPT_SLOTS = ['scenario', 'product', 'gallery'];
const DEFAULT_PROMPT_VARIANTS = 1;

const DEFAULT_EMAIL_RECIPIENT = 'client@example.com';

const placeholderImages = {
  brandLogo: createPlaceholder('品牌\\nLogo'),
  scenario: createPlaceholder('应用场景'),
  product: createPlaceholder('产品渲染'),
};

const galleryPlaceholderCache = new Map();

const MATERIAL_DEFAULT_LABELS = {
  brand_logo: '品牌 Logo',
  scenario: '应用场景图',
  product: '主产品渲染图',
  gallery: '底部产品小图',
};

const assetStore = createAssetStore();

function getPosterImageSource(image) {
  if (!image || typeof image !== 'object') return '';
  const directUrl = typeof image.url === 'string' ? image.url.trim() : '';
  if (directUrl && (HTTP_URL_RX.test(directUrl) || directUrl.startsWith('data:'))) {
    return directUrl;
  }
  const dataUrl = typeof image.data_url === 'string' ? image.data_url.trim() : '';
  if (dataUrl && dataUrl.startsWith('data:')) {
    return dataUrl;
  }
  return '';
}

function inferImageMediaType(src) {
  if (typeof src !== 'string') return null;
  const value = src.split('?')[0].trim().toLowerCase();
  if (!value) return null;
  if (value.startsWith('data:image/')) {
    const match = value.match(/^data:(image\/[a-z0-9.+-]+);/);
    return match ? match[1] : null;
  }
  if (value.endsWith('.png')) return 'image/png';
  if (value.endsWith('.jpg') || value.endsWith('.jpeg')) return 'image/jpeg';
  if (value.endsWith('.webp')) return 'image/webp';
  if (value.endsWith('.gif')) return 'image/gif';
  return null;
}

function assignPosterImage(element, image, altText) {
  if (!element) return false;
  const src = getPosterImageSource(image);
  if (!src) return false;
  element.src = src;
  if (altText) {
    element.alt = altText;
  }
  return true;
}

function isSamePosterImage(a, b) {
  if (!a || !b) return false;
  if (a === b) return true;
  const filenameA = typeof a.filename === 'string' ? a.filename : '';
  const filenameB = typeof b.filename === 'string' ? b.filename : '';
  if (filenameA && filenameB && filenameA === filenameB) {
    return true;
  }
  const urlA = getPosterImageSource(a);
  const urlB = getPosterImageSource(b);
  if (urlA && urlB && urlA === urlB) {
    return true;
  }
  const dataA = typeof a.data_url === 'string' ? a.data_url : '';
  const dataB = typeof b.data_url === 'string' ? b.data_url : '';
  if (dataA && dataB && dataA === dataB) {
    return true;
  }
  const keyA = typeof a.storage_key === 'string' ? a.storage_key : '';
  const keyB = typeof b.storage_key === 'string' ? b.storage_key : '';
  return Boolean(keyA && keyB && keyA === keyB);
}

// 预签名上传：向后端申请 R2 PUT 地址，并可直接完成上传
// 返回 { key, put_url, get_url, r2_url, public_url, etag, content_type, size }
async function r2PresignPut(folder, file, bases, options = {}) {
  if (!file) throw new Error('没有可上传的文件');

  const retry = options.retry ?? 1;
  const contentType = file.type || 'image/png'; // 图片默认 image/png 更稳
  const size = (typeof file.size === 'number') ? file.size : null;

  // 1) 申请预签名
  const payload = {
    folder: folder || 'uploads',
    filename: file.name || 'upload.bin',
    content_type: contentType,
    size,
  };
  const resp = await postJsonWithRetry(bases, '/api/r2/presign-put', payload, retry);
  const data = (resp && typeof resp.json === 'function') ? await resp.json() : resp;

  if (!data || typeof data !== 'object') throw new Error('预签名接口返回异常');
  const {
    key,
    put_url: putUrl,
    get_url: getUrl,
    r2_url: r2Url,
    public_url: legacyPublicUrl,
  } = data;
  if (!key || !putUrl) throw new Error('预签名接口缺少 key 或 put_url');
  const normalizedR2 = r2Url || null;
  const readableUrl = getUrl || legacyPublicUrl || null;

  // 2) 直接上传到 R2（options.upload === false 可只要签名不上传）
  if (options.upload !== false) {
    const putRes = await fetch(putUrl, {
      method: 'PUT',
      headers: { 'Content-Type': contentType }, // 关键：写入正确 Content-Type
      body: file,
    });
    if (!putRes.ok) {
      const txt = await putRes.text().catch(() => '');
      throw new Error(`R2 上传失败：HTTP ${putRes.status} ${putRes.statusText} ${txt || ''}`.trim());
    }
    const etag = putRes.headers.get('etag') || null;
    return {
      key,
      put_url: putUrl,
      get_url: readableUrl,
      r2_url: normalizedR2,
      public_url: readableUrl,
      etag,
      content_type: contentType,
      size,
    };
  }

  // 仅返回签名信息
  return {
    key,
    put_url: putUrl,
    get_url: readableUrl,
    r2_url: normalizedR2,
    public_url: readableUrl,
    content_type: contentType,
    size,
  };
}


async function uploadFileToR2(folder, file, options = {}) {
  try {
    const shouldUpload = options?.upload !== false;
    const presign = await r2PresignPut(folder, file, options?.bases, {
      upload: false,
    });
    if (shouldUpload) {
      const headers = (presign.headers && Object.keys(presign.headers).length)
        ? presign.headers
        : { 'Content-Type': file?.type || 'application/octet-stream' };

      const putResponse = await fetch(presign.put_url, {
        method: 'PUT',
        headers,
        body: file,
        mode: 'cors',
      });
      if (!putResponse.ok) {
        const detail = await putResponse.text();
        throw new Error(detail || '上传到 R2 失败，请稍后重试。');
      }
    }
    const selectHttpUrl = (value) => {
      if (typeof value !== 'string') return null;
      const trimmed = value.trim();
      if (!trimmed) return null;
      return HTTP_URL_RX.test(trimmed) ? trimmed : null;
    };
    const accessibleUrl =
      selectHttpUrl(presign.get_url) || selectHttpUrl(presign.public_url);
    const derivedUrl = selectHttpUrl(toAssetUrl(presign.key));
    const referenceUrl = accessibleUrl || derivedUrl || null;
    return {
      key: presign.key,
      url: referenceUrl,
      uploaded: true,
      presign,
    };
  } catch (error) {
    console.error('[uploadFileToR2] 直传失败', error);
    if (error instanceof TypeError) {
      const origin = (typeof window !== 'undefined' && window.location)
        ? window.location.origin
        : '当前站点';
      const message = `R2 上传失败：请确认对象存储的 CORS 规则已允许 ${origin} 执行 PUT 请求。`;
      const corsError = new Error(message);
      corsError.code = 'R2_CORS_BLOCKED';
      throw corsError;
    }
    if (error instanceof Error) {
      throw error;
    }
    throw new Error('上传到 R2 失败，请稍后重试。');
  }
}

App.utils.r2PresignPut = r2PresignPut;
App.utils.uploadFileToR2 = uploadFileToR2;
App.utils.updateMaterialUrlDisplay = updateMaterialUrlDisplay;

function applyStoredAssetValue(target, storedValue) {
  if (!target || typeof storedValue !== 'string') return;
  if (storedValue.startsWith('data:')) {
    target.data_url = storedValue;
  } else {
    target.url = storedValue;
  }
}

function updateMaterialUrlDisplay(field, asset) {
  const container = document.querySelector(`[data-material-url="${field}"]`);
  if (!container) return;

  const label = container.dataset.label || '素材 URL：';
  const prefix = label.endsWith('：') ? label : `${label}：`;
  const urlCandidates = [];
  if (asset) {
    if (typeof asset === 'string') {
      if (HTTP_URL_RX.test(asset)) urlCandidates.push(asset);
    } else if (typeof asset === 'object') {
      const {
        remoteUrl,
        url,
        publicUrl,
        dataUrl,
      } = asset;
      [remoteUrl, url, publicUrl].forEach((candidate) => {
        if (typeof candidate === 'string' && HTTP_URL_RX.test(candidate)) {
          urlCandidates.push(candidate);
        }
      });
      if (typeof dataUrl === 'string' && HTTP_URL_RX.test(dataUrl)) {
        urlCandidates.push(dataUrl);
      }
    }
  }

  const url = urlCandidates.find(Boolean) || null;
  container.textContent = '';
  const labelSpan = document.createElement('span');
  labelSpan.classList.add('asset-url-label');
  labelSpan.textContent = prefix;
  container.appendChild(labelSpan);

  if (url) {
    const link = document.createElement('a');
    link.href = url;
    link.target = '_blank';
    link.rel = 'noopener noreferrer';
    link.textContent = url;
    container.appendChild(link);
    container.classList.add('has-url');
  } else {
    const placeholder = document.createElement('span');
    placeholder.classList.add('asset-url-empty');
    placeholder.textContent = '尚未上传';
    container.appendChild(placeholder);
    container.classList.remove('has-url');
  }
}

const apiBaseInput = document.getElementById('api-base');
// ==== 兜底：保持原命名的 loadTemplateRegistry（放在 init() 之前）====
(function ensureLoadTemplateRegistry() {
  const REG_PATH = (typeof TEMPLATE_REGISTRY_PATH === 'string' && TEMPLATE_REGISTRY_PATH)
    ? TEMPLATE_REGISTRY_PATH
    : 'templates/registry.json';

  if (typeof window.loadTemplateRegistry !== 'function') {
    let _tmplRegistryPromise = null;
    window.loadTemplateRegistry = async function loadTemplateRegistry() {
      if (!_tmplRegistryPromise) {
        _tmplRegistryPromise = fetch(assetUrl(REG_PATH))
          .then((r) => {
            if (!r.ok) throw new Error('无法加载模板清单');
            return r.json();
          })
          .then((arr) => (Array.isArray(arr) ? arr : []))
          .catch((err) => {
            _tmplRegistryPromise = null; // 失败允许下次重试
            throw err;
          });
      }
      return _tmplRegistryPromise;
    };
  }
})();

init();

function init() {
  loadApiBase();
  if (apiBaseInput) {
    apiBaseInput.addEventListener('change', saveApiBase);
    apiBaseInput.addEventListener('blur', saveApiBase);
  }

  const stage = document.body?.dataset?.stage;
  switch (stage) {
    case 'stage1':
      initStage1();
      break;
    case 'stage2':
      initStage2();
      break;
    case 'stage3':
      initStage3();
      break;
    default:
      break;
  }
}

function loadApiBase() {
  if (!apiBaseInput) return;
  const stored = localStorage.getItem(STORAGE_KEYS.apiBase);
  if (stored) {
    apiBaseInput.value = stored;
  }
}

function saveApiBase() {
  if (!apiBaseInput) return;
  const value = apiBaseInput.value.trim();
  if (value) {
    localStorage.setItem(STORAGE_KEYS.apiBase, value);
  } else {
    localStorage.removeItem(STORAGE_KEYS.apiBase);
  }
}

function initStage1() {
  const form = document.getElementById('poster-form');
  const buildPreviewButton = document.getElementById('build-preview');
  const nextButton = document.getElementById('go-to-stage2');
  const statusElement = document.getElementById('stage1-status');
  const previewContainer = document.getElementById('preview-container');
  const layoutStructure = document.getElementById('layout-structure-text');
  const galleryButton = document.getElementById('add-gallery-item');
  const galleryPlaceholderButton = document.getElementById('add-gallery-placeholder');
  const galleryFileInput = document.getElementById('gallery-file-input');
  const galleryItemsContainer = document.getElementById('gallery-items');
  const templateSelectStage1 = document.getElementById('template-select-stage1');
  const templateDescriptionStage1 = document.getElementById('template-description-stage1');
  const templateCanvasStage1 = document.getElementById('template-preview-stage1');
  

  if (!form || !buildPreviewButton || !nextButton) {
    return;
  }

  const previewElements = {
    brandLogo: document.getElementById('preview-brand-logo'),
    brandName: document.getElementById('preview-brand-name'),
    agentName: document.getElementById('preview-agent-name'),
    scenarioImage: document.getElementById('preview-scenario-image'),
    productImage: document.getElementById('preview-product-image'),
    featureList: document.getElementById('preview-feature-list'),
    title: document.getElementById('preview-title'),
    subtitle: document.getElementById('preview-subtitle'),
    gallery: document.getElementById('preview-gallery'),
  };

  const inlinePreviews = {
    brand_logo: document.querySelector('[data-inline-preview="brand_logo"]'),
    scenario_asset: document.querySelector('[data-inline-preview="scenario_asset"]'),
    product_asset: document.querySelector('[data-inline-preview="product_asset"]'),
  };

  const state = {
    brandLogo: null,
    scenario: null,
    product: null,
    galleryEntries: [],
    previewBuilt: false,
    templateId: DEFAULT_STAGE1.template_id,
    templateLabel: '',
    scenarioMode: DEFAULT_STAGE1.scenario_mode,
    productMode: DEFAULT_STAGE1.product_mode,
    scenarioType: 'image',
    scenarioAllowsPrompt: true,
    scenarioAllowsUpload: true,
    productType: 'image',
    productAllowsPrompt: true,
    productAllowsUpload: true,
    templateSpec: null,
    galleryLimit: 4,
    galleryAllowsPrompt: true,
    galleryAllowsUpload: true,
    galleryLabel: MATERIAL_DEFAULT_LABELS.gallery,
    galleryType: 'image',
  };

  updateMaterialUrlDisplay('brand_logo', state.brandLogo);

  let currentLayoutPreview = '';
  let templateRegistry = [];

  const refreshPreview = () => {
    if (!form) return null;
    const payload = collectStage1Data(form, state, { strict: false });
    currentLayoutPreview = updatePosterPreview(
      payload,
      state,
      previewElements,
      layoutStructure,
      previewContainer
    );
    return payload;
  };

  const stored = loadStage1Data();
  if (stored) {
    void (async () => {
      await applyStage1DataToForm(stored, form, state, inlinePreviews);
      state.previewBuilt = Boolean(stored.preview_built);
      currentLayoutPreview = stored.layout_preview || '';
      renderGalleryItems(state, galleryItemsContainer, {
        previewElements,
        layoutStructure,
        previewContainer,
        statusElement,
        onChange: refreshPreview,
        allowPrompt: state.galleryAllowsPrompt,
        forcePromptOnly: state.galleryAllowsUpload === false,
        promptPlaceholder:
          state.templateSpec?.materials?.gallery?.promptPlaceholder ||
          '描述要生成的小图内容',
      });
      refreshPreview();
    })();
  } else {
    applyStage1Defaults(form);
    updateInlinePlaceholders(inlinePreviews);
    applyModeToInputs('scenario', state, form, inlinePreviews, { initial: true });
    applyModeToInputs('product', state, form, inlinePreviews, { initial: true });
    refreshPreview();
  }

  const modeContext = { form, state, inlinePreviews, refreshPreview };

  const scenarioModeRadios = form.querySelectorAll('input[name="scenario_mode"]');
  scenarioModeRadios.forEach((radio) => {
    radio.addEventListener('change', (event) => {
      if (!radio.checked) return;
      const value = radio.value === 'prompt' ? 'prompt' : 'upload';
      void switchAssetMode('scenario', value, modeContext);
    });
  });

  const productModeRadios = form.querySelectorAll('input[name="product_mode"]');
  productModeRadios.forEach((radio) => {
    radio.addEventListener('change', (event) => {
      if (!radio.checked) return;
      const value = radio.value === 'prompt' ? 'prompt' : 'upload';
      void switchAssetMode('product', value, modeContext);
    });
  });

  const getMaterialLabel = (key, material) =>
    (material && typeof material.label === 'string' && material.label.trim()) ||
    MATERIAL_DEFAULT_LABELS[key] || key;

  async function applyTemplateMaterialsStage1(spec) {
    state.templateSpec = spec || null;
    const materials = (spec && spec.materials) || {};

    const brandMaterial = materials.brand_logo || {};
    const brandLabel = getMaterialLabel('brand_logo', brandMaterial);
    const brandField = form.querySelector('[data-material-field="brand_logo"] [data-material-label="brand_logo"]');
    if (brandField) {
      brandField.textContent = `${brandLabel}上传`;
    }

    const scenarioMaterial = materials.scenario || {};
    const scenarioLabel = getMaterialLabel('scenario', scenarioMaterial);
    const scenarioType = (scenarioMaterial.type || 'image').toLowerCase();
    const scenarioAllowsUpload = scenarioType !== 'text' && scenarioMaterial.allowsUpload !== false;
    const scenarioAllowsPrompt =
      scenarioType === 'text' || scenarioMaterial.allowsPrompt !== false;
    state.scenarioType = scenarioType;
    state.scenarioAllowsPrompt = scenarioAllowsPrompt;
    state.scenarioAllowsUpload = scenarioAllowsUpload;

    const scenarioToggleLabel = form.querySelector('[data-material-toggle-label="scenario"]');
    if (scenarioToggleLabel) {
      scenarioToggleLabel.textContent = `${scenarioLabel}素材来源`;
    }
    const scenarioToggle = form.querySelector('[data-mode-target="scenario"]');
    const scenarioUploadOption = form.querySelector('[data-mode-option="scenario-upload"]');
    const scenarioUploadRadio = scenarioUploadOption?.querySelector('input[type="radio"]');
    if (scenarioUploadOption) {
      scenarioUploadOption.classList.toggle('hidden', !scenarioAllowsUpload);
    }
    if (scenarioUploadRadio) {
      scenarioUploadRadio.disabled = !scenarioAllowsUpload;
    }
    const scenarioPromptOption = form.querySelector('[data-mode-option="scenario-prompt"]');
    const scenarioPromptRadio = scenarioPromptOption?.querySelector('input[type="radio"]');
    if (scenarioPromptOption) {
      scenarioPromptOption.classList.toggle('hidden', !scenarioAllowsPrompt);
    }
    if (scenarioPromptRadio) {
      scenarioPromptRadio.disabled = !scenarioAllowsPrompt;
    }
    if (scenarioToggle) {
      scenarioToggle.classList.toggle(
        'single-mode',
        !scenarioAllowsUpload || !scenarioAllowsPrompt
      );
    }

    const scenarioFileLabel = form.querySelector('[data-material-label="scenario"]');
    if (scenarioFileLabel) {
      scenarioFileLabel.textContent = `${scenarioLabel}上传`;
      scenarioFileLabel.classList.toggle('hidden', !scenarioAllowsUpload);
    }
    const scenarioFieldWrapper = form.querySelector('[data-material-field="scenario"]');
    if (scenarioFieldWrapper) {
      scenarioFieldWrapper.classList.toggle('hidden', !scenarioAllowsUpload);
    }
    const scenarioFileInput = form.querySelector('input[name="scenario_asset"]');
    if (scenarioFileInput) {
      scenarioFileInput.disabled = !scenarioAllowsUpload;
    }
    const scenarioDescription = form.querySelector('[data-material-description="scenario"]');
    if (scenarioDescription) {
      scenarioDescription.textContent = scenarioAllowsPrompt
        ? `${scenarioLabel}描述（上传或 AI 生成时都会用到）`
        : `${scenarioLabel}描述`;
    }
    const scenarioTextarea = form.querySelector('[data-material-input="scenario"]');
    if (scenarioTextarea) {
      scenarioTextarea.placeholder =
        scenarioMaterial.promptPlaceholder || `描述${scenarioLabel}的氛围与细节`;
    }
    let scenarioChanged = false;
    if (!scenarioAllowsUpload) {
      if (state.scenario) {
        await deleteStoredAsset(state.scenario);
        state.scenario = null;
        scenarioChanged = true;
      }
      state.scenarioMode = 'prompt';
      if (scenarioUploadRadio) {
        scenarioUploadRadio.checked = false;
      }
      if (scenarioPromptRadio) {
        scenarioPromptRadio.checked = true;
      }
      if (inlinePreviews.scenario_asset) {
        inlinePreviews.scenario_asset.src = placeholderImages.scenario;
      }
    } else if (!scenarioAllowsPrompt && state.scenarioMode === 'prompt') {
      state.scenarioMode = 'upload';
      if (scenarioUploadRadio) {
        scenarioUploadRadio.checked = true;
      }
      if (scenarioPromptRadio) {
        scenarioPromptRadio.checked = false;
      }
    }
    if (scenarioChanged) {
      state.previewBuilt = false;
    }
    applyModeToInputs('scenario', state, form, inlinePreviews, { initial: true });

    const productMaterial = materials.product || {};
    const productLabel = getMaterialLabel('product', productMaterial);
    const productType = (productMaterial.type || 'image').toLowerCase();
    const productAllowsUpload = productType !== 'text' && productMaterial.allowsUpload !== false;
    const productAllowsPrompt = productType === 'text' || productMaterial.allowsPrompt !== false;
    state.productType = productType;
    state.productAllowsPrompt = productAllowsPrompt;
    state.productAllowsUpload = productAllowsUpload;

    const productToggleLabel = form.querySelector('[data-material-toggle-label="product"]');
    if (productToggleLabel) {
      productToggleLabel.textContent = `${productLabel}素材来源`;
    }
    const productToggle = form.querySelector('[data-mode-target="product"]');
    const productUploadOption = form.querySelector('[data-mode-option="product-upload"]');
    const productUploadRadio = productUploadOption?.querySelector('input[type="radio"]');
    if (productUploadOption) {
      productUploadOption.classList.toggle('hidden', !productAllowsUpload);
    }
    if (productUploadRadio) {
      productUploadRadio.disabled = !productAllowsUpload;
    }
    const productPromptOption = form.querySelector('[data-mode-option="product-prompt"]');
    const productPromptRadio = productPromptOption?.querySelector('input[type="radio"]');
    if (productPromptOption) {
      productPromptOption.classList.toggle('hidden', !productAllowsPrompt);
    }
    if (productPromptRadio) {
      productPromptRadio.disabled = !productAllowsPrompt;
    }
    if (productToggle) {
      productToggle.classList.toggle(
        'single-mode',
        !productAllowsUpload || !productAllowsPrompt
      );
    }

    const productFileLabel = form.querySelector('[data-material-label="product"]');
    if (productFileLabel) {
      productFileLabel.textContent = `${productLabel}上传`;
      productFileLabel.classList.toggle('hidden', !productAllowsUpload);
    }
    const productFieldWrapper = form.querySelector('[data-material-field="product"]');
    if (productFieldWrapper) {
      productFieldWrapper.classList.toggle('hidden', !productAllowsUpload);
    }
    const productFileInput = form.querySelector('input[name="product_asset"]');
    if (productFileInput) {
      productFileInput.disabled = !productAllowsUpload;
    }
    const productPromptContainer = form.querySelector('[data-material-prompt="product"]');
    if (productPromptContainer) {
      productPromptContainer.classList.toggle('hidden', !productAllowsPrompt);
    }
    const productPromptLabel = form.querySelector('[data-material-prompt-label="product"]');
    if (productPromptLabel) {
      productPromptLabel.textContent = productAllowsPrompt
        ? `${productLabel}生成描述（可选补充）`
        : `${productLabel}说明`;
    }
    const productPromptInput = form.querySelector('[data-material-input="product-prompt"]');
    if (productPromptInput) {
      productPromptInput.placeholder =
        productMaterial.promptPlaceholder || `补充${productLabel}的材质、角度等信息`;
    }
    let productChanged = false;
    if (!productAllowsUpload) {
      if (state.product) {
        await deleteStoredAsset(state.product);
        state.product = null;
        productChanged = true;
      }
      state.productMode = 'prompt';
      if (productUploadRadio) {
        productUploadRadio.checked = false;
      }
      if (productPromptRadio) {
        productPromptRadio.checked = true;
      }
      if (inlinePreviews.product_asset) {
        inlinePreviews.product_asset.src = placeholderImages.product;
      }
    } else if (!productAllowsPrompt && state.productMode === 'prompt') {
      state.productMode = 'upload';
      if (productUploadRadio) {
        productUploadRadio.checked = true;
      }
      if (productPromptRadio) {
        productPromptRadio.checked = false;
      }
    }
    if (productChanged) {
      state.previewBuilt = false;
    }
    applyModeToInputs('product', state, form, inlinePreviews, { initial: true });

    const galleryMaterial = materials.gallery || {};
    const galleryLabel = getMaterialLabel('gallery', galleryMaterial);
    const galleryType = (galleryMaterial.type || 'image').toLowerCase();
    const galleryAllowsUpload = galleryType !== 'text' && galleryMaterial.allowsUpload !== false;
    const galleryAllowsPrompt =
      galleryType === 'text' || galleryMaterial.allowsPrompt !== false;
    const slotCount = Array.isArray(spec?.gallery?.items)
      ? spec.gallery.items.length
      : null;
    const configuredCount = Number(galleryMaterial.count);
    const galleryLimit = Number.isFinite(configuredCount) && configuredCount > 0
      ? configuredCount
      : slotCount || state.galleryLimit || 4;
    state.galleryLabel = galleryLabel;
    state.galleryAllowsPrompt = galleryAllowsPrompt;
    state.galleryAllowsUpload = galleryAllowsUpload;
    state.galleryType = galleryType;
    if (state.galleryLimit !== galleryLimit) {
      const removed = state.galleryEntries.splice(galleryLimit);
      await Promise.all(
        removed.map((entry) => deleteStoredAsset(entry.asset))
      );
      state.galleryLimit = galleryLimit;
    } else {
      state.galleryLimit = galleryLimit;
    }
    if (!galleryAllowsUpload) {
      await Promise.all(
        state.galleryEntries.map(async (entry) => {
          if (entry.asset) {
            await deleteStoredAsset(entry.asset);
            entry.asset = null;
          }
          entry.mode = 'prompt';
        })
      );
      state.previewBuilt = false;
    } else if (!galleryAllowsPrompt) {
      state.galleryEntries.forEach((entry) => {
        if (entry.mode === 'prompt') {
          entry.mode = 'upload';
          entry.prompt = '';
        }
      });
      state.previewBuilt = false;
    }

    const galleryLabelElement = document.querySelector('[data-gallery-label]');
    if (galleryLabelElement) {
      galleryLabelElement.textContent = `${galleryLabel}（${galleryLimit} 项，支持多选）`;
    }
    const galleryDescription = document.querySelector('[data-gallery-description]');
    if (galleryDescription) {
      galleryDescription.textContent = !galleryAllowsUpload
        ? `每个条目需通过文字描述生成，共 ${galleryLimit} 项，请填写系列说明。`
        : galleryAllowsPrompt
        ? `每个条目由一张图像与系列说明组成，可上传或使用 AI 生成，共需 ${galleryLimit} 项。`
        : `请上传 ${galleryLimit} 张${galleryLabel}并填写对应说明。`;
    }
    const galleryUploadButton = document.querySelector('[data-gallery-upload]');
    if (galleryUploadButton) {
      galleryUploadButton.textContent = `上传${galleryLabel}`;
      galleryUploadButton.classList.toggle('hidden', !galleryAllowsUpload);
      galleryUploadButton.disabled = !galleryAllowsUpload;
    }
    const galleryPromptButton = document.querySelector('[data-gallery-prompt]');
    if (galleryPromptButton) {
      const promptText = galleryLabel.includes('条目')
        ? '添加 AI 生成条目'
        : `添加 AI 生成${galleryLabel}`;
      galleryPromptButton.textContent = promptText;
      galleryPromptButton.classList.toggle('hidden', !galleryAllowsPrompt);
    }

    renderGalleryItems(state, galleryItemsContainer, {
      previewElements,
      layoutStructure,
      previewContainer,
      statusElement,
      onChange: refreshPreview,
      allowPrompt: galleryAllowsPrompt,
      forcePromptOnly: !galleryAllowsUpload,
      promptPlaceholder:
        galleryMaterial.promptPlaceholder || '描述要生成的小图内容',
    });
    refreshPreview();
  }

  async function refreshTemplatePreviewStage1(templateId) {
  if (!templateCanvasStage1) return;
  try {
    const assets =  await App.utils.ensureTemplateAssets(templateId); // 原有：加载模板资源 {entry,spec,image}
    await applyTemplateMaterialsStage1(assets.spec);       // 原有：同步材料开关/占位说明等

    const ctx = templateCanvasStage1.getContext('2d');
    if (!ctx) return;
    const { width, height } = templateCanvasStage1;

    ctx.clearRect(0, 0, width, height);
    ctx.fillStyle = '#f8fafc';
    ctx.fillRect(0, 0, width, height);

    const img = assets.image;
    const scale = Math.min(width / img.width, height / img.height);
    const dw = img.width * scale;
    const dh = img.height * scale;
    const ox = (width - dw) / 2;
    const oy = (height - dh) / 2;
    ctx.drawImage(img, ox, oy, dw, dh);

    if (templateDescriptionStage1) {
      templateDescriptionStage1.textContent = assets.entry?.description || '';
    }
  } catch (err) {
    console.error('[template preview] failed:', err);
    if (templateDescriptionStage1) {
      templateDescriptionStage1.textContent = '模板预览加载失败，请检查 templates 资源。';
    }
    const ctx = templateCanvasStage1?.getContext?.('2d');
    if (ctx) {
      ctx.clearRect(0, 0, templateCanvasStage1.width, templateCanvasStage1.height);
      ctx.fillStyle = '#f4f5f7';
      ctx.fillRect(0, 0, templateCanvasStage1.width, templateCanvasStage1.height);
      ctx.fillStyle = '#6b7280';
      ctx.font = '16px "Noto Sans SC", sans-serif';
      ctx.fillText('模板预览加载失败', 24, 48);
    }
  }
  }
async function mountTemplateChooserStage1() {
  if (!templateSelectStage1) return;

  // 1) 加载 registry（保持原名）
  try {
    templateRegistry = await App.utils.loadTemplateRegistry();
  } catch (e) {
    console.error('[registry] load failed:', e);
    setStatus(statusElement, '无法加载模板列表，请检查 templates/registry.json 与静态路径。', 'warning');
    return;
  }
  if (!Array.isArray(templateRegistry) || templateRegistry.length === 0) {
    setStatus(statusElement, '模板列表为空，请确认 templates/registry.json 格式。', 'warning');
    return;
  }

  // 2) 填充下拉
  templateSelectStage1.innerHTML = '';
  templateRegistry.forEach((entry) => {
    const opt = document.createElement('option');
    opt.value = entry.id;
    opt.textContent = entry.name || entry.id;
    templateSelectStage1.appendChild(opt);
  });

  // 3) 恢复/设置默认选项
  const stored = loadStage1Data();
  if (stored?.template_id) {
    state.templateId = stored.template_id;
    state.templateLabel = stored.template_label || '';
  } else {
    const first = templateRegistry[0];
    state.templateId = first.id;
    state.templateLabel = first.name || '';
  }
  templateSelectStage1.value = state.templateId;

  // 4) 预览一次
  await refreshTemplatePreviewStage1(state.templateId);

  // 立即持久化一次（不必等“构建预览”）
  const quickPersist = () => {
    try {
      const relaxedPayload = collectStage1Data(form, state, { strict: false });
      currentLayoutPreview = updatePosterPreview(
        relaxedPayload,
        state,
        previewElements,
        layoutStructure,
        previewContainer
      );
      const serialised = serialiseStage1Data(relaxedPayload, state, currentLayoutPreview, false);
      saveStage1Data(serialised, { preserveStage2: false });
    } catch (e) {
      console.warn('[template persist] skipped:', e);
    }
  };
  quickPersist();

  // 5) 绑定切换
  templateSelectStage1.addEventListener('change', async (ev) => {
    const value = ev.target.value || DEFAULT_STAGE1.template_id;
    state.templateId = value;
    const entry = templateRegistry.find((x) => x.id === value);
    state.templateLabel = entry?.name || '';

    state.previewBuilt = false; // 切换模板 => 预览需重建
    setStatus(statusElement, '已切换模板，请重新构建版式预览或继续到环节 2 生成。', 'info');

    quickPersist();
    await refreshTemplatePreviewStage1(value);
  });
}

// 注意：不要用顶层 await
void mountTemplateChooserStage1();
  if (templateSelectStage1) {
    App.utils.loadTemplateRegistry()
      .then(async (registry) => {
        templateRegistry = registry;
        templateSelectStage1.innerHTML = '';
        registry.forEach((entry) => {
          const option = document.createElement('option');
          option.value = entry.id;
          option.textContent = entry.name;
          templateSelectStage1.appendChild(option);
        });
        const activeEntry = registry.find((entry) => entry.id === state.templateId);
        if (!activeEntry && registry[0]) {
          state.templateId = registry[0].id;
          state.templateLabel = registry[0].name || '';
        } else if (activeEntry) {
          state.templateLabel = activeEntry.name || state.templateLabel;
        }
        templateSelectStage1.value = state.templateId;
        await refreshTemplatePreviewStage1(state.templateId);
      })
      .catch((error) => {
        console.error(error);
        setStatus(statusElement, '无法加载模板列表，请检查 templates 目录。', 'warning');
      });

    templateSelectStage1.addEventListener('change', async (event) => {
      const value = event.target.value || DEFAULT_STAGE1.template_id;
      state.templateId = value;
      const entry = templateRegistry.find((item) => item.id === value);
      state.templateLabel = entry?.name || '';
      state.previewBuilt = false;
      refreshPreview();
      await refreshTemplatePreviewStage1(value);
    });
  }

  attachSingleImageHandler(
    form.querySelector('input[name="brand_logo"]'),
    'brandLogo',
    inlinePreviews.brand_logo,
    state,
    refreshPreview,
    statusElement
  );
  attachSingleImageHandler(
    form.querySelector('input[name="scenario_asset"]'),
    'scenario',
    inlinePreviews.scenario_asset,
    state,
    refreshPreview,
    statusElement
  );
  attachSingleImageHandler(
    form.querySelector('input[name="product_asset"]'),
    'product',
    inlinePreviews.product_asset,
    state,
    refreshPreview,
    statusElement
  );

  renderGalleryItems(state, galleryItemsContainer, {
    previewElements,
    layoutStructure,
    previewContainer,
    statusElement,
    onChange: refreshPreview,
    allowPrompt: state.galleryAllowsPrompt,
    forcePromptOnly: state.galleryAllowsUpload === false,
    promptPlaceholder:
      state.templateSpec?.materials?.gallery?.promptPlaceholder ||
      '描述要生成的小图内容',
  });

  refreshPreview();

  if (galleryButton && galleryFileInput) {
    galleryButton.addEventListener('click', () => {
      if (!state.galleryAllowsUpload) {
        setStatus(
          statusElement,
          `${state.galleryLabel || MATERIAL_DEFAULT_LABELS.gallery}由模板限定为 AI 生成，请通过“添加 AI 生成条目”补充素材。`,
          'info'
        );
        return;
      }
      galleryFileInput.click();
    });

    galleryFileInput.addEventListener('change', async (event) => {
      if (!state.galleryAllowsUpload) {
        event.target.value = '';
        setStatus(
          statusElement,
          `${state.galleryLabel || MATERIAL_DEFAULT_LABELS.gallery}当前仅支持文字描述生成。`,
          'warning'
        );
        return;
      }
      const files = Array.from(event.target.files || []);
      if (!files.length) {
        return;
      }
      const limit = state.galleryLimit || 4;
      const remaining = Math.max(0, limit - state.galleryEntries.length);
      if (remaining <= 0) {
        setStatus(
          statusElement,
          `最多仅支持上传 ${limit} 张${state.galleryLabel || MATERIAL_DEFAULT_LABELS.gallery}。`,
          'warning'
        );
        galleryFileInput.value = '';
        return;
      }

      const selected = files.slice(0, remaining);
      for (const file of selected) {
        try {
          const asset = await prepareAssetFromFile('gallery', file, null, statusElement);
          state.galleryEntries.push({
            id: createId(),
            caption: '',
            asset,
            mode: 'upload',
            prompt: '',
          });
        } catch (error) {
          console.error(error);
          setStatus(statusElement, '上传或读取底部产品小图时发生错误。', 'error');
        }
      }
      galleryFileInput.value = '';
      state.previewBuilt = false;
      renderGalleryItems(state, galleryItemsContainer, {
        previewElements,
        layoutStructure,
        previewContainer,
        statusElement,
        onChange: refreshPreview,
        allowPrompt: state.galleryAllowsPrompt,
        forcePromptOnly: state.galleryAllowsUpload === false,
        promptPlaceholder:
          state.templateSpec?.materials?.gallery?.promptPlaceholder ||
          '描述要生成的小图内容',
      });
      refreshPreview();
    });
  }

  if (galleryPlaceholderButton) {
    galleryPlaceholderButton.addEventListener('click', () => {
      if (!state.galleryAllowsPrompt) {
        setStatus(
          statusElement,
          `${state.galleryLabel || MATERIAL_DEFAULT_LABELS.gallery}仅支持上传图像素材。`,
          'info'
        );
        return;
      }
      const limit = state.galleryLimit || 4;
      if (state.galleryEntries.length >= limit) {
        setStatus(
          statusElement,
          `最多仅支持 ${limit} 个${state.galleryLabel || MATERIAL_DEFAULT_LABELS.gallery}条目。`,
          'warning'
        );
        return;
      }
      state.galleryEntries.push({
        id: createId(),
        caption: '',
        asset: null,
        mode: 'prompt',
        prompt: '',
      });
      state.previewBuilt = false;
      renderGalleryItems(state, galleryItemsContainer, {
        previewElements,
        layoutStructure,
        previewContainer,
        statusElement,
        onChange: refreshPreview,
        allowPrompt: state.galleryAllowsPrompt,
        forcePromptOnly: state.galleryAllowsUpload === false,
        promptPlaceholder:
          state.templateSpec?.materials?.gallery?.promptPlaceholder ||
          '描述要生成的小图内容',
      });
      refreshPreview();
    });
  }

  form.addEventListener('input', () => {
    state.previewBuilt = false;
    refreshPreview();
  });

  buildPreviewButton.addEventListener('click', () => {
    const relaxedPayload = collectStage1Data(form, state, { strict: false });
    currentLayoutPreview = updatePosterPreview(
      relaxedPayload,
      state,
      previewElements,
      layoutStructure,
      previewContainer
    );

    try {
      const strictPayload = collectStage1Data(form, state, { strict: true });
      state.previewBuilt = true;
      const serialised = serialiseStage1Data(
        strictPayload,
        state,
        currentLayoutPreview,
        true
      );
      saveStage1Data(serialised);
      setStatus(statusElement, '版式预览已构建，可继续下一环节。', 'success');
    } catch (error) {
      console.warn(error);
      state.previewBuilt = false;
      const serialised = serialiseStage1Data(
        relaxedPayload,
        state,
        currentLayoutPreview,
        false
      );
      saveStage1Data(serialised);
      const reason = error?.message || '请补全必填素材。';
      setStatus(
        statusElement,
        `预览已更新，但${reason.replace(/^[，。]?/, '')}`,
        'warning'
      );
    }
  });

  nextButton.addEventListener('click', () => {
    try {
      const payload = collectStage1Data(form, state, { strict: true });
      currentLayoutPreview = updatePosterPreview(
        payload,
        state,
        previewElements,
        layoutStructure,
        previewContainer
      );
      state.previewBuilt = true;
      const serialised = serialiseStage1Data(payload, state, currentLayoutPreview, true);
      saveStage1Data(serialised);
      setStatus(statusElement, '素材已保存，正在跳转至环节 2。', 'info');
      window.location.href = 'stage2.html';
    } catch (error) {
      console.error(error);
      setStatus(statusElement, error.message || '请先完成版式预览后再继续。', 'error');
    }
  });
}

function applyStage1Defaults(form) {
  for (const [key, value] of Object.entries(DEFAULT_STAGE1)) {
    const element = form.elements.namedItem(key);
    if (element && typeof value === 'string') {
      element.value = value;
    }
  }

  const featureInputs = form.querySelectorAll('input[name="features"]');
  featureInputs.forEach((input, index) => {
    input.value = DEFAULT_STAGE1.features[index] ?? '';
  });

  const scenarioModeInputs = form.querySelectorAll('input[name="scenario_mode"]');
  scenarioModeInputs.forEach((input) => {
    input.checked = input.value === DEFAULT_STAGE1.scenario_mode;
  });

  const productModeInputs = form.querySelectorAll('input[name="product_mode"]');
  productModeInputs.forEach((input) => {
    input.checked = input.value === DEFAULT_STAGE1.product_mode;
  });

  const productPrompt = form.elements.namedItem('product_prompt');
  if (productPrompt && 'value' in productPrompt) {
    productPrompt.value = '';
  }
}

function updateInlinePlaceholders(inlinePreviews) {
  if (inlinePreviews.brand_logo) inlinePreviews.brand_logo.src = placeholderImages.brandLogo;
  if (inlinePreviews.scenario_asset) inlinePreviews.scenario_asset.src = placeholderImages.scenario;
  if (inlinePreviews.product_asset) inlinePreviews.product_asset.src = placeholderImages.product;
}

async function applyStage1DataToForm(data, form, state, inlinePreviews) {
  for (const key of ['brand_name', 'agent_name', 'scenario_image', 'product_name', 'title', 'subtitle']) {
    const element = form.elements.namedItem(key);
    if (element && typeof data[key] === 'string') {
      element.value = data[key];
    }
  }

  const features = Array.isArray(data.features) && data.features.length
    ? data.features
    : DEFAULT_STAGE1.features;
  const featureInputs = form.querySelectorAll('input[name="features"]');
  featureInputs.forEach((input, index) => {
    input.value = features[index] ?? '';
  });

  const scenarioModeValue = data.scenario_mode || DEFAULT_STAGE1.scenario_mode;
  const productModeValue = data.product_mode || DEFAULT_STAGE1.product_mode;
  state.scenarioMode = scenarioModeValue;
  state.productMode = productModeValue;

  const scenarioModeInputs = form.querySelectorAll('input[name="scenario_mode"]');
  scenarioModeInputs.forEach((input) => {
    input.checked = input.value === scenarioModeValue;
  });

  const productModeInputs = form.querySelectorAll('input[name="product_mode"]');
  productModeInputs.forEach((input) => {
    input.checked = input.value === productModeValue;
  });

  const productPrompt = form.elements.namedItem('product_prompt');
  if (productPrompt && 'value' in productPrompt) {
    productPrompt.value =
      typeof data.product_prompt === 'string' ? data.product_prompt : '';
  }

  state.brandLogo = await rehydrateStoredAsset(data.brand_logo);
  updateMaterialUrlDisplay('brand_logo', state.brandLogo);
  state.scenario = await rehydrateStoredAsset(data.scenario_asset);
  state.product = await rehydrateStoredAsset(data.product_asset);
  state.galleryEntries = Array.isArray(data.gallery_entries)
    ? await Promise.all(
        data.gallery_entries.map(async (entry) => ({
          id: entry.id || createId(),
          caption: entry.caption || '',
          asset: await rehydrateStoredAsset(entry.asset),
          mode: entry.mode || 'upload',
          prompt: entry.prompt || '',
        }))
      )
    : [];
  state.galleryLimit = typeof data.gallery_limit === 'number' ? data.gallery_limit : state.galleryLimit;
  state.galleryLabel = data.gallery_label || state.galleryLabel;
  state.galleryAllowsPrompt = data.gallery_allows_prompt !== false;
  state.galleryAllowsUpload = data.gallery_allows_upload !== false;
  if (state.galleryEntries.length > state.galleryLimit) {
    state.galleryEntries = state.galleryEntries.slice(0, state.galleryLimit);
  }
  state.templateId = data.template_id || DEFAULT_STAGE1.template_id;
  state.templateLabel = data.template_label || '';

  applyModeToInputs('scenario', state, form, inlinePreviews);
  applyModeToInputs('product', state, form, inlinePreviews);

  if (inlinePreviews.brand_logo) {
    inlinePreviews.brand_logo.src = state.brandLogo?.dataUrl || placeholderImages.brandLogo;
  }
  if (inlinePreviews.scenario_asset) {
    inlinePreviews.scenario_asset.src = state.scenario?.dataUrl || placeholderImages.scenario;
  }
  if (inlinePreviews.product_asset) {
    inlinePreviews.product_asset.src = state.product?.dataUrl || placeholderImages.product;
  }
}

function attachSingleImageHandler(
  input,
  key,
  inlinePreview,
  state,
  refreshPreview,
  statusElement
) {
  if (!input) return;
  input.addEventListener('change', async () => {
    const file = input.files?.[0];
    if (!file) {
      await deleteStoredAsset(state[key]);
      state[key] = null;
      state.previewBuilt = false;
      if (inlinePreview) {
        const placeholder =
          key === 'brandLogo'
            ? placeholderImages.brandLogo
            : key === 'scenario'
            ? placeholderImages.scenario
            : placeholderImages.product;
        inlinePreview.src = placeholder;
      }
      if (key === 'brandLogo') {
        updateMaterialUrlDisplay('brand_logo', state[key]);
      }
      refreshPreview();
      return;
    }
    try {
      const folderMap = {
        brandLogo: 'brand-logo',
        scenario: 'scenario',
        product: 'product',
      };
      const folder = folderMap[key] || 'uploads';
      const requireUploadOptions =
        key === 'brandLogo'
          ? {
              requireUpload: true,
              requireUploadMessage:
                '品牌 Logo 必须上传到 R2/GCS，仅传递 URL 或 Key。',
            }
          : {};
      state[key] = await prepareAssetFromFile(
        folder,
        file,
        state[key],
        statusElement,
        requireUploadOptions
      );
      if (inlinePreview) {
        inlinePreview.src = state[key]?.dataUrl ||
          (key === 'brandLogo'
            ? placeholderImages.brandLogo
            : key === 'scenario'
            ? placeholderImages.scenario
            : placeholderImages.product);
      }
      if (key === 'brandLogo') {
        updateMaterialUrlDisplay('brand_logo', state[key]);
      }
      state.previewBuilt = false;
      refreshPreview();
    } catch (error) {
      console.error(error);
      const message =
        error instanceof Error
          ? error.message || '处理图片素材时发生错误，请重试。'
          : '处理图片素材时发生错误，请重试。';
      setStatus(statusElement, message, 'error');
    }
  });
}

function applyModeToInputs(target, state, form, inlinePreviews, options = {}) {
  const { initial = false } = options;
  const mode = target === 'scenario' ? state.scenarioMode : state.productMode;
  const fileInput = form.querySelector(`input[name="${target}_asset"]`);
  if (fileInput) {
    const allowsUpload =
      target === 'scenario'
        ? state.scenarioAllowsUpload !== false
        : state.productAllowsUpload !== false;
    fileInput.disabled = mode === 'prompt' || !allowsUpload;
  }
  const promptField = form.querySelector(`[data-mode-visible="${target}:prompt"]`);
  if (promptField) {
    if (mode === 'prompt') {
      promptField.classList.add('mode-visible');
    } else {
      promptField.classList.remove('mode-visible');
    }
  }

  if (!initial) {
    const inlineKey = `${target}_asset`;
    const inlinePreview = inlinePreviews?.[inlineKey];
    if (inlinePreview && !state[target]?.dataUrl) {
      inlinePreview.src =
        target === 'scenario' ? placeholderImages.scenario : placeholderImages.product;
    }
  }
}

async function switchAssetMode(target, mode, context) {
  const { form, state, inlinePreviews, refreshPreview } = context;
  const assetKey = target === 'scenario' ? 'scenario' : 'product';
  const previousMode = target === 'scenario' ? state.scenarioMode : state.productMode;
  const allowsPrompt =
    target === 'scenario'
      ? state.scenarioAllowsPrompt !== false
      : state.productAllowsPrompt !== false;
  const allowsUpload =
    target === 'scenario'
      ? state.scenarioAllowsUpload !== false
      : state.productAllowsUpload !== false;
  if (mode === 'prompt' && !allowsPrompt) {
    mode = 'upload';
  }
  if (mode === 'upload' && !allowsUpload) {
    mode = 'prompt';
  }
  if (previousMode === mode) {
    applyModeToInputs(target, state, form, inlinePreviews, { initial: true });
    return;
  }

  if (target === 'scenario') {
    state.scenarioMode = mode;
  } else {
    state.productMode = mode;
  }

  applyModeToInputs(target, state, form, inlinePreviews);

  if (mode === 'prompt') {
    await deleteStoredAsset(state[assetKey]);
    state[assetKey] = null;
    const inlineKey = `${target}_asset`;
    const inlinePreview = inlinePreviews?.[inlineKey];
    if (inlinePreview) {
      inlinePreview.src =
        target === 'scenario' ? placeholderImages.scenario : placeholderImages.product;
    }
  }

  state.previewBuilt = false;
  refreshPreview?.();
}

function renderGalleryItems(state, container, options = {}) {
  const {
    previewElements,
    layoutStructure,
    previewContainer,
    statusElement,
    onChange,
    allowPrompt = true,
    forcePromptOnly = false,
    promptPlaceholder = '描述要生成的小图内容',
  } = options;
  if (!container) return;
  container.innerHTML = '';

  const limit = state.galleryLimit || 4;
  const label = state.galleryLabel || MATERIAL_DEFAULT_LABELS.gallery;
  const allowUpload = !forcePromptOnly;
  const allowPromptMode = forcePromptOnly ? true : allowPrompt;

  state.galleryEntries.slice(0, limit).forEach((entry, index) => {
    entry.mode = entry.mode || (allowUpload ? 'upload' : 'prompt');
    entry.prompt = typeof entry.prompt === 'string' ? entry.prompt : '';
    if (!allowUpload && entry.asset) {
      void deleteStoredAsset(entry.asset);
      entry.asset = null;
      state.previewBuilt = false;
    }
    if (!allowUpload) {
      entry.mode = 'prompt';
    } else if (!allowPromptMode && entry.mode === 'prompt') {
      entry.mode = 'upload';
      state.previewBuilt = false;
    }

    const placeholder = getGalleryPlaceholder(index, label);

    const item = document.createElement('div');
    item.classList.add('gallery-item');
    item.dataset.id = entry.id;

    const header = document.createElement('div');
    header.classList.add('gallery-item-header');
    const title = document.createElement('span');
    title.classList.add('gallery-item-title');
    title.textContent = `${label} ${index + 1}`;
    header.appendChild(title);

    const removeButton = document.createElement('button');
    removeButton.type = 'button';
    removeButton.classList.add('secondary');
    removeButton.textContent = '移除';
    removeButton.addEventListener('click', async () => {
      await deleteStoredAsset(entry.asset);
      state.galleryEntries = state.galleryEntries.filter((g) => g.id !== entry.id);
      state.previewBuilt = false;
      renderGalleryItems(state, container, {
        previewElements,
        layoutStructure,
        previewContainer,
        statusElement,
        onChange,
        allowPrompt,
        forcePromptOnly,
        promptPlaceholder,
      });
      onChange?.();
    });

    const actions = document.createElement('div');
    actions.classList.add('gallery-item-actions');
    actions.appendChild(removeButton);
    header.appendChild(actions);
    item.appendChild(header);

    const modeToggle = document.createElement('div');
    modeToggle.classList.add('mode-toggle', 'gallery-mode-toggle');
    if (!allowUpload || !allowPromptMode) {
      modeToggle.classList.add('single-mode');
    }
    const modeLabel = document.createElement('span');
    if (!allowUpload && allowPromptMode) {
      modeLabel.textContent = '素材来源（模板限定：AI 生成）';
    } else if (allowUpload && !allowPromptMode) {
      modeLabel.textContent = '素材来源（模板限定：需上传图像）';
    } else {
      modeLabel.textContent = '素材来源';
    }
    modeToggle.appendChild(modeLabel);

    const radioName = `gallery_mode_${entry.id}`;
    let uploadRadio = null;
    if (allowUpload) {
      const uploadLabel = document.createElement('label');
      uploadRadio = document.createElement('input');
      uploadRadio.type = 'radio';
      uploadRadio.name = radioName;
      uploadRadio.value = 'upload';
      uploadLabel.appendChild(uploadRadio);
      uploadLabel.append(' 上传图像');
      modeToggle.appendChild(uploadLabel);
    }

    let promptRadio = null;
    if (allowPromptMode) {
      const promptLabel = document.createElement('label');
      promptRadio = document.createElement('input');
      promptRadio.type = 'radio';
      promptRadio.name = radioName;
      promptRadio.value = 'prompt';
      promptLabel.appendChild(promptRadio);
      promptLabel.append(' 文字生成');
      modeToggle.appendChild(promptLabel);
    }
    item.appendChild(modeToggle);

    const fileField = document.createElement('label');
    fileField.classList.add('field', 'file-field', 'gallery-file-field');
    fileField.innerHTML = `<span>上传${label}</span>`;
    const fileInput = document.createElement('input');
    fileInput.type = 'file';
    fileInput.accept = 'image/*';
    fileInput.disabled = !allowUpload;
    fileInput.addEventListener('change', async () => {
      const file = fileInput.files?.[0];
      if (!file) return;
      try {
        entry.asset = await prepareAssetFromFile('gallery', file, entry.asset, statusElement);
        previewImage.src = entry.asset?.dataUrl || placeholder;
        state.previewBuilt = false;
        onChange?.();
      } catch (error) {
        console.error(error);
        setStatus(statusElement, '上传或读取底部产品小图时发生错误。', 'error');
      }
    });
    if (!allowUpload) {
      fileField.classList.add('mode-hidden');
    }
    fileField.appendChild(fileInput);
    item.appendChild(fileField);

    const previewWrapper = document.createElement('div');
    previewWrapper.classList.add('gallery-item-preview');
    const previewImage = document.createElement('img');
    previewImage.alt = `${label} ${index + 1} 预览`;
    previewImage.src = entry.asset?.dataUrl || placeholder;
    previewWrapper.appendChild(previewImage);
    item.appendChild(previewWrapper);

    const captionField = document.createElement('label');
    captionField.classList.add('field', 'gallery-caption');
    captionField.innerHTML = `<span>${label}文案</span>`;
    const captionInput = document.createElement('input');
    captionInput.type = 'text';
    captionInput.value = entry.caption || '';
    captionInput.placeholder = '请输入对应系列说明';
    captionInput.addEventListener('input', () => {
      entry.caption = captionInput.value;
      state.previewBuilt = false;
      onChange?.();
    });
    captionField.appendChild(captionInput);
    item.appendChild(captionField);

    const promptField = document.createElement('label');
    promptField.classList.add('field', 'gallery-prompt', 'optional');
    promptField.innerHTML = '<span>AI 生成描述</span>';
    const promptTextarea = document.createElement('textarea');
    promptTextarea.rows = 2;
    promptTextarea.placeholder = promptPlaceholder;
    promptTextarea.value = entry.prompt || '';
    promptTextarea.addEventListener('input', () => {
      entry.prompt = promptTextarea.value;
      state.previewBuilt = false;
      onChange?.();
    });
    promptField.appendChild(promptTextarea);
    item.appendChild(promptField);

    async function applyGalleryMode(mode, options = {}) {
      const { initial = false } = options;
      let resolvedMode = mode;
      if (!allowUpload) {
        resolvedMode = 'prompt';
      } else if (!allowPromptMode && mode === 'prompt') {
        resolvedMode = 'upload';
      }
      entry.mode = resolvedMode;
      const isPrompt = resolvedMode === 'prompt';

      fileInput.disabled = !allowUpload || isPrompt;
      if (allowUpload) {
        fileField.classList.toggle('mode-hidden', isPrompt);
      } else {
        fileField.classList.add('mode-hidden');
      }

      if (allowPromptMode) {
        promptField.classList.remove('hidden');
        promptField.classList.toggle('mode-visible', isPrompt);
        promptTextarea.disabled = !isPrompt;
      } else {
        promptField.classList.add('hidden');
        promptTextarea.disabled = true;
      }

      if (isPrompt) {
        if ((!allowUpload && entry.asset) || (allowUpload && entry.asset && !initial)) {
          await deleteStoredAsset(entry.asset);
          entry.asset = null;
        }
        previewImage.src = placeholder;
      } else {
        previewImage.src = entry.asset?.dataUrl || placeholder;
      }

      if (!initial) {
        state.previewBuilt = false;
        onChange?.();
      }
    }

    if (uploadRadio) {
      uploadRadio.addEventListener('change', () => {
        if (uploadRadio.checked) {
          void applyGalleryMode('upload');
        }
      });
      uploadRadio.checked = entry.mode !== 'prompt';
    }

    if (promptRadio) {
      promptRadio.addEventListener('change', () => {
        if (promptRadio.checked) {
          void applyGalleryMode('prompt');
        }
      });
      promptRadio.checked = entry.mode === 'prompt';
    }

    if (!allowPromptMode) {
      promptField.classList.add('hidden');
      promptTextarea.disabled = true;
    }

    void applyGalleryMode(entry.mode, { initial: true });

    container.appendChild(item);
  });
}
function collectStage1Data(form, state, { strict = false } = {}) {
  const formData = new FormData(form);
  const payload = {
    brand_name: formData.get('brand_name')?.toString().trim() || '',
    agent_name: formData.get('agent_name')?.toString().trim() || '',
    scenario_image: formData.get('scenario_image')?.toString().trim() || '',
    product_name: formData.get('product_name')?.toString().trim() || '',
    title: formData.get('title')?.toString().trim() || '',
    subtitle: formData.get('subtitle')?.toString().trim() || '',
  };

  const features = formData
    .getAll('features')
    .map((feature) => feature.toString().trim())
    .filter((feature) => feature.length > 0);

  payload.features = features;

  const galleryLimit = state.galleryLimit || 4;
  const galleryLabel = state.galleryLabel || MATERIAL_DEFAULT_LABELS.gallery;

  const galleryEntries = state.galleryEntries.slice(0, galleryLimit).map((entry) => ({
    id: entry.id,
    caption: entry.caption.trim(),
    asset: entry.asset,
    mode: entry.mode || 'upload',
    prompt: entry.prompt?.trim() || null,
  }));

  const validGalleryEntries = galleryEntries.filter((entry) =>
    entry.mode === 'prompt' ? Boolean(entry.prompt) : Boolean(entry.asset)
  );

  payload.series_description = validGalleryEntries.length
    ? validGalleryEntries
        .map((entry, index) => `${galleryLabel}${index + 1}：${entry.caption || '系列说明待补充'}`)
        .join(' / ')
    : '';

  payload.brand_logo = state.brandLogo;
  payload.scenario_asset = state.scenario;
  payload.product_asset = state.product;
  payload.gallery_entries = galleryEntries;
  payload.template_id = state.templateId || DEFAULT_STAGE1.template_id;
  payload.template_label = state.templateLabel || '';
  payload.scenario_mode = state.scenarioMode || 'upload';
  payload.product_mode = state.productMode || 'upload';
  const productPromptValue = formData.get('product_prompt')?.toString().trim() || '';
  payload.product_prompt = productPromptValue || null;
  payload.scenario_prompt =
    payload.scenario_mode === 'prompt' ? payload.scenario_image : null;
  payload.gallery_label = galleryLabel;
  payload.gallery_limit = galleryLimit;
  payload.gallery_allows_prompt = state.galleryAllowsPrompt !== false;

  if (strict) {
    const missing = [];
    for (const [key, value] of Object.entries(payload)) {
      if (
        [
          'brand_logo',
          'scenario_asset',
          'product_asset',
          'gallery_entries',
          'scenario_mode',
          'product_mode',
          'product_prompt',
          'scenario_prompt',
        ].includes(key)
      ) {
        continue;
      }
      if (typeof value === 'string' && !value) {
        missing.push(key);
      }
    }
    if (payload.features.length < 3) {
      throw new Error('请填写至少 3 条产品功能点。');
    }
    if (galleryLimit > 0 && validGalleryEntries.length < galleryLimit) {
      throw new Error(
        `请准备至少 ${galleryLimit} 个${galleryLabel}（上传或 AI 生成）并填写对应文案。`
      );
    }
    const captionsIncomplete = validGalleryEntries.some((entry) => !entry.caption);
    if (captionsIncomplete) {
      throw new Error(`请为每个${galleryLabel}填写文案说明。`);
    }
    const promptMissing = galleryEntries.some(
      (entry) => entry.mode === 'prompt' && !entry.prompt
    );
    if (promptMissing) {
      throw new Error(`选择 AI 生成的${galleryLabel}需要提供文字描述。`);
    }
    if (missing.length) {
      throw new Error('请完整填写素材输入表单中的必填字段。');
    }
  }

  return payload;
}
function updatePosterPreview(payload, state, elements, layoutStructure, previewContainer) {
  const {
    brandLogo,
    brandName,
    agentName,
    scenarioImage,
    productImage,
    featureList,
    title,
    subtitle,
    gallery,
  } = elements;

  const layoutText = buildLayoutPreview(payload);

  if (layoutStructure) {
    layoutStructure.textContent = layoutText;
  }

  if (previewContainer) {
    previewContainer.classList.remove('hidden');
  }

  const assetSrc = (asset) => {
    if (!asset) return null;
    const candidates = [
      asset.remoteUrl,
      asset.url,
      asset.publicUrl,
      asset.dataUrl,
    ];
    return candidates.find(
      (value) => typeof value === 'string' && (HTTP_URL_RX.test(value) || value.startsWith('data:'))
    ) || null;
  };

  if (brandLogo) {
    brandLogo.src = assetSrc(payload.brand_logo) || placeholderImages.brandLogo;
  }
  if (brandName) {
    brandName.textContent = payload.brand_name || '品牌名称';
  }
  if (agentName) {
    agentName.textContent = (payload.agent_name || '代理名 / 分销名').toUpperCase();
  }
  if (scenarioImage) {
    scenarioImage.src = assetSrc(payload.scenario_asset) || placeholderImages.scenario;
  }
  if (productImage) {
    productImage.src = assetSrc(payload.product_asset) || placeholderImages.product;
  }
  if (title) {
    title.textContent = payload.title || '标题文案';
  }
  if (subtitle) {
    subtitle.textContent = payload.subtitle || '副标题文案';
  }

  if (featureList) {
    featureList.innerHTML = '';
    const featuresForPreview = payload.features.length
      ? payload.features
      : DEFAULT_STAGE1.features;
    featuresForPreview.slice(0, 4).forEach((feature, index) => {
      const item = document.createElement('li');
      item.classList.add(`feature-tag-${index + 1}`);
      item.textContent = feature || `功能点 ${index + 1}`;
      featureList.appendChild(item);
    });
  }

  if (gallery) {
    gallery.innerHTML = '';
    const limit = state.galleryLimit || 4;
    const entries = state.galleryEntries.slice(0, limit);
    const galleryLabel = state.galleryLabel || MATERIAL_DEFAULT_LABELS.gallery;
    const total = Math.max(entries.length, limit);
    for (let index = 0; index < total; index += 1) {
      const entry = entries[index];
      const figure = document.createElement('figure');
      const img = document.createElement('img');
      const caption = document.createElement('figcaption');
      const gallerySrc = assetSrc(entry?.asset);
      img.src = gallerySrc || getGalleryPlaceholder(index, galleryLabel);
      img.alt = `${galleryLabel} ${index + 1} 预览`;
      caption.textContent = entry?.caption || `${galleryLabel} ${index + 1}`;
      figure.appendChild(img);
      figure.appendChild(caption);
      gallery.appendChild(figure);
    }
  }

  return layoutText;
}

function buildLayoutPreview(payload) {
  const templateLine =
    payload.template_label || payload.template_id || DEFAULT_STAGE1.template_id;
  const logoLine = payload.brand_logo
    ? `已上传品牌 Logo（${payload.brand_name}）`
    : payload.brand_name || '品牌 Logo 待上传';
  const hasScenarioAsset = Boolean(payload.scenario_asset || payload.scenario_key);
  const scenarioLine = payload.scenario_mode === 'prompt'
    ? `AI 生成（描述：${payload.scenario_prompt || payload.scenario_image || '待补充'}）`
    : hasScenarioAsset
    ? `已上传应用场景图（描述：${payload.scenario_image || '待补充'}）`
    : payload.scenario_image || '应用场景描述待补充';
  const hasProductAsset = Boolean(payload.product_asset || payload.product_key);
  const productLine = payload.product_mode === 'prompt'
    ? `AI 生成（${payload.product_prompt || payload.product_name || '描述待补充'}）`
    : hasProductAsset
    ? `已上传 45° 渲染图（${payload.product_name || '主产品'}）`
    : payload.product_name || '主产品名称待补充';
  const galleryLabel = payload.gallery_label || MATERIAL_DEFAULT_LABELS.gallery;
  const galleryLimit = payload.gallery_limit || 4;

  const featuresPreview = (payload.features.length ? payload.features : DEFAULT_STAGE1.features)
    .map((feature, index) => `    - 功能点${index + 1}: ${feature}`)
    .join('\n');

  const galleryEntries = Array.isArray(payload.gallery_entries)
    ? payload.gallery_entries.filter((entry) =>
        entry.mode === 'prompt'
          ? Boolean(entry.prompt)
          : Boolean(entry.asset || entry.key)
      )
    : [];
  const gallerySummary = galleryEntries.length
    ? galleryEntries
        .map((entry, index) =>
          entry.mode === 'prompt'
            ? `    · ${galleryLabel}${index + 1}：AI 生成（${entry.prompt || '描述待补充'}）`
            : `    · ${galleryLabel}${index + 1}：${entry.caption || '系列说明待补充'}`
        )
        .join('\n')
    : `    · ${galleryLabel}待准备（可上传或 AI 生成 ${galleryLimit} 项素材，并附文字说明）。`;

  return `模板锁版\n  · 当前模板：${templateLine}\n\n顶部横条\n  · 品牌 Logo（左上）：${logoLine}\n  · 品牌代理名 / 分销名（右上）：${
    payload.agent_name || '代理名待填写'
  }\n\n左侧区域（约 40% 宽）\n  · 应用场景图：${scenarioLine}\n\n右侧区域（视觉中心）\n  · 主产品 45° 渲染图：${productLine}\n  · 功能点标注：\n${featuresPreview}\n\n中部标题（大号粗体红字）\n  · ${payload.title || '标题文案待补充'}\n\n底部区域（三视图或系列款式）\n${gallerySummary}\n\n角落副标题 / 标语（大号粗体红字）\n  · ${payload.subtitle || '副标题待补充'}\n\n主色建议：黑（功能）、红（标题 / 副标题）、灰 / 银（金属质感）\n背景：浅灰或白色，保持留白与对齐。`;
}

function serialiseStage1Data(payload, state, layoutPreview, previewBuilt) {
  return {
    brand_name: payload.brand_name,
    agent_name: payload.agent_name,
    scenario_image: payload.scenario_image,
    product_name: payload.product_name,
    features: payload.features,
    title: payload.title,
    subtitle: payload.subtitle,
    series_description: payload.series_description,
    scenario_mode: state.scenarioMode || 'upload',
    product_mode: state.productMode || 'upload',
    product_prompt: payload.product_prompt,
    scenario_prompt: payload.scenario_prompt,
    brand_logo: serialiseAssetForStorage(state.brandLogo),
    scenario_asset: serialiseAssetForStorage(state.scenario),
    product_asset: serialiseAssetForStorage(state.product),
    gallery_entries: state.galleryEntries.map((entry) => ({
      id: entry.id,
      caption: entry.caption,
      asset: serialiseAssetForStorage(entry.asset),
      mode: entry.mode || 'upload',
      prompt: entry.prompt || null,
    })),
    template_id: state.templateId || DEFAULT_STAGE1.template_id,
    template_label: state.templateLabel || '',
    gallery_limit: state.galleryLimit || 4,
    gallery_label: state.galleryLabel || MATERIAL_DEFAULT_LABELS.gallery,
    gallery_allows_prompt: state.galleryAllowsPrompt !== false,
    gallery_allows_upload: state.galleryAllowsUpload !== false,
    layout_preview: layoutPreview,
    preview_built: previewBuilt,
  };
}

function saveStage1Data(data, options = {}) {
  const { preserveStage2 = false } = options;
  try {
    sessionStorage.setItem(STORAGE_KEYS.stage1, JSON.stringify(data));
  } catch (error) {
    if (isQuotaError(error)) {
      console.warn('sessionStorage 容量不足，正在尝试覆盖旧的环节 1 数据。', error);
      try {
        sessionStorage.removeItem(STORAGE_KEYS.stage1);
        sessionStorage.setItem(STORAGE_KEYS.stage1, JSON.stringify(data));
      } catch (innerError) {
        console.error('无法保存环节 1 数据，已放弃持久化。', innerError);
      }
    } else {
      console.error('保存环节 1 数据失败。', error);
    }
  }
  if (!preserveStage2) {
    const stage2Raw = sessionStorage.getItem(STORAGE_KEYS.stage2);
    if (stage2Raw) {
      try {
        const stage2Meta = JSON.parse(stage2Raw);
        const key = stage2Meta?.poster_image?.storage_key;
        if (key) {
          void assetStore.delete(key);
        }
      } catch (error) {
        console.warn('清理环节 2 缓存时解析失败。', error);
      }
    }
    sessionStorage.removeItem(STORAGE_KEYS.stage2);
  }
}

function loadStage1Data() {
  const raw = sessionStorage.getItem(STORAGE_KEYS.stage1);
  if (!raw) return null;
  try {
    return JSON.parse(raw);
  } catch (error) {
    console.error('Unable to parse stage1 data', error);
    return null;
  }
}
function loadPromptPresets() {
  if (!promptPresetPromise) {
    promptPresetPromise = fetch(assetUrl(PROMPT_PRESETS_PATH))
      .then((response) => {
        if (!response.ok) {
          throw new Error('无法加载提示词预设');
        }
        return response.json();
      })
      .catch((error) => {
        promptPresetPromise = null;
        throw error;
      });
  }
  return promptPresetPromise.then((data) => ({
    presets: data?.presets || {},
    defaultAssignments: data?.defaultAssignments || {},
  }));
}

const PROMPT_SLOT_LABELS = {
  scenario: '场景背景',
  product: '核心产品',
  gallery: '底部系列小图',
};

const PROMPT_SLOT_LABELS_EN = {
  scenario: 'Scenario Background',
  product: 'Hero Product',
  gallery: 'Gallery Thumbnails',
};

function createPromptState(stage1Data, presets) {
  const state = {
    slots: {},
    seed: parseSeed(stage1Data?.prompt_seed),
    lockSeed: Boolean(stage1Data?.prompt_lock_seed),
    variants: clampVariants(Number(stage1Data?.prompt_variants) || DEFAULT_PROMPT_VARIANTS),
  };
  const savedSlots = stage1Data?.prompt_settings || {};
  const presetMap = presets.presets || {};
  const defaults = presets.defaultAssignments || {};
  PROMPT_SLOTS.forEach((slot) => {
    const saved = savedSlots?.[slot] || {};
    const fallbackId = defaults?.[slot] || Object.keys(presetMap)[0] || null;
    const presetId = saved.preset || fallbackId;
    const preset = (presetMap && presetId ? presetMap[presetId] : null) || {};
    state.slots[slot] = {
      preset: presetId,
      positive: saved.positive ?? preset.positive ?? '',
      negative: saved.negative ?? preset.negative ?? '',
      aspect: saved.aspect ?? preset.aspect ?? '',
    };
  });
  return state;
}

function clonePromptState(state) {
  return JSON.parse(JSON.stringify(state || {}));
}

function clampVariants(value) {
  const num = Number.isFinite(value) ? value : Number(value);
  if (!Number.isFinite(num)) return DEFAULT_PROMPT_VARIANTS;
  return Math.min(Math.max(Math.round(num), 1), 3);
}

function parseSeed(raw) {
  if (raw === '' || raw === null || raw === undefined) return null;
  const num = Number(raw);
  if (!Number.isFinite(num) || num < 0) return null;
  return Math.floor(num);
}

function serialisePromptState(state) {
  const payload = {};
  PROMPT_SLOTS.forEach((slot) => {
    const entry = state.slots?.[slot];
    if (!entry) return;
    payload[slot] = {
      preset: entry.preset || null,
      positive: entry.positive || '',
      negative: entry.negative || '',
      aspect: entry.aspect || '',
    };
  });
  return payload;
}

function buildPromptPreviewText(state) {
  const lines = [];
  PROMPT_SLOTS.forEach((slot) => {
    const entry = state.slots?.[slot];
    if (!entry) return;
    lines.push(`【${PROMPT_SLOT_LABELS[slot] || slot}】`);
    if (entry.positive) {
      lines.push(`正向：${entry.positive}`);
    }
    if (entry.negative) {
      lines.push(`负向：${entry.negative}`);
    }
    if (entry.aspect) {
      lines.push(`画幅：${entry.aspect}`);
    }
    lines.push('');
  });
  return lines.join('\n').trim();
}

function buildTemplateDefaultPrompt(stage1Data, templateSpec, presets) {
  if (!templateSpec) return '';

  const lines = [];
  const templateName = templateSpec.name || templateSpec.id || 'Poster Template';
  const version = templateSpec.version ? ` v${templateSpec.version}` : '';
  lines.push(`${templateName}${version}`.trim());

  const width = templateSpec.size?.width;
  const height = templateSpec.size?.height;
  if (width && height) {
    lines.push(`Canvas: ${width} × ${height} px`);
  }

  if (stage1Data?.brand_name) {
    lines.push(`Brand: ${stage1Data.brand_name}`);
  }
  if (stage1Data?.agent_name) {
    lines.push(`Distributor: ${stage1Data.agent_name}`);
  }
  if (stage1Data?.product_name) {
    lines.push(`Product: ${stage1Data.product_name}`);
  }
  if (stage1Data?.title) {
    lines.push(`Headline: ${stage1Data.title}`);
  }
  if (stage1Data?.subtitle) {
    lines.push(`Tagline: ${stage1Data.subtitle}`);
  }
  if (stage1Data?.series_description) {
    lines.push(`Series copy: ${stage1Data.series_description}`);
  }

  const features = Array.isArray(stage1Data?.features)
    ? stage1Data.features.filter(Boolean)
    : [];
  if (features.length) {
    lines.push('Feature highlights:');
    features.forEach((feature, index) => {
      lines.push(`- Feature ${index + 1}: ${feature}`);
    });
  }

  const slotMap = templateSpec.slots || {};
  const presetMap = presets?.presets || {};
  const defaults = presets?.defaultAssignments || {};

  const promptSections = [];
  PROMPT_SLOTS.forEach((slot) => {
    const slotSpec = slotMap[slot];
    if (!slotSpec) return;
    const label = PROMPT_SLOT_LABELS_EN[slot] || slot;
    const guidance = slotSpec.guidance || {};
    const presetId = guidance.preset || defaults[slot] || null;
    const preset = presetId ? presetMap[presetId] || null : null;
    const section = [];
    section.push(`- ${label}: ${presetId || 'N/A'}`);
    if (preset?.positive) {
      section.push(`  • Positive: ${preset.positive}`);
    }
    if (preset?.negative) {
      section.push(`  • Negative: ${preset.negative}`);
    }
    if (preset?.aspect || guidance.aspect) {
      section.push(`  • Aspect: ${preset?.aspect || guidance.aspect}`);
    }
    if (guidance.mode) {
      section.push(`  • Mode: ${guidance.mode}`);
    }
    promptSections.push(section.join('\n'));
  });

  if (promptSections.length) {
    lines.push('');
    lines.push('Template prompt presets:');
    lines.push(promptSections.join('\n'));
  }

  return lines.join('\n').trim();
}

function buildPromptRequest(state) {
  const prompts = {};
  PROMPT_SLOTS.forEach((slot) => {
    const entry = state.slots?.[slot];
    if (!entry) return;
    prompts[slot] = {
      preset: entry.preset || null,
      positive: entry.positive?.trim() || null,
      negative: entry.negative?.trim() || null,
      aspect: entry.aspect || null,
    };
  });
  const variants = clampVariants(state.variants || DEFAULT_PROMPT_VARIANTS);
  const seed = state.lockSeed ? parseSeed(state.seed) : null;
  return { prompts, variants, seed, lockSeed: Boolean(state.lockSeed) };
}

function applyPromptStateToInspector(state, elements, presets) {
  if (!elements) return;
  const presetMap = presets?.presets || {};
  PROMPT_SLOTS.forEach((slot) => {
    const select = elements.selects?.[slot];
    const positive = elements.positives?.[slot];
    const negative = elements.negatives?.[slot];
    const aspectLabel = elements.aspects?.[slot];
    const entry = state.slots?.[slot];
    if (select) {
      select.value = entry?.preset || '';
    }
    if (positive) {
      positive.value = entry?.positive || '';
    }
    if (negative) {
      negative.value = entry?.negative || '';
    }
    if (aspectLabel) {
      const preset = entry?.preset ? presetMap[entry.preset] : null;
      const aspect = entry?.aspect || preset?.aspect || '';
      aspectLabel.textContent = aspect ? `推荐画幅：${aspect}` : '未设置画幅约束';
    }
  });
  if (elements.seedInput) {
    elements.seedInput.value = state.seed ?? '';
    elements.seedInput.disabled = !state.lockSeed;
  }
  if (elements.lockSeedCheckbox) {
    elements.lockSeedCheckbox.checked = Boolean(state.lockSeed);
  }
  if (elements.variantsInput) {
    elements.variantsInput.value = clampVariants(state.variants || DEFAULT_PROMPT_VARIANTS);
  }
}

function populatePresetSelect(select, presets, slot) {
  if (!select) return;
  select.innerHTML = '';
  const presetMap = presets?.presets || {};
  const entries = Object.entries(presetMap);
  if (!entries.length) {
    select.disabled = true;
    const option = document.createElement('option');
    option.value = '';
    option.textContent = '暂无预设';
    select.appendChild(option);
    return;
  }
  entries.forEach(([id, config]) => {
    const option = document.createElement('option');
    option.value = id;
    option.textContent = config?.label || `${slot}：${id}`;
    select.appendChild(option);
  });
}

function persistPromptState(stage1Data, state) {
  stage1Data.prompt_settings = serialisePromptState(state);
  stage1Data.prompt_seed = parseSeed(state.seed);
  stage1Data.prompt_lock_seed = Boolean(state.lockSeed);
  stage1Data.prompt_variants = clampVariants(state.variants || DEFAULT_PROMPT_VARIANTS);
  saveStage1Data(stage1Data, { preserveStage2: true });
}

async function setupPromptInspector(
  stage1Data,
  { promptTextarea, statusElement, onStateChange, onABTest } = {}
) {
  const container = document.getElementById('prompt-inspector');
  if (!container) return null;

  let presets;
  try {
    presets = await loadPromptPresets();
  } catch (error) {
    console.error('加载提示词预设失败', error);
    if (statusElement) {
      setStatus(statusElement, '提示词预设加载失败，将使用空白提示词。', 'warning');
    }
    presets = { presets: {}, defaultAssignments: {} };
  }

  const selects = {};
  const positives = {};
  const negatives = {};
  const aspects = {};
  const resets = {};

  PROMPT_SLOTS.forEach((slot) => {
    selects[slot] = container.querySelector(`[data-preset-select="${slot}"]`);
    positives[slot] = container.querySelector(`[data-positive="${slot}"]`);
    negatives[slot] = container.querySelector(`[data-negative="${slot}"]`);
    aspects[slot] = container.querySelector(`[data-aspect="${slot}"]`);
    resets[slot] = container.querySelector(`[data-reset="${slot}"]`);
    populatePresetSelect(selects[slot], presets, slot);
  });

  const seedInput = container.querySelector('#prompt-seed');
  const lockSeedCheckbox = container.querySelector('#prompt-lock-seed');
  const variantsInput = container.querySelector('#prompt-variants');
  const previewButton = container.querySelector('#preview-prompts');
  const abButton = container.querySelector('#generate-ab');

  const elements = {
    selects,
    positives,
    negatives,
    aspects,
    seedInput,
    lockSeedCheckbox,
    variantsInput,
  };

  const state = createPromptState(stage1Data, presets);
  applyPromptStateToInspector(state, elements, presets);

  const emitStateChange = () => {
    if (typeof onStateChange === 'function') {
      onStateChange(clonePromptState(state), presets);
    }
  };

  const persist = () => {
    persistPromptState(stage1Data, state);
    emitStateChange();
  };

  emitStateChange();

  const applyPreset = (slot, presetId) => {
    const preset = presets.presets?.[presetId] || {};
    const entry = state.slots[slot];
    entry.preset = presetId || null;
    if (preset.positive) {
      entry.positive = preset.positive;
    }
    if (preset.negative !== undefined) {
      entry.negative = preset.negative || '';
    }
    if (preset.aspect) {
      entry.aspect = preset.aspect;
    }
    applyPromptStateToInspector(state, elements, presets);
    persist();
  };

  PROMPT_SLOTS.forEach((slot) => {
    const select = selects[slot];
    const positive = positives[slot];
    const negative = negatives[slot];
    const reset = resets[slot];

    if (select) {
      select.addEventListener('change', (event) => {
        applyPreset(slot, event.target.value || null);
      });
    }

    if (positive) {
      positive.addEventListener('input', (event) => {
        state.slots[slot].positive = event.target.value;
        persist();
      });
    }

    if (negative) {
      negative.addEventListener('input', (event) => {
        state.slots[slot].negative = event.target.value;
        persist();
      });
    }

    if (reset) {
      reset.addEventListener('click', () => {
        const presetId = state.slots[slot].preset;
        if (presetId) {
          applyPreset(slot, presetId);
        } else {
          state.slots[slot].positive = '';
          state.slots[slot].negative = '';
          state.slots[slot].aspect = '';
          applyPromptStateToInspector(state, elements, presets);
          persist();
        }
      });
    }
  });

  if (lockSeedCheckbox) {
    lockSeedCheckbox.addEventListener('change', () => {
      state.lockSeed = lockSeedCheckbox.checked;
      if (!state.lockSeed) {
        state.seed = null;
      }
      applyPromptStateToInspector(state, elements, presets);
      persist();
    });
  }

  if (seedInput) {
    seedInput.addEventListener('input', (event) => {
      state.seed = parseSeed(event.target.value);
      persist();
    });
  }

  if (variantsInput) {
    variantsInput.addEventListener('change', (event) => {
      state.variants = clampVariants(Number(event.target.value) || DEFAULT_PROMPT_VARIANTS);
      applyPromptStateToInspector(state, elements, presets);
      persist();
    });
  }

  if (previewButton && promptTextarea) {
    previewButton.addEventListener('click', () => {
      promptTextarea.value = buildPromptPreviewText(state);
      setStatus(statusElement, '已根据提示词 Inspector 更新预览。', 'info');
    });
  }

  const api = {
    getState: () => clonePromptState(state),
    buildRequest: () => buildPromptRequest(state),
    setVariants(value) {
      state.variants = clampVariants(value);
      applyPromptStateToInspector(state, elements, presets);
      persist();
    },
    setSeed(value, lock) {
      if (typeof lock === 'boolean') {
        state.lockSeed = lock;
      }
      state.seed = parseSeed(value);
      applyPromptStateToInspector(state, elements, presets);
      persist();
    },
    refresh() {
      applyPromptStateToInspector(state, elements, presets);
    },
    presets,
    applyBackend(bundle) {
      if (!bundle) return;
      PROMPT_SLOTS.forEach((slot) => {
        const incoming = bundle?.[slot];
        if (!incoming) return;
        const entry = state.slots[slot];
        if (!entry) return;
        if (incoming.preset !== undefined) {
          entry.preset = incoming.preset || null;
        }
        if (incoming.positive !== undefined) {
          entry.positive = incoming.positive || '';
        }
        if (incoming.negative !== undefined) {
          entry.negative = incoming.negative || '';
        }
        if (incoming.aspect !== undefined) {
          entry.aspect = incoming.aspect || '';
        }
      });
      applyPromptStateToInspector(state, elements, presets);
      persist();
    },
  };

  if (abButton) {
    abButton.addEventListener('click', () => {
      api.setVariants(Math.max(2, state.variants || 2));
      if (typeof onABTest === 'function') {
        onABTest();
      }
    });
  }

  return api;
}

function initStage2() {
  void (async () => {
    const statusElement = document.getElementById('stage2-status');
    const layoutStructure = document.getElementById('layout-structure-text');
    const posterOutput = document.getElementById('poster-output');
    const aiPreview = document.getElementById('ai-preview');
    const aiSpinner = document.getElementById('ai-spinner');
    const aiPreviewMessage = document.getElementById('ai-preview-message');
    const posterVisual = document.getElementById('poster-visual');
    const posterTemplateImage = document.getElementById('poster-template-image');
    const posterTemplatePlaceholder = document.getElementById('poster-template-placeholder');
    const posterTemplateLink = document.getElementById('poster-template-link');
    const posterGeneratedLayout = document.getElementById('poster-generated-layout');
    const posterGeneratedPlaceholder = document.getElementById('poster-generated-placeholder');
    const promptGroup = document.getElementById('prompt-group');
    const promptDefaultGroup = document.getElementById('prompt-default-group');
    const promptBundleGroup = document.getElementById('prompt-bundle-group');
    const emailGroup = document.getElementById('email-group');
    const promptTextarea = document.getElementById('openai-request-prompt');
    const defaultPromptTextarea = document.getElementById('template-default-prompt');
    const promptBundlePre = document.getElementById('prompt-bundle-json');
    const emailTextarea = document.getElementById('generated-email');
    const generateButton = document.getElementById('generate-poster');
    const regenerateButton = document.getElementById('regenerate-poster');
    const nextButton = document.getElementById('to-stage3');
    const overviewList = document.getElementById('stage1-overview');
    const templateSelect = document.getElementById('template-select');
    const templateCanvas = document.getElementById('template-preview-canvas');
    const templateDescription = document.getElementById('template-description');
    const apiBaseInput = document.getElementById('api-base');

    if (!generateButton || !nextButton) {
      return;
    }

    const stage1Data = loadStage1Data();
    if (!stage1Data || !stage1Data.preview_built) {
      setStatus(statusElement, '请先完成环节 1 的素材输入与版式预览。', 'warning');
      generateButton.disabled = true;
      if (regenerateButton) {
        regenerateButton.disabled = true;
      }
      return;
    }

    await hydrateStage1DataAssets(stage1Data);

    let promptManager = null;
    let currentTemplateAssets = null;
    let latestPromptState = null;
    let promptPresets = null;
    let activeTemplatePoster = null;

    const templatePlaceholderDefault =
      posterTemplatePlaceholder?.textContent?.trim() || '后台尚未上传模板海报。';
    const generatedPlaceholderDefault =
      posterGeneratedPlaceholder?.textContent?.trim() || '生成结果将在此展示。';

    const templateState = {
      loaded: false,
      poster: null,
      variantA: null,
      variantB: null,
    };

    const normalisePosterRecord = (poster) => {
      if (!poster) return null;
      const source = getPosterImageSource(poster);
      if (!source) return null;
      const filename =
        typeof poster.filename === 'string' && poster.filename.trim()
          ? poster.filename.trim()
          : `${stage1Data.template_id || 'template'}-poster-a`;
      const mediaType =
        typeof poster.media_type === 'string' && poster.media_type
          ? poster.media_type
          : inferImageMediaType(source) || 'image/png';
      const width = typeof poster.width === 'number' ? poster.width : null;
      const height = typeof poster.height === 'number' ? poster.height : null;
      const normalizedUrl = HTTP_URL_RX.test(source) ? source : null;
      const normalizedDataUrl = source.startsWith('data:') ? source : null;
      return {
        filename,
        media_type: mediaType,
        width,
        height,
        key: typeof poster.key === 'string' ? poster.key : null,
        url: normalizedUrl,
        data_url:
          normalizedDataUrl ||
          (typeof poster.data_url === 'string' ? poster.data_url : null),
      };
    };

    const computeTemplatePoster = () => {
      const uploadedPoster = normalisePosterRecord(templateState.poster);
      if (uploadedPoster) {
        return uploadedPoster;
      }

      const templateImage = currentTemplateAssets?.image || null;
      const entryPreview = currentTemplateAssets?.entry?.preview || null;
      const fallbackSrc =
        templateImage?.currentSrc ||
        templateImage?.src ||
        (entryPreview
          ? App.utils.assetUrl?.(`templates/${entryPreview}`) ||
            `templates/${entryPreview}`
          : null);

      if (!fallbackSrc) {
        return null;
      }

      const width =
        typeof templateImage?.naturalWidth === 'number' && templateImage.naturalWidth > 0
          ? templateImage.naturalWidth
          : typeof templateImage?.width === 'number'
          ? templateImage.width
          : null;
      const height =
        typeof templateImage?.naturalHeight === 'number' && templateImage.naturalHeight > 0
          ? templateImage.naturalHeight
          : typeof templateImage?.height === 'number'
          ? templateImage.height
          : null;

      return {
        filename: `${stage1Data.template_id || 'template'}-poster-a`,
        media_type: inferImageMediaType(fallbackSrc) || 'image/png',
        width,
        height,
        url: fallbackSrc,
        data_url: null,
      };
    };

    const updateTemplatePosterDisplay = (message) => {
      const poster = computeTemplatePoster();
      activeTemplatePoster = poster ? { ...poster } : null;
      const displayMessage = message || templatePlaceholderDefault;
      if (
        poster &&
        posterTemplateImage &&
        assignPosterImage(
          posterTemplateImage,
          poster,
          `${stage1Data.product_name || '模板'} 默认模板海报`
        )
      ) {
        posterTemplateImage.classList.remove('hidden');
        if (posterTemplatePlaceholder) {
          posterTemplatePlaceholder.textContent = templatePlaceholderDefault;
          posterTemplatePlaceholder.classList.add('hidden');
        }
      } else {
        if (posterTemplateImage) {
          posterTemplateImage.classList.add('hidden');
          posterTemplateImage.removeAttribute('src');
        }
        if (posterTemplatePlaceholder) {
          posterTemplatePlaceholder.textContent = displayMessage;
          posterTemplatePlaceholder.classList.remove('hidden');
        }
      }
      if (posterTemplateLink) {
        const linkSrc = poster ? getPosterImageSource(poster) : null;
        if (linkSrc) {
          posterTemplateLink.href = linkSrc;
          posterTemplateLink.classList.remove('hidden');
        } else {
          posterTemplateLink.classList.add('hidden');
          posterTemplateLink.removeAttribute('href');
        }
      }
    };

    const loadTemplatePosters = async ({ silent = false, force = false } = {}) => {
      if (!force && templateState.loaded) {
        return Boolean(templateState.poster);
      }

      const candidates = getApiCandidates();
      if (!candidates.length) {
        templateState.loaded = false;
        templateState.poster = null;
        templateState.variantA = null;
        templateState.variantB = null;
        updateTemplatePosterDisplay('请先填写后端 API 地址以加载模板海报。');
        if (!silent) {
          setStatus(statusElement, '请先填写后端 API 地址以加载模板海报。', 'info');
        }
        return false;
      }

      try {
        await warmUp(candidates);
      } catch (error) {
        console.warn('模板海报 warm up 失败', error);
      }

      for (const base of candidates) {
        const url = joinBasePath(base, '/api/template-posters');
        if (!url) continue;
        try {
          const response = await fetch(url, {
            method: 'GET',
            headers: { Accept: 'application/json' },
            mode: 'cors',
            cache: 'no-store',
            credentials: 'omit',
          });
          if (!response.ok) {
            continue;
          }
          const payload = await response.json().catch(() => ({ posters: [] }));
          const posters = Array.isArray(payload?.posters) ? payload.posters : [];
          const variantA = posters.find((item) => item?.slot === 'variant_a')?.poster || null;
          const variantB = posters.find((item) => item?.slot === 'variant_b')?.poster || null;
          templateState.poster = variantA;
          templateState.variantA = variantA;
          templateState.variantB = variantB;
          templateState.loaded = true;
          updateTemplatePosterDisplay();
          if (!silent) {
            setStatus(statusElement, '模板海报已同步。', 'success');
          }
          return Boolean(variantA);
        } catch (error) {
          console.warn('加载模板海报失败', base, error);
        }
      }

      if (!templateState.poster) {
        updateTemplatePosterDisplay('无法加载模板海报，请稍后重试。');
      }
      if (!silent) {
        setStatus(statusElement, '模板海报加载失败，请稍后重试。', 'warning');
      }
      templateState.loaded = false;
      templateState.variantA = null;
      templateState.variantB = null;
      return false;
    };

    void loadTemplatePosters({ silent: true, force: true });

    const updatePromptPanels = (options = {}) => {
      const spec = options.spec || currentTemplateAssets?.spec || null;
      const presetsSource =
        options.presets || promptPresets || promptManager?.presets || { presets: {}, defaultAssignments: {} };

      if (defaultPromptTextarea && promptDefaultGroup) {
        const englishPrompt = buildTemplateDefaultPrompt(stage1Data, spec, presetsSource);
        if (englishPrompt) {
          defaultPromptTextarea.value = englishPrompt;
          promptDefaultGroup.classList.remove('hidden');
        } else {
          defaultPromptTextarea.value = '';
          promptDefaultGroup.classList.add('hidden');
        }
      }

      if (promptBundlePre && promptBundleGroup) {
        let bundleData = options.bundle || null;
        if (!bundleData) {
          const requestPrompts = promptManager?.buildRequest?.()?.prompts || null;
          if (requestPrompts && Object.keys(requestPrompts).length) {
            bundleData = requestPrompts;
          } else if (latestPromptState?.slots) {
            bundleData = serialisePromptState(latestPromptState);
          }
        }

        let bundleText = '';
        if (bundleData) {
          if (typeof bundleData === 'string') {
            bundleText = bundleData;
          } else if (typeof bundleData === 'object') {
            const keys = Object.keys(bundleData);
            if (keys.length) {
              bundleText = JSON.stringify(bundleData, null, 2);
            }
          }
        }

        if (bundleText) {
          promptBundlePre.textContent = bundleText;
          promptBundleGroup.classList.remove('hidden');
        } else {
          promptBundlePre.textContent = '';
          promptBundleGroup.classList.add('hidden');
        }
      }
    };
    const runGeneration = (extra = {}) => {
      const currentRequest = promptManager?.buildRequest?.();
      if (currentRequest?.prompts) {
        updatePromptPanels({ bundle: currentRequest.prompts });
      } else {
        updatePromptPanels();
      }

      const execute = async () => {
        await loadTemplatePosters({ silent: true, force: true });
        updateTemplatePosterDisplay();
        const fallbackPoster = activeTemplatePoster
          ? { ...activeTemplatePoster }
          : null;
        return triggerGeneration({
          stage1Data,
          statusElement,
          layoutStructure,
          posterOutput,
          aiPreview,
          aiSpinner,
          aiPreviewMessage,
          posterVisual,
          templatePoster: fallbackPoster,
          generatedImage: posterGeneratedImage,
          generatedPlaceholder: posterGeneratedPlaceholder,
          generatedPlaceholderDefault,
          promptGroup,
          emailGroup,
          promptTextarea,
          emailTextarea,
          generateButton,
          regenerateButton,
          nextButton,
          promptManager,
          updatePromptPanels,
          forceVariants: extra.forceVariants ?? 1,
          ...extra,
        });
      };

      return execute().catch((error) => console.error(error));
    };

    const needsTemplatePersist = !('template_id' in stage1Data);
    stage1Data.template_id = stage1Data.template_id || DEFAULT_STAGE1.template_id;
    if (needsTemplatePersist) {
      stage1Data.layout_preview = buildLayoutPreview(stage1Data);
      if (layoutStructure) {
        layoutStructure.textContent = stage1Data.layout_preview;
      }
      saveStage1Data(stage1Data);
    }
    let currentTemplateId = stage1Data.template_id;

    if (layoutStructure && stage1Data.layout_preview) {
      layoutStructure.textContent = stage1Data.layout_preview;
    }

    let templateRegistry = [];

    const handleABTest = () => {
      const request = promptManager?.buildRequest?.() || { variants: 2 };
      runGeneration({
        forceVariants: Math.max(2, request.variants || 2),
        abTest: true,
      });
    };

    promptManager = await setupPromptInspector(stage1Data, {
      promptTextarea,
      statusElement,
      onABTest: handleABTest,
      onStateChange: (stateSnapshot, presets) => {
        latestPromptState = stateSnapshot || latestPromptState;
        if (presets) {
          promptPresets = presets;
        }
        updatePromptPanels();
      },
    });

    if (promptManager) {
      promptPresets = promptManager.presets || promptPresets;
      latestPromptState = promptManager.getState?.() || latestPromptState;
      updatePromptPanels();
    }

    const updateSummary = () => {
      const templateId = stage1Data.template_id || DEFAULT_STAGE1.template_id;
      const entry = templateRegistry.find((item) => item.id === templateId);
      const label = entry?.name || stage1Data.template_label || null;
      populateStage1Summary(stage1Data, overviewList, label);
    };

    updateSummary();

    async function refreshTemplatePreview(templateId) {
      if (!templateCanvas) return;
      try {
        const assets = await App.utils.ensureTemplateAssets(templateId);
        currentTemplateAssets = assets;
        if (templateDescription) {
          templateDescription.textContent = assets.entry?.description || '';
        }
        const previewAssets = await prepareTemplatePreviewAssets(stage1Data);
        drawTemplatePreview(templateCanvas, assets, stage1Data, previewAssets);
        updatePromptPanels({ spec: assets.spec });
        updateTemplatePosterDisplay();
      } catch (error) {
        console.error(error);
        currentTemplateAssets = null;
        updatePromptPanels();
        if (templateDescription) {
          templateDescription.textContent = '';
        }
        const ctx = templateCanvas?.getContext?.('2d');
        if (ctx && templateCanvas) {
          ctx.clearRect(0, 0, templateCanvas.width, templateCanvas.height);
          ctx.fillStyle = '#f4f5f7';
          ctx.fillRect(0, 0, templateCanvas.width, templateCanvas.height);
          ctx.fillStyle = '#6b7280';
          ctx.font = '16px "Noto Sans SC", "Microsoft YaHei", sans-serif';
          ctx.fillText('模板预览加载失败', 40, 40);
        }
        updateTemplatePosterDisplay('模板预览加载失败');
      }
    }

    if (templateSelect && templateCanvas) {
      try {
        templateRegistry = await App.utils.loadTemplateRegistry();
        templateSelect.innerHTML = '';
        templateRegistry.forEach((entry) => {
          const option = document.createElement('option');
          option.value = entry.id;
          option.textContent = entry.name;
          templateSelect.appendChild(option);
        });
        const activeEntry = templateRegistry.find((entry) => entry.id === currentTemplateId);
        if (!activeEntry && templateRegistry[0]) {
          const fallbackEntry = templateRegistry[0];
          currentTemplateId = fallbackEntry.id;
          stage1Data.template_id = fallbackEntry.id;
          stage1Data.template_label = fallbackEntry.name || '';
          stage1Data.layout_preview = buildLayoutPreview(stage1Data);
          if (layoutStructure) {
            layoutStructure.textContent = stage1Data.layout_preview;
          }
          saveStage1Data(stage1Data);
        } else if (activeEntry) {
          const label = activeEntry.name || '';
          if (stage1Data.template_label !== label) {
            stage1Data.template_label = label;
            stage1Data.layout_preview = buildLayoutPreview(stage1Data);
            if (layoutStructure) {
              layoutStructure.textContent = stage1Data.layout_preview;
            }
            saveStage1Data(stage1Data, { preserveStage2: true });
          }
        }
        templateSelect.value = currentTemplateId;
        templateSelect.disabled = true;
        templateSelect.title = '模板已在环节 1 中选定，可返回修改';
        await refreshTemplatePreview(currentTemplateId);
        updateSummary();
      } catch (error) {
        console.error(error);
        setStatus(statusElement, '模板清单加载失败，请检查 templates/ 目录。', 'warning');
      }
    }

    if (templateSelect) {
      templateSelect.addEventListener('change', async (event) => {
        const value = event.target.value || DEFAULT_STAGE1.template_id;
        currentTemplateId = value;
        stage1Data.template_id = value;
        const entry = templateRegistry.find((item) => item.id === value);
        stage1Data.template_label = entry?.name || '';
        stage1Data.layout_preview = buildLayoutPreview(stage1Data);
        if (layoutStructure) {
          layoutStructure.textContent = stage1Data.layout_preview;
        }
        saveStage1Data(stage1Data, { preserveStage2: true });
        updateSummary();
        await refreshTemplatePreview(value);
        setStatus(statusElement, '模板已切换，请重新生成海报以应用新布局。', 'info');
      });
    }

    if (apiBaseInput) {
      apiBaseInput.addEventListener('change', () => {
        templateState.loaded = false;
        templateState.poster = null;
        updateTemplatePosterDisplay('正在重新加载模板海报…');
        void loadTemplatePosters({ silent: true, force: true });
      });
    }

    generateButton.addEventListener('click', () => {
      runGeneration();
    });

    if (regenerateButton) {
      regenerateButton.addEventListener('click', () => {
        runGeneration();
      });
    }

    nextButton.addEventListener('click', async () => {
      const stored = await loadStage2Result();
      if (!stored || !stored.poster_image) {
        setStatus(statusElement, '请先完成海报生成，再前往环节 3。', 'warning');
        return;
      }
      window.location.href = 'stage3.html';
    });
  })();
}
function populateStage1Summary(stage1Data, overviewList, templateName) {
  if (!overviewList) return;
  overviewList.innerHTML = '';

  const entries = [
    [
      '模板',
      templateName || stage1Data.template_id || DEFAULT_STAGE1.template_id,
    ],
    ['品牌 / 代理', `${stage1Data.brand_name} ｜ ${stage1Data.agent_name}`],
    ['主产品名称', stage1Data.product_name],
    [
      '功能点',
      (stage1Data.features || [])
        .map((feature, index) => `${index + 1}. ${feature}`)
        .join('\n'),
    ],
    ['标题', stage1Data.title],
    ['副标题', stage1Data.subtitle],
    [
      stage1Data.gallery_label || '底部产品',
      (() => {
        const galleryLimit = stage1Data.gallery_limit || 0;
        const galleryCount =
          stage1Data.gallery_entries?.filter((entry) =>
            entry.mode === 'prompt' ? Boolean(entry.prompt) : Boolean(entry.asset)
          ).length || 0;
        if (galleryLimit > 0) {
          return `${galleryCount} / ${galleryLimit} 项素材`;
        }
        return `${galleryCount} 项素材`;
      })(),
    ],
  ];

  entries.forEach(([term, description]) => {
    const dt = document.createElement('dt');
    dt.textContent = term;
    const dd = document.createElement('dd');
    dd.textContent = description;
    overviewList.appendChild(dt);
    overviewList.appendChild(dd);
  });
}

// ……前文保持不变

function toPromptString(value) {
  if (value == null) return '';
  if (typeof value === 'string') return value.trim();
  if (typeof value.text === 'string') return value.text.trim();
  if (typeof value.prompt === 'string') return value.prompt.trim();
  if (typeof value.positive === 'string') return value.positive.trim();
  if (typeof value.preset === 'string' && typeof value.aspect === 'string') {
    const preset = value.preset.trim();
    const aspect = value.aspect.trim();
    if (preset && aspect) return `${preset} (aspect ${aspect})`;
  }
  if (typeof value.preset === 'string') return value.preset.trim();
  try {
    return JSON.stringify(value);
  } catch (error) {
    console.warn('[toPromptString] fallback stringify failed', error);
    return String(value);
  }
}

function buildPromptBundleStrings(prompts = {}) {
  return {
    scenario: toPromptString(prompts.scenario),
    product: toPromptString(prompts.product),
    gallery: toPromptString(prompts.gallery),
  };
}

// ------- 直接替换：triggerGeneration 主流程（含双形态自适应） -------
async function triggerGeneration(opts) {
  const {
    stage1Data, statusElement,
    posterOutput, aiPreview, aiSpinner, aiPreviewMessage,
    posterVisual,
    generatedImage,
    generatedPlaceholder,
    generatedPlaceholderDefault = '生成结果将在此展示。',
    templatePoster = null,
    promptGroup, emailGroup, promptTextarea, emailTextarea,
    generateButton, regenerateButton, nextButton,
    promptManager, updatePromptPanels,
    forceVariants = null, abTest = false,
  } = opts;
  

  // 1) 选可用 API 基址
  const apiCandidates = getApiCandidates(document.getElementById('api-base')?.value || null);
  if (!apiCandidates.length) {
    setStatus(statusElement, '未找到可用后端，请先填写 API 基址。', 'warning');
    return null;
  }

  // 2) 资产“再水化”确保 dataUrl 就绪（仅用于画布预览；发送给后端使用 r2Key）
  await hydrateStage1DataAssets(stage1Data);

  // 3) 主体 poster（素材必须已上云，仅传 URL/Key）
  const templateId = stage1Data.template_id;
  const sc = stage1Data.scenario_asset || null;
  const pd = stage1Data.product_asset || null;

  const scenarioMode = stage1Data.scenario_mode || 'upload';
  const productMode = stage1Data.product_mode || 'upload';

  let posterPayload;
  let brandLogoRef;
  let scenarioRef;
  let productRef;
  let galleryItems;
  try {
    brandLogoRef = await normaliseAssetReference(stage1Data.brand_logo, {
      field: 'poster.brand_logo',
      requireUploaded: false,
      apiCandidates,
      folder: 'brand-logo',
    });

    scenarioRef = await normaliseAssetReference(sc, {
      field: 'poster.scenario_image',
      requireUploaded: true,
      apiCandidates,
      folder: 'scenario',
    });

    productRef = await normaliseAssetReference(pd, {
      field: 'poster.product_image',
      requireUploaded: true,
      apiCandidates,
      folder: 'product',
    });

    galleryItems = [];
    for (const [index, entry] of (stage1Data.gallery_entries || []).entries()) {
      if (!entry) continue;
      const mode = entry.mode || 'upload';
      const caption = entry.caption?.trim() || null;
      const promptText = entry.prompt?.trim() || null;

      if (mode === 'prompt') {
        if (promptText) {
          galleryItems.push({
            caption,
            key: null,
            asset: null,
            mode,
            prompt: promptText,
          });
        }
        continue;
      }

      const ref = await normaliseAssetReference(entry.asset, {
        field: `poster.gallery_items[${index}]`,
        requireUploaded: true,
        apiCandidates,
        folder: 'gallery',
      });

      galleryItems.push({
        caption,
        key: ref.key,
        asset: ref.url,
        mode,
        prompt: promptText,
      });
    }

    const features = Array.isArray(stage1Data.features)
      ? stage1Data.features.filter(Boolean)
      : [];

    const brandLogoUrl = brandLogoRef.url || null;
    const scenarioUrl = scenarioRef.url || null;
    const productUrl = productRef.url || null;

    if (scenarioUrl) {
      assertAssetUrl('场景图', scenarioUrl);
    }
    if (productUrl) {
      assertAssetUrl('主产品图', productUrl);
    }
    if (brandLogoUrl) {
      assertAssetUrl('品牌 Logo', brandLogoUrl);
    }

    posterPayload = {
      brand_name: stage1Data.brand_name,
      agent_name: stage1Data.agent_name,
      scenario_image: scenarioUrl,
      product_name: stage1Data.product_name,
      template_id: templateId,
      features,
      title: stage1Data.title,
      subtitle: stage1Data.subtitle,
      series_description: stage1Data.series_description,

      brand_logo: brandLogoUrl,
      brand_logo_key: brandLogoRef.key,

      scenario_key: scenarioRef.key,
      scenario_asset: scenarioUrl,

      product_key: productRef.key,
      product_asset: productUrl,

      scenario_mode: scenarioMode,
      scenario_prompt:
        scenarioMode === 'prompt'
          ? stage1Data.scenario_prompt || stage1Data.scenario_image || null
          : null,
      product_mode: productMode,
      product_prompt: productMode === 'prompt' ? stage1Data.product_prompt || null : null,

      gallery_items: galleryItems,
      gallery_label: stage1Data.gallery_label || null,
      gallery_limit: stage1Data.gallery_limit ?? null,
      gallery_allows_prompt: stage1Data.gallery_allows_prompt !== false,
      gallery_allows_upload: stage1Data.gallery_allows_upload !== false,
    };
  } catch (error) {
    console.error('[triggerGeneration] asset normalisation failed', error);
    setStatus(
      statusElement,
      error instanceof Error ? error.message : '素材未完成上传，请先上传至 R2/GCS。',
      'error',
    );
    return null;
  }
  

 // 4) Prompt 组装 —— 始终发送字符串 prompt_bundle
  const reqFromInspector = promptManager?.buildRequest?.() || {};
  if (forceVariants != null) reqFromInspector.variants = forceVariants;
  
  const promptBundleStrings = buildPromptBundleStrings(reqFromInspector.prompts || {});
  
  const requestBase = {
    poster: posterPayload,
    render_mode: 'locked',
    variants: clampVariants(reqFromInspector.variants ?? 1),
    seed: reqFromInspector.seed ?? null,
    lock_seed: !!reqFromInspector.lockSeed,
  };
  
  const payload = { ...requestBase, prompt_bundle: promptBundleStrings };

  const negativeSummary = summariseNegativePrompts(reqFromInspector.prompts);
  if (negativeSummary) {
    payload.negatives = negativeSummary;
  }

  if (abTest) {
    payload.variants = Math.max(2, payload.variants || 2);
  }

  const posterSummary = {
    template_id: posterPayload.template_id,
    scenario_mode: posterPayload.scenario_mode,
    product_mode: posterPayload.product_mode,
    feature_count: Array.isArray(posterPayload.features) ? posterPayload.features.length : 0,
    gallery_count: Array.isArray(posterPayload.gallery_items) ? posterPayload.gallery_items.length : 0,
  };
  const assetAudit = {
    brand_logo: {
      key: brandLogoRef?.key || null,
      url: posterPayload.brand_logo || null,
    },
    scenario: {
      mode: posterPayload.scenario_mode,
      key: posterPayload.scenario_key || null,
      url: posterPayload.scenario_asset || null,
    },
    product: {
      mode: posterPayload.product_mode,
      key: posterPayload.product_key || null,
      url: posterPayload.product_asset || null,
    },
    gallery: posterPayload.gallery_items.map((item, index) => ({
      index,
      mode: item.mode,
      key: item.key || null,
      url: item.asset || null,
    })),
  };

  console.info('[triggerGeneration] prepared payload', {
    apiCandidates,
    poster: posterSummary,
    prompt_bundle: payload.prompt_bundle,
    variants: payload.variants,
    seed: payload.seed,
    lock_seed: payload.lock_seed,
    negatives: negativeSummary || null,
  });
  console.info('[triggerGeneration] asset audit', assetAudit);
  
  // 面板同步
  updatePromptPanels?.({ bundle: payload.prompt_bundle });
  
  // 5) 体积守护
  const rawPayload = JSON.stringify(payload);
  try { validatePayloadSize(rawPayload); } catch (e) {
    setStatus(statusElement, e.message, 'error');
    return null;
  }
  
  // 6) UI 状态
  generateButton.disabled = true;
  if (regenerateButton) regenerateButton.disabled = true;
  setStatus(statusElement, abTest ? '正在进行 A/B 提示词生成…' : '正在生成海报与文案…', 'info');
  posterOutput?.classList.remove('hidden');
  if (aiPreview) aiPreview.classList.remove('complete');
  if (aiSpinner) aiSpinner.classList.remove('hidden');
  if (aiPreviewMessage) aiPreviewMessage.textContent = 'Glibatree Art Designer 正在绘制海报…';
  if (posterVisual) posterVisual.classList.remove('hidden');
  const resetGeneratedPlaceholder = (message) => {
    if (!generatedPlaceholder) return;
    generatedPlaceholder.textContent = message || generatedPlaceholderDefault;
    generatedPlaceholder.classList.remove('hidden');
  };
  const hideGeneratedPlaceholder = () => {
    if (!generatedPlaceholder) return;
    generatedPlaceholder.textContent = generatedPlaceholderDefault;
    generatedPlaceholder.classList.add('hidden');
  };
  if (posterGeneratedLayout) {
    posterGeneratedLayout.innerHTML = '';
  }
  resetGeneratedPlaceholder('Glibatree Art Designer 正在绘制海报…');
  if (promptGroup) promptGroup.classList.add('hidden');
  if (emailGroup) emailGroup.classList.add('hidden');
  if (nextButton) nextButton.disabled = true;

  let fallbackTriggered = false;
  let fallbackTimerId = null;

  const clearFallbackTimer = () => {
    if (fallbackTimerId) {
      clearTimeout(fallbackTimerId);
      fallbackTimerId = null;
    }
  };

  const enableTemplateFallback = async (message, options = {}) => {
    if (fallbackTriggered) return;
    fallbackTriggered = true;
    clearFallbackTimer();
    if (aiSpinner) aiSpinner.classList.add('hidden');
    if (aiPreview) aiPreview.classList.add('complete');
    if (generatedImage) {
      generatedImage.classList.add('hidden');
      generatedImage.removeAttribute('src');
    }
    resetGeneratedPlaceholder('AI 生成超时，已回退到模板海报。');
    if (nextButton) nextButton.disabled = false;
    generateButton.disabled = false;
    if (regenerateButton) regenerateButton.disabled = false;
    if (templatePoster) {
      try {
        await saveStage2Result({
          poster_image: { ...templatePoster },
          prompt: typeof options.prompt === 'string' ? options.prompt : '',
          email_body: typeof options.email === 'string' ? options.email : '',
          variants: [],
          seed: null,
          lock_seed: false,
          template_fallback: true,
          template_id: stage1Data.template_id || null,
        });
      } catch (error) {
        console.error('保存模板海报失败', error);
      }
    }
    const statusLevel = templatePoster ? 'warning' : 'error';
    const statusMessage =
      message ||
      (templatePoster
        ? 'AI 生成超时，已回退到模板海报，可前往环节 3。'
        : 'AI 生成超时，且没有可用的模板海报。');
    setStatus(statusElement, statusMessage, statusLevel);
  };

  if (templatePoster) {
    fallbackTimerId = setTimeout(() => {
      void enableTemplateFallback();
    }, 60_000);
  }

  // 7) 发送（健康探测 + 重试）
  await warmUp(apiCandidates);
  
  try {
    // 发送请求：兼容返回 Response 或 JSON
    const resp = await postJsonWithRetry(apiCandidates, '/api/generate-poster', payload, 1, rawPayload);
    const data = (resp && typeof resp.json === 'function') ? await resp.json() : resp;
  
    console.info('[triggerGeneration] success', {
      hasPoster: Boolean(data?.poster_image),
      variants: Array.isArray(data?.variants) ? data.variants.length : 0,
      seed: data?.seed ?? null,
      lock_seed: data?.lock_seed ?? null,
    });
  
    clearFallbackTimer();

    let assigned = false;
    if (posterGeneratedLayout) {
      const layoutData = buildDualPosterData(stage1Data, data);
      renderDualPosterPreview(posterGeneratedLayout, TEMPLATE_DUAL_LAYOUT, layoutData);
      hideGeneratedPlaceholder();
      assigned = true;
    } else {
      resetGeneratedPlaceholder('生成结果缺少可预览图片。');
    }

    posterVisual && posterVisual.classList.remove('hidden');
    if (aiPreview) aiPreview.classList.add('complete');
    if (aiSpinner) aiSpinner.classList.add('hidden');

    if (emailTextarea) emailTextarea.value = data.email_body || '';
    if (promptTextarea) promptTextarea.value = data.prompt || '';

    if (assigned) {
      setStatus(statusElement, '生成完成', 'success');
      if (nextButton) nextButton.disabled = false;
      generateButton.disabled = false;
      if (regenerateButton) regenerateButton.disabled = false;
      try {
        const dataToStore = {
          ...data,
          template_poster: templatePoster ? { ...templatePoster } : null,
        };
        await saveStage2Result(dataToStore);
      } catch (error) {
        console.error('保存环节 2 结果失败。', error);
      }
    } else if (templatePoster) {
      await enableTemplateFallback('生成结果缺少可预览图片，已回退到模板海报，可直接前往环节 3。', {
        prompt: data?.prompt || '',
        email: data?.email_body || '',
      });
    } else {
      setStatus(statusElement, '生成完成但缺少可预览图片，请稍后重试。', 'warning');
    }

    return data;
  } catch (error) {
    console.error('[generatePoster] 请求失败', error);
    setStatus(statusElement, error?.message || '生成失败', 'error');
    generateButton.disabled = false;
    if (regenerateButton) regenerateButton.disabled = false;
    if (aiSpinner) aiSpinner.classList.add('hidden');
    if (aiPreview) aiPreview.classList.add('complete');
    if (generatedImage) {
      generatedImage.classList.add('hidden');
      generatedImage.removeAttribute('src');
    }
    resetGeneratedPlaceholder(error?.message || generatedPlaceholderDefault);
    return null;
  }
}

async function prepareTemplatePreviewAssets(stage1Data) {
  const result = {
    brand_logo: null,
    scenario: null,
    product: null,
    gallery: [],
  };

  const tasks = [];
  const queue = (key, dataUrl, index) => {
    if (!dataUrl) return;
    tasks.push(
      loadImageAsset(dataUrl)
        .then((image) => {
          if (key === 'gallery') {
            result.gallery[index] = image;
          } else {
            result[key] = image;
          }
        })
        .catch(() => undefined)
    );
  };

  queue('brand_logo', stage1Data.brand_logo?.dataUrl);
  queue('scenario', stage1Data.scenario_asset?.dataUrl);
  queue('product', stage1Data.product_asset?.dataUrl);
  (stage1Data.gallery_entries || []).forEach((entry, index) => {
    queue('gallery', entry?.asset?.dataUrl, index);
  });

  await Promise.allSettled(tasks);
  return result;
}

function drawTemplatePreview(canvas, assets, stage1Data, previewAssets) {
  const ctx = canvas.getContext('2d');
  if (!ctx) return;

  const spec = assets.spec || {};
  const size = spec.size || {};
  const width = Number(size.width) || assets.image.width;
  const height = Number(size.height) || assets.image.height;

  canvas.width = width;
  canvas.height = height;

  ctx.clearRect(0, 0, width, height);
  ctx.fillStyle = '#f4f5f7';
  ctx.fillRect(0, 0, width, height);
  ctx.imageSmoothingEnabled = true;
  ctx.drawImage(assets.image, 0, 0, width, height);

  const slots = spec.slots || {};
  const fonts = {
    brand: '600 36px "Noto Sans SC", "Microsoft YaHei", sans-serif',
    agent: '600 30px "Noto Sans SC", "Microsoft YaHei", sans-serif',
    title: '700 64px "Noto Sans SC", "Microsoft YaHei", sans-serif',
    subtitle: '700 40px "Noto Sans SC", "Microsoft YaHei", sans-serif',
    body: '400 28px "Noto Sans SC", "Microsoft YaHei", sans-serif',
    feature: '500 26px "Noto Sans SC", "Microsoft YaHei", sans-serif',
    caption: '400 22px "Noto Sans SC", "Microsoft YaHei", sans-serif',
  };

  const brandSlot = getSlotRect(slots.logo);
  if (brandSlot) {
    if (previewAssets.brand_logo) {
      drawPreviewImage(ctx, previewAssets.brand_logo, brandSlot, 'contain');
    } else {
      drawPreviewPlaceholder(ctx, brandSlot, stage1Data.brand_name || '品牌 Logo');
    }
  }

  const brandNameSlot = getSlotRect(slots.brand_name);
  if (brandNameSlot) {
    drawPreviewText(ctx, stage1Data.brand_name || '品牌名称', brandNameSlot, {
      font: fonts.brand,
      color: '#1f2933',
    });
  }

  const agentSlot = getSlotRect(slots.agent_name);
  if (agentSlot) {
    drawPreviewText(ctx, (stage1Data.agent_name || '代理名').toUpperCase(), agentSlot, {
      font: fonts.agent,
      color: '#1f2933',
      align: 'right',
    });
  }

  const scenarioSlot = getSlotRect(slots.scenario);
  if (scenarioSlot) {
    if (previewAssets.scenario) {
      drawPreviewImage(ctx, previewAssets.scenario, scenarioSlot, 'cover');
    } else {
      drawPreviewPlaceholder(ctx, scenarioSlot, stage1Data.scenario_image || '应用场景');
    }
  }

  const productSlot = getSlotRect(slots.product);
  if (productSlot) {
    if (previewAssets.product) {
      drawPreviewImage(ctx, previewAssets.product, productSlot, 'contain');
    } else {
      drawPreviewPlaceholder(ctx, productSlot, stage1Data.product_name || '产品渲染图');
    }
  }

  const titleSlot = getSlotRect(slots.title);
  if (titleSlot) {
    drawPreviewText(ctx, stage1Data.title || '标题文案待补充', titleSlot, {
      font: fonts.title,
      color: '#ef4c54',
      align: 'center',
      lineHeight: 72,
    });
  }

  const subtitleSlot = getSlotRect(slots.subtitle);
  if (subtitleSlot) {
    drawPreviewText(ctx, stage1Data.subtitle || '副标题待补充', subtitleSlot, {
      font: fonts.subtitle,
      color: '#ef4c54',
      align: 'right',
      lineHeight: 48,
    });
  }

  const callouts = spec.feature_callouts || [];
  callouts.forEach((callout, index) => {
    if (!stage1Data.features || !stage1Data.features[index]) return;
    const labelSlot = getSlotRect(callout.label_box);
    if (!labelSlot) return;
    drawPreviewText(
      ctx,
      `${index + 1}. ${stage1Data.features[index]}`,
      labelSlot,
      {
        font: fonts.feature,
        color: '#1f2933',
        lineHeight: 34,
      }
    );
  });

  const gallery = spec.gallery || {};
  const galleryItems = gallery.items || [];
  galleryItems.forEach((slot, index) => {
    const rect = getSlotRect(slot);
    if (!rect) return;
    const image = previewAssets.gallery[index];
    if (image) {
      ctx.save();
      ctx.filter = 'grayscale(100%)';
      drawPreviewImage(ctx, image, rect, 'cover');
      ctx.restore();
    } else {
      drawPreviewPlaceholder(ctx, rect, `底部小图 ${index + 1}`);
    }

    const caption = stage1Data.gallery_entries?.[index]?.caption;
    if (caption) {
      drawPreviewText(ctx, caption, {
        x: rect.x + 8,
        y: rect.y + rect.height - 44,
        width: rect.width - 16,
        height: 40,
      }, {
        font: fonts.caption,
        color: '#1f2933',
        lineHeight: 26,
      });
    }
  });

  const stripSlot = getSlotRect(gallery.strip);
  if (stripSlot) {
    drawPreviewText(ctx, stage1Data.series_description || '系列说明待补充', {
      x: stripSlot.x + 12,
      y: stripSlot.y + Math.max(stripSlot.height - 44, 0),
      width: stripSlot.width - 24,
      height: 40,
    }, {
      font: fonts.caption,
      color: '#1f2933',
      lineHeight: 24,
    });
  }
}

function loadImageAsset(src) {
  return new Promise((resolve, reject) => {
    const attempt = (url, allowFallback) => {
      const img = new Image();
      img.decoding = 'async';
      img.crossOrigin = 'anonymous';
      img.onload = () => resolve(img);
      img.onerror = async () => {
        if (!allowFallback) {
          reject(new Error(`无法加载图片：${url}`));
          return;
        }

        const fallback = deriveBase64Fallback(url);
        if (!fallback) {
          reject(new Error(`无法加载图片：${url}`));
          return;
        }

        try {
          const response = await fetch(fallback, { cache: 'no-store' });
          if (!response.ok) {
            throw new Error(`无法加载 Base64 资源：${fallback}`);
          }
          const base64 = (await response.text()).trim();
          attempt(`data:image/png;base64,${base64}`, false);
        } catch (error) {
          reject(error);
        }
      };
      img.src = url;
    };

    attempt(src, !src.startsWith('data:'));
  });
}

function deriveBase64Fallback(url) {
  if (!url || url.startsWith('data:')) {
    return null;
  }
  const [path] = url.split('?', 1);
  if (!path.endsWith('.png')) {
    return null;
  }
  return `${path.slice(0, -4)}.b64`;
}

function drawPreviewImage(ctx, image, slot, mode = 'contain') {
  const rect = getSlotRect(slot);
  if (!rect) return;
  const { x, y, width, height } = rect;
  let drawWidth = width;
  let drawHeight = height;

  if (mode === 'cover') {
    const scale = Math.max(width / image.width, height / image.height);
    drawWidth = image.width * scale;
    drawHeight = image.height * scale;
  } else {
    const scale = Math.min(width / image.width, height / image.height);
    drawWidth = image.width * scale;
    drawHeight = image.height * scale;
  }

  const offsetX = x + (width - drawWidth) / 2;
  const offsetY = y + (height - drawHeight) / 2;
  ctx.drawImage(image, offsetX, offsetY, drawWidth, drawHeight);
}

function drawPreviewPlaceholder(ctx, slot, label) {
  const rect = getSlotRect(slot);
  if (!rect) return;
  const { x, y, width, height } = rect;
  ctx.save();
  ctx.strokeStyle = '#cbd2d9';
  ctx.lineWidth = 2;
  ctx.setLineDash([10, 8]);
  ctx.strokeRect(x + 6, y + 6, Math.max(width - 12, 0), Math.max(height - 12, 0));
  ctx.setLineDash([]);
  drawPreviewText(ctx, label, rect, {
    font: '20px "Noto Sans SC", "Microsoft YaHei", sans-serif',
    color: '#6b7280',
    align: 'center',
    lineHeight: 28,
  });
  ctx.restore();
}

function drawPreviewText(ctx, text, slot, options = {}) {
  if (!text) return;
  const rect = getSlotRect(slot);
  if (!rect) return;
  const { x, y, width, height } = rect;
  ctx.save();
  if (options.font) ctx.font = options.font;
  ctx.fillStyle = options.color || '#1f2933';
  ctx.textBaseline = 'top';
  const lines = wrapPreviewText(ctx, text, width);
  const fontSizeMatch = /([0-9]+(?:\.[0-9]+)?)px/.exec(ctx.font);
  const fontSize = fontSizeMatch ? parseFloat(fontSizeMatch[1]) : 24;
  const lineHeight = options.lineHeight || fontSize * 1.3;
  let offsetY = y;
  lines.forEach((line) => {
    if (offsetY + lineHeight > y + height) return;
    let offsetX = x;
    const measured = ctx.measureText(line);
    if (options.align === 'center') {
      offsetX = x + Math.max((width - measured.width) / 2, 0);
    } else if (options.align === 'right') {
      offsetX = x + Math.max(width - measured.width, 0);
    }
    ctx.fillText(line, offsetX, offsetY);
    offsetY += lineHeight;
  });
  ctx.restore();
}

function wrapPreviewText(ctx, text, maxWidth) {
  const tokens = tokeniseText(text);
  const lines = [];
  let current = '';
  tokens.forEach((token) => {
    if (token === '\n') {
      if (current.trim()) lines.push(current.trim());
      current = '';
      return;
    }
    const candidate = current ? current + token : token;
    const width = ctx.measureText(candidate.trimStart()).width;
    if (width <= maxWidth || !current.trim()) {
      current = candidate;
    } else {
      if (current.trim()) lines.push(current.trim());
      current = token.trimStart();
    }
  });
  if (current.trim()) lines.push(current.trim());
  return lines;
}

function tokeniseText(text) {
  const tokens = [];
  let buffer = '';
  for (const char of text) {
    if (char === '\n') {
      if (buffer) {
        tokens.push(buffer);
        buffer = '';
      }
      tokens.push('\n');
    } else if (char === ' ') {
      buffer += char;
    } else if (/^[A-Za-z0-9]$/.test(char)) {
      buffer += char;
    } else {
      if (buffer) {
        tokens.push(buffer);
        buffer = '';
      }
      tokens.push(char);
    }
  }
  if (buffer) tokens.push(buffer);
  return tokens;
}

  function getSlotRect(slot) {
    if (!slot) return null;
    const x = Number(slot.x) || 0;
    const y = Number(slot.y) || 0;
    const width = Number(slot.width) || 0;
    const height = Number(slot.height) || 0;
    return { x, y, width, height };
  }

  function resolveSlotAssetUrl(asset) {
  if (!asset) return '';
  if (typeof asset === 'string') return asset;
  const url = typeof asset.url === 'string' ? asset.url : '';
  if (url) return url;
  const dataUrl =
    typeof asset.data_url === 'string'
      ? asset.data_url
      : typeof asset.dataUrl === 'string'
      ? asset.dataUrl
      : '';
  return dataUrl;
}

function renderDualPosterPreview(root, layout, data) {
  if (!root || !layout || !layout.slots) return;
  root.innerHTML = '';
  const slots = layout.slots;
  Object.entries(slots).forEach(([key, slot]) => {
    if (!slot) return;
    const slotEl = document.createElement('div');
    slotEl.classList.add('poster-layout__slot', `poster-layout__slot--${key}`);
    slotEl.style.left = `${slot.x * 100}%`;
    slotEl.style.top = `${slot.y * 100}%`;
    slotEl.style.width = `${slot.w * 100}%`;
    slotEl.style.height = `${slot.h * 100}%`;

    if (slot.type === 'text') {
      slotEl.classList.add('poster-layout__slot--text');
      const textValue = data?.text?.[key] || '';
      slotEl.textContent = textValue;
      const fontSize = Math.max(slot.h * 80, 12);
      slotEl.style.fontSize = `${fontSize}px`;
      if (slot.align === 'right') {
        slotEl.style.justifyContent = 'flex-end';
        slotEl.style.textAlign = 'right';
      } else if (slot.align === 'center') {
        slotEl.style.justifyContent = 'center';
        slotEl.style.textAlign = 'center';
      } else {
        slotEl.style.justifyContent = 'flex-start';
        slotEl.style.textAlign = 'left';
      }
    } else {
      slotEl.classList.add('poster-layout__slot--image');
      const img = document.createElement('img');
      const src = resolveSlotAssetUrl(data?.images?.[key]);
      if (src) {
        img.src = src;
      } else {
        slotEl.style.background = '#f5f5f7';
      }
      slotEl.appendChild(img);
    }

    root.appendChild(slotEl);
  });
}

function buildDualPosterData(stage1Data, generation) {
  const galleryLabels = Array.isArray(stage1Data?.gallery_entries)
    ? stage1Data.gallery_entries.map((item) => item?.caption || '')
    : [];
  const galleryImages = Array.isArray(generation?.gallery_images)
    ? generation.gallery_images.map((item) => resolveSlotAssetUrl(item))
    : Array.isArray(stage1Data?.gallery_items)
    ? stage1Data.gallery_items.map((item) => resolveSlotAssetUrl(item?.asset))
    : [];

  const images = {
    logo:
      resolveSlotAssetUrl(generation?.brand_logo) ||
      resolveSlotAssetUrl(stage1Data?.brand_logo) ||
      resolveSlotAssetUrl(stage1Data?.brand_logo_key),
    scenario:
      resolveSlotAssetUrl(generation?.scenario_image) ||
      resolveSlotAssetUrl(stage1Data?.scenario_asset) ||
      resolveSlotAssetUrl(stage1Data?.scenario_key),
    product:
      resolveSlotAssetUrl(generation?.product_image) ||
      resolveSlotAssetUrl(stage1Data?.product_asset) ||
      resolveSlotAssetUrl(stage1Data?.product_key),
  };

  ['series_1_img', 'series_2_img', 'series_3_img', 'series_4_img'].forEach(
    (slotKey, index) => {
      images[slotKey] = galleryImages[index] || '';
    }
  );

  const text = {
    brand_name: stage1Data?.brand_name || '',
    agent_name: stage1Data?.agent_name || '',
    headline: stage1Data?.title || '',
    tagline: stage1Data?.subtitle || '',
    series_1_txt: galleryLabels[0] || '',
    series_2_txt: galleryLabels[1] || '',
    series_3_txt: galleryLabels[2] || '',
    series_4_txt: galleryLabels[3] || '',
  };

  return { images, text };
<<<<<<< HEAD
=======
}

>>>>>>> c671232c
}

async function saveStage2Result(data) {
  if (!data) return;

  let previousKey = null;
  const previousVariantKeys = new Set();
  const existingRaw = sessionStorage.getItem(STORAGE_KEYS.stage2);
  if (existingRaw) {
    try {
      const existing = JSON.parse(existingRaw);
      previousKey = existing?.poster_image?.storage_key || null;
      if (Array.isArray(existing?.variants)) {
        existing.variants.forEach((variant) => {
          if (variant?.storage_key) {
            previousVariantKeys.add(variant.storage_key);
          }
        });
      }
    } catch (error) {
      console.warn('无法解析现有的环节 2 数据，跳过旧键清理。', error);
    }
  }

  const payload = { ...data };
  if (data.poster_image) {
    const key = data.poster_image.storage_key || createId();
    const source = getPosterImageSource(data.poster_image);
    if (source) {
      await assetStore.put(key, source);
    }
    payload.poster_image = {
      filename: data.poster_image.filename,
      media_type: data.poster_image.media_type,
      width: data.poster_image.width,
      height: data.poster_image.height,
      storage_key: key,
    };
    if (previousKey && previousKey !== key) {
      await assetStore.delete(previousKey).catch(() => undefined);
    }
  }

  if (Array.isArray(data.variants)) {
    payload.variants = [];
    const usedVariantKeys = new Set();
    for (const variant of data.variants) {
      if (!variant) continue;
      const key = variant.storage_key || createId();
      const source = getPosterImageSource(variant);
      if (source) {
        await assetStore.put(key, source);
      }
      payload.variants.push({
        filename: variant.filename,
        media_type: variant.media_type,
        width: variant.width,
        height: variant.height,
        storage_key: key,
      });
      usedVariantKeys.add(key);
    }
    previousVariantKeys.forEach((key) => {
      if (!usedVariantKeys.has(key)) {
        void assetStore.delete(key).catch(() => undefined);
      }
    });
  }

  try {
    sessionStorage.setItem(STORAGE_KEYS.stage2, JSON.stringify(payload));
  } catch (error) {
    if (isQuotaError(error)) {
      console.warn('sessionStorage 容量不足，正在覆盖旧的环节 2 结果。', error);
      try {
        sessionStorage.removeItem(STORAGE_KEYS.stage2);
        sessionStorage.setItem(STORAGE_KEYS.stage2, JSON.stringify(payload));
      } catch (innerError) {
        console.error('无法保存环节 2 结果，已放弃持久化。', innerError);
      }
    } else {
      console.error('保存环节 2 结果失败。', error);
    }
  }
}

async function loadStage2Result() {
  const raw = sessionStorage.getItem(STORAGE_KEYS.stage2);
  if (!raw) return null;
  try {
    const parsed = JSON.parse(raw);
    if (parsed?.poster_image?.storage_key) {
      const storedValue = await assetStore.get(parsed.poster_image.storage_key);
      if (storedValue) {
        applyStoredAssetValue(parsed.poster_image, storedValue);
      }
    }
    if (Array.isArray(parsed?.variants)) {
      await Promise.all(
        parsed.variants.map(async (variant) => {
          if (variant?.storage_key) {
            const storedValue = await assetStore.get(variant.storage_key);
            if (storedValue) {
              applyStoredAssetValue(variant, storedValue);
            }
          }
        })
      );
    }
    return parsed;
  } catch (error) {
    console.error('Unable to parse stage2 result', error);
    return null;
  }
}

function initStage3() {
  void (async () => {
    const statusElement = document.getElementById('stage3-status');
    const posterImage = document.getElementById('stage3-poster-image');
    const posterCaption = document.getElementById('stage3-poster-caption');
    const promptTextarea = document.getElementById('stage3-prompt');
    const emailRecipient = document.getElementById('email-recipient');
    const emailSubject = document.getElementById('email-subject');
    const emailBody = document.getElementById('email-body');
    const sendButton = document.getElementById('send-email');

    if (!sendButton || !emailRecipient || !emailSubject || !emailBody) {
      return;
    }

    const stage1Data = loadStage1Data();
    const stage2Result = await loadStage2Result();

    if (!stage1Data || !stage2Result?.poster_image) {
      setStatus(statusElement, '请先完成环节 1 与环节 2，生成海报后再发送邮件。', 'warning');
      sendButton.disabled = true;
      return;
    }

    assignPosterImage(
      posterImage,
      stage2Result.poster_image,
      `${stage1Data.product_name} 海报预览`
    );
    if (posterCaption) {
      posterCaption.textContent = `${stage1Data.brand_name} · ${stage1Data.agent_name}`;
    }
    if (promptTextarea) {
      promptTextarea.value = stage2Result.prompt || '';
    }

    emailSubject.value = buildEmailSubject(stage1Data);
    emailRecipient.value = stage1Data.default_recipient || DEFAULT_EMAIL_RECIPIENT;
    emailBody.value = stage2Result.email_body || '';

    sendButton.addEventListener('click', async () => {
      const apiCandidates = getApiCandidates(apiBaseInput?.value || null);
      if (!apiCandidates.length) {
        setStatus(statusElement, '未找到可用的后端基址，无法发送邮件。', 'warning');
        return;
      }

      const recipient = emailRecipient.value.trim();
      const subject = emailSubject.value.trim();
      const body = emailBody.value.trim();

      if (!recipient || !subject || !body) {
        setStatus(statusElement, '请完整填写收件邮箱、主题与正文。', 'error');
        return;
      }

      sendButton.disabled = true;
      setStatus(statusElement, '正在发送营销邮件…', 'info');

      try {
        await warmUp(apiCandidates);

        const response = await postJsonWithRetry(
          apiCandidates,
          '/api/send-email',
          {
            recipient,
            subject,
            body,
            attachment: stage2Result.poster_image,
          },
          1
        );

        console.log('邮件发送 response:', response);
        setStatus(statusElement, '营销邮件发送成功！', 'success');
      } catch (error) {
        console.error('[邮件发送失败]', error);
        setStatus(statusElement, error.message || '发送邮件失败，请稍后重试。', 'error');
      } finally {
        sendButton.disabled = false;
      }
    });
  })();
}

// ✉️ 构造邮件标题
function buildEmailSubject(stage1Data) {
  const brand = stage1Data.brand_name || '品牌';
  const agent = stage1Data.agent_name ? `（${stage1Data.agent_name}）` : '';
  const product = stage1Data.product_name || '产品';
  return `${brand}${agent} ${product} 市场推广海报`;
}
function setStatus(element, message, level = 'info') {
  if (!element) return;
  element.textContent = message;
  element.className = level ? `status-${level}` : '';
}

function fileToDataUrl(file) {
  return new Promise((resolve, reject) => {
    const reader = new FileReader();
    reader.onload = () => resolve(reader.result?.toString() || '');
    reader.onerror = () => reject(reader.error || new Error('文件读取失败'));
    reader.readAsDataURL(file);
  });
}

function createPlaceholder(text) {
  const svg = `<svg xmlns="http://www.w3.org/2000/svg" width="420" height="300">\n    <defs>\n      <style>\n        .bg { fill: #e5e9f0; }\n        .border { fill: none; stroke: #cbd2d9; stroke-width: 4; stroke-dasharray: 12 10; }\n        .label {\n          font-size: 26px;\n          font-family: 'Segoe UI', 'Noto Sans', sans-serif;\n          font-weight: 600;\n          fill: #3d4852;\n        }\n      </style>\n    </defs>\n    <rect class="bg" x="0" y="0" width="420" height="300" rx="28" />\n    <rect class="border" x="16" y="16" width="388" height="268" rx="24" />\n    <text class="label" x="50%" y="50%" dominant-baseline="middle" text-anchor="middle">${text}</text>\n  </svg>`;
  return `data:image/svg+xml;charset=UTF-8,${encodeURIComponent(svg)}`;
}

function getGalleryPlaceholder(index, label = MATERIAL_DEFAULT_LABELS.gallery) {
  const baseLabel = label || MATERIAL_DEFAULT_LABELS.gallery;
  const key = `${baseLabel}-${index}`;
  if (!galleryPlaceholderCache.has(key)) {
    galleryPlaceholderCache.set(
      key,
      createPlaceholder(`${baseLabel} ${index + 1}`)
    );
  }
  return galleryPlaceholderCache.get(key);
}

async function buildAsset(file, dataUrl, previousAsset, options = {}) {
  const { remoteUrl = null, r2Key = null } = options;
  const isDataUrl = typeof dataUrl === 'string' && dataUrl.startsWith('data:');
  let storageKey = previousAsset?.key || null;

  if (isDataUrl && dataUrl) {
    const newKey = createId();
    await assetStore.put(newKey, dataUrl);
    if (previousAsset?.key && previousAsset.key !== newKey) {
      await assetStore.delete(previousAsset.key).catch(() => undefined);
    }
    storageKey = newKey;
  } else if (previousAsset?.key) {
    await assetStore.delete(previousAsset.key).catch(() => undefined);
    storageKey = null;
  }

  const previewSource = dataUrl || remoteUrl || null;

  return {
    key: storageKey,
    dataUrl: previewSource,
    remoteUrl: remoteUrl || (previewSource && !isDataUrl ? previewSource : null),
    r2Key: r2Key || null,
    name: file?.name || previousAsset?.name || null,
    type: file?.type || previousAsset?.type || null,
    size:
      typeof file?.size === 'number'
        ? file.size
        : typeof previousAsset?.size === 'number'
        ? previousAsset.size
        : null,
    lastModified:
      typeof file?.lastModified === 'number'
        ? file.lastModified
        : typeof previousAsset?.lastModified === 'number'
        ? previousAsset.lastModified
        : Date.now(),
  };
}

async function prepareAssetFromFile(
  folder,
  file,
  previousAsset,
  statusElement,
  options = {}
) {
  const {
    forceDataUrl = false,
    requireUpload = false,
    requireUploadMessage,
  } = options;
  const candidates = getApiCandidates(apiBaseInput?.value || null);
  let uploadResult = null;

  if (candidates.length) {
    uploadResult = await uploadFileToR2(folder, file, { bases: candidates });
    if (!uploadResult.uploaded) {
      if (requireUpload) {
        throw new Error(
          requireUploadMessage || '素材上传失败，请确认对象存储配置。'
        );
      }
      if (statusElement) {
        const message =
          uploadResult.error instanceof Error
            ? uploadResult.error.message
            : '上传到 R2 失败，已回退至本地预览。';
        setStatus(statusElement, message, 'warning');
      }
    }
  } else if (requireUpload) {
    throw new Error(
      requireUploadMessage || '请先配置后端基址以启用对象存储上传。'
    );
  } else if (statusElement) {
    setStatus(statusElement, '未配置后端基址，素材将仅保存在本地预览。', 'warning');
  }

  const remoteUrl = uploadResult?.url || null;
  if (requireUpload && !remoteUrl) {
    throw new Error(
      requireUploadMessage || '素材上传失败，请确认对象存储配置。'
    );
  }
  let dataUrl = uploadResult?.dataUrl || null;
  if (!dataUrl || (!forceDataUrl && remoteUrl)) {
    dataUrl = !remoteUrl || forceDataUrl ? await fileToDataUrl(file) : remoteUrl;
  }

  return buildAsset(file, dataUrl, previousAsset, {
    remoteUrl,
    r2Key: uploadResult?.key || null,
  });
}

function createId() {
  if (typeof crypto !== 'undefined' && crypto.randomUUID) {
    return crypto.randomUUID();
  }
  return `${Date.now().toString(36)}-${Math.random().toString(36).slice(2, 8)}`;
}

function serialiseAssetForStorage(asset) {
  if (!asset) return null;
  const { key, name, type, size, lastModified, dataUrl, remoteUrl, r2Key } = asset;
  const isDataUrl = typeof dataUrl === 'string' && dataUrl.startsWith('data:');
  return {
    key: key || null,
    name: name || null,
    type: type || null,
    size: typeof size === 'number' ? size : null,
    lastModified: typeof lastModified === 'number' ? lastModified : null,
    remoteUrl: !isDataUrl ? dataUrl || remoteUrl || null : remoteUrl || null,
    r2Key: r2Key || null,
  };
}

async function rehydrateStoredAsset(assetMeta) {
  if (!assetMeta) return null;
  if (assetMeta.dataUrl && typeof assetMeta.dataUrl === 'string') {
    return assetMeta;
  }
  if (assetMeta.remoteUrl) {
    return { ...assetMeta, dataUrl: assetMeta.remoteUrl };
  }
  if (!assetMeta.key) {
    return { ...assetMeta, dataUrl: null };
  }
  const dataUrl = await assetStore.get(assetMeta.key);
  if (!dataUrl) {
    return { ...assetMeta, dataUrl: null };
  }
  return { ...assetMeta, dataUrl };
}

async function hydrateStage1DataAssets(stage1Data) {
  if (!stage1Data) return stage1Data;
  stage1Data.brand_logo = await rehydrateStoredAsset(stage1Data.brand_logo);
  stage1Data.scenario_asset = await rehydrateStoredAsset(stage1Data.scenario_asset);
  stage1Data.product_asset = await rehydrateStoredAsset(stage1Data.product_asset);
  if (Array.isArray(stage1Data.gallery_entries)) {
    stage1Data.gallery_entries = await Promise.all(
      stage1Data.gallery_entries.map(async (entry) => ({
        ...entry,
        asset: await rehydrateStoredAsset(entry.asset),
      }))
    );
  }
  return stage1Data;
}

async function deleteStoredAsset(asset) {
  if (asset?.key) {
    await assetStore.delete(asset.key).catch(() => undefined);
  }
}

function isQuotaError(error) {
  if (typeof DOMException === 'undefined') return false;
  return (
    error instanceof DOMException &&
    (error.name === 'QuotaExceededError' || error.name === 'NS_ERROR_DOM_QUOTA_REACHED')
  );
}

function createAssetStore() {
  const DB_NAME = 'marketing-poster-assets';
  const STORE_NAME = 'assets';
  const VERSION = 1;
  const memoryStore = new Map();
  const supportsIndexedDB = typeof indexedDB !== 'undefined';
  let dbPromise = null;

  function openDb() {
    if (!supportsIndexedDB) return Promise.resolve(null);
    if (!dbPromise) {
      dbPromise = new Promise((resolve, reject) => {
        const request = indexedDB.open(DB_NAME, VERSION);
        request.onupgradeneeded = () => {
          const db = request.result;
          if (!db.objectStoreNames.contains(STORE_NAME)) {
            db.createObjectStore(STORE_NAME);
          }
        };
        request.onsuccess = () => resolve(request.result);
        request.onerror = () => reject(request.error || new Error('无法打开 IndexedDB'));
      }).catch((error) => {
        console.warn('IndexedDB 不可用，回退到内存存储。', error);
        return null;
      });
    }
    return dbPromise;
  }

  async function put(key, value) {
    if (!key) return null;
    const db = await openDb();
    if (!db) {
      memoryStore.set(key, value);
      return key;
    }
    return new Promise((resolve) => {
      const tx = db.transaction(STORE_NAME, 'readwrite');
      tx.onabort = () => {
        console.warn('IndexedDB 写入失败，使用内存存储。', tx.error);
        memoryStore.set(key, value);
        resolve(key);
      };
      tx.oncomplete = () => resolve(key);
      const store = tx.objectStore(STORE_NAME);
      const request = store.put(value, key);
      request.onerror = () => {
        tx.abort();
      };
    });
  }

  async function get(key) {
    if (!key) return null;
    const db = await openDb();
    if (!db) {
      return memoryStore.get(key) || null;
    }
    return new Promise((resolve) => {
      const tx = db.transaction(STORE_NAME, 'readonly');
      tx.onabort = () => {
        console.warn('IndexedDB 读取失败，使用内存存储。', tx.error);
        resolve(memoryStore.get(key) || null);
      };
      const store = tx.objectStore(STORE_NAME);
      const request = store.get(key);
      request.onsuccess = () => {
        const result = request.result;
        if (result) {
          resolve(result);
        } else {
          resolve(memoryStore.get(key) || null);
        }
      };
      request.onerror = () => {
        tx.abort();
      };
    });
  }

  async function remove(key) {
    if (!key) return;
    const db = await openDb();
    if (!db) {
      memoryStore.delete(key);
      return;
    }
    await new Promise((resolve) => {
      const tx = db.transaction(STORE_NAME, 'readwrite');
      tx.oncomplete = () => resolve();
      tx.onabort = () => {
        console.warn('IndexedDB 删除失败，尝试清理内存存储。', tx.error);
        memoryStore.delete(key);
        resolve();
      };
      tx.objectStore(STORE_NAME).delete(key);
    });
    memoryStore.delete(key);
  }

  async function clear() {
    const db = await openDb();
    if (db) {
      await new Promise((resolve) => {
        const tx = db.transaction(STORE_NAME, 'readwrite');
        tx.oncomplete = () => resolve();
        tx.onabort = () => resolve();
        tx.objectStore(STORE_NAME).clear();
      });
    }
    memoryStore.clear();
  }

  return {
    put,
    get,
    delete: remove,
    clear,
  };
}<|MERGE_RESOLUTION|>--- conflicted
+++ resolved
@@ -4674,11 +4674,6 @@
   };
 
   return { images, text };
-<<<<<<< HEAD
-=======
-}
-
->>>>>>> c671232c
 }
 
 async function saveStage2Result(data) {
