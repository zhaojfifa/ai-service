
const App = (window.App ??= {});
App.utils = App.utils ?? {};

// 统一从后端图片对象里拿 src，兼容 vertex/url 和旧的 asset/dataUrl
function pickImageSrc(img) {
  if (!img) return null;
  if (typeof img === 'string') return img;

  const src =
    (typeof img.url === 'string' && img.url.trim()) ||
    (typeof img.asset === 'string' && img.asset.trim()) ||
    (typeof img.dataUrl === 'string' && img.dataUrl.trim()) ||
    (typeof img.data_url === 'string' && img.data_url.trim()) ||
    null;

  return src;
}

function renderPosterBFromStage1(stage1Data) {
  if (!stage1Data) return;

  const brandNameEl = document.querySelector('#poster-b-root [data-bind="brand_name"]');
  const agentNameEl = document.querySelector('#poster-b-root [data-bind="agent_name"]');
  const titleEl = document.querySelector('#poster-b-root [data-bind="title"]');
  const subtitleEl = document.querySelector('#poster-b-root [data-bind="subtitle"]');
  const logoEl = document.getElementById('poster-b-brand-logo');

  if (brandNameEl) brandNameEl.textContent = stage1Data.brand_name || '';
  if (agentNameEl) agentNameEl.textContent = stage1Data.agent_name || '';
  if (titleEl) titleEl.textContent = stage1Data.title || '';
  if (subtitleEl) subtitleEl.textContent = stage1Data.subtitle || '';

  const logoSrc = pickImageSrc(stage1Data.brand_logo);
  if (logoEl && logoSrc) {
    logoEl.src = logoSrc;
  }

  const scenarioEl = document.querySelector('[data-role="poster-b-scenario"]');
  const productEl = document.querySelector('[data-role="poster-b-product"]');

  const scenarioSrc = pickImageSrc(stage1Data.scenario_asset);
  const productSrc = pickImageSrc(stage1Data.product_asset);

  if (scenarioEl && scenarioSrc) {
    scenarioEl.src = scenarioSrc;
  }
  if (productEl && productSrc) {
    productEl.src = productSrc;
  }

  const bottomSlots = document.querySelectorAll('[data-role="poster-b-gallery"]');
  const gallery = (stage1Data.gallery_entries || []).filter(Boolean);

  bottomSlots.forEach((slot, index) => {
    const imgEl = slot.querySelector('img');
    const captionEl = slot.querySelector('.slot-caption');

    const entry = gallery.length ? gallery[index % gallery.length] : null;
    const entrySrc = entry ? pickImageSrc(entry.asset) : null;

    if (imgEl && entrySrc) {
      imgEl.src = entrySrc;
    }
    if (captionEl) {
      captionEl.textContent = entry?.caption || '';
    }
  });
}

let lastStage1Data = null;

// --- Stage2: 缓存最近一次生成结果，给 A/B 对比、重放使用 ---
const posterGenerationState = {
  /** 海报成品图 URL（R2 的公开地址） */
  posterUrl: null,
  /** 本次生成用到的 prompt 结构，用于展示 / 调试 */
  promptBundle: null,
  /** Vertex / Glibatree 返回的原始响应，必要时可做更多调试 */
  rawResult: null,
};
// 兼容旧版调用：确保引用不存在的全局变量时不会抛出 ReferenceError
let posterGeneratedImage = null;
let posterGeneratedLayout = null;

// stage2：缓存最近一次生成结果与提示词，便于预览与回放
let lastPosterResult = null;
let posterGeneratedImageUrl = null;
let lastPromptBundle = null;
// 双列功能模板的归一化布局（随容器等比缩放）
const TEMPLATE_DUAL_LAYOUT = {
  canvas: { width: 1024, height: 1024 },
  slots: {
    logo: { x: 0.06, y: 0.05, w: 0.09, h: 0.09, type: 'image' },
    brand_name: { x: 0.18, y: 0.06, w: 0.30, h: 0.07, type: 'text', align: 'left' },
    agent_name: { x: 0.58, y: 0.06, w: 0.34, h: 0.07, type: 'text', align: 'right' },

    scenario: { x: 0.05, y: 0.20, w: 0.38, h: 0.46, type: 'image' },
    product: { x: 0.46, y: 0.20, w: 0.46, h: 0.46, type: 'image' },
    headline: { x: 0.07, y: 0.70, w: 0.86, h: 0.09, type: 'text', align: 'center' },

    series_1_img: { x: 0.07, y: 0.80, w: 0.18, h: 0.13, type: 'image' },
    series_1_txt: { x: 0.07, y: 0.93, w: 0.18, h: 0.04, type: 'text', align: 'center' },
    series_2_img: { x: 0.30, y: 0.80, w: 0.18, h: 0.13, type: 'image' },
    series_2_txt: { x: 0.30, y: 0.93, w: 0.18, h: 0.04, type: 'text', align: 'center' },
    series_3_img: { x: 0.53, y: 0.80, w: 0.18, h: 0.13, type: 'image' },
    series_3_txt: { x: 0.53, y: 0.93, w: 0.18, h: 0.04, type: 'text', align: 'center' },
    series_4_img: { x: 0.76, y: 0.80, w: 0.18, h: 0.13, type: 'image' },
    series_4_txt: { x: 0.76, y: 0.93, w: 0.18, h: 0.04, type: 'text', align: 'center' },
    tagline: { x: 0.07, y: 0.95, w: 0.86, h: 0.04, type: 'text', align: 'center' },
  },
};
// 快速自测：在 stage2 页面点击“生成海报与文案”应完成请求且无 posterGenerationState 未定义报错，
// 生成成功后 A/B 对比按钮才可使用。

// 1) 新增：按域名决定健康检查路径
function isRenderHost(base) {
  try {
    const u = new URL(base, location.href);
    return /onrender\.com$/i.test(u.hostname);
  } catch {
    return false;
  }
}

function healthPathsFor(base) {
  // Render 后端只有 /health，且通常无 CORS
  if (isRenderHost(base)) return ['/health'];
  // Worker（或网关）提供 /api/health（带 CORS）
  return ['/api/health', '/health'];
}
// ===== 共享：模板资源助手（全局唯一出口） =====

/** 从 templates/registry.json 读取模板清单（带缓存） */
App.utils.loadTemplateRegistry = (() => {
  let _registryP;
  return async function loadTemplateRegistry() {
    if (!_registryP) {
      _registryP = fetch(App.utils.assetUrl?.('templates/registry.json') || 'templates/registry.json')
        .then(r => {
          if (!r.ok) throw new Error('无法加载模板清单');
          return r.json();
        })
        .then(list => (Array.isArray(list) ? list : []))
        .catch(err => {
          _registryP = null; // 失败时允许下次重试
          throw err;
        });
    }
    return _registryP;
  };
})();

/** 按模板 id 返回 { entry, spec, image }（带缓存） */
App.utils.ensureTemplateAssets = (() => {
  const _cache = new Map();
  return async function ensureTemplateAssets(templateId) {
    if (_cache.has(templateId)) return _cache.get(templateId);

    const registry = await App.utils.loadTemplateRegistry();
    const entry = registry.find(i => i.id === templateId) || registry[0];
    if (!entry) throw new Error('模板列表为空');

    const specUrl = App.utils.assetUrl?.(`templates/${entry.spec}`) || `templates/${entry.spec}`;
    const imgUrl  = App.utils.assetUrl?.(`templates/${entry.preview}`) || `templates/${entry.preview}`;

    const specP = fetch(specUrl).then(r => { if (!r.ok) throw new Error('无法加载模板规范'); return r.json(); });
    const imgP  = new Promise((resolve, reject) => {
      const img = new Image();
      img.decoding = 'async';
      img.crossOrigin = 'anonymous';
      img.onload = () => resolve(img);
      img.onerror = () => reject(new Error('模板预览图加载失败'));
      img.src = imgUrl;
    });

    const payload = { entry, spec: await specP, image: await imgP };
    _cache.set(entry.id, payload);
    return payload;
  };
})();

const HEALTH_CACHE_TTL = 60_000;
const HEALTH_CACHE = new Map();

let documentAssetBase = null;

//
// 组装 prompts —— 每个槽都是对象
function buildPromptSlot(prefix) {
  return {
    preset:  getValue(`#${prefix}-preset`),     // 你的原有取值方法
    positive:getValue(`#${prefix}-positive`),
    negative:getValue(`#${prefix}-negative`),
    aspect:  getValue(`#${prefix}-aspect`)
  };
}
function buildGeneratePayload() {
  return {
    poster: collectStage1Data(form, state, { strict: false }),
    render_mode: state.renderMode || 'locked',
    variants: Number(state.variants || 2),
    seed: state.seed ?? null,
    lock_seed: !!state.lockSeed,
    prompts: {
      scenario: buildPromptSlot('scenario'),
      product:  buildPromptSlot('product'),
      gallery:  buildPromptSlot('gallery'),
    }
  };
}

// 串行触发，避免免费实例并发卡死
async function runGeneration() {
  setBusy(true);
  try {
    const payloadA = buildGeneratePayload();
    await triggerGeneration(payloadA);   // 先等第一个完成
    if (state.abMode) {
      const payloadB = buildGeneratePayload(); // 若有B，第二次再发
      await triggerGeneration(payloadB);
    }
  } finally {
    setBusy(false);
  }
}

function resolveDocumentAssetBase() {
  if (documentAssetBase) return documentAssetBase;
  const baseEl = document.querySelector('base[href]');
  if (baseEl) {
    documentAssetBase = baseEl.href;
    return documentAssetBase;
  }
  const { origin, pathname } = window.location;
  const parts = pathname.split('/');
  if (parts.length) parts.pop();
  const prefix = parts.join('/') || '/';
  documentAssetBase = `${origin}${prefix.endsWith('/') ? prefix : `${prefix}/`}`;
  return documentAssetBase;
}

function assetUrl(path) {
  if (!path) return resolveDocumentAssetBase();
  if (/^[a-zA-Z][a-zA-Z0-9+.-]*:/.test(path)) {
    return path;
  }
  const base = resolveDocumentAssetBase();
  const normalised = path.startsWith('/') ? path.slice(1) : path;
  return new URL(normalised, base).toString();
}

App.utils.assetUrl = assetUrl;

// Layout helpers for relative-coordinates templates
App.utils.resolveRect = function resolveRect(slot, canvasWidth, canvasHeight, parentRect) {
  if (!slot) return { x: 0, y: 0, w: 0, h: 0 };
  const px = parentRect ? parentRect.x : 0;
  const py = parentRect ? parentRect.y : 0;
  const pw = parentRect ? parentRect.w : canvasWidth;
  const ph = parentRect ? parentRect.h : canvasHeight;

  return {
    x: px + Number(slot.x || 0) * pw,
    y: py + Number(slot.y || 0) * ph,
    w: Number(slot.w || 0) * pw,
    h: Number(slot.h || 0) * ph,
  };
};

App.utils.fontPx = function fontPx(font, canvasHeight) {
  if (!font) return 0;
  const size = typeof font.size === 'number' ? font.size : 0.02;
  return size * canvasHeight;
};

function normaliseBase(base) {
  if (!base) return null;
  try {
    const parsed = new URL(base, window.location.href);
    const path = parsed.pathname.replace(/\/+$/, '');
    const normalizedPath = path || '';
    return `${parsed.origin}${normalizedPath}`;
  } catch (error) {
    console.warn('[normaliseBase] invalid base', base, error);
    return null;
  }
}
// 把 stage1Data 中的素材“二选一”规范化为 key 或小 dataURL
function normalizePosterAssets(stage1Data) {
  const pickImage = (asset) => {
    if (!asset) return { asset: null, key: null };
    const key = asset.r2Key || null;
    const data = typeof asset.dataUrl === 'string' && asset.dataUrl.startsWith('data:')
      ? asset.dataUrl
      : null;
    return key ? { asset: null, key } : { asset: data, key: null };
  };

  const { asset: scenario_asset, key: scenario_key } = pickImage(stage1Data.scenario_asset);
  const { asset: product_asset,  key: product_key  } = pickImage(stage1Data.product_asset);

  const gallery_items = (stage1Data.gallery_entries || []).map((entry) => {
    const { asset, key } = pickImage(entry.asset);
    return {
      caption: entry.caption?.trim() || null,
      asset,
      key,
      mode: entry.mode || 'upload',
      prompt: entry.prompt?.trim() || null,
    };
  });

  return { scenario_asset, scenario_key, product_asset, product_key, gallery_items };
}

function joinBasePath(base, path) {
  const normalised = normaliseBase(base);
  if (!normalised) return null;
  const p = String(path || '');
  const suffix = p.startsWith('/') ? p : `/${p}`;
  return `${normalised}${suffix}`;
}

function ensureArray(value) {
  if (Array.isArray(value)) return value.filter(Boolean);
  if (typeof value === 'string' && value.trim()) return [value.trim()];
  return [];
}



// 读取候选 API 基址（修复：避免 STORAGE_KEYS 的 TDZ）
function getApiCandidates(extra) {
  const candidates = new Set();
  const add = (v) => {
    const s = typeof v === 'string' ? v.trim() : '';
    if (!s) return;
    const n = normaliseBase(s);
    if (n) candidates.add(n);
  };

  const inputValue = document.getElementById('api-base')?.value;
  add(inputValue);

  // 避免对未初始化的 STORAGE_KEYS 访问；直接用字面量 key
  add(localStorage.getItem('marketing-poster-api-base'));

  const ds = document.body?.dataset ?? {};
  add(ds.workerBase);
  add(ds.renderBase);
  add(ds.apiBase);

  if (Array.isArray(window.APP_API_BASES)) window.APP_API_BASES.forEach(add);
  add(window.APP_WORKER_BASE);
  add(window.APP_RENDER_BASE);
  add(window.APP_DEFAULT_API_BASE);

  if (extra) ensureArray(extra).forEach(add);

  return Array.from(candidates);
}

App.utils.getApiCandidates = getApiCandidates;

async function probeBase(base, { force } = {}) {
  const now = Date.now();
  const cached = HEALTH_CACHE.get(base);
  if (!force && cached && now - cached.timestamp < HEALTH_CACHE_TTL) {
    return cached.ok;
  }

  const paths = healthPathsFor(base);           // ← 关键：按域名取路径
  for (const path of paths) {
    const url = joinBasePath(base, path);
    if (!url) continue;
    try {
      const response = await fetch(url, {
        method: 'GET',
        mode: 'cors',
        cache: 'no-store',
        credentials: 'omit',
      });
      if (response.ok) {
        HEALTH_CACHE.set(base, { ok: true, timestamp: Date.now() });
        return true;
      }
    } catch (error) {
      console.warn('[probeBase] failed', base, path, error);
    }
  }

  HEALTH_CACHE.set(base, { ok: false, timestamp: Date.now() });
  return false;
}


const warmUpLocks = new Map();

async function warmUp(baseOrBases, { force } = {}) {
  const bases = ensureArray(baseOrBases).filter(Boolean);
  const targets = bases.length ? bases : getApiCandidates();
  if (!targets.length) return [];

  const lockKey = [...targets].sort().join('|');
  const existing = warmUpLocks.get(lockKey);
  if (!force && existing) return existing;

  const task = Promise.allSettled(targets.map((base) => probeBase(base, { force })));
  warmUpLocks.set(lockKey, task);
  // 任务结束后释放锁
  task.finally(() => warmUpLocks.delete(lockKey));
  return task;
}

App.utils.warmUp = warmUp;

async function pickHealthyBase(baseOrBases) {
  const candidates = ensureArray(baseOrBases).filter(Boolean);
  const bases = candidates.length ? candidates : getApiCandidates();
  if (!bases.length) return null;

  const now = Date.now();
  for (const base of bases) {
    const cached = HEALTH_CACHE.get(base);
    if (cached && cached.ok && now - cached.timestamp < HEALTH_CACHE_TTL) {
      return base;
    }
  }

  const results = await warmUp(bases, { force: true });
  for (let i = 0; i < bases.length; i += 1) {
    const outcome = results[i];
    if (outcome && outcome.status === 'fulfilled' && outcome.value) {
      return bases[i];
    }
  }
  return null;
}

App.utils.pickHealthyBase = pickHealthyBase;

// 请求体大小校验（发送前统一做）
// 校验字符串体积并阻断超大 dataURL
function validatePayloadSize(raw) {
  const hasBase64 = /data:[^;]+;base64,/i.test(raw);
  // 300KB 是你当前防御阈值，可按需调整
  if (hasBase64 || raw.length > 300_000) {
    throw new Error('请求体过大或包含 base64 图片，请先上传素材到 R2，仅传输 key/url。');
  }
}

const DATA_URL_PAYLOAD_RX = /^data:image\/[a-z0-9.+-]+;base64,/i;
const HTTP_URL_RX = /^https?:\/\//i;
const URL_SCHEMES = ['http://', 'https://', 'r2://', 's3://', 'gs://'];

const DEFAULT_ASSET_BUCKET =
  window.__ASSET_BUCKET__ || window.__R2_BUCKET__ || window.__S3_BUCKET__ || 'poster-assets';
const DEFAULT_ASSET_SCHEME =
  window.__ASSET_SCHEME__ || (window.__S3_BUCKET__ ? 's3' : 'r2');
const PUBLIC_ASSET_BASE =
  window.__ASSET_PUBLIC_BASE__ || window.__R2_PUBLIC_BASE__ || window.__S3_PUBLIC_BASE__ || '';

function isUrlLike(value) {
  if (typeof value !== 'string') return false;
  const trimmed = value.trim();
  if (!trimmed) return false;
  return URL_SCHEMES.some((scheme) => trimmed.startsWith(scheme));
}

function toAssetUrl(input) {
  if (!input) return '';
  const trimmed = input.trim();
  if (!trimmed) return '';
  if (isUrlLike(trimmed)) return trimmed;
  const sanitised = trimmed.replace(/^\/+/, '');
  if (PUBLIC_ASSET_BASE) {
    const base = PUBLIC_ASSET_BASE.replace(/\/$/, '');
    return `${base}/${sanitised}`;
  }
  if (DEFAULT_ASSET_BUCKET && DEFAULT_ASSET_SCHEME) {
    return `${DEFAULT_ASSET_SCHEME}://${DEFAULT_ASSET_BUCKET.replace(/\/$/, '')}/${sanitised}`;
  }
  return sanitised;
}

function assertAssetUrl(fieldLabel, value) {
  if (!value || !isUrlLike(value)) {
    throw new Error(`${fieldLabel} 必须是 r2://、s3://、gs:// 或 http(s) 的 URL，请先上传到 R2，仅传 Key/URL`);
  }
}

function guessExtensionFromMime(mime) {
  if (!mime) return 'png';
  const normalised = mime.toLowerCase();
  if (normalised.includes('png')) return 'png';
  if (normalised.includes('jpeg') || normalised.includes('jpg')) return 'jpg';
  if (normalised.includes('webp')) return 'webp';
  if (normalised.includes('gif')) return 'gif';
  return 'png';
}

async function dataUrlToFile(dataUrl, nameHint = 'asset') {
  const response = await fetch(dataUrl);
  if (!response.ok) {
    throw new Error('无法解析内联图片，请重新上传素材。');
  }
  const blob = await response.blob();
  const mime = blob.type || inferImageMediaType(dataUrl) || 'image/png';
  const extension = guessExtensionFromMime(mime);
  const safeHint = nameHint.toString().trim().replace(/[^a-z0-9]+/gi, '-').replace(/^-+|-+$/g, '') || 'asset';
  const filename = `${safeHint}.${extension}`;
  const file = new File([blob], filename, { type: mime });
  return { file, mime, extension, filename };
}

function estimatePayloadBytes(data) {
  try {
    if (typeof data === 'string') {
      return new Blob([data]).size;
    }
    return new Blob([JSON.stringify(data)]).size;
  } catch (error) {
    console.warn('[client] unable to estimate payload size', error);
    return -1;
  }
}

function payloadContainsDataUrl(value) {
  if (typeof value === 'string') return DATA_URL_PAYLOAD_RX.test(value);
  if (Array.isArray(value)) return value.some(payloadContainsDataUrl);
  if (value && typeof value === 'object') {
    return Object.values(value).some(payloadContainsDataUrl);
  }
  return false;
}

async function normaliseAssetReference(
  asset,
  {
    field = 'asset',
    required = true,
    // backward compatibility: honour legacy requireUploaded if provided
    requireUploaded = undefined,
    apiCandidates = [],
    folder = 'uploads',
  } = {},
  brandLogo = null,
) {
  const mustHaveUpload =
    typeof required === 'boolean'
      ? required
      : typeof requireUploaded === 'boolean'
        ? requireUploaded
        : true;
  const candidates = Array.isArray(apiCandidates) ? apiCandidates.filter(Boolean) : [];

  const ensureUploaderAvailable = () => {
    if (!candidates.length) {
      throw new Error(`${field} 检测到 base64 图片，请先上传到 R2/GCS，仅传 key/url`);
    }
  };

  const ensureNotInline = (value) => {
    if (typeof value !== 'string') return null;
    const trimmed = value.trim();
    if (!trimmed) return null;
    if (DATA_URL_PAYLOAD_RX.test(trimmed)) {
      return null;
    }
    return trimmed;
  };

  const normaliseKey = (value) => {
    const trimmed = ensureNotInline(value);
    if (!trimmed) return null;
    return trimmed.replace(/^\/+/, '');
  };

  const uploadInlineAsset = async (dataUrl) => {
    if (!dataUrl || !DATA_URL_PAYLOAD_RX.test(dataUrl)) return null;
    ensureUploaderAvailable();
    const safeHint = field.replace(/[^a-z0-9]+/gi, '_') || 'asset';
    const { file } = await dataUrlToFile(dataUrl, safeHint);
    const result = await uploadFileToR2(folder, file, { bases: candidates });
    if (!result.uploaded || (!result.url && !result.key)) {
      throw new Error(`${field} 上传失败，请稍后重试。`);
    }
    const finalUrl = result.url || toAssetUrl(result.key);
    if (!finalUrl || !isUrlLike(finalUrl)) {
      throw new Error(`${field} 上传失败，无法解析生成的 URL。`);
    }
    return {
      key: result.key ? result.key.replace(/^\/+/, '') : null,
      url: finalUrl,
    };
  };

  // Handle explicit logo fallback: coerce to upload with brand logo reference
  if (asset && typeof asset === 'object' && asset.mode === 'logo') {
    const logoKey = brandLogo?.key || brandLogo?.r2Key || null;
    const logoUrl = brandLogo?.url || brandLogo?.remoteUrl || brandLogo?.cdnUrl || null;
    if (!logoKey && !logoUrl) {
      throw new Error(`${field} 使用 logo 兜底失败: 品牌 Logo 缺少 URL/Key`);
    }
    asset = { ...asset, key: logoKey || asset.key || null, url: logoUrl || asset.url || null, mode: 'upload' };
  }

  if (!asset) {
    if (mustHaveUpload) {
      throw new Error(`${field} 缺少已上传的 URL/Key，请先完成素材上传。`);
    }
    return { key: null, url: null };
  }

  if (typeof asset === 'string') {
    const trimmed = asset.trim();
    if (!trimmed) {
      if (mustHaveUpload) {
        throw new Error(`${field} 缺少已上传的 URL/Key，请先完成素材上传。`);
      }
      return { key: null, url: null };
    }
    if (DATA_URL_PAYLOAD_RX.test(trimmed)) {
      const uploaded = await uploadInlineAsset(trimmed);
      if (uploaded) {
        return uploaded;
      }
    }
    const resolved = toAssetUrl(trimmed);
    if (!isUrlLike(resolved)) {
      if (mustHaveUpload) {
        throw new Error(`${field} 必须是 r2://、s3://、gs:// 或 http(s) 的 URL，请先上传到 R2，仅传 Key/URL`);
      }
    }
    return { key: HTTP_URL_RX.test(trimmed) ? null : trimmed.replace(/^\/+/, ''), url: isUrlLike(resolved) ? resolved : null };
  }

  let keyCandidate = normaliseKey(asset.r2Key || asset.key || asset.storage_key || null);
  let resolvedUrl = null;
  let inlineCandidate = null;

  const sourceCandidates = [asset.remoteUrl, asset.url, asset.publicUrl, asset.cdnUrl, asset.dataUrl];
  for (const candidate of sourceCandidates) {
    if (typeof candidate !== 'string') continue;
    const trimmed = candidate.trim();
    if (!trimmed) continue;
    if (DATA_URL_PAYLOAD_RX.test(trimmed)) {
      inlineCandidate = inlineCandidate || trimmed;
      continue;
    }
    if (isUrlLike(trimmed)) {
      resolvedUrl = toAssetUrl(trimmed);
      break;
    }
    if (!HTTP_URL_RX.test(trimmed) && !keyCandidate) {
      keyCandidate = normaliseKey(trimmed) || keyCandidate;
    }
  }

  if (!resolvedUrl && inlineCandidate) {
    const uploaded = await uploadInlineAsset(inlineCandidate);
    if (uploaded) {
      resolvedUrl = uploaded.url;
      keyCandidate = uploaded.key || keyCandidate;
      if (typeof asset === 'object') {
        asset.r2Key = uploaded.key || asset.r2Key || null;
        asset.remoteUrl = uploaded.url;
        asset.dataUrl = uploaded.url;
      }
      console.info(`[normaliseAssetReference] 已将 ${field} 的 base64 预览上传至 R2/GCS。`);
    }
  }

  if (!resolvedUrl && keyCandidate) {
    const derivedUrl = toAssetUrl(keyCandidate);
    if (isUrlLike(derivedUrl)) {
      resolvedUrl = derivedUrl;
    }
  }

  if (!resolvedUrl) {
    if (mustHaveUpload) {
      throw new Error(`${field} 缺少已上传的 URL/Key，请先完成素材上传。`);
    }
    return { key: keyCandidate || null, url: null };
  }

  if (!isUrlLike(resolvedUrl)) {
    if (mustHaveUpload) {
      throw new Error(`${field} 必须是 r2://、s3://、gs:// 或 http(s) 的 URL，请先上传到 R2，仅传 Key/URL`);
    }
    return { key: keyCandidate || null, url: null };
  }

  return {
    key: keyCandidate ? keyCandidate.replace(/^\/+/, '') : null,
    url: resolvedUrl,
  };
}

function summariseNegativePrompts(prompts) {
  if (!prompts || typeof prompts !== 'object') return null;
  const values = [];
  Object.values(prompts).forEach((entry) => {
    if (!entry) return;
    const negative = typeof entry.negative === 'string' ? entry.negative.trim() : '';
    if (negative) values.push(negative);
  });
  if (!values.length) return null;
  return Array.from(new Set(values)).join(' | ');
}

function ensureUploadedAndLog(path, payload, rawPayload) {
  const MAX = 512 * 1024;
  const requestId = (typeof crypto !== 'undefined' && crypto.randomUUID)
    ? crypto.randomUUID().slice(0, 8)
    : Math.random().toString(16).slice(2, 10);
  let bodyString = null;
  if (typeof rawPayload === 'string') {
    bodyString = rawPayload;
  } else if (payload !== undefined) {
    try {
      bodyString = JSON.stringify(payload);
    } catch (error) {
      console.warn('[client] stringify payload failed', error);
    }
  }

  const size = estimatePayloadBytes(bodyString ?? payload);
  const hasBase64 = payloadContainsDataUrl(bodyString ?? payload);
  const preview = typeof bodyString === 'string'
    ? (bodyString.length > 512 ? `${bodyString.slice(0, 512)}…(+${bodyString.length - 512} chars)` : bodyString)
    : null;

  console.log(`[client] pre-check ${path}`, {
    requestId,
    size,
    hasBase64,
    preview,
  });

  if (hasBase64) {
    throw new Error('检测到 base64 图片，请先上传到 R2/GCS，仅传 key/url');
  }
  if (MAX > 0 && size > MAX) {
    throw new Error(`请求体过大(${size}B)，请仅传 key/url`);
  }

  return {
    headers: { 'X-Request-ID': requestId },
    bodyString,
    size,
  };
}

// 完整替换 app.js 里的 postJsonWithRetry
// 发送请求：始终 JSON/UTF-8，支持多基址与重试
// 发送请求：始终 JSON/UTF-8，支持多基址与重试
async function postJsonWithRetry(apiBaseOrBases, path, payload, retry = 1, rawPayload) {
  // 1) 规范化候选基址
  const bases = (window.resolveApiBases?.(apiBaseOrBases))
    ?? (Array.isArray(apiBaseOrBases) ? apiBaseOrBases
        : String(apiBaseOrBases || '').split(',').map(s => s.trim()).filter(Boolean));
  if (!bases.length) throw new Error('未配置后端 API 地址');

  const inspection = ensureUploadedAndLog(path, payload, rawPayload);

  // 2) 组包（外部已给字符串就不再二次 JSON.stringify）
  const bodyRaw = (typeof rawPayload === 'string')
    ? rawPayload
    : inspection.bodyString ?? JSON.stringify(payload);

  const logPrefix = `[postJsonWithRetry] ${path}`;
  const previewSnippet = (() => {
    if (typeof bodyRaw !== 'string') return '';
    const limit = 512;
    return bodyRaw.length <= limit ? bodyRaw : `${bodyRaw.slice(0, limit)}…(+${bodyRaw.length - limit} chars)`;
  })();

  // 3) 粗略体积 & dataURL 防御
  if (typeof bodyRaw === 'string' && (/data:[^;]+;base64,/.test(bodyRaw) || bodyRaw.length > 300000)) {
    throw new Error('请求体过大或包含 base64 图片，请确保素材已直传并仅传 key/url。');
  }

  // 4) 选择健康基址
  let base = await (window.pickHealthyBase?.(bases, { timeoutMs: 2500 })) ?? bases[0];
  const urlFor = (b) => `${String(b).replace(/\/$/, '')}/${String(path).replace(/^\/+/, '')}`;
  let lastErr = null;

  for (let attempt = 0; attempt <= retry; attempt += 1) {
    const order = base ? [base, ...bases.filter(x => x !== base)] : bases;

    for (const b of order) {
      const ctrl = new AbortController();
      const timer = setTimeout(() => ctrl.abort(), 60000); // 60s 超时
      const url = urlFor(b);                               // ← 定义 url
      try {
        const headers = {
          'Content-Type': 'application/json; charset=UTF-8',
          ...(inspection?.headers || {}),
        };

        const res = await fetch(url, {
          method: 'POST',
          mode: 'cors',
          cache: 'no-store',
          credentials: 'omit',
          headers,
          body: bodyRaw,
          signal: ctrl.signal,
        });

        console.info(`${logPrefix} -> ${url}`, {
          attempt: attempt + 1,
          candidateIndex: order.indexOf(b),
          bodyBytes: typeof bodyRaw === 'string' ? bodyRaw.length : 0,
          status: res.status,
        });

        const text = await res.text();
        let json = null;
        try { json = text ? JSON.parse(text) : null; } catch { /* 非 JSON */ }

        if (!res.ok) {
          const detail = (json && (json.detail || json.message)) || text || `HTTP ${res.status}`;
          const error = new Error(detail);
          error.status = res.status;
          error.responseText = text;
          error.responseJson = json;
          error.url = url;
          error.requestBody = bodyRaw;
          throw error;
        }

        if (window._healthCache?.set) window._healthCache.set(b, { ok: true, ts: Date.now() });
        return json ?? {}; // 保持旧版语义：返回 JSON 对象
      } catch (e) {
        console.warn(`${logPrefix} failed`, {
          attempt: attempt + 1,
          url,
          message: e?.message,
          status: e?.status,
          bodyPreview: previewSnippet,
        });
        lastErr = e;
        if (window._healthCache?.set) window._healthCache.set(b, { ok: false, ts: Date.now() });
        base = null; // 该轮失败，下一轮重新挑
      } finally {
        clearTimeout(timer);
      }
    }

    // 整轮失败后：热身 + 等待 + 重选
    try { await window.warmUp?.(bases, { timeoutMs: 2500 }); } catch {}
    await new Promise(r => setTimeout(r, 800));
    base = await (window.pickHealthyBase?.(bases, { timeoutMs: 2500 })) ?? bases[0];
  }

  throw lastErr || new Error('请求失败');
}

App.utils.postJsonWithRetry = postJsonWithRetry;


const STORAGE_KEYS = {
  apiBase: 'marketing-poster-api-base',
  stage1: 'marketing-poster-stage1-data',
  stage2: 'marketing-poster-stage2-result',
};

const DEFAULT_STAGE1 = {
  brand_name: '厨匠ChefCraft',
  agent_name: '星辉渠道服务中心',
  scenario_image: '现代开放式厨房中智能蒸烤一体机的沉浸式体验',
  product_name: 'ChefCraft 智能蒸烤大师',
  template_id: 'template_dual',
  scenario_mode: 'upload',
  product_mode: 'upload',
  features: [
    '一键蒸烤联动，精准锁鲜',
    '360° 智能热风循环，均匀受热',
    '高温自清洁腔体，省心维护',
    'Wi-Fi 远程操控，云端菜谱推送',
  ],
  title: '焕新厨房效率，打造大厨级美味',
  subtitle: '智能蒸烤 · 家宴轻松掌控',
};

const TEMPLATE_REGISTRY_PATH = 'templates/registry.json';
const templateCache = new Map();
let templateRegistryPromise = null;

const PROMPT_PRESETS_PATH = 'prompts/presets.json';
let promptPresetPromise = null;
const PROMPT_SLOTS = ['scenario', 'product', 'gallery'];
const DEFAULT_PROMPT_VARIANTS = 1;

const DEFAULT_EMAIL_RECIPIENT = 'client@example.com';

const placeholderImages = {
  brandLogo: createPlaceholder('品牌\\nLogo'),
  scenario: createPlaceholder('应用场景'),
  product: createPlaceholder('产品渲染'),
};

const galleryPlaceholderCache = new Map();

const MATERIAL_DEFAULT_LABELS = {
  brand_logo: '品牌 Logo',
  scenario: '应用场景图',
  product: '主产品渲染图',
  gallery: '底部产品小图',
};

const assetStore = createAssetStore();

function getPosterImageSource(image) {
  if (!image) return '';
  const directUrl = pickImageSrc(image);
  if (directUrl && typeof directUrl === 'string') {
    const trimmed = directUrl.trim();
    if (HTTP_URL_RX.test(trimmed) || trimmed.startsWith('data:')) {
      return trimmed;
    }
    return trimmed;
  }
  return '';
}

function inferImageMediaType(src) {
  if (typeof src !== 'string') return null;
  const value = src.split('?')[0].trim().toLowerCase();
  if (!value) return null;
  if (value.startsWith('data:image/')) {
    const match = value.match(/^data:(image\/[a-z0-9.+-]+);/);
    return match ? match[1] : null;
  }
  if (value.endsWith('.png')) return 'image/png';
  if (value.endsWith('.jpg') || value.endsWith('.jpeg')) return 'image/jpeg';
  if (value.endsWith('.webp')) return 'image/webp';
  if (value.endsWith('.gif')) return 'image/gif';
  return null;
}

function inferImageMediaType(src) {
  if (typeof src !== 'string') return null;
  const value = src.split('?')[0].trim().toLowerCase();
  if (!value) return null;
  if (value.startsWith('data:image/')) {
    const match = value.match(/^data:(image\/[a-z0-9.+-]+);/);
    return match ? match[1] : null;
  }
  if (value.endsWith('.png')) return 'image/png';
  if (value.endsWith('.jpg') || value.endsWith('.jpeg')) return 'image/jpeg';
  if (value.endsWith('.webp')) return 'image/webp';
  if (value.endsWith('.gif')) return 'image/gif';
  return null;
}

function assignPosterImage(element, image, altText) {
  if (!element) return false;
  const src = getPosterImageSource(image);
  if (!src) return false;
  element.src = src;
  if (altText) {
    element.alt = altText;
  }
  return true;
}

function isSamePosterImage(a, b) {
  if (!a || !b) return false;
  if (a === b) return true;
  const filenameA = typeof a.filename === 'string' ? a.filename : '';
  const filenameB = typeof b.filename === 'string' ? b.filename : '';
  if (filenameA && filenameB && filenameA === filenameB) {
    return true;
  }
  const urlA = getPosterImageSource(a);
  const urlB = getPosterImageSource(b);
  if (urlA && urlB && urlA === urlB) {
    return true;
  }
  const dataA = typeof a.data_url === 'string' ? a.data_url : '';
  const dataB = typeof b.data_url === 'string' ? b.data_url : '';
  if (dataA && dataB && dataA === dataB) {
    return true;
  }
  const keyA = typeof a.storage_key === 'string' ? a.storage_key : '';
  const keyB = typeof b.storage_key === 'string' ? b.storage_key : '';
  return Boolean(keyA && keyB && keyA === keyB);
}

// 预签名上传：向后端申请 R2 PUT 地址，并可直接完成上传
// 返回 { key, put_url, get_url, r2_url, public_url, etag, content_type, size }
async function r2PresignPut(folder, file, bases, options = {}) {
  if (!file) throw new Error('没有可上传的文件');

  const retry = options.retry ?? 1;
  const contentType = file.type || 'image/png'; // 图片默认 image/png 更稳
  const size = (typeof file.size === 'number') ? file.size : null;

  // 1) 申请预签名
  const payload = {
    folder: folder || 'uploads',
    filename: file.name || 'upload.bin',
    content_type: contentType,
    size,
  };
  const resp = await postJsonWithRetry(bases, '/api/r2/presign-put', payload, retry);
  const data = (resp && typeof resp.json === 'function') ? await resp.json() : resp;

  if (!data || typeof data !== 'object') throw new Error('预签名接口返回异常');
  const {
    key,
    put_url: putUrl,
    get_url: getUrl,
    r2_url: r2Url,
    public_url: legacyPublicUrl,
  } = data;
  if (!key || !putUrl) throw new Error('预签名接口缺少 key 或 put_url');
  const normalizedR2 = r2Url || null;
  const readableUrl = getUrl || legacyPublicUrl || null;

  // 2) 直接上传到 R2（options.upload === false 可只要签名不上传）
  if (options.upload !== false) {
    const putRes = await fetch(putUrl, {
      method: 'PUT',
      headers: { 'Content-Type': contentType }, // 关键：写入正确 Content-Type
      body: file,
    });
    if (!putRes.ok) {
      const txt = await putRes.text().catch(() => '');
      throw new Error(`R2 上传失败：HTTP ${putRes.status} ${putRes.statusText} ${txt || ''}`.trim());
    }
    const etag = putRes.headers.get('etag') || null;
    return {
      key,
      put_url: putUrl,
      get_url: readableUrl,
      r2_url: normalizedR2,
      public_url: readableUrl,
      etag,
      content_type: contentType,
      size,
    };
  }

  // 仅返回签名信息
  return {
    key,
    put_url: putUrl,
    get_url: readableUrl,
    r2_url: normalizedR2,
    public_url: readableUrl,
    content_type: contentType,
    size,
  };
}


async function uploadFileToR2(folder, file, options = {}) {
  try {
    const shouldUpload = options?.upload !== false;
    const presign = await r2PresignPut(folder, file, options?.bases, {
      upload: false,
    });
    if (shouldUpload) {
      const headers = (presign.headers && Object.keys(presign.headers).length)
        ? presign.headers
        : { 'Content-Type': file?.type || 'application/octet-stream' };

      const putResponse = await fetch(presign.put_url, {
        method: 'PUT',
        headers,
        body: file,
        mode: 'cors',
      });
      if (!putResponse.ok) {
        const detail = await putResponse.text();
        throw new Error(detail || '上传到 R2 失败，请稍后重试。');
      }
    }
    const selectHttpUrl = (value) => {
      if (typeof value !== 'string') return null;
      const trimmed = value.trim();
      if (!trimmed) return null;
      return HTTP_URL_RX.test(trimmed) ? trimmed : null;
    };
    const accessibleUrl =
      selectHttpUrl(presign.get_url) || selectHttpUrl(presign.public_url);
    const derivedUrl = selectHttpUrl(toAssetUrl(presign.key));
    const referenceUrl = accessibleUrl || derivedUrl || null;
    return {
      key: presign.key,
      url: referenceUrl,
      uploaded: true,
      presign,
    };
  } catch (error) {
    console.error('[uploadFileToR2] 直传失败', error);
    if (error instanceof TypeError) {
      const origin = (typeof window !== 'undefined' && window.location)
        ? window.location.origin
        : '当前站点';
      const message = `R2 上传失败：请确认对象存储的 CORS 规则已允许 ${origin} 执行 PUT 请求。`;
      const corsError = new Error(message);
      corsError.code = 'R2_CORS_BLOCKED';
      throw corsError;
    }
    if (error instanceof Error) {
      throw error;
    }
    throw new Error('上传到 R2 失败，请稍后重试。');
  }
}

App.utils.r2PresignPut = r2PresignPut;
App.utils.uploadFileToR2 = uploadFileToR2;
App.utils.updateMaterialUrlDisplay = updateMaterialUrlDisplay;

function applyStoredAssetValue(target, storedValue) {
  if (!target || typeof storedValue !== 'string') return;
  if (storedValue.startsWith('data:')) {
    target.data_url = storedValue;
  } else {
    target.url = storedValue;
  }
}

function updateMaterialUrlDisplay(field, asset) {
  const container = document.querySelector(`[data-material-url="${field}"]`);
  if (!container) return;

  const label = container.dataset.label || '素材 URL：';
  const prefix = label.endsWith('：') ? label : `${label}：`;
  const urlCandidates = [];
  if (asset) {
    if (typeof asset === 'string') {
      if (HTTP_URL_RX.test(asset)) urlCandidates.push(asset);
    } else if (typeof asset === 'object') {
      const {
        remoteUrl,
        url,
        publicUrl,
        dataUrl,
      } = asset;
      [remoteUrl, url, publicUrl].forEach((candidate) => {
        if (typeof candidate === 'string' && HTTP_URL_RX.test(candidate)) {
          urlCandidates.push(candidate);
        }
      });
      if (typeof dataUrl === 'string' && HTTP_URL_RX.test(dataUrl)) {
        urlCandidates.push(dataUrl);
      }
    }
  }

  const url = urlCandidates.find(Boolean) || null;
  container.textContent = '';
  const labelSpan = document.createElement('span');
  labelSpan.classList.add('asset-url-label');
  labelSpan.textContent = prefix;
  container.appendChild(labelSpan);

  if (url) {
    const link = document.createElement('a');
    link.href = url;
    link.target = '_blank';
    link.rel = 'noopener noreferrer';
    link.textContent = url;
    container.appendChild(link);
    container.classList.add('has-url');
  } else {
    const placeholder = document.createElement('span');
    placeholder.classList.add('asset-url-empty');
    placeholder.textContent = '尚未上传';
    container.appendChild(placeholder);
    container.classList.remove('has-url');
  }
}

const apiBaseInput = document.getElementById('api-base');
// ==== 兜底：保持原命名的 loadTemplateRegistry（放在 init() 之前）====
(function ensureLoadTemplateRegistry() {
  const REG_PATH = (typeof TEMPLATE_REGISTRY_PATH === 'string' && TEMPLATE_REGISTRY_PATH)
    ? TEMPLATE_REGISTRY_PATH
    : 'templates/registry.json';

  if (typeof window.loadTemplateRegistry !== 'function') {
    let _tmplRegistryPromise = null;
    window.loadTemplateRegistry = async function loadTemplateRegistry() {
      if (!_tmplRegistryPromise) {
        _tmplRegistryPromise = fetch(assetUrl(REG_PATH))
          .then((r) => {
            if (!r.ok) throw new Error('无法加载模板清单');
            return r.json();
          })
          .then((arr) => (Array.isArray(arr) ? arr : []))
          .catch((err) => {
            _tmplRegistryPromise = null; // 失败允许下次重试
            throw err;
          });
      }
      return _tmplRegistryPromise;
    };
  }
})();

init();

function init() {
  loadApiBase();
  if (apiBaseInput) {
    apiBaseInput.addEventListener('change', saveApiBase);
    apiBaseInput.addEventListener('blur', saveApiBase);
  }

  const stage = document.body?.dataset?.stage;
  switch (stage) {
    case 'stage1':
      initStage1();
      break;
    case 'stage2':
      initStage2();
      break;
    case 'stage3':
      initStage3();
      break;
    default:
      break;
  }
}

function loadApiBase() {
  if (!apiBaseInput) return;
  const stored = localStorage.getItem(STORAGE_KEYS.apiBase);
  if (stored) {
    apiBaseInput.value = stored;
  }
}

function saveApiBase() {
  if (!apiBaseInput) return;
  const value = apiBaseInput.value.trim();
  if (value) {
    localStorage.setItem(STORAGE_KEYS.apiBase, value);
  } else {
    localStorage.removeItem(STORAGE_KEYS.apiBase);
  }
}

function initStage1() {
  const form = document.getElementById('poster-form');
  const buildPreviewButton = document.getElementById('build-preview');
  const nextButton = document.getElementById('go-to-stage2');
  const statusElement = document.getElementById('stage1-status');
  const previewContainer = document.getElementById('preview-container');
  const layoutStructure = document.getElementById('layout-structure-text');
  const galleryButton = document.getElementById('add-gallery-item');
  const galleryPlaceholderButton = document.getElementById('add-gallery-placeholder');
  const galleryFileInput = document.getElementById('gallery-file-input');
  const galleryItemsContainer = document.getElementById('gallery-items');
  const templateSelectStage1 = document.getElementById('template-select-stage1');
  const templateDescriptionStage1 = document.getElementById('template-description-stage1');
  const templateCanvasStage1 = document.getElementById('template-preview-stage1');
  

  if (!form || !buildPreviewButton || !nextButton) {
    return;
  }

  const previewElements = {
    brandLogo: document.getElementById('preview-brand-logo'),
    brandName: document.getElementById('preview-brand-name'),
    agentName: document.getElementById('preview-agent-name'),
    scenarioImage: document.getElementById('preview-scenario-image'),
    productImage: document.getElementById('preview-product-image'),
    featureList: document.getElementById('preview-feature-list'),
    title: document.getElementById('preview-title'),
    subtitle: document.getElementById('preview-subtitle'),
    gallery: document.getElementById('preview-gallery'),
  };

  const inlinePreviews = {
    brand_logo: document.querySelector('[data-inline-preview="brand_logo"]'),
    scenario_asset: document.querySelector('[data-inline-preview="scenario_asset"]'),
    product_asset: document.querySelector('[data-inline-preview="product_asset"]'),
  };

  const state = {
    brandLogo: null,
    scenario: null,
    product: null,
    galleryEntries: [],
    previewBuilt: false,
    templateId: DEFAULT_STAGE1.template_id,
    templateLabel: '',
    scenarioMode: DEFAULT_STAGE1.scenario_mode,
    productMode: DEFAULT_STAGE1.product_mode,
    scenarioType: 'image',
    scenarioAllowsPrompt: true,
    scenarioAllowsUpload: true,
    productType: 'image',
    productAllowsPrompt: true,
    productAllowsUpload: true,
    templateSpec: null,
    galleryLimit: 4,
    galleryAllowsPrompt: true,
    galleryAllowsUpload: true,
    galleryLabel: MATERIAL_DEFAULT_LABELS.gallery,
    galleryType: 'image',
  };

  updateMaterialUrlDisplay('brand_logo', state.brandLogo);

  let currentLayoutPreview = '';
  let templateRegistry = [];

  const refreshPreview = () => {
    if (!form) return null;
    const payload = collectStage1Data(form, state, { strict: false });
    currentLayoutPreview = updatePosterPreview(
      payload,
      state,
      previewElements,
      layoutStructure,
      previewContainer
    );
    return payload;
  };

  const stored = loadStage1Data();
  if (stored) {
    void (async () => {
      await applyStage1DataToForm(stored, form, state, inlinePreviews);
      state.previewBuilt = Boolean(stored.preview_built);
      currentLayoutPreview = stored.layout_preview || '';
      renderGalleryItems(state, galleryItemsContainer, {
        previewElements,
        layoutStructure,
        previewContainer,
        statusElement,
        onChange: refreshPreview,
        allowPrompt: state.galleryAllowsPrompt,
        forcePromptOnly: state.galleryAllowsUpload === false,
        promptPlaceholder:
          state.templateSpec?.materials?.gallery?.promptPlaceholder ||
          '描述要生成的小图内容',
      });
      refreshPreview();
      const scenarioPreview = document.getElementById('scenario_preview');
      if (scenarioPreview) {
        scenarioPreview.src = pickImageSrc(state.scenario) || '';
      }
      const productPreview = document.getElementById('product_preview');
      if (productPreview) {
        productPreview.src = pickImageSrc(state.product) || '';
      }
    })();
  } else {
    applyStage1Defaults(form);
    updateInlinePlaceholders(inlinePreviews);
    applyModeToInputs('scenario', state, form, inlinePreviews, { initial: true });
    applyModeToInputs('product', state, form, inlinePreviews, { initial: true });
    refreshPreview();
  }

  const modeContext = { form, state, inlinePreviews, refreshPreview };

  const scenarioModeRadios = form.querySelectorAll('input[name="scenario_mode"]');
  scenarioModeRadios.forEach((radio) => {
    radio.addEventListener('change', (event) => {
      if (!radio.checked) return;
      const value = radio.value === 'prompt' ? 'prompt' : 'upload';
      void switchAssetMode('scenario', value, modeContext);
    });
  });

  const productModeRadios = form.querySelectorAll('input[name="product_mode"]');
  productModeRadios.forEach((radio) => {
    radio.addEventListener('change', (event) => {
      if (!radio.checked) return;
      const value = radio.value === 'prompt' ? 'prompt' : 'upload';
      void switchAssetMode('product', value, modeContext);
    });
  });

  const getMaterialLabel = (key, material) =>
    (material && typeof material.label === 'string' && material.label.trim()) ||
    MATERIAL_DEFAULT_LABELS[key] || key;

  async function applyTemplateMaterialsStage1(spec) {
    state.templateSpec = spec || null;
    const materials = (spec && spec.materials) || {};

    const brandMaterial = materials.brand_logo || {};
    const brandLabel = getMaterialLabel('brand_logo', brandMaterial);
    const brandField = form.querySelector('[data-material-field="brand_logo"] [data-material-label="brand_logo"]');
    if (brandField) {
      brandField.textContent = `${brandLabel}上传`;
    }

    const scenarioMaterial = materials.scenario || {};
    const scenarioLabel = getMaterialLabel('scenario', scenarioMaterial);
    const scenarioType = (scenarioMaterial.type || 'image').toLowerCase();
    const scenarioAllowsUpload = scenarioType !== 'text' && scenarioMaterial.allowsUpload !== false;
    const scenarioAllowsPrompt =
      scenarioType === 'text' || scenarioMaterial.allowsPrompt !== false;
    state.scenarioType = scenarioType;
    state.scenarioAllowsPrompt = scenarioAllowsPrompt;
    state.scenarioAllowsUpload = scenarioAllowsUpload;

    const scenarioToggleLabel = form.querySelector('[data-material-toggle-label="scenario"]');
    if (scenarioToggleLabel) {
      scenarioToggleLabel.textContent = `${scenarioLabel}素材来源`;
    }
    const scenarioToggle = form.querySelector('[data-mode-target="scenario"]');
    const scenarioUploadOption = form.querySelector('[data-mode-option="scenario-upload"]');
    const scenarioUploadRadio = scenarioUploadOption?.querySelector('input[type="radio"]');
    if (scenarioUploadOption) {
      scenarioUploadOption.classList.toggle('hidden', !scenarioAllowsUpload);
    }
    if (scenarioUploadRadio) {
      scenarioUploadRadio.disabled = !scenarioAllowsUpload;
    }
    const scenarioPromptOption = form.querySelector('[data-mode-option="scenario-prompt"]');
    const scenarioPromptRadio = scenarioPromptOption?.querySelector('input[type="radio"]');
    if (scenarioPromptOption) {
      scenarioPromptOption.classList.toggle('hidden', !scenarioAllowsPrompt);
    }
    if (scenarioPromptRadio) {
      scenarioPromptRadio.disabled = !scenarioAllowsPrompt;
    }
    if (scenarioToggle) {
      scenarioToggle.classList.toggle(
        'single-mode',
        !scenarioAllowsUpload || !scenarioAllowsPrompt
      );
    }

    const scenarioFileLabel = form.querySelector('[data-material-label="scenario"]');
    if (scenarioFileLabel) {
      scenarioFileLabel.textContent = `${scenarioLabel}上传`;
      scenarioFileLabel.classList.toggle('hidden', !scenarioAllowsUpload);
    }
    const scenarioFieldWrapper = form.querySelector('[data-material-field="scenario"]');
    if (scenarioFieldWrapper) {
      scenarioFieldWrapper.classList.toggle('hidden', !scenarioAllowsUpload);
    }
    const scenarioFileInput = form.querySelector('input[name="scenario_asset"]');
    if (scenarioFileInput) {
      scenarioFileInput.disabled = !scenarioAllowsUpload;
    }
    const scenarioDescription = form.querySelector('[data-material-description="scenario"]');
    if (scenarioDescription) {
      scenarioDescription.textContent = scenarioAllowsPrompt
        ? `${scenarioLabel}描述（上传或 AI 生成时都会用到）`
        : `${scenarioLabel}描述`;
    }
    const scenarioTextarea = form.querySelector('[data-material-input="scenario"]');
    if (scenarioTextarea) {
      scenarioTextarea.placeholder =
        scenarioMaterial.promptPlaceholder || `描述${scenarioLabel}的氛围与细节`;
    }
    let scenarioChanged = false;
    if (!scenarioAllowsUpload) {
      if (state.scenario) {
        await deleteStoredAsset(state.scenario);
        state.scenario = null;
        scenarioChanged = true;
      }
      state.scenarioMode = 'prompt';
      if (scenarioUploadRadio) {
        scenarioUploadRadio.checked = false;
      }
      if (scenarioPromptRadio) {
        scenarioPromptRadio.checked = true;
      }
      if (inlinePreviews.scenario_asset) {
        inlinePreviews.scenario_asset.src = placeholderImages.scenario;
      }
    } else if (!scenarioAllowsPrompt && state.scenarioMode === 'prompt') {
      state.scenarioMode = 'upload';
      if (scenarioUploadRadio) {
        scenarioUploadRadio.checked = true;
      }
      if (scenarioPromptRadio) {
        scenarioPromptRadio.checked = false;
      }
    }
    if (scenarioChanged) {
      state.previewBuilt = false;
    }
    applyModeToInputs('scenario', state, form, inlinePreviews, { initial: true });

    const productMaterial = materials.product || {};
    const productLabel = getMaterialLabel('product', productMaterial);
    const productType = (productMaterial.type || 'image').toLowerCase();
    const productAllowsUpload = productType !== 'text' && productMaterial.allowsUpload !== false;
    const productAllowsPrompt = productType === 'text' || productMaterial.allowsPrompt !== false;
    state.productType = productType;
    state.productAllowsPrompt = productAllowsPrompt;
    state.productAllowsUpload = productAllowsUpload;

    const productToggleLabel = form.querySelector('[data-material-toggle-label="product"]');
    if (productToggleLabel) {
      productToggleLabel.textContent = `${productLabel}素材来源`;
    }
    const productToggle = form.querySelector('[data-mode-target="product"]');
    const productUploadOption = form.querySelector('[data-mode-option="product-upload"]');
    const productUploadRadio = productUploadOption?.querySelector('input[type="radio"]');
    if (productUploadOption) {
      productUploadOption.classList.toggle('hidden', !productAllowsUpload);
    }
    if (productUploadRadio) {
      productUploadRadio.disabled = !productAllowsUpload;
    }
    const productPromptOption = form.querySelector('[data-mode-option="product-prompt"]');
    const productPromptRadio = productPromptOption?.querySelector('input[type="radio"]');
    if (productPromptOption) {
      productPromptOption.classList.toggle('hidden', !productAllowsPrompt);
    }
    if (productPromptRadio) {
      productPromptRadio.disabled = !productAllowsPrompt;
    }
    if (productToggle) {
      productToggle.classList.toggle(
        'single-mode',
        !productAllowsUpload || !productAllowsPrompt
      );
    }

    const productFileLabel = form.querySelector('[data-material-label="product"]');
    if (productFileLabel) {
      productFileLabel.textContent = `${productLabel}上传`;
      productFileLabel.classList.toggle('hidden', !productAllowsUpload);
    }
    const productFieldWrapper = form.querySelector('[data-material-field="product"]');
    if (productFieldWrapper) {
      productFieldWrapper.classList.toggle('hidden', !productAllowsUpload);
    }
    const productFileInput = form.querySelector('input[name="product_asset"]');
    if (productFileInput) {
      productFileInput.disabled = !productAllowsUpload;
    }
    const productPromptContainer = form.querySelector('[data-material-prompt="product"]');
    if (productPromptContainer) {
      productPromptContainer.classList.toggle('hidden', !productAllowsPrompt);
    }
    const productPromptLabel = form.querySelector('[data-material-prompt-label="product"]');
    if (productPromptLabel) {
      productPromptLabel.textContent = productAllowsPrompt
        ? `${productLabel}生成描述（可选补充）`
        : `${productLabel}说明`;
    }
    const productPromptInput = form.querySelector('[data-material-input="product-prompt"]');
    if (productPromptInput) {
      productPromptInput.placeholder =
        productMaterial.promptPlaceholder || `补充${productLabel}的材质、角度等信息`;
    }
    let productChanged = false;
    if (!productAllowsUpload) {
      if (state.product) {
        await deleteStoredAsset(state.product);
        state.product = null;
        productChanged = true;
      }
      state.productMode = 'prompt';
      if (productUploadRadio) {
        productUploadRadio.checked = false;
      }
      if (productPromptRadio) {
        productPromptRadio.checked = true;
      }
      if (inlinePreviews.product_asset) {
        inlinePreviews.product_asset.src = placeholderImages.product;
      }
    } else if (!productAllowsPrompt && state.productMode === 'prompt') {
      state.productMode = 'upload';
      if (productUploadRadio) {
        productUploadRadio.checked = true;
      }
      if (productPromptRadio) {
        productPromptRadio.checked = false;
      }
    }
    if (productChanged) {
      state.previewBuilt = false;
    }
    applyModeToInputs('product', state, form, inlinePreviews, { initial: true });

    const galleryMaterial = materials.gallery || {};
    const galleryLabel = getMaterialLabel('gallery', galleryMaterial);
    const galleryType = (galleryMaterial.type || 'image').toLowerCase();
    const galleryAllowsUpload = galleryType !== 'text' && galleryMaterial.allowsUpload !== false;
    const galleryAllowsPrompt =
      galleryType === 'text' || galleryMaterial.allowsPrompt !== false;
    const slotCount = Array.isArray(spec?.gallery?.items)
      ? spec.gallery.items.length
      : null;
    const configuredCount = Number(galleryMaterial.count);
    const galleryLimit = Number.isFinite(configuredCount) && configuredCount > 0
      ? configuredCount
      : slotCount || state.galleryLimit || 4;
    state.galleryLabel = galleryLabel;
    state.galleryAllowsPrompt = galleryAllowsPrompt;
    state.galleryAllowsUpload = galleryAllowsUpload;
    state.galleryType = galleryType;
    if (state.galleryLimit !== galleryLimit) {
      const removed = state.galleryEntries.splice(galleryLimit);
      await Promise.all(
        removed.map((entry) => deleteStoredAsset(entry.asset))
      );
      state.galleryLimit = galleryLimit;
    } else {
      state.galleryLimit = galleryLimit;
    }
    if (!galleryAllowsUpload) {
      await Promise.all(
        state.galleryEntries.map(async (entry) => {
          if (entry.asset) {
            await deleteStoredAsset(entry.asset);
            entry.asset = null;
          }
          entry.mode = 'prompt';
        })
      );
      state.previewBuilt = false;
    } else if (!galleryAllowsPrompt) {
      state.galleryEntries.forEach((entry) => {
        if (entry.mode === 'prompt') {
          entry.mode = 'upload';
          entry.prompt = '';
        }
      });
      state.previewBuilt = false;
    }

    const galleryLabelElement = document.querySelector('[data-gallery-label]');
    if (galleryLabelElement) {
      galleryLabelElement.textContent = `${galleryLabel}（${galleryLimit} 项，支持多选）`;
    }
    const galleryDescription = document.querySelector('[data-gallery-description]');
    if (galleryDescription) {
      galleryDescription.textContent = !galleryAllowsUpload
        ? `每个条目需通过文字描述生成，共 ${galleryLimit} 项，请填写系列说明。`
        : galleryAllowsPrompt
        ? `每个条目由一张图像与系列说明组成，可上传或使用 AI 生成，共需 ${galleryLimit} 项。`
        : `请上传 ${galleryLimit} 张${galleryLabel}并填写对应说明。`;
    }
    const galleryUploadButton = document.querySelector('[data-gallery-upload]');
    if (galleryUploadButton) {
      galleryUploadButton.textContent = `上传${galleryLabel}`;
      galleryUploadButton.classList.toggle('hidden', !galleryAllowsUpload);
      galleryUploadButton.disabled = !galleryAllowsUpload;
    }
    const galleryPromptButton = document.querySelector('[data-gallery-prompt]');
    if (galleryPromptButton) {
      const promptText = galleryLabel.includes('条目')
        ? '添加 AI 生成条目'
        : `添加 AI 生成${galleryLabel}`;
      galleryPromptButton.textContent = promptText;
      galleryPromptButton.classList.toggle('hidden', !galleryAllowsPrompt);
    }

    renderGalleryItems(state, galleryItemsContainer, {
      previewElements,
      layoutStructure,
      previewContainer,
      statusElement,
      onChange: refreshPreview,
      allowPrompt: galleryAllowsPrompt,
      forcePromptOnly: !galleryAllowsUpload,
      promptPlaceholder:
        galleryMaterial.promptPlaceholder || '描述要生成的小图内容',
    });
    refreshPreview();
  }

  async function refreshTemplatePreviewStage1(templateId) {
  if (!templateCanvasStage1) return;
  try {
    const assets =  await App.utils.ensureTemplateAssets(templateId); // 原有：加载模板资源 {entry,spec,image}
    await applyTemplateMaterialsStage1(assets.spec);       // 原有：同步材料开关/占位说明等

    const ctx = templateCanvasStage1.getContext('2d');
    if (!ctx) return;
    const { width, height } = templateCanvasStage1;

    ctx.clearRect(0, 0, width, height);
    ctx.fillStyle = '#f8fafc';
    ctx.fillRect(0, 0, width, height);

    const img = assets.image;
    const scale = Math.min(width / img.width, height / img.height);
    const dw = img.width * scale;
    const dh = img.height * scale;
    const ox = (width - dw) / 2;
    const oy = (height - dh) / 2;
    ctx.drawImage(img, ox, oy, dw, dh);

    if (templateDescriptionStage1) {
      templateDescriptionStage1.textContent = assets.entry?.description || '';
    }
  } catch (err) {
    console.error('[template preview] failed:', err);
    if (templateDescriptionStage1) {
      templateDescriptionStage1.textContent = '模板预览加载失败，请检查 templates 资源。';
    }
    const ctx = templateCanvasStage1?.getContext?.('2d');
    if (ctx) {
      ctx.clearRect(0, 0, templateCanvasStage1.width, templateCanvasStage1.height);
      ctx.fillStyle = '#f4f5f7';
      ctx.fillRect(0, 0, templateCanvasStage1.width, templateCanvasStage1.height);
      ctx.fillStyle = '#6b7280';
      ctx.font = '16px "Noto Sans SC", sans-serif';
      ctx.fillText('模板预览加载失败', 24, 48);
    }
  }
  }
async function mountTemplateChooserStage1() {
  if (!templateSelectStage1) return;

  // 1) 加载 registry（保持原名）
  try {
    templateRegistry = await App.utils.loadTemplateRegistry();
  } catch (e) {
    console.error('[registry] load failed:', e);
    setStatus(statusElement, '无法加载模板列表，请检查 templates/registry.json 与静态路径。', 'warning');
    return;
  }
  if (!Array.isArray(templateRegistry) || templateRegistry.length === 0) {
    setStatus(statusElement, '模板列表为空，请确认 templates/registry.json 格式。', 'warning');
    return;
  }

  // 2) 填充下拉
  templateSelectStage1.innerHTML = '';
  templateRegistry.forEach((entry) => {
    const opt = document.createElement('option');
    opt.value = entry.id;
    opt.textContent = entry.name || entry.id;
    templateSelectStage1.appendChild(opt);
  });

  // 3) 恢复/设置默认选项
  const stored = loadStage1Data();
  if (stored?.template_id) {
    state.templateId = stored.template_id;
    state.templateLabel = stored.template_label || '';
  } else {
    const first = templateRegistry[0];
    state.templateId = first.id;
    state.templateLabel = first.name || '';
  }
  templateSelectStage1.value = state.templateId;

  // 4) 预览一次
  await refreshTemplatePreviewStage1(state.templateId);

  // 立即持久化一次（不必等“构建预览”）
  const quickPersist = () => {
    try {
      const relaxedPayload = collectStage1Data(form, state, { strict: false });
      currentLayoutPreview = updatePosterPreview(
        relaxedPayload,
        state,
        previewElements,
        layoutStructure,
        previewContainer
      );
      const serialised = serialiseStage1Data(relaxedPayload, state, currentLayoutPreview, false);
      saveStage1Data(serialised, { preserveStage2: false });
    } catch (e) {
      console.warn('[template persist] skipped:', e);
    }
  };
  quickPersist();

  // 5) 绑定切换
  templateSelectStage1.addEventListener('change', async (ev) => {
    const value = ev.target.value || DEFAULT_STAGE1.template_id;
    state.templateId = value;
    const entry = templateRegistry.find((x) => x.id === value);
    state.templateLabel = entry?.name || '';

    state.previewBuilt = false; // 切换模板 => 预览需重建
    setStatus(statusElement, '已切换模板，请重新构建版式预览或继续到环节 2 生成。', 'info');

    quickPersist();
    await refreshTemplatePreviewStage1(value);
  });
}

// 注意：不要用顶层 await
void mountTemplateChooserStage1();
  if (templateSelectStage1) {
    App.utils.loadTemplateRegistry()
      .then(async (registry) => {
        templateRegistry = registry;
        templateSelectStage1.innerHTML = '';
        registry.forEach((entry) => {
          const option = document.createElement('option');
          option.value = entry.id;
          option.textContent = entry.name;
          templateSelectStage1.appendChild(option);
        });
        const activeEntry = registry.find((entry) => entry.id === state.templateId);
        if (!activeEntry && registry[0]) {
          state.templateId = registry[0].id;
          state.templateLabel = registry[0].name || '';
        } else if (activeEntry) {
          state.templateLabel = activeEntry.name || state.templateLabel;
        }
        templateSelectStage1.value = state.templateId;
        await refreshTemplatePreviewStage1(state.templateId);
      })
      .catch((error) => {
        console.error(error);
        setStatus(statusElement, '无法加载模板列表，请检查 templates 目录。', 'warning');
      });

    templateSelectStage1.addEventListener('change', async (event) => {
      const value = event.target.value || DEFAULT_STAGE1.template_id;
      state.templateId = value;
      const entry = templateRegistry.find((item) => item.id === value);
      state.templateLabel = entry?.name || '';
      state.previewBuilt = false;
      refreshPreview();
      await refreshTemplatePreviewStage1(value);
    });
  }

  attachSingleImageHandler(
    form.querySelector('input[name="brand_logo"]'),
    'brandLogo',
    inlinePreviews.brand_logo,
    state,
    refreshPreview,
    statusElement
  );
  attachSingleImageHandler(
    form.querySelector('input[name="scenario_asset"]'),
    'scenario',
    inlinePreviews.scenario_asset,
    state,
    refreshPreview,
    statusElement
  );
  attachSingleImageHandler(
    form.querySelector('input[name="product_asset"]'),
    'product',
    inlinePreviews.product_asset,
    state,
    refreshPreview,
    statusElement
  );

  renderGalleryItems(state, galleryItemsContainer, {
    previewElements,
    layoutStructure,
    previewContainer,
    statusElement,
    onChange: refreshPreview,
    allowPrompt: state.galleryAllowsPrompt,
    forcePromptOnly: state.galleryAllowsUpload === false,
    promptPlaceholder:
      state.templateSpec?.materials?.gallery?.promptPlaceholder ||
      '描述要生成的小图内容',
  });

  refreshPreview();

  if (galleryButton && galleryFileInput) {
    galleryButton.addEventListener('click', () => {
      if (!state.galleryAllowsUpload) {
        setStatus(
          statusElement,
          `${state.galleryLabel || MATERIAL_DEFAULT_LABELS.gallery}由模板限定为 AI 生成，请通过“添加 AI 生成条目”补充素材。`,
          'info'
        );
        return;
      }
      galleryFileInput.click();
    });

    galleryFileInput.addEventListener('change', async (event) => {
      if (!state.galleryAllowsUpload) {
        event.target.value = '';
        setStatus(
          statusElement,
          `${state.galleryLabel || MATERIAL_DEFAULT_LABELS.gallery}当前仅支持文字描述生成。`,
          'warning'
        );
        return;
      }
      const files = Array.from(event.target.files || []);
      if (!files.length) {
        return;
      }
      const limit = state.galleryLimit || 4;
      const remaining = Math.max(0, limit - state.galleryEntries.length);
      if (remaining <= 0) {
        setStatus(
          statusElement,
          `最多仅支持上传 ${limit} 张${state.galleryLabel || MATERIAL_DEFAULT_LABELS.gallery}。`,
          'warning'
        );
        galleryFileInput.value = '';
        return;
      }

      const selected = files.slice(0, remaining);
      for (const file of selected) {
        try {
          const asset = await prepareAssetFromFile('gallery', file, null, statusElement);
          state.galleryEntries.push({
            id: createId(),
            caption: '',
            asset,
            mode: 'upload',
            prompt: '',
          });
        } catch (error) {
          console.error(error);
          setStatus(statusElement, '上传或读取底部产品小图时发生错误。', 'error');
        }
      }
      galleryFileInput.value = '';
      state.previewBuilt = false;
      renderGalleryItems(state, galleryItemsContainer, {
        previewElements,
        layoutStructure,
        previewContainer,
        statusElement,
        onChange: refreshPreview,
        allowPrompt: state.galleryAllowsPrompt,
        forcePromptOnly: state.galleryAllowsUpload === false,
        promptPlaceholder:
          state.templateSpec?.materials?.gallery?.promptPlaceholder ||
          '描述要生成的小图内容',
      });
      refreshPreview();
    });
  }

  if (galleryPlaceholderButton) {
    galleryPlaceholderButton.addEventListener('click', () => {
      if (!state.galleryAllowsPrompt) {
        setStatus(
          statusElement,
          `${state.galleryLabel || MATERIAL_DEFAULT_LABELS.gallery}仅支持上传图像素材。`,
          'info'
        );
        return;
      }
      const limit = state.galleryLimit || 4;
      if (state.galleryEntries.length >= limit) {
        setStatus(
          statusElement,
          `最多仅支持 ${limit} 个${state.galleryLabel || MATERIAL_DEFAULT_LABELS.gallery}条目。`,
          'warning'
        );
        return;
      }
      state.galleryEntries.push({
        id: createId(),
        caption: '',
        asset: null,
        mode: 'prompt',
        prompt: '',
      });
      state.previewBuilt = false;
      renderGalleryItems(state, galleryItemsContainer, {
        previewElements,
        layoutStructure,
        previewContainer,
        statusElement,
        onChange: refreshPreview,
        allowPrompt: state.galleryAllowsPrompt,
        forcePromptOnly: state.galleryAllowsUpload === false,
        promptPlaceholder:
          state.templateSpec?.materials?.gallery?.promptPlaceholder ||
          '描述要生成的小图内容',
      });
      refreshPreview();
    });
  }

  form.addEventListener('input', () => {
    state.previewBuilt = false;
    refreshPreview();
  });

  buildPreviewButton.addEventListener('click', () => {
    const relaxedPayload = collectStage1Data(form, state, { strict: false });
    currentLayoutPreview = updatePosterPreview(
      relaxedPayload,
      state,
      previewElements,
      layoutStructure,
      previewContainer
    );

    try {
      const strictPayload = collectStage1Data(form, state, { strict: true });
      state.previewBuilt = true;
      const serialised = serialiseStage1Data(
        strictPayload,
        state,
        currentLayoutPreview,
        true
      );
      saveStage1Data(serialised);
      setStatus(statusElement, '版式预览已构建，可继续下一环节。', 'success');
    } catch (error) {
      console.warn(error);
      state.previewBuilt = false;
      const serialised = serialiseStage1Data(
        relaxedPayload,
        state,
        currentLayoutPreview,
        false
      );
      saveStage1Data(serialised);
      const reason = error?.message || '请补全必填素材。';
      setStatus(
        statusElement,
        `预览已更新，但${reason.replace(/^[，。]?/, '')}`,
        'warning'
      );
    }
  });

  nextButton.addEventListener('click', () => {
    try {
      const payload = collectStage1Data(form, state, { strict: true });
      currentLayoutPreview = updatePosterPreview(
        payload,
        state,
        previewElements,
        layoutStructure,
        previewContainer
      );
      state.previewBuilt = true;
      const serialised = serialiseStage1Data(payload, state, currentLayoutPreview, true);
      saveStage1Data(serialised);
      setStatus(statusElement, '素材已保存，正在跳转至环节 2。', 'info');
      window.location.href = 'stage2.html';
    } catch (error) {
      console.error(error);
      setStatus(statusElement, error.message || '请先完成版式预览后再继续。', 'error');
    }
  });
}

function applyStage1Defaults(form) {
  for (const [key, value] of Object.entries(DEFAULT_STAGE1)) {
    const element = form.elements.namedItem(key);
    if (element && typeof value === 'string') {
      element.value = value;
    }
  }

  const featureInputs = form.querySelectorAll('input[name="features"]');
  featureInputs.forEach((input, index) => {
    input.value = DEFAULT_STAGE1.features[index] ?? '';
  });

  const scenarioModeInputs = form.querySelectorAll('input[name="scenario_mode"]');
  scenarioModeInputs.forEach((input) => {
    input.checked = input.value === DEFAULT_STAGE1.scenario_mode;
  });

  const productModeInputs = form.querySelectorAll('input[name="product_mode"]');
  productModeInputs.forEach((input) => {
    input.checked = input.value === DEFAULT_STAGE1.product_mode;
  });

  const productPrompt = form.elements.namedItem('product_prompt');
  if (productPrompt && 'value' in productPrompt) {
    productPrompt.value = '';
  }
}

function updateInlinePlaceholders(inlinePreviews) {
  if (inlinePreviews.brand_logo) inlinePreviews.brand_logo.src = placeholderImages.brandLogo;
  if (inlinePreviews.scenario_asset) inlinePreviews.scenario_asset.src = placeholderImages.scenario;
  if (inlinePreviews.product_asset) inlinePreviews.product_asset.src = placeholderImages.product;
}

async function applyStage1DataToForm(data, form, state, inlinePreviews) {
  for (const key of ['brand_name', 'agent_name', 'scenario_image', 'product_name', 'title', 'subtitle']) {
    const element = form.elements.namedItem(key);
    if (element && typeof data[key] === 'string') {
      element.value = data[key];
    }
  }

  const features = Array.isArray(data.features) && data.features.length
    ? data.features
    : DEFAULT_STAGE1.features;
  const featureInputs = form.querySelectorAll('input[name="features"]');
  featureInputs.forEach((input, index) => {
    input.value = features[index] ?? '';
  });

  const scenarioModeValue = data.scenario_mode || DEFAULT_STAGE1.scenario_mode;
  const productModeValue = data.product_mode || DEFAULT_STAGE1.product_mode;
  state.scenarioMode = scenarioModeValue;
  state.productMode = productModeValue;

  const scenarioModeInputs = form.querySelectorAll('input[name="scenario_mode"]');
  scenarioModeInputs.forEach((input) => {
    input.checked = input.value === scenarioModeValue;
  });

  const productModeInputs = form.querySelectorAll('input[name="product_mode"]');
  productModeInputs.forEach((input) => {
    input.checked = input.value === productModeValue;
  });

  const productPrompt = form.elements.namedItem('product_prompt');
  if (productPrompt && 'value' in productPrompt) {
    productPrompt.value =
      typeof data.product_prompt === 'string' ? data.product_prompt : '';
  }

  state.brandLogo = await rehydrateStoredAsset(data.brand_logo);
  updateMaterialUrlDisplay('brand_logo', state.brandLogo);
  state.scenario = await rehydrateStoredAsset(data.scenario_asset);
  state.product = await rehydrateStoredAsset(data.product_asset);
  state.galleryEntries = Array.isArray(data.gallery_entries)
    ? await Promise.all(
        data.gallery_entries.map(async (entry) => ({
          id: entry.id || createId(),
          caption: entry.caption || '',
          asset: await rehydrateStoredAsset(entry.asset),
          mode: entry.mode || 'upload',
          prompt: entry.prompt || '',
        }))
      )
    : [];
  state.galleryLimit = typeof data.gallery_limit === 'number' ? data.gallery_limit : state.galleryLimit;
  state.galleryLabel = data.gallery_label || state.galleryLabel;
  state.galleryAllowsPrompt = data.gallery_allows_prompt !== false;
  state.galleryAllowsUpload = data.gallery_allows_upload !== false;
  if (state.galleryEntries.length > state.galleryLimit) {
    state.galleryEntries = state.galleryEntries.slice(0, state.galleryLimit);
  }
  state.templateId = data.template_id || DEFAULT_STAGE1.template_id;
  state.templateLabel = data.template_label || '';

  applyModeToInputs('scenario', state, form, inlinePreviews);
  applyModeToInputs('product', state, form, inlinePreviews);

  if (inlinePreviews.brand_logo) {
    inlinePreviews.brand_logo.src = state.brandLogo?.dataUrl || placeholderImages.brandLogo;
  }
  if (inlinePreviews.scenario_asset) {
    inlinePreviews.scenario_asset.src = state.scenario?.dataUrl || placeholderImages.scenario;
  }
  if (inlinePreviews.product_asset) {
    inlinePreviews.product_asset.src = state.product?.dataUrl || placeholderImages.product;
  }
}

function attachSingleImageHandler(
  input,
  key,
  inlinePreview,
  state,
  refreshPreview,
  statusElement
) {
  if (!input) return;
  input.addEventListener('change', async () => {
    const file = input.files?.[0];
    if (!file) {
      await deleteStoredAsset(state[key]);
      state[key] = null;
      state.previewBuilt = false;
      if (inlinePreview) {
        const placeholder =
          key === 'brandLogo'
            ? placeholderImages.brandLogo
            : key === 'scenario'
            ? placeholderImages.scenario
            : placeholderImages.product;
        inlinePreview.src = placeholder;
      }
      if (key === 'brandLogo') {
        updateMaterialUrlDisplay('brand_logo', state[key]);
      }
      refreshPreview();
      return;
    }
    try {
      const folderMap = {
        brandLogo: 'brand-logo',
        scenario: 'scenario',
        product: 'product',
      };
      const folder = folderMap[key] || 'uploads';
      const requireUploadOptions =
        key === 'brandLogo'
          ? {
              requireUpload: true,
              requireUploadMessage:
                '品牌 Logo 必须上传到 R2/GCS，仅传递 URL 或 Key。',
            }
          : {};
      state[key] = await prepareAssetFromFile(
        folder,
        file,
        state[key],
        statusElement,
        requireUploadOptions
      );
      if (inlinePreview) {
        inlinePreview.src = state[key]?.dataUrl ||
          (key === 'brandLogo'
            ? placeholderImages.brandLogo
            : key === 'scenario'
            ? placeholderImages.scenario
            : placeholderImages.product);
      }
      if (key === 'brandLogo') {
        updateMaterialUrlDisplay('brand_logo', state[key]);
      }
      state.previewBuilt = false;
      refreshPreview();
    } catch (error) {
      console.error(error);
      const message =
        error instanceof Error
          ? error.message || '处理图片素材时发生错误，请重试。'
          : '处理图片素材时发生错误，请重试。';
      setStatus(statusElement, message, 'error');
    }
  });
}

function applyModeToInputs(target, state, form, inlinePreviews, options = {}) {
  const { initial = false } = options;
  const mode = target === 'scenario' ? state.scenarioMode : state.productMode;
  const fileInput = form.querySelector(`input[name="${target}_asset"]`);
  if (fileInput) {
    const allowsUpload =
      target === 'scenario'
        ? state.scenarioAllowsUpload !== false
        : state.productAllowsUpload !== false;
    fileInput.disabled = mode === 'prompt' || !allowsUpload;
  }
  const promptField = form.querySelector(`[data-mode-visible="${target}:prompt"]`);
  if (promptField) {
    if (mode === 'prompt') {
      promptField.classList.add('mode-visible');
    } else {
      promptField.classList.remove('mode-visible');
    }
  }

  if (!initial) {
    const inlineKey = `${target}_asset`;
    const inlinePreview = inlinePreviews?.[inlineKey];
    if (inlinePreview && !state[target]?.dataUrl) {
      inlinePreview.src =
        target === 'scenario' ? placeholderImages.scenario : placeholderImages.product;
    }
  }
}

async function switchAssetMode(target, mode, context) {
  const { form, state, inlinePreviews, refreshPreview } = context;
  const assetKey = target === 'scenario' ? 'scenario' : 'product';
  const previousMode = target === 'scenario' ? state.scenarioMode : state.productMode;
  const allowsPrompt =
    target === 'scenario'
      ? state.scenarioAllowsPrompt !== false
      : state.productAllowsPrompt !== false;
  const allowsUpload =
    target === 'scenario'
      ? state.scenarioAllowsUpload !== false
      : state.productAllowsUpload !== false;
  if (mode === 'prompt' && !allowsPrompt) {
    mode = 'upload';
  }
  if (mode === 'upload' && !allowsUpload) {
    mode = 'prompt';
  }
  if (previousMode === mode) {
    applyModeToInputs(target, state, form, inlinePreviews, { initial: true });
    return;
  }

  if (target === 'scenario') {
    state.scenarioMode = mode;
  } else {
    state.productMode = mode;
  }

  applyModeToInputs(target, state, form, inlinePreviews);

  if (mode === 'prompt') {
    await deleteStoredAsset(state[assetKey]);
    state[assetKey] = null;
    const inlineKey = `${target}_asset`;
    const inlinePreview = inlinePreviews?.[inlineKey];
    if (inlinePreview) {
      inlinePreview.src =
        target === 'scenario' ? placeholderImages.scenario : placeholderImages.product;
    }
  }

  state.previewBuilt = false;
  refreshPreview?.();
}

function renderGalleryItems(state, container, options = {}) {
  const {
    previewElements,
    layoutStructure,
    previewContainer,
    statusElement,
    onChange,
    allowPrompt = true,
    forcePromptOnly = false,
    promptPlaceholder = '描述要生成的小图内容',
  } = options;
  if (!container) return;
  container.innerHTML = '';

  const limit = state.galleryLimit || 4;
  const label = state.galleryLabel || MATERIAL_DEFAULT_LABELS.gallery;
  const allowUpload = !forcePromptOnly;
  const allowPromptMode = forcePromptOnly ? true : allowPrompt;

  state.galleryEntries.slice(0, limit).forEach((entry, index) => {
    entry.mode = entry.mode || (allowUpload ? 'upload' : 'prompt');
    entry.prompt = typeof entry.prompt === 'string' ? entry.prompt : '';
    if (!allowUpload && entry.asset) {
      void deleteStoredAsset(entry.asset);
      entry.asset = null;
      state.previewBuilt = false;
    }
    if (!allowUpload) {
      entry.mode = 'prompt';
    } else if (!allowPromptMode && entry.mode === 'prompt') {
      entry.mode = 'upload';
      state.previewBuilt = false;
    }

    const placeholder = getGalleryPlaceholder(index, label);

    const item = document.createElement('div');
    item.classList.add('gallery-item');
    item.dataset.id = entry.id;

    const header = document.createElement('div');
    header.classList.add('gallery-item-header');
    const title = document.createElement('span');
    title.classList.add('gallery-item-title');
    title.textContent = `${label} ${index + 1}`;
    header.appendChild(title);

    const removeButton = document.createElement('button');
    removeButton.type = 'button';
    removeButton.classList.add('secondary');
    removeButton.textContent = '移除';
    removeButton.addEventListener('click', async () => {
      await deleteStoredAsset(entry.asset);
      state.galleryEntries = state.galleryEntries.filter((g) => g.id !== entry.id);
      state.previewBuilt = false;
      renderGalleryItems(state, container, {
        previewElements,
        layoutStructure,
        previewContainer,
        statusElement,
        onChange,
        allowPrompt,
        forcePromptOnly,
        promptPlaceholder,
      });
      onChange?.();
    });

    const actions = document.createElement('div');
    actions.classList.add('gallery-item-actions');
    actions.appendChild(removeButton);
    header.appendChild(actions);
    item.appendChild(header);

    const modeToggle = document.createElement('div');
    modeToggle.classList.add('mode-toggle', 'gallery-mode-toggle');
    if (!allowUpload || !allowPromptMode) {
      modeToggle.classList.add('single-mode');
    }
    const modeLabel = document.createElement('span');
    if (!allowUpload && allowPromptMode) {
      modeLabel.textContent = '素材来源（模板限定：AI 生成）';
    } else if (allowUpload && !allowPromptMode) {
      modeLabel.textContent = '素材来源（模板限定：需上传图像）';
    } else {
      modeLabel.textContent = '素材来源';
    }
    modeToggle.appendChild(modeLabel);

    const radioName = `gallery_mode_${entry.id}`;
    let uploadRadio = null;
    if (allowUpload) {
      const uploadLabel = document.createElement('label');
      uploadRadio = document.createElement('input');
      uploadRadio.type = 'radio';
      uploadRadio.name = radioName;
      uploadRadio.value = 'upload';
      uploadLabel.appendChild(uploadRadio);
      uploadLabel.append(' 上传图像');
      modeToggle.appendChild(uploadLabel);
    }

    let promptRadio = null;
    if (allowPromptMode) {
      const promptLabel = document.createElement('label');
      promptRadio = document.createElement('input');
      promptRadio.type = 'radio';
      promptRadio.name = radioName;
      promptRadio.value = 'prompt';
      promptLabel.appendChild(promptRadio);
      promptLabel.append(' 文字生成');
      modeToggle.appendChild(promptLabel);
    }
    item.appendChild(modeToggle);

    const fileField = document.createElement('label');
    fileField.classList.add('field', 'file-field', 'gallery-file-field');
    fileField.innerHTML = `<span>上传${label}</span>`;
    const fileInput = document.createElement('input');
    fileInput.type = 'file';
    fileInput.accept = 'image/*';
    fileInput.disabled = !allowUpload;
    fileInput.addEventListener('change', async () => {
      const file = fileInput.files?.[0];
      if (!file) return;
      try {
        entry.asset = await prepareAssetFromFile('gallery', file, entry.asset, statusElement);
        previewImage.src = pickImageSrc(entry.asset) || placeholder;
        state.previewBuilt = false;
        onChange?.();
      } catch (error) {
        console.error(error);
        setStatus(statusElement, '上传或读取底部产品小图时发生错误。', 'error');
      }
    });
    if (!allowUpload) {
      fileField.classList.add('mode-hidden');
    }
    fileField.appendChild(fileInput);
    item.appendChild(fileField);

    const previewWrapper = document.createElement('div');
    previewWrapper.classList.add('gallery-item-preview');
    const previewImage = document.createElement('img');
    previewImage.alt = `${label} ${index + 1} 预览`;
    previewImage.src = pickImageSrc(entry.asset) || placeholder;
    previewImage.dataset.role = 'gallery-preview';
    previewImage.dataset.index = String(index);
    previewImage.classList.add('slot-preview');
    previewWrapper.appendChild(previewImage);
    item.appendChild(previewWrapper);

    const captionField = document.createElement('label');
    captionField.classList.add('field', 'gallery-caption');
    captionField.innerHTML = `<span>${label}文案</span>`;
    const captionInput = document.createElement('input');
    captionInput.type = 'text';
    captionInput.value = entry.caption || '';
    captionInput.placeholder = '请输入对应系列说明';
    captionInput.addEventListener('input', () => {
      entry.caption = captionInput.value;
      state.previewBuilt = false;
      onChange?.();
    });
    captionField.appendChild(captionInput);
    item.appendChild(captionField);

    const promptField = document.createElement('label');
    promptField.classList.add('field', 'gallery-prompt', 'optional');
    promptField.innerHTML = '<span>AI 生成描述</span>';
    const promptTextarea = document.createElement('textarea');
    promptTextarea.rows = 2;
    promptTextarea.placeholder = promptPlaceholder;
    promptTextarea.value = entry.prompt || '';
    promptTextarea.dataset.role = 'gallery-prompt';
    promptTextarea.dataset.index = String(index);
    promptTextarea.addEventListener('input', () => {
      entry.prompt = promptTextarea.value;
      state.previewBuilt = false;
      onChange?.();
    });
    promptField.appendChild(promptTextarea);
    item.appendChild(promptField);

    const generateButton = document.createElement('button');
    generateButton.type = 'button';
    generateButton.textContent = `AI 生成小图 ${index + 1}`;
    generateButton.classList.add('secondary');
    generateButton.dataset.role = 'gallery-generate';
    generateButton.dataset.index = String(index);
    item.appendChild(generateButton);

    async function applyGalleryMode(mode, options = {}) {
      const { initial = false } = options;
      let resolvedMode = mode;
      if (!allowUpload) {
        resolvedMode = 'prompt';
      } else if (!allowPromptMode && mode === 'prompt') {
        resolvedMode = 'upload';
      }
      entry.mode = resolvedMode;
      const isPrompt = resolvedMode === 'prompt';

      fileInput.disabled = !allowUpload || isPrompt;
      if (allowUpload) {
        fileField.classList.toggle('mode-hidden', isPrompt);
      } else {
        fileField.classList.add('mode-hidden');
      }

      if (allowPromptMode) {
        promptField.classList.remove('hidden');
        promptField.classList.toggle('mode-visible', isPrompt);
        promptTextarea.disabled = !isPrompt;
      } else {
        promptField.classList.add('hidden');
        promptTextarea.disabled = true;
      }

      if (isPrompt) {
        if ((!allowUpload && entry.asset) || (allowUpload && entry.asset && !initial)) {
          await deleteStoredAsset(entry.asset);
          entry.asset = null;
        }
        previewImage.src = placeholder;
      } else {
        previewImage.src = pickImageSrc(entry.asset) || placeholder;
      }

      if (!initial) {
        state.previewBuilt = false;
        onChange?.();
      }
    }

    if (uploadRadio) {
      uploadRadio.addEventListener('change', () => {
        if (uploadRadio.checked) {
          void applyGalleryMode('upload');
        }
      });
      uploadRadio.checked = entry.mode !== 'prompt';
    }

    if (promptRadio) {
      promptRadio.addEventListener('change', () => {
        if (promptRadio.checked) {
          void applyGalleryMode('prompt');
        }
      });
      promptRadio.checked = entry.mode === 'prompt';
    }

    if (!allowPromptMode) {
      promptField.classList.add('hidden');
      promptTextarea.disabled = true;
    }

    void applyGalleryMode(entry.mode, { initial: true });

    container.appendChild(item);
  });

  bindSlotGenerationButtons(state, { refreshPreview: onChange });
}
function collectStage1Data(form, state, { strict = false } = {}) {
  const formData = new FormData(form);
  const payload = {
    brand_name: formData.get('brand_name')?.toString().trim() || '',
    agent_name: formData.get('agent_name')?.toString().trim() || '',
    scenario_image: formData.get('scenario_image')?.toString().trim() || '',
    product_name: formData.get('product_name')?.toString().trim() || '',
    title: formData.get('title')?.toString().trim() || '',
    subtitle: formData.get('subtitle')?.toString().trim() || '',
  };

  const features = formData
    .getAll('features')
    .map((feature) => feature.toString().trim())
    .filter((feature) => feature.length > 0);

  payload.features = features;

  const galleryLimit = state.galleryLimit || 4;
  const galleryLabel = state.galleryLabel || MATERIAL_DEFAULT_LABELS.gallery;

  const galleryEntries = state.galleryEntries.slice(0, galleryLimit).map((entry) => ({
    id: entry.id,
    caption: entry.caption.trim(),
    asset: entry.asset,
    mode: entry.mode || 'upload',
    prompt: entry.prompt?.trim() || null,
  }));

  const validGalleryEntries = galleryEntries.filter((entry) =>
    entry.mode === 'prompt' ? Boolean(entry.prompt) : Boolean(entry.asset)
  );

  payload.series_description = validGalleryEntries.length
    ? validGalleryEntries
        .map((entry, index) => `${galleryLabel}${index + 1}：${entry.caption || '系列说明待补充'}`)
        .join(' / ')
    : '';

  payload.brand_logo = state.brandLogo;
  payload.scenario_asset = state.scenario;
  payload.product_asset = state.product;
  payload.gallery_entries = galleryEntries;
  payload.template_id = state.templateId || DEFAULT_STAGE1.template_id;
  payload.template_label = state.templateLabel || '';
  payload.scenario_mode = state.scenarioMode || 'upload';
  payload.product_mode = state.productMode || 'upload';
  const scenarioPromptValue = formData.get('scenario_prompt')?.toString().trim() || '';
  const productPromptValue = formData.get('product_prompt')?.toString().trim() || '';
  payload.product_prompt = productPromptValue || null;
  payload.scenario_prompt =
    payload.scenario_mode === 'prompt'
      ? payload.scenario_image
      : scenarioPromptValue || null;
  payload.gallery_label = galleryLabel;
  payload.gallery_limit = galleryLimit;
  payload.gallery_allows_prompt = state.galleryAllowsPrompt !== false;

  if (strict) {
    const missing = [];
    for (const [key, value] of Object.entries(payload)) {
      if (
        [
          'brand_logo',
          'scenario_asset',
          'product_asset',
          'gallery_entries',
          'scenario_mode',
          'product_mode',
          'product_prompt',
          'scenario_prompt',
        ].includes(key)
      ) {
        continue;
      }
      if (typeof value === 'string' && !value) {
        missing.push(key);
      }
    }
    if (payload.features.length < 3) {
      throw new Error('请填写至少 3 条产品功能点。');
    }
    if (galleryLimit > 0 && validGalleryEntries.length < galleryLimit) {
      throw new Error(
        `请准备至少 ${galleryLimit} 个${galleryLabel}（上传或 AI 生成）并填写对应文案。`
      );
    }
    const captionsIncomplete = validGalleryEntries.some((entry) => !entry.caption);
    if (captionsIncomplete) {
      throw new Error(`请为每个${galleryLabel}填写文案说明。`);
    }
    const promptMissing = galleryEntries.some(
      (entry) => entry.mode === 'prompt' && !entry.prompt
    );
    if (promptMissing) {
      throw new Error(`选择 AI 生成的${galleryLabel}需要提供文字描述。`);
    }
    if (missing.length) {
      throw new Error('请完整填写素材输入表单中的必填字段。');
    }
  }

  return payload;
}

async function generateSlotImage(slotType, index, promptText, stage1Data) {
  const apiCandidates = getApiCandidates(
    document.getElementById('api-base')?.value || null
  );
  if (!apiCandidates.length) {
    throw new Error('未配置后端 API 基址');
  }
  if (!promptText || !promptText.trim()) {
    throw new Error('请先填写提示词再生成图片');
  }

  const payload = {
    slot: slotType,
    index: index ?? null,
    prompt: promptText,
    template_id: stage1Data?.template_id || null,
  };

  const resp = await postJsonWithRetry(
    apiCandidates,
    '/api/generate-slot-image',
    payload,
    1
  );

  const data = (resp && typeof resp.json === 'function') ? await resp.json() : resp;

  console.log('[debug] generateSlotImage result', { slotType, index, data });

  if (!data || !data.url) {
    throw new Error('生成图片失败，返回结果缺少 url');
  }

  return data;
}

function bindSlotGenerationButtons(stage1State, { refreshPreview }) {
  const getStage1DataSnapshot = () =>
    collectStage1Data(
      document.getElementById('poster-form'),
      stage1State,
      { strict: false }
    );

  const btnScenario = document.getElementById('btn-generate-scenario');
  if (btnScenario) {
    if (btnScenario.dataset.bound !== 'true') {
      btnScenario.dataset.bound = 'true';
      btnScenario.addEventListener('click', async () => {
        const prompt = document.getElementById('scenario_prompt')?.value || '';
        try {
          btnScenario.disabled = true;
          const snapshot = getStage1DataSnapshot();
          const { url, key } = await generateSlotImage('scenario', null, prompt, snapshot);
          stage1State.scenario = url;
          stage1State.scenarioMode = 'upload';
          stage1State.scenarioKey = key;
          const img = document.getElementById('scenario_preview');
          if (img) img.src = url;
          refreshPreview?.();
        } catch (err) {
          alert(err?.message || '生成场景图失败');
        } finally {
          btnScenario.disabled = false;
        }
      });
    }
  }

  const btnProduct = document.getElementById('btn-generate-product');
  if (btnProduct) {
    if (btnProduct.dataset.bound !== 'true') {
      btnProduct.dataset.bound = 'true';
      btnProduct.addEventListener('click', async () => {
        const prompt = document.getElementById('product_prompt')?.value || '';
        try {
          btnProduct.disabled = true;
          const snapshot = getStage1DataSnapshot();
          const { url, key } = await generateSlotImage('product', null, prompt, snapshot);
          stage1State.product = url;
          stage1State.productMode = 'upload';
          stage1State.productKey = key;
          const img = document.getElementById('product_preview');
          if (img) img.src = url;
          refreshPreview?.();
        } catch (err) {
          alert(err?.message || '生成主产品图失败');
        } finally {
          btnProduct.disabled = false;
        }
      });
    }
  }

  const galleryButtons = document.querySelectorAll('[data-role="gallery-generate"]');
  galleryButtons.forEach((btn) => {
    if (btn.dataset.bound === 'true') return;
    btn.dataset.bound = 'true';
    const index = Number(btn.getAttribute('data-index') || '0');
    btn.addEventListener('click', async () => {
      const promptEl = document.querySelector(
        `[data-role="gallery-prompt"][data-index="${index}"]`
      );
      const prompt = promptEl?.value || '';
      try {
        btn.disabled = true;
        const snapshot = getStage1DataSnapshot();
        const { url, key } = await generateSlotImage('gallery', index, prompt, snapshot);
        if (!Array.isArray(stage1State.galleryEntries)) {
          stage1State.galleryEntries = [];
        }
        if (!stage1State.galleryEntries[index]) {
          stage1State.galleryEntries[index] = {
            id: `gallery-${index}-${Date.now()}`,
            caption: '',
            asset: null,
            prompt: '',
            mode: 'upload',
          };
        }
        stage1State.galleryEntries[index].asset = url;
        stage1State.galleryEntries[index].key = key;
        stage1State.galleryEntries[index].mode = 'upload';

        const img = document.querySelector(
          `[data-role="gallery-preview"][data-index="${index}"]`
        );
        if (img) img.src = url;
        refreshPreview?.();
      } catch (err) {
        alert(err?.message || `生成小图 ${index + 1} 失败`);
      } finally {
        btn.disabled = false;
      }
    });
  });
}
function updatePosterPreview(payload, state, elements, layoutStructure, previewContainer) {
  const {
    brandLogo,
    brandName,
    agentName,
    scenarioImage,
    productImage,
    featureList,
    title,
    subtitle,
    gallery,
  } = elements;

  const layoutText = buildLayoutPreview(payload);

  if (layoutStructure) {
    layoutStructure.textContent = layoutText;
  }

  if (previewContainer) {
    previewContainer.classList.remove('hidden');
  }

  const assetSrc = (asset) => {
    if (!asset) return null;
    const candidates = [
      asset.remoteUrl,
      asset.url,
      asset.publicUrl,
      asset.dataUrl,
    ];
    return candidates.find(
      (value) => typeof value === 'string' && (HTTP_URL_RX.test(value) || value.startsWith('data:'))
    ) || null;
  };

  if (brandLogo) {
    brandLogo.src = assetSrc(payload.brand_logo) || placeholderImages.brandLogo;
  }
  if (brandName) {
    brandName.textContent = payload.brand_name || '品牌名称';
  }
  if (agentName) {
    agentName.textContent = (payload.agent_name || '代理名 / 分销名').toUpperCase();
  }
  if (scenarioImage) {
    scenarioImage.src = assetSrc(payload.scenario_asset) || placeholderImages.scenario;
  }
  if (productImage) {
    productImage.src = assetSrc(payload.product_asset) || placeholderImages.product;
  }
  if (title) {
    title.textContent = payload.title || '标题文案';
  }
  if (subtitle) {
    subtitle.textContent = payload.subtitle || '副标题文案';
  }

  if (featureList) {
    featureList.innerHTML = '';
    const featuresForPreview = payload.features.length
      ? payload.features
      : DEFAULT_STAGE1.features;
    featuresForPreview.slice(0, 4).forEach((feature, index) => {
      const item = document.createElement('li');
      item.classList.add(`feature-tag-${index + 1}`);
      item.textContent = feature || `功能点 ${index + 1}`;
      featureList.appendChild(item);
    });
  }

  if (gallery) {
    gallery.innerHTML = '';
    const limit = state.galleryLimit || 4;
    const entries = state.galleryEntries.slice(0, limit);
    const galleryLabel = state.galleryLabel || MATERIAL_DEFAULT_LABELS.gallery;
    const total = Math.max(entries.length, limit);
    for (let index = 0; index < total; index += 1) {
      const entry = entries[index];
      const figure = document.createElement('figure');
      const img = document.createElement('img');
      const caption = document.createElement('figcaption');
      const gallerySrc = assetSrc(entry?.asset);
      img.src = gallerySrc || getGalleryPlaceholder(index, galleryLabel);
      img.alt = `${galleryLabel} ${index + 1} 预览`;
      caption.textContent = entry?.caption || `${galleryLabel} ${index + 1}`;
      figure.appendChild(img);
      figure.appendChild(caption);
      gallery.appendChild(figure);
    }
  }

  return layoutText;
}

function buildLayoutPreview(payload) {
  const templateLine =
    payload.template_label || payload.template_id || DEFAULT_STAGE1.template_id;
  const logoLine = payload.brand_logo
    ? `已上传品牌 Logo（${payload.brand_name}）`
    : payload.brand_name || '品牌 Logo 待上传';
  const hasScenarioAsset = Boolean(payload.scenario_asset || payload.scenario_key);
  const scenarioLine = payload.scenario_mode === 'prompt'
    ? `AI 生成（描述：${payload.scenario_prompt || payload.scenario_image || '待补充'}）`
    : hasScenarioAsset
    ? `已上传应用场景图（描述：${payload.scenario_image || '待补充'}）`
    : payload.scenario_image || '应用场景描述待补充';
  const hasProductAsset = Boolean(payload.product_asset || payload.product_key);
  const productLine = payload.product_mode === 'prompt'
    ? `AI 生成（${payload.product_prompt || payload.product_name || '描述待补充'}）`
    : hasProductAsset
    ? `已上传 45° 渲染图（${payload.product_name || '主产品'}）`
    : payload.product_name || '主产品名称待补充';
  const galleryLabel = payload.gallery_label || MATERIAL_DEFAULT_LABELS.gallery;
  const galleryLimit = payload.gallery_limit || 4;

  const featuresPreview = (payload.features.length ? payload.features : DEFAULT_STAGE1.features)
    .map((feature, index) => `    - 功能点${index + 1}: ${feature}`)
    .join('\n');

  const galleryEntries = Array.isArray(payload.gallery_entries)
    ? payload.gallery_entries.filter((entry) =>
        entry.mode === 'prompt'
          ? Boolean(entry.prompt)
          : Boolean(entry.asset || entry.key)
      )
    : [];
  const gallerySummary = galleryEntries.length
    ? galleryEntries
        .map((entry, index) =>
          entry.mode === 'prompt'
            ? `    · ${galleryLabel}${index + 1}：AI 生成（${entry.prompt || '描述待补充'}）`
            : `    · ${galleryLabel}${index + 1}：${entry.caption || '系列说明待补充'}`
        )
        .join('\n')
    : `    · ${galleryLabel}待准备（可上传或 AI 生成 ${galleryLimit} 项素材，并附文字说明）。`;

  return `模板锁版\n  · 当前模板：${templateLine}\n\n顶部横条\n  · 品牌 Logo（左上）：${logoLine}\n  · 品牌代理名 / 分销名（右上）：${
    payload.agent_name || '代理名待填写'
  }\n\n左侧区域（约 40% 宽）\n  · 应用场景图：${scenarioLine}\n\n右侧区域（视觉中心）\n  · 主产品 45° 渲染图：${productLine}\n  · 功能点标注：\n${featuresPreview}\n\n中部标题（大号粗体红字）\n  · ${payload.title || '标题文案待补充'}\n\n底部区域（三视图或系列款式）\n${gallerySummary}\n\n角落副标题 / 标语（大号粗体红字）\n  · ${payload.subtitle || '副标题待补充'}\n\n主色建议：黑（功能）、红（标题 / 副标题）、灰 / 银（金属质感）\n背景：浅灰或白色，保持留白与对齐。`;
}

function serialiseStage1Data(payload, state, layoutPreview, previewBuilt) {
  return {
    brand_name: payload.brand_name,
    agent_name: payload.agent_name,
    scenario_image: payload.scenario_image,
    product_name: payload.product_name,
    features: payload.features,
    title: payload.title,
    subtitle: payload.subtitle,
    series_description: payload.series_description,
    scenario_mode: state.scenarioMode || 'upload',
    product_mode: state.productMode || 'upload',
    product_prompt: payload.product_prompt,
    scenario_prompt: payload.scenario_prompt,
    brand_logo: serialiseAssetForStorage(state.brandLogo),
    scenario_asset: serialiseAssetForStorage(state.scenario),
    product_asset: serialiseAssetForStorage(state.product),
    gallery_entries: state.galleryEntries.map((entry) => ({
      id: entry.id,
      caption: entry.caption,
      asset: serialiseAssetForStorage(entry.asset),
      mode: entry.mode || 'upload',
      prompt: entry.prompt || null,
    })),
    template_id: state.templateId || DEFAULT_STAGE1.template_id,
    template_label: state.templateLabel || '',
    gallery_limit: state.galleryLimit || 4,
    gallery_label: state.galleryLabel || MATERIAL_DEFAULT_LABELS.gallery,
    gallery_allows_prompt: state.galleryAllowsPrompt !== false,
    gallery_allows_upload: state.galleryAllowsUpload !== false,
    layout_preview: layoutPreview,
    preview_built: previewBuilt,
  };
}

function saveStage1Data(data, options = {}) {
  const { preserveStage2 = false } = options;
  try {
    sessionStorage.setItem(STORAGE_KEYS.stage1, JSON.stringify(data));
  } catch (error) {
    if (isQuotaError(error)) {
      console.warn('sessionStorage 容量不足，正在尝试覆盖旧的环节 1 数据。', error);
      try {
        sessionStorage.removeItem(STORAGE_KEYS.stage1);
        sessionStorage.setItem(STORAGE_KEYS.stage1, JSON.stringify(data));
      } catch (innerError) {
        console.error('无法保存环节 1 数据，已放弃持久化。', innerError);
      }
    } else {
      console.error('保存环节 1 数据失败。', error);
    }
  }
  if (!preserveStage2) {
    const stage2Raw = sessionStorage.getItem(STORAGE_KEYS.stage2);
    if (stage2Raw) {
      try {
        const stage2Meta = JSON.parse(stage2Raw);
        const key = stage2Meta?.poster_image?.storage_key;
        if (key) {
          void assetStore.delete(key);
        }
      } catch (error) {
        console.warn('清理环节 2 缓存时解析失败。', error);
      }
    }
    sessionStorage.removeItem(STORAGE_KEYS.stage2);
  }
}

function loadStage1Data() {
  const raw = sessionStorage.getItem(STORAGE_KEYS.stage1);
  if (!raw) return null;
  try {
    return JSON.parse(raw);
  } catch (error) {
    console.error('Unable to parse stage1 data', error);
    return null;
  }
}
function loadPromptPresets() {
  if (!promptPresetPromise) {
    promptPresetPromise = fetch(assetUrl(PROMPT_PRESETS_PATH))
      .then((response) => {
        if (!response.ok) {
          throw new Error('无法加载提示词预设');
        }
        return response.json();
      })
      .catch((error) => {
        promptPresetPromise = null;
        throw error;
      });
  }
  return promptPresetPromise.then((data) => ({
    presets: data?.presets || {},
    defaultAssignments: data?.defaultAssignments || {},
  }));
}

const PROMPT_SLOT_LABELS = {
  scenario: '场景背景',
  product: '核心产品',
  gallery: '底部系列小图',
};

const PROMPT_SLOT_LABELS_EN = {
  scenario: 'Scenario Background',
  product: 'Hero Product',
  gallery: 'Gallery Thumbnails',
};

function createPromptState(stage1Data, presets) {
  const state = {
    slots: {},
    seed: parseSeed(stage1Data?.prompt_seed),
    lockSeed: Boolean(stage1Data?.prompt_lock_seed),
    variants: clampVariants(Number(stage1Data?.prompt_variants) || DEFAULT_PROMPT_VARIANTS),
  };
  const savedSlots = stage1Data?.prompt_settings || {};
  const presetMap = presets.presets || {};
  const defaults = presets.defaultAssignments || {};
  PROMPT_SLOTS.forEach((slot) => {
    const saved = savedSlots?.[slot] || {};
    const fallbackId = defaults?.[slot] || Object.keys(presetMap)[0] || null;
    const presetId = saved.preset || fallbackId;
    const preset = (presetMap && presetId ? presetMap[presetId] : null) || {};
    state.slots[slot] = {
      preset: presetId,
      positive: saved.positive ?? preset.positive ?? '',
      negative: saved.negative ?? preset.negative ?? '',
      aspect: saved.aspect ?? preset.aspect ?? '',
    };
  });
  return state;
}

function clonePromptState(state) {
  return JSON.parse(JSON.stringify(state || {}));
}

function clampVariants(value) {
  const num = Number.isFinite(value) ? value : Number(value);
  if (!Number.isFinite(num)) return DEFAULT_PROMPT_VARIANTS;
  return Math.min(Math.max(Math.round(num), 1), 3);
}

function parseSeed(raw) {
  if (raw === '' || raw === null || raw === undefined) return null;
  const num = Number(raw);
  if (!Number.isFinite(num) || num < 0) return null;
  return Math.floor(num);
}

function serialisePromptState(state) {
  const payload = {};
  PROMPT_SLOTS.forEach((slot) => {
    const entry = state.slots?.[slot];
    if (!entry) return;
    payload[slot] = {
      preset: entry.preset || null,
      positive: entry.positive || '',
      negative: entry.negative || '',
      aspect: entry.aspect || '',
    };
  });
  return payload;
}

function buildPromptPreviewText(state) {
  const lines = [];
  PROMPT_SLOTS.forEach((slot) => {
    const entry = state.slots?.[slot];
    if (!entry) return;
    lines.push(`【${PROMPT_SLOT_LABELS[slot] || slot}】`);
    if (entry.positive) {
      lines.push(`正向：${entry.positive}`);
    }
    if (entry.negative) {
      lines.push(`负向：${entry.negative}`);
    }
    if (entry.aspect) {
      lines.push(`画幅：${entry.aspect}`);
    }
    lines.push('');
  });
  return lines.join('\n').trim();
}

function buildTemplateDefaultPrompt(stage1Data, templateSpec, presets) {
  if (!templateSpec) return '';

  const lines = [];
  const templateName = templateSpec.name || templateSpec.id || 'Poster Template';
  const version = templateSpec.version ? ` v${templateSpec.version}` : '';
  lines.push(`${templateName}${version}`.trim());

  const width = templateSpec.size?.width;
  const height = templateSpec.size?.height;
  if (width && height) {
    lines.push(`Canvas: ${width} × ${height} px`);
  }

  if (stage1Data?.brand_name) {
    lines.push(`Brand: ${stage1Data.brand_name}`);
  }
  if (stage1Data?.agent_name) {
    lines.push(`Distributor: ${stage1Data.agent_name}`);
  }
  if (stage1Data?.product_name) {
    lines.push(`Product: ${stage1Data.product_name}`);
  }
  if (stage1Data?.title) {
    lines.push(`Headline: ${stage1Data.title}`);
  }
  if (stage1Data?.subtitle) {
    lines.push(`Tagline: ${stage1Data.subtitle}`);
  }
  if (stage1Data?.series_description) {
    lines.push(`Series copy: ${stage1Data.series_description}`);
  }

  const features = Array.isArray(stage1Data?.features)
    ? stage1Data.features.filter(Boolean)
    : [];
  if (features.length) {
    lines.push('Feature highlights:');
    features.forEach((feature, index) => {
      lines.push(`- Feature ${index + 1}: ${feature}`);
    });
  }

  const slotMap = templateSpec.slots || {};
  const presetMap = presets?.presets || {};
  const defaults = presets?.defaultAssignments || {};

  const promptSections = [];
  PROMPT_SLOTS.forEach((slot) => {
    const slotSpec = slotMap[slot];
    if (!slotSpec) return;
    const label = PROMPT_SLOT_LABELS_EN[slot] || slot;
    const guidance = slotSpec.guidance || {};
    const presetId = guidance.preset || defaults[slot] || null;
    const preset = presetId ? presetMap[presetId] || null : null;
    const section = [];
    section.push(`- ${label}: ${presetId || 'N/A'}`);
    if (preset?.positive) {
      section.push(`  • Positive: ${preset.positive}`);
    }
    if (preset?.negative) {
      section.push(`  • Negative: ${preset.negative}`);
    }
    if (preset?.aspect || guidance.aspect) {
      section.push(`  • Aspect: ${preset?.aspect || guidance.aspect}`);
    }
    if (guidance.mode) {
      section.push(`  • Mode: ${guidance.mode}`);
    }
    promptSections.push(section.join('\n'));
  });

  if (promptSections.length) {
    lines.push('');
    lines.push('Template prompt presets:');
    lines.push(promptSections.join('\n'));
  }

  return lines.join('\n').trim();
}

function buildPromptRequest(state) {
  const prompts = {};
  PROMPT_SLOTS.forEach((slot) => {
    const entry = state.slots?.[slot];
    if (!entry) return;
    prompts[slot] = {
      preset: entry.preset || null,
      positive: entry.positive?.trim() || null,
      negative: entry.negative?.trim() || null,
      aspect: entry.aspect || null,
    };
  });
  const variants = clampVariants(state.variants || DEFAULT_PROMPT_VARIANTS);
  const seed = state.lockSeed ? parseSeed(state.seed) : null;
  return { prompts, variants, seed, lockSeed: Boolean(state.lockSeed) };
}

function applyPromptStateToInspector(state, elements, presets) {
  if (!elements) return;
  const presetMap = presets?.presets || {};
  PROMPT_SLOTS.forEach((slot) => {
    const select = elements.selects?.[slot];
    const positive = elements.positives?.[slot];
    const negative = elements.negatives?.[slot];
    const aspectLabel = elements.aspects?.[slot];
    const entry = state.slots?.[slot];
    if (select) {
      select.value = entry?.preset || '';
    }
    if (positive) {
      positive.value = entry?.positive || '';
    }
    if (negative) {
      negative.value = entry?.negative || '';
    }
    if (aspectLabel) {
      const preset = entry?.preset ? presetMap[entry.preset] : null;
      const aspect = entry?.aspect || preset?.aspect || '';
      aspectLabel.textContent = aspect ? `推荐画幅：${aspect}` : '未设置画幅约束';
    }
  });
  if (elements.seedInput) {
    elements.seedInput.value = state.seed ?? '';
    elements.seedInput.disabled = !state.lockSeed;
  }
  if (elements.lockSeedCheckbox) {
    elements.lockSeedCheckbox.checked = Boolean(state.lockSeed);
  }
  if (elements.variantsInput) {
    elements.variantsInput.value = clampVariants(state.variants || DEFAULT_PROMPT_VARIANTS);
  }
}

function populatePresetSelect(select, presets, slot) {
  if (!select) return;
  select.innerHTML = '';
  const presetMap = presets?.presets || {};
  const entries = Object.entries(presetMap);
  if (!entries.length) {
    select.disabled = true;
    const option = document.createElement('option');
    option.value = '';
    option.textContent = '暂无预设';
    select.appendChild(option);
    return;
  }
  entries.forEach(([id, config]) => {
    const option = document.createElement('option');
    option.value = id;
    option.textContent = config?.label || `${slot}：${id}`;
    select.appendChild(option);
  });
}

function persistPromptState(stage1Data, state) {
  stage1Data.prompt_settings = serialisePromptState(state);
  stage1Data.prompt_seed = parseSeed(state.seed);
  stage1Data.prompt_lock_seed = Boolean(state.lockSeed);
  stage1Data.prompt_variants = clampVariants(state.variants || DEFAULT_PROMPT_VARIANTS);
  saveStage1Data(stage1Data, { preserveStage2: true });
}

async function setupPromptInspector(
  stage1Data,
  { promptTextarea, statusElement, onStateChange, onABTest } = {}
) {
  const container = document.getElementById('prompt-inspector');
  if (!container) return null;

  let presets;
  try {
    presets = await loadPromptPresets();
  } catch (error) {
    console.error('加载提示词预设失败', error);
    if (statusElement) {
      setStatus(statusElement, '提示词预设加载失败，将使用空白提示词。', 'warning');
    }
    presets = { presets: {}, defaultAssignments: {} };
  }

  const selects = {};
  const positives = {};
  const negatives = {};
  const aspects = {};
  const resets = {};

  PROMPT_SLOTS.forEach((slot) => {
    selects[slot] = container.querySelector(`[data-preset-select="${slot}"]`);
    positives[slot] = container.querySelector(`[data-positive="${slot}"]`);
    negatives[slot] = container.querySelector(`[data-negative="${slot}"]`);
    aspects[slot] = container.querySelector(`[data-aspect="${slot}"]`);
    resets[slot] = container.querySelector(`[data-reset="${slot}"]`);
    populatePresetSelect(selects[slot], presets, slot);
  });

  const seedInput = container.querySelector('#prompt-seed');
  const lockSeedCheckbox = container.querySelector('#prompt-lock-seed');
  const variantsInput = container.querySelector('#prompt-variants');
  const previewButton = container.querySelector('#preview-prompts');
  const abButton = container.querySelector('#generate-ab');

  const elements = {
    selects,
    positives,
    negatives,
    aspects,
    seedInput,
    lockSeedCheckbox,
    variantsInput,
  };

  const state = createPromptState(stage1Data, presets);
  applyPromptStateToInspector(state, elements, presets);

  const emitStateChange = () => {
    if (typeof onStateChange === 'function') {
      onStateChange(clonePromptState(state), presets);
    }
  };

  const persist = () => {
    persistPromptState(stage1Data, state);
    emitStateChange();
  };

  emitStateChange();

  const applyPreset = (slot, presetId) => {
    const preset = presets.presets?.[presetId] || {};
    const entry = state.slots[slot];
    entry.preset = presetId || null;
    if (preset.positive) {
      entry.positive = preset.positive;
    }
    if (preset.negative !== undefined) {
      entry.negative = preset.negative || '';
    }
    if (preset.aspect) {
      entry.aspect = preset.aspect;
    }
    applyPromptStateToInspector(state, elements, presets);
    persist();
  };

  PROMPT_SLOTS.forEach((slot) => {
    const select = selects[slot];
    const positive = positives[slot];
    const negative = negatives[slot];
    const reset = resets[slot];

    if (select) {
      select.addEventListener('change', (event) => {
        applyPreset(slot, event.target.value || null);
      });
    }

    if (positive) {
      positive.addEventListener('input', (event) => {
        state.slots[slot].positive = event.target.value;
        persist();
      });
    }

    if (negative) {
      negative.addEventListener('input', (event) => {
        state.slots[slot].negative = event.target.value;
        persist();
      });
    }

    if (reset) {
      reset.addEventListener('click', () => {
        const presetId = state.slots[slot].preset;
        if (presetId) {
          applyPreset(slot, presetId);
        } else {
          state.slots[slot].positive = '';
          state.slots[slot].negative = '';
          state.slots[slot].aspect = '';
          applyPromptStateToInspector(state, elements, presets);
          persist();
        }
      });
    }
  });

  if (lockSeedCheckbox) {
    lockSeedCheckbox.addEventListener('change', () => {
      state.lockSeed = lockSeedCheckbox.checked;
      if (!state.lockSeed) {
        state.seed = null;
      }
      applyPromptStateToInspector(state, elements, presets);
      persist();
    });
  }

  if (seedInput) {
    seedInput.addEventListener('input', (event) => {
      state.seed = parseSeed(event.target.value);
      persist();
    });
  }

  if (variantsInput) {
    variantsInput.addEventListener('change', (event) => {
      state.variants = clampVariants(Number(event.target.value) || DEFAULT_PROMPT_VARIANTS);
      applyPromptStateToInspector(state, elements, presets);
      persist();
    });
  }

  if (previewButton && promptTextarea) {
    previewButton.addEventListener('click', () => {
      promptTextarea.value = buildPromptPreviewText(state);
      setStatus(statusElement, '已根据提示词 Inspector 更新预览。', 'info');
    });
  }

  const api = {
    getState: () => clonePromptState(state),
    buildRequest: () => buildPromptRequest(state),
    setVariants(value) {
      state.variants = clampVariants(value);
      applyPromptStateToInspector(state, elements, presets);
      persist();
    },
    setSeed(value, lock) {
      if (typeof lock === 'boolean') {
        state.lockSeed = lock;
      }
      state.seed = parseSeed(value);
      applyPromptStateToInspector(state, elements, presets);
      persist();
    },
    refresh() {
      applyPromptStateToInspector(state, elements, presets);
    },
    presets,
    applyBackend(bundle) {
      if (!bundle) return;
      PROMPT_SLOTS.forEach((slot) => {
        const incoming = bundle?.[slot];
        if (!incoming) return;
        const entry = state.slots[slot];
        if (!entry) return;
        if (incoming.preset !== undefined) {
          entry.preset = incoming.preset || null;
        }
        if (incoming.positive !== undefined) {
          entry.positive = incoming.positive || '';
        }
        if (incoming.negative !== undefined) {
          entry.negative = incoming.negative || '';
        }
        if (incoming.aspect !== undefined) {
          entry.aspect = incoming.aspect || '';
        }
      });
      applyPromptStateToInspector(state, elements, presets);
      persist();
    },
  };

  if (abButton) {
    abButton.addEventListener('click', () => {
      api.setVariants(Math.max(2, state.variants || 2));
      if (typeof onABTest === 'function') {
        onABTest();
      }
    });
  }

  return api;
}

function initStage2() {
  void (async () => {
    const statusElement = document.getElementById('stage2-status');
    const layoutStructure = document.getElementById('layout-structure-text');
    const posterOutput = document.getElementById('poster-output');
    const aiPreview = document.getElementById('ai-preview');
    const aiSpinner = document.getElementById('ai-spinner');
    const aiPreviewMessage = document.getElementById('ai-preview-message');
    const posterVisual = document.getElementById('poster-visual');
    const posterTemplateImage = document.getElementById('poster-template-image');
    const posterTemplatePlaceholder = document.getElementById('poster-template-placeholder');
    const posterTemplateLink = document.getElementById('poster-template-link');
<<<<<<< HEAD
    const posterGeneratedImage = document.querySelector('[data-role="vertex-poster-img"]');
    const posterGeneratedPlaceholder = document.querySelector('[data-role="vertex-poster-placeholder"]');
=======
    const posterGeneratedImage = document.getElementById('poster-generated-image');
    const posterGeneratedPlaceholder = document.getElementById('poster-generated-placeholder');
>>>>>>> 06191122
    const promptGroup = document.getElementById('prompt-group');
    const promptDefaultGroup = document.getElementById('prompt-default-group');
    const promptBundleGroup = document.getElementById('prompt-bundle-group');
    const emailGroup = document.getElementById('email-group');
    const promptTextarea = document.getElementById('openai-request-prompt');
    const defaultPromptTextarea = document.getElementById('template-default-prompt');
    const promptBundlePre = document.getElementById('prompt-bundle-json');
    const emailTextarea = document.getElementById('generated-email');
    const generateButton = document.getElementById('generate-poster');
    const regenerateButton = document.getElementById('regenerate-poster');
    const nextButton = document.getElementById('to-stage3');
    const overviewList = document.getElementById('stage1-overview');
    const templateSelect = document.getElementById('template-select');
    const templateCanvas = document.getElementById('template-preview-canvas');
    const templateDescription = document.getElementById('template-description');
    const apiBaseInput = document.getElementById('api-base');

    if (!generateButton || !nextButton) {
      return;
    }

    const stage1Data = loadStage1Data();
    if (!stage1Data || !stage1Data.preview_built) {
      setStatus(statusElement, '请先完成环节 1 的素材输入与版式预览。', 'warning');
      generateButton.disabled = true;
      if (regenerateButton) {
        regenerateButton.disabled = true;
      }
      return;
    }

    await hydrateStage1DataAssets(stage1Data);

    lastStage1Data = stage1Data ? structuredClone(stage1Data) : null;
    renderPosterBFromStage1(lastStage1Data);

    let promptManager = null;
    let currentTemplateAssets = null;
    let latestPromptState = null;
    let promptPresets = null;
    let activeTemplatePoster = null;

    const templatePlaceholderDefault =
      posterTemplatePlaceholder?.textContent?.trim() || '后台尚未上传模板海报。';
    const generatedPlaceholderDefault =
      posterGeneratedPlaceholder?.textContent?.trim() || '生成结果将在此展示。';

    const templateState = {
      loaded: false,
      poster: null,
<<<<<<< HEAD
      variantA: null,
      variantB: null,
    };
=======
    };

    const normalisePosterRecord = (poster) => {
      if (!poster) return null;
      const source = getPosterImageSource(poster);
      if (!source) return null;
      const filename =
        typeof poster.filename === 'string' && poster.filename.trim()
          ? poster.filename.trim()
          : `${stage1Data.template_id || 'template'}-poster-a`;
      const mediaType =
        typeof poster.media_type === 'string' && poster.media_type
          ? poster.media_type
          : inferImageMediaType(source) || 'image/png';
      const width = typeof poster.width === 'number' ? poster.width : null;
      const height = typeof poster.height === 'number' ? poster.height : null;
      return {
        filename,
        media_type: mediaType,
        width,
        height,
        url: typeof poster.url === 'string' ? poster.url : null,
        data_url: typeof poster.data_url === 'string' ? poster.data_url : null,
      };
    };

    const computeTemplatePoster = () => {
      const uploadedPoster = normalisePosterRecord(templateState.poster);
      if (uploadedPoster) {
        return uploadedPoster;
      }

      const templateImage = currentTemplateAssets?.image || null;
      const entryPreview = currentTemplateAssets?.entry?.preview || null;
      const fallbackSrc =
        templateImage?.currentSrc ||
        templateImage?.src ||
        (entryPreview
          ? App.utils.assetUrl?.(`templates/${entryPreview}`) ||
            `templates/${entryPreview}`
          : null);

      if (!fallbackSrc) {
        return null;
      }

      const width =
        typeof templateImage?.naturalWidth === 'number' && templateImage.naturalWidth > 0
          ? templateImage.naturalWidth
          : typeof templateImage?.width === 'number'
          ? templateImage.width
          : null;
      const height =
        typeof templateImage?.naturalHeight === 'number' && templateImage.naturalHeight > 0
          ? templateImage.naturalHeight
          : typeof templateImage?.height === 'number'
          ? templateImage.height
          : null;

      return {
        filename: `${stage1Data.template_id || 'template'}-poster-a`,
        media_type: inferImageMediaType(fallbackSrc) || 'image/png',
        width,
        height,
        url: fallbackSrc,
        data_url: null,
      };
    };

    const updateTemplatePosterDisplay = (message) => {
      const poster = computeTemplatePoster();
      activeTemplatePoster = poster ? { ...poster } : null;
      const displayMessage = message || templatePlaceholderDefault;
      if (
        poster &&
        posterTemplateImage &&
        assignPosterImage(
          posterTemplateImage,
          poster,
          `${stage1Data.product_name || '模板'} 默认模板海报`
        )
      ) {
        posterTemplateImage.classList.remove('hidden');
        if (posterTemplatePlaceholder) {
          posterTemplatePlaceholder.textContent = templatePlaceholderDefault;
          posterTemplatePlaceholder.classList.add('hidden');
        }
      } else {
        if (posterTemplateImage) {
          posterTemplateImage.classList.add('hidden');
          posterTemplateImage.removeAttribute('src');
        }
        if (posterTemplatePlaceholder) {
          posterTemplatePlaceholder.textContent = displayMessage;
          posterTemplatePlaceholder.classList.remove('hidden');
        }
      }
      if (posterTemplateLink) {
        const linkSrc = poster ? getPosterImageSource(poster) : null;
        if (linkSrc) {
          posterTemplateLink.href = linkSrc;
          posterTemplateLink.classList.remove('hidden');
        } else {
          posterTemplateLink.classList.add('hidden');
          posterTemplateLink.removeAttribute('href');
        }
      }
    };

    const loadTemplatePosters = async ({ silent = false, force = false } = {}) => {
      if (!force && templateState.loaded) {
        return Boolean(templateState.poster);
      }

      const candidates = getApiCandidates();
      if (!candidates.length) {
        templateState.loaded = false;
        templateState.poster = null;
        updateTemplatePosterDisplay('请先填写后端 API 地址以加载模板海报。');
        if (!silent) {
          setStatus(statusElement, '请先填写后端 API 地址以加载模板海报。', 'info');
        }
        return false;
      }

      try {
        await warmUp(candidates);
      } catch (error) {
        console.warn('模板海报 warm up 失败', error);
      }

      for (const base of candidates) {
        const url = joinBasePath(base, '/api/template-posters');
        if (!url) continue;
        try {
          const response = await fetch(url, {
            method: 'GET',
            headers: { Accept: 'application/json' },
            mode: 'cors',
            cache: 'no-store',
            credentials: 'omit',
          });
          if (!response.ok) {
            continue;
          }
          const payload = await response.json().catch(() => ({ posters: [] }));
          const posters = Array.isArray(payload?.posters) ? payload.posters : [];
          const variantA = posters.find((item) => item?.slot === 'variant_a')?.poster || null;
          templateState.poster = variantA;
          templateState.loaded = true;
          updateTemplatePosterDisplay();
          if (!silent) {
            setStatus(statusElement, '模板海报已同步。', 'success');
          }
          return Boolean(variantA);
        } catch (error) {
          console.warn('加载模板海报失败', base, error);
        }
      }

      if (!templateState.poster) {
        updateTemplatePosterDisplay('无法加载模板海报，请稍后重试。');
      }
      if (!silent) {
        setStatus(statusElement, '模板海报加载失败，请稍后重试。', 'warning');
      }
      templateState.loaded = false;
      return false;
    };

    void loadTemplatePosters({ silent: true, force: true });
>>>>>>> 06191122

    const normalisePosterRecord = (poster) => {
      if (!poster) return null;
      const source = getPosterImageSource(poster);
      if (!source) return null;
      const filename =
        typeof poster.filename === 'string' && poster.filename.trim()
          ? poster.filename.trim()
          : `${stage1Data.template_id || 'template'}-poster-a`;
      const mediaType =
        typeof poster.media_type === 'string' && poster.media_type
          ? poster.media_type
          : inferImageMediaType(source) || 'image/png';
      const width = typeof poster.width === 'number' ? poster.width : null;
      const height = typeof poster.height === 'number' ? poster.height : null;
      const normalizedUrl = HTTP_URL_RX.test(source) ? source : null;
      const normalizedDataUrl = source.startsWith('data:') ? source : null;
      return {
        filename,
        media_type: mediaType,
        width,
        height,
        key: typeof poster.key === 'string' ? poster.key : null,
        url: normalizedUrl,
        data_url:
          normalizedDataUrl ||
          (typeof poster.data_url === 'string' ? poster.data_url : null),
      };
    };

    const computeTemplatePoster = () => {
      const uploadedPoster = normalisePosterRecord(templateState.poster);
      if (uploadedPoster) {
        return uploadedPoster;
      }

      const templateImage = currentTemplateAssets?.image || null;
      const entryPreview = currentTemplateAssets?.entry?.preview || null;
      const fallbackSrc =
        templateImage?.currentSrc ||
        templateImage?.src ||
        (entryPreview
          ? App.utils.assetUrl?.(`templates/${entryPreview}`) ||
            `templates/${entryPreview}`
          : null);

      if (!fallbackSrc) {
        return null;
      }

      const width =
        typeof templateImage?.naturalWidth === 'number' && templateImage.naturalWidth > 0
          ? templateImage.naturalWidth
          : typeof templateImage?.width === 'number'
          ? templateImage.width
          : null;
      const height =
        typeof templateImage?.naturalHeight === 'number' && templateImage.naturalHeight > 0
          ? templateImage.naturalHeight
          : typeof templateImage?.height === 'number'
          ? templateImage.height
          : null;

      return {
        filename: `${stage1Data.template_id || 'template'}-poster-a`,
        media_type: inferImageMediaType(fallbackSrc) || 'image/png',
        width,
        height,
        url: fallbackSrc,
        data_url: null,
      };
    };

    const updateTemplatePosterDisplay = (message) => {
      const poster = computeTemplatePoster();
      activeTemplatePoster = poster ? { ...poster } : null;
      const displayMessage = message || templatePlaceholderDefault;
      if (
        poster &&
        posterTemplateImage &&
        assignPosterImage(
          posterTemplateImage,
          poster,
          `${stage1Data.product_name || '模板'} 默认模板海报`
        )
      ) {
        posterTemplateImage.classList.remove('hidden');
        if (posterTemplatePlaceholder) {
          posterTemplatePlaceholder.textContent = templatePlaceholderDefault;
          posterTemplatePlaceholder.classList.add('hidden');
        }
      } else {
        if (posterTemplateImage) {
          posterTemplateImage.classList.add('hidden');
          posterTemplateImage.removeAttribute('src');
        }
        if (posterTemplatePlaceholder) {
          posterTemplatePlaceholder.textContent = displayMessage;
          posterTemplatePlaceholder.classList.remove('hidden');
        }
      }
      if (posterTemplateLink) {
        const linkSrc = poster ? getPosterImageSource(poster) : null;
        if (linkSrc) {
          posterTemplateLink.href = linkSrc;
          posterTemplateLink.classList.remove('hidden');
        } else {
          posterTemplateLink.classList.add('hidden');
          posterTemplateLink.removeAttribute('href');
        }
      }
    };

    const loadTemplatePosters = async ({ silent = false, force = false } = {}) => {
      if (!force && templateState.loaded) {
        return Boolean(templateState.poster);
      }

      const candidates = getApiCandidates();
      if (!candidates.length) {
        templateState.loaded = false;
        templateState.poster = null;
        templateState.variantA = null;
        templateState.variantB = null;
        updateTemplatePosterDisplay('请先填写后端 API 地址以加载模板海报。');
        if (!silent) {
          setStatus(statusElement, '请先填写后端 API 地址以加载模板海报。', 'info');
        }
        return false;
      }

      try {
        await warmUp(candidates);
      } catch (error) {
        console.warn('模板海报 warm up 失败', error);
      }

      for (const base of candidates) {
        const url = joinBasePath(base, '/api/template-posters');
        if (!url) continue;
        try {
          const response = await fetch(url, {
            method: 'GET',
            headers: { Accept: 'application/json' },
            mode: 'cors',
            cache: 'no-store',
            credentials: 'omit',
          });
          if (!response.ok) {
            continue;
          }
          const payload = await response.json().catch(() => ({ posters: [] }));
          const posters = Array.isArray(payload?.posters) ? payload.posters : [];
          const variantA = posters.find((item) => item?.slot === 'variant_a')?.poster || null;
          const variantB = posters.find((item) => item?.slot === 'variant_b')?.poster || null;
          templateState.poster = variantA;
          templateState.variantA = variantA;
          templateState.variantB = variantB;
          templateState.loaded = true;
          updateTemplatePosterDisplay();
          if (!silent) {
            setStatus(statusElement, '模板海报已同步。', 'success');
          }
          return Boolean(variantA);
        } catch (error) {
          console.warn('加载模板海报失败', base, error);
        }
      }

      if (!templateState.poster) {
        updateTemplatePosterDisplay('无法加载模板海报，请稍后重试。');
      }
      if (!silent) {
        setStatus(statusElement, '模板海报加载失败，请稍后重试。', 'warning');
      }
      templateState.loaded = false;
      templateState.variantA = null;
      templateState.variantB = null;
      return false;
    };

    void loadTemplatePosters({ silent: true, force: true });

    const updatePromptPanels = (options = {}) => {
      const spec = options.spec || currentTemplateAssets?.spec || null;
      const presetsSource =
        options.presets || promptPresets || promptManager?.presets || { presets: {}, defaultAssignments: {} };

      if (defaultPromptTextarea && promptDefaultGroup) {
        const englishPrompt = buildTemplateDefaultPrompt(stage1Data, spec, presetsSource);
        if (englishPrompt) {
          defaultPromptTextarea.value = englishPrompt;
          promptDefaultGroup.classList.remove('hidden');
        } else {
          defaultPromptTextarea.value = '';
          promptDefaultGroup.classList.add('hidden');
        }
      }

      if (promptBundlePre && promptBundleGroup) {
        let bundleData = options.bundle || null;
        if (!bundleData) {
          const requestPrompts = promptManager?.buildRequest?.()?.prompts || null;
          if (requestPrompts && Object.keys(requestPrompts).length) {
            bundleData = requestPrompts;
          } else if (latestPromptState?.slots) {
            bundleData = serialisePromptState(latestPromptState);
          }
        }

        let bundleText = '';
        if (bundleData) {
          if (typeof bundleData === 'string') {
            bundleText = bundleData;
          } else if (typeof bundleData === 'object') {
            const keys = Object.keys(bundleData);
            if (keys.length) {
              bundleText = JSON.stringify(bundleData, null, 2);
            }
          }
        }

        if (bundleText) {
          promptBundlePre.value = bundleText;
          promptBundleGroup.classList.remove('hidden');
        } else {
          promptBundlePre.value = '';
          promptBundleGroup.classList.add('hidden');
        }
      }
    };
    const runGeneration = (extra = {}) => {
      const currentRequest = promptManager?.buildRequest?.();
      if (currentRequest?.prompts) {
        updatePromptPanels({ bundle: currentRequest.prompts });
      } else {
        updatePromptPanels();
      }

      const execute = async () => {
        await loadTemplatePosters({ silent: true, force: true });
        updateTemplatePosterDisplay();
        const fallbackPoster = activeTemplatePoster
          ? { ...activeTemplatePoster }
          : null;
        return triggerGeneration({
          stage1Data,
          statusElement,
          layoutStructure,
          posterOutput,
          aiPreview,
          aiSpinner,
          aiPreviewMessage,
          posterVisual,
<<<<<<< HEAD
          generatedImage: posterGeneratedImage,
          templatePoster: fallbackPoster,
          generatedPlaceholder: posterGeneratedPlaceholder,
          generatedPlaceholderDefault,
          promptGroup,
          promptBundleGroup,
          promptBundlePre,
=======
          templatePoster: fallbackPoster,
          generatedImage: posterGeneratedImage,
          generatedPlaceholder: posterGeneratedPlaceholder,
          generatedPlaceholderDefault,
          promptGroup,
>>>>>>> 06191122
          emailGroup,
          promptTextarea,
          emailTextarea,
          generateButton,
          regenerateButton,
          nextButton,
          promptManager,
          updatePromptPanels,
          forceVariants: extra.forceVariants ?? 1,
          ...extra,
        });
      };

      return execute().catch((error) => console.error(error));
    };

    const needsTemplatePersist = !('template_id' in stage1Data);
    stage1Data.template_id = stage1Data.template_id || DEFAULT_STAGE1.template_id;
    if (needsTemplatePersist) {
      stage1Data.layout_preview = buildLayoutPreview(stage1Data);
      if (layoutStructure) {
        layoutStructure.textContent = stage1Data.layout_preview;
      }
      saveStage1Data(stage1Data);
    }
    let currentTemplateId = stage1Data.template_id;

    if (layoutStructure && stage1Data.layout_preview) {
      layoutStructure.textContent = stage1Data.layout_preview;
    }

    let templateRegistry = [];

    const handleABTest = () => {
      if (!posterGenerationState.posterUrl) {
        alert('请先点击“生成海报与文案”，成功生成一版海报后，再进行 A/B 对比。');
        return;
      }

      const templateImgEl = document.querySelector("[data-role='template-preview-image']") || null;
      const baseline = templateImgEl
        ? {
            url: templateImgEl.src,
            width:
              typeof templateImgEl.naturalWidth === 'number' && templateImgEl.naturalWidth > 0
                ? templateImgEl.naturalWidth
                : templateImgEl.width || 0,
            height:
              typeof templateImgEl.naturalHeight === 'number' && templateImgEl.naturalHeight > 0
                ? templateImgEl.naturalHeight
                : templateImgEl.height || 0,
          }
        : activeTemplatePoster
        ? {
            url: getPosterImageSource(activeTemplatePoster),
            width: activeTemplatePoster.width || 0,
            height: activeTemplatePoster.height || 0,
          }
        : null;

      const generated = {
        url: posterGenerationState.posterUrl,
        width: posterGenerationState.rawResult?.poster_image?.width || 0,
        height: posterGenerationState.rawResult?.poster_image?.height || 0,
      };

      openABModal?.(baseline, generated) ||
        alert('已准备好最新生成结果，可在右侧预览卡片查看。');
    };

    promptManager = await setupPromptInspector(stage1Data, {
      promptTextarea,
      statusElement,
      onABTest: handleABTest,
      onStateChange: (stateSnapshot, presets) => {
        latestPromptState = stateSnapshot || latestPromptState;
        if (presets) {
          promptPresets = presets;
        }
        updatePromptPanels();
      },
    });

    if (promptManager) {
      promptPresets = promptManager.presets || promptPresets;
      latestPromptState = promptManager.getState?.() || latestPromptState;
      updatePromptPanels();
    }

    const updateSummary = () => {
      const templateId = stage1Data.template_id || DEFAULT_STAGE1.template_id;
      const entry = templateRegistry.find((item) => item.id === templateId);
      const label = entry?.name || stage1Data.template_label || null;
      populateStage1Summary(stage1Data, overviewList, label);
    };

    updateSummary();

    async function refreshTemplatePreview(templateId) {
      if (!templateCanvas) return;
      try {
        const assets = await App.utils.ensureTemplateAssets(templateId);
        currentTemplateAssets = assets;
        if (templateDescription) {
          templateDescription.textContent = assets.entry?.description || '';
        }
        const previewAssets = await prepareTemplatePreviewAssets(stage1Data);
        drawTemplatePreview(templateCanvas, assets, stage1Data, previewAssets);
        updatePromptPanels({ spec: assets.spec });
        updateTemplatePosterDisplay();
      } catch (error) {
        console.error(error);
        currentTemplateAssets = null;
        updatePromptPanels();
        if (templateDescription) {
          templateDescription.textContent = '';
        }
        const ctx = templateCanvas?.getContext?.('2d');
        if (ctx && templateCanvas) {
          ctx.clearRect(0, 0, templateCanvas.width, templateCanvas.height);
          ctx.fillStyle = '#f4f5f7';
          ctx.fillRect(0, 0, templateCanvas.width, templateCanvas.height);
          ctx.fillStyle = '#6b7280';
          ctx.font = '16px "Noto Sans SC", "Microsoft YaHei", sans-serif';
          ctx.fillText('模板预览加载失败', 40, 40);
        }
        updateTemplatePosterDisplay('模板预览加载失败');
      }
    }

    if (templateSelect && templateCanvas) {
      try {
        templateRegistry = await App.utils.loadTemplateRegistry();
        templateSelect.innerHTML = '';
        templateRegistry.forEach((entry) => {
          const option = document.createElement('option');
          option.value = entry.id;
          option.textContent = entry.name;
          templateSelect.appendChild(option);
        });
        const activeEntry = templateRegistry.find((entry) => entry.id === currentTemplateId);
        if (!activeEntry && templateRegistry[0]) {
          const fallbackEntry = templateRegistry[0];
          currentTemplateId = fallbackEntry.id;
          stage1Data.template_id = fallbackEntry.id;
          stage1Data.template_label = fallbackEntry.name || '';
          stage1Data.layout_preview = buildLayoutPreview(stage1Data);
          if (layoutStructure) {
            layoutStructure.textContent = stage1Data.layout_preview;
          }
          saveStage1Data(stage1Data);
        } else if (activeEntry) {
          const label = activeEntry.name || '';
          if (stage1Data.template_label !== label) {
            stage1Data.template_label = label;
            stage1Data.layout_preview = buildLayoutPreview(stage1Data);
            if (layoutStructure) {
              layoutStructure.textContent = stage1Data.layout_preview;
            }
            saveStage1Data(stage1Data, { preserveStage2: true });
          }
        }
        templateSelect.value = currentTemplateId;
        templateSelect.disabled = true;
        templateSelect.title = '模板已在环节 1 中选定，可返回修改';
        await refreshTemplatePreview(currentTemplateId);
        updateSummary();
      } catch (error) {
        console.error(error);
        setStatus(statusElement, '模板清单加载失败，请检查 templates/ 目录。', 'warning');
      }
    }

    if (templateSelect) {
      templateSelect.addEventListener('change', async (event) => {
        const value = event.target.value || DEFAULT_STAGE1.template_id;
        currentTemplateId = value;
        stage1Data.template_id = value;
        const entry = templateRegistry.find((item) => item.id === value);
        stage1Data.template_label = entry?.name || '';
        stage1Data.layout_preview = buildLayoutPreview(stage1Data);
        if (layoutStructure) {
          layoutStructure.textContent = stage1Data.layout_preview;
        }
        saveStage1Data(stage1Data, { preserveStage2: true });
        updateSummary();
        await refreshTemplatePreview(value);
        setStatus(statusElement, '模板已切换，请重新生成海报以应用新布局。', 'info');
      });
    }

    if (apiBaseInput) {
      apiBaseInput.addEventListener('change', () => {
        templateState.loaded = false;
        templateState.poster = null;
        updateTemplatePosterDisplay('正在重新加载模板海报…');
        void loadTemplatePosters({ silent: true, force: true });
      });
    }

    generateButton.addEventListener('click', () => {
      runGeneration();
    });

    if (regenerateButton) {
      regenerateButton.addEventListener('click', () => {
        runGeneration();
      });
    }

    nextButton.addEventListener('click', async () => {
      const stored = await loadStage2Result();
      if (!stored || !stored.poster_image) {
        setStatus(statusElement, '请先完成海报生成，再前往环节 3。', 'warning');
        return;
      }
      window.location.href = 'stage3.html';
    });
  })();
}
function populateStage1Summary(stage1Data, overviewList, templateName) {
  if (!overviewList) return;
  overviewList.innerHTML = '';

  const entries = [
    [
      '模板',
      templateName || stage1Data.template_id || DEFAULT_STAGE1.template_id,
    ],
    ['品牌 / 代理', `${stage1Data.brand_name} ｜ ${stage1Data.agent_name}`],
    ['主产品名称', stage1Data.product_name],
    [
      '功能点',
      (stage1Data.features || [])
        .map((feature, index) => `${index + 1}. ${feature}`)
        .join('\n'),
    ],
    ['标题', stage1Data.title],
    ['副标题', stage1Data.subtitle],
    [
      stage1Data.gallery_label || '底部产品',
      (() => {
        const galleryLimit = stage1Data.gallery_limit || 0;
        const galleryCount =
          stage1Data.gallery_entries?.filter((entry) =>
            entry.mode === 'prompt' ? Boolean(entry.prompt) : Boolean(entry.asset)
          ).length || 0;
        if (galleryLimit > 0) {
          return `${galleryCount} / ${galleryLimit} 项素材`;
        }
        return `${galleryCount} 项素材`;
      })(),
    ],
  ];

  entries.forEach(([term, description]) => {
    const dt = document.createElement('dt');
    dt.textContent = term;
    const dd = document.createElement('dd');
    dd.textContent = description;
    overviewList.appendChild(dt);
    overviewList.appendChild(dd);
  });
}

// ……前文保持不变

function toPromptString(value) {
  if (value == null) return '';
  if (typeof value === 'string') return value.trim();
  if (typeof value.text === 'string') return value.text.trim();
  if (typeof value.prompt === 'string') return value.prompt.trim();
  if (typeof value.positive === 'string') return value.positive.trim();
  if (typeof value.preset === 'string' && typeof value.aspect === 'string') {
    const preset = value.preset.trim();
    const aspect = value.aspect.trim();
    if (preset && aspect) return `${preset} (aspect ${aspect})`;
  }
  if (typeof value.preset === 'string') return value.preset.trim();
  try {
    return JSON.stringify(value);
  } catch (error) {
    console.warn('[toPromptString] fallback stringify failed', error);
    return String(value);
  }
}

function buildPromptBundleStrings(prompts = {}) {
  return {
    scenario: toPromptString(prompts.scenario),
    product: toPromptString(prompts.product),
    gallery: toPromptString(prompts.gallery),
  };
}

function renderPosterResult(result) {
  const poster = result?.poster || {};
  const galleryImages = poster.gallery_images || result?.gallery_images || [];
  const posterRoot = document.getElementById('poster-b-root');
  const posterImg =
    document.getElementById('poster-image') ||
    document.getElementById('vertex-poster-preview-img');
  const scenarioImg =
    document.querySelector('[data-role="poster-b-scenario"]') ||
    document.getElementById('scenario-image');
  const productImg =
    document.querySelector('[data-role="poster-b-product"]') ||
    document.getElementById('product-image');
  const posterPlaceholder = document.querySelector('[data-role="vertex-poster-placeholder"]');

  const brandName = poster.brand_name || lastStage1Data?.brand_name || '';
  const agentName = poster.agent_name || lastStage1Data?.agent_name || '';
  const title = poster.title || lastStage1Data?.title || '';
  const subtitle = poster.subtitle || lastStage1Data?.subtitle || '';

  const logoSrc =
    pickImageSrc(poster.brand_logo) ||
    (lastStage1Data && pickImageSrc(lastStage1Data.brand_logo));

  const logoEl = document.getElementById('poster-b-brand-logo');
  if (logoEl && logoSrc) {
    logoEl.src = logoSrc;
  }

  const brandNameEl = document.querySelector('#poster-b-root [data-bind="brand_name"]');
  const agentNameEl = document.querySelector('#poster-b-root [data-bind="agent_name"]');
  const titleEl = document.querySelector('#poster-b-root [data-bind="title"]');
  const subtitleEl = document.querySelector('#poster-b-root [data-bind="subtitle"]');

  if (brandNameEl) brandNameEl.textContent = brandName;
  if (agentNameEl) agentNameEl.textContent = agentName;
  if (titleEl) titleEl.textContent = title;
  if (subtitleEl) subtitleEl.textContent = subtitle;

  const scenarioSrc =
    pickImageSrc(poster.scenario_image) || pickImageSrc(result?.scenario_image);

  if (scenarioSrc && scenarioImg) {
    scenarioImg.src = scenarioSrc;
  }

  const productSrc =
    pickImageSrc(poster.product_image) || pickImageSrc(result?.product_image);

  if (productSrc && productImg) {
    productImg.src = productSrc;
  }

  const galleryEls = document.querySelectorAll('[data-role="poster-b-gallery"]');
  galleryEls.forEach((slot, index) => {
    const src = pickImageSrc(galleryImages[index]);
    if (src) {
      slot.src = src;
    }
  });

  const posterSrc =
    result?.poster_url || pickImageSrc(poster.poster_image) || pickImageSrc(result?.poster_image);

  if (posterSrc) {
    if (posterImg) {
      posterImg.src = posterSrc;
      if (posterImg.classList?.contains('hidden')) {
        posterImg.classList.remove('hidden');
      }
      if (posterImg.style) {
        posterImg.style.display = 'block';
      }
    }

    const hiddenUrlInput = document.getElementById('vertex-poster-url');
    if (hiddenUrlInput) {
      hiddenUrlInput.value = posterSrc;
    }

    try {
      sessionStorage.setItem('latestPosterUrl', posterSrc);
    } catch (e) {
      console.warn('failed to cache latestPosterUrl', e);
    }
  }

  const hasVisuals = Boolean(posterSrc || scenarioSrc || productSrc || galleryImages.length);
  if (posterRoot && hasVisuals) {
    posterRoot.classList.remove('hidden');
  }
  if (posterPlaceholder?.classList && hasVisuals) {
    posterPlaceholder.classList.add('hidden');
  }

  return posterSrc || null;
}

function extractVertexPosterUrl(result) {
  if (!result) return null;

  if (typeof result.poster_url === 'string' && result.poster_url.length > 0) {
    return result.poster_url;
  }

  if (Array.isArray(result.results) && result.results.length > 0) {
    const candidate = result.results.find((entry) => entry && entry.url) || result.results[0];
    if (candidate && typeof candidate.url === 'string' && candidate.url.length > 0) {
      return candidate.url;
    }
  }

  if (Array.isArray(result.gallery_images) && result.gallery_images.length > 0) {
    const candidate =
      result.gallery_images.find((entry) => entry && entry.url) || result.gallery_images[0];
    if (candidate && typeof candidate.url === 'string' && candidate.url.length > 0) {
      return candidate.url;
    }
  }

  if (
    result.gallery_images &&
    Array.isArray(result.gallery_images.results) &&
    result.gallery_images.results.length > 0
  ) {
    const candidate =
      result.gallery_images.results.find((entry) => entry && entry.url) ||
      result.gallery_images.results[0];
    if (candidate && typeof candidate.url === 'string' && candidate.url.length > 0) {
      return candidate.url;
    }
  }

  return null;
}

function applyVertexPosterResult(data) {
  console.log('[triggerGeneration] applyVertexPosterResult', data);

  const poster = data?.poster || {};

  if (lastStage1Data) {
    renderPosterBFromStage1(lastStage1Data);
  }

  if (typeof promptTextarea !== 'undefined' && promptTextarea) {
    promptTextarea.value = data.prompt || '';
  }
  if (typeof emailTextarea !== 'undefined' && emailTextarea) {
    emailTextarea.value = data.email_body || '';
  }

  const finalPosterUrl =
    data.poster_url ||
    (poster.poster_image && (poster.poster_image.url || poster.poster_image.asset)) ||
    (Array.isArray(data.results) && data.results[0] && data.results[0].url) ||
    null;

  if (finalPosterUrl) {
    const hiddenUrlInput = document.getElementById('vertex-poster-url');
    if (hiddenUrlInput) hiddenUrlInput.value = finalPosterUrl;

    posterGenerationState.posterUrl = finalPosterUrl;
    try {
      sessionStorage.setItem('latestPosterUrl', finalPosterUrl);
    } catch (e) {
      console.warn('无法写 latestPosterUrl', e);
    }
  }

  console.log('[debug] applyVertexPosterResult', {
    poster_image: poster.poster_image,
    poster_url: data.poster_url,
    results: data.results,
  });
}

async function buildGalleryItemsWithFallback(stage1, logoRef, apiCandidates, maxSlots = 4) {
  const result = [];
  const entries = Array.isArray(stage1?.gallery_entries)
    ? stage1.gallery_entries.filter(Boolean)
    : [];

  for (let i = 0; i < maxSlots; i += 1) {
    const entry = entries[i] || null;
    const caption = entry?.caption?.trim() || `Series ${i + 1}`;
    const promptText = entry?.prompt?.trim() || null;
    const mode = entry?.mode || 'upload';

    const hasPrompt = !!promptText;
    if (mode === 'prompt' && hasPrompt) {
      result.push({
        caption,
        key: null,
        asset: null,
        mode: 'prompt',
        prompt: promptText,
      });
      continue;
    }

    let ref = null;
    if (entry && entry.asset) {
      ref = await normaliseAssetReference(entry.asset, {
        field: `poster.gallery_items[${i}]`,
        required: false,
        apiCandidates,
        folder: 'gallery',
      });
    }

    if (ref && (ref.key || ref.url)) {
      result.push({
        caption,
        key: ref.key || null,
        asset: ref.url || null,
        mode,
        prompt: promptText,
      });
      continue;
    }

    if (logoRef && (logoRef.url || logoRef.key)) {
      console.info('[triggerGeneration] gallery empty, fallback to brand logo', { index: i, caption });
      result.push({
        caption,
        key: logoRef.key || null,
        asset: logoRef.url || null,
        mode: 'logo_fallback',
        prompt: null,
      });
      continue;
    }

    console.warn('[triggerGeneration] gallery empty and no brand logo available, skip slot', { index: i, caption });
  }

  return result;
}

async function buildGalleryItemsWithFallback(stage1, logoRef, apiCandidates, maxSlots = 4) {
  const result = [];
  const entries = Array.isArray(stage1?.gallery_entries)
    ? stage1.gallery_entries.filter(Boolean)
    : [];

  for (let i = 0; i < maxSlots; i += 1) {
    const entry = entries[i] || null;
    const caption = entry?.caption?.trim() || `Series ${i + 1}`;
    const promptText = entry?.prompt?.trim() || null;
    const mode = entry?.mode || 'upload';

    const hasPrompt = !!promptText;
    if (mode === 'prompt' && hasPrompt) {
      result.push({
        caption,
        key: null,
        asset: null,
        mode: 'prompt',
        prompt: promptText,
      });
      continue;
    }

    let ref = null;
    if (entry && entry.asset) {
      ref = await normaliseAssetReference(entry.asset, {
        field: `poster.gallery_items[${i}]`,
        required: false,
        apiCandidates,
        folder: 'gallery',
      }, logoRef);
    }

    if (ref && (ref.key || ref.url)) {
      result.push({
        caption,
        key: ref.key || null,
        asset: ref.url || null,
        mode,
        prompt: promptText,
      });
      continue;
    }

    if (logoRef && (logoRef.url || logoRef.key)) {
      console.info('[triggerGeneration] gallery empty, fallback to brand logo', { index: i, caption });
      result.push({
        caption,
        key: logoRef.key || null,
        asset: logoRef.url || null,
        mode: 'upload',
        prompt: null,
      });
      continue;
    }

    console.warn('[triggerGeneration] gallery empty and no brand logo available, skip slot', { index: i, caption });
  }

  return result;
}

// ------- 直接替换：triggerGeneration 主流程（含双形态自适应） -------
async function triggerGeneration(opts) {
  const {
    stage1Data, statusElement,
    posterOutput, aiPreview, aiSpinner, aiPreviewMessage,
    posterVisual,
<<<<<<< HEAD
    generatedImage = null,
    generatedPlaceholder,
    generatedPlaceholderDefault = '生成结果将在此展示。',
    templatePoster = null,
    promptBundleGroup,
    promptBundlePre,
=======
    generatedImage,
    generatedPlaceholder,
    generatedPlaceholderDefault = '生成结果将在此展示。',
    templatePoster = null,
>>>>>>> 06191122
    promptGroup, emailGroup, promptTextarea, emailTextarea,
    generateButton, regenerateButton, nextButton,
    promptManager, updatePromptPanels,
    forceVariants = null, abTest = false,
  } = opts;

  try {
    lastStage1Data = stage1Data ? structuredClone(stage1Data) : null;
  } catch (error) {
    try {
      lastStage1Data = stage1Data ? JSON.parse(JSON.stringify(stage1Data)) : null;
    } catch {
      lastStage1Data = stage1Data || null;
    }
    console.warn('[triggerGeneration] unable to deep copy stage1Data, using fallback reference', error);
  }

  console.info('[debug] stage1Data snapshot', lastStage1Data || stage1Data || null);


  // 1) 选可用 API 基址
  const apiCandidates = getApiCandidates(document.getElementById('api-base')?.value || null);
  if (!apiCandidates.length) {
    setStatus(statusElement, '未找到可用后端，请先填写 API 基址。', 'warning');
    return null;
  }

  // 2) 资产“再水化”确保 dataUrl 就绪（仅用于画布预览；发送给后端使用 r2Key）
  await hydrateStage1DataAssets(stage1Data);

<<<<<<< HEAD
  // 3) 主体 poster（素材必须已上云，仅传 URL/Key）
  const templateId = stage1Data.template_id;
  const sc = stage1Data.scenario_asset || null;
  const pd = stage1Data.product_asset || null;

  const scenarioMode = stage1Data.scenario_mode || 'upload';
  const productMode = stage1Data.product_mode || 'upload';

  let posterPayload;
  let brandLogoRef;
  let scenarioRef;
  let productRef;
  let galleryItems;
  try {
    brandLogoRef = await normaliseAssetReference(stage1Data.brand_logo, {
      field: 'poster.brand_logo',
      required: true,
      apiCandidates,
      folder: 'brand-logo',
    });

    scenarioRef = await normaliseAssetReference(sc, {
      field: 'poster.scenario_image',
      required: true,
      apiCandidates,
      folder: 'scenario',
    }, brandLogoRef);

    productRef = await normaliseAssetReference(pd, {
      field: 'poster.product_image',
      required: true,
      apiCandidates,
      folder: 'product',
    }, brandLogoRef);

    galleryItems = await buildGalleryItemsWithFallback(stage1Data, brandLogoRef, apiCandidates, 4);

    const features = Array.isArray(stage1Data.features)
      ? stage1Data.features.filter(Boolean)
      : [];

    const brandLogoUrl = brandLogoRef.url || null;
    const scenarioUrl = scenarioRef.url || null;
    const productUrl = productRef.url || null;

    if (scenarioUrl) {
      assertAssetUrl('场景图', scenarioUrl);
    }
    if (productUrl) {
      assertAssetUrl('主产品图', productUrl);
    }
    if (brandLogoUrl) {
      assertAssetUrl('品牌 Logo', brandLogoUrl);
    }

    posterPayload = {
      brand_name: stage1Data.brand_name,
      agent_name: stage1Data.agent_name,
      scenario_image: scenarioUrl,
      product_name: stage1Data.product_name,
      template_id: templateId,
      features,
      title: stage1Data.title,
      subtitle: stage1Data.subtitle,
      series_description: stage1Data.series_description,

      brand_logo: brandLogoUrl,
      brand_logo_key: brandLogoRef.key,

      scenario_key: scenarioRef.key,
      scenario_asset: scenarioUrl,

      product_key: productRef.key,
      product_asset: productUrl,

      scenario_mode: scenarioMode,
      scenario_prompt:
        scenarioMode === 'prompt'
          ? stage1Data.scenario_prompt || stage1Data.scenario_image || null
          : null,
      product_mode: productMode,
      product_prompt: productMode === 'prompt' ? stage1Data.product_prompt || null : null,

      gallery_items: galleryItems,
      gallery_label: stage1Data.gallery_label || null,
      gallery_limit: stage1Data.gallery_limit ?? null,
      gallery_allows_prompt: stage1Data.gallery_allows_prompt !== false,
      gallery_allows_upload: stage1Data.gallery_allows_upload !== false,
    };
  } catch (error) {
    console.error('[triggerGeneration] asset normalisation failed', error);
    setStatus(
      statusElement,
      error instanceof Error ? error.message : '素材未完成上传，请先上传至 R2/GCS。',
      'error',
    );
    return null;
  }

  console.info('[debug] posterPayload', {
    ...posterPayload,
    gallery_items: posterPayload.gallery_items || [],
  });


  // 4) Prompt 组装 —— 始终发送字符串 prompt_bundle
=======
  const toAssetRef = (asset) => {
    if (!asset) return null;
    const key = asset.r2Key || null;
    const url = asset.url || asset.publicUrl || asset.r2Url || null;
    if (!key && !url) return null;
    return { key, url };
  };

  const galleryItems = (stage1Data.gallery_entries || [])
    .map((entry) => {
      const ref = toAssetRef(entry.asset);
      if (!ref) return null;
      return {
        asset: ref,
        caption: entry.caption?.trim() || null,
      };
    })
    .filter(Boolean)
    .slice(0, 4);

>>>>>>> 06191122
  const reqFromInspector = promptManager?.buildRequest?.() || {};
  if (forceVariants != null) reqFromInspector.variants = forceVariants;

  const promptBundleStrings = buildPromptBundleStrings(reqFromInspector.prompts || {});

  const payload = {
    template_id: 'template_dual',
    brand_logo: toAssetRef(stage1Data.brand_logo),
    scenario: toAssetRef(stage1Data.scenario_asset),
    product: toAssetRef(stage1Data.product_asset),
    gallery: galleryItems,
    prompt_bundle: promptBundleStrings,
    brand_name: stage1Data.brand_name,
    agent_name: stage1Data.agent_name,
    scenario_text: stage1Data.scenario_image,
    product_name: stage1Data.product_name,
    title: stage1Data.title,
    subtitle: stage1Data.subtitle,
    series_description: stage1Data.series_description,
    features: stage1Data.features,
    variants: clampVariants(reqFromInspector.variants ?? 1),
    seed: reqFromInspector.seed ?? null,
    lock_seed: !!reqFromInspector.lockSeed,
  };
<<<<<<< HEAD
  
  const payload = { ...requestBase, prompt_bundle: promptBundleStrings };

  const negativeSummary = summariseNegativePrompts(reqFromInspector.prompts);
  if (negativeSummary) {
    payload.negatives = negativeSummary;
  }

  if (abTest) {
    payload.variants = Math.max(2, payload.variants || 2);
  }
=======
>>>>>>> 06191122

  const posterSummary = {
    template_id: payload.template_id,
    feature_count: Array.isArray(payload.features) ? payload.features.length : 0,
    gallery_count: Array.isArray(payload.gallery) ? payload.gallery.length : 0,
  };
<<<<<<< HEAD
  const assetAudit = {
    brand_logo: {
      key: brandLogoRef?.key || null,
      url: posterPayload.brand_logo || null,
    },
    scenario: {
      mode: posterPayload.scenario_mode,
      key: posterPayload.scenario_key || null,
      url: posterPayload.scenario_asset || null,
    },
    product: {
      mode: posterPayload.product_mode,
      key: posterPayload.product_key || null,
      url: posterPayload.product_asset || null,
    },
    gallery: posterPayload.gallery_items.map((item, index) => ({
      index,
      mode: item.mode,
      key: item.key || null,
      url: item.asset || null,
    })),
  };

=======
  console.debug('[debug] posterPayload', payload);
>>>>>>> 06191122
  console.info('[triggerGeneration] prepared payload', {
    apiCandidates,
    poster: posterSummary,
    prompt_bundle: payload.prompt_bundle,
    variants: payload.variants,
    seed: payload.seed,
    lock_seed: payload.lock_seed,
    negatives: negativeSummary || null,
  });
  console.info('[triggerGeneration] asset audit', assetAudit);
  
  // 面板同步
  updatePromptPanels?.({ bundle: payload.prompt_bundle });
  
  // 5) 体积守护
  const rawPayload = JSON.stringify(payload);
  try { validatePayloadSize(rawPayload); } catch (e) {
    setStatus(statusElement, e.message, 'error');
    return null;
  }
  
  // 6) UI 状态
  generateButton.disabled = true;
  if (regenerateButton) regenerateButton.disabled = true;
  setStatus(statusElement, abTest ? '正在进行 A/B 提示词生成…' : '正在生成海报与文案…', 'info');
  posterOutput?.classList.remove('hidden');
  if (aiPreview) aiPreview.classList.remove('complete');
  if (aiSpinner) aiSpinner.classList.remove('hidden');
  if (aiPreviewMessage) aiPreviewMessage.textContent = 'Glibatree Art Designer 正在绘制海报…';
  if (posterVisual) posterVisual.classList.remove('hidden');
<<<<<<< HEAD
  posterGenerationState.posterUrl = null;
  posterGeneratedImage = null;
  posterGeneratedLayout = TEMPLATE_DUAL_LAYOUT;
=======
>>>>>>> 06191122
  const resetGeneratedPlaceholder = (message) => {
    if (!generatedPlaceholder) return;
    generatedPlaceholder.textContent = message || generatedPlaceholderDefault;
    generatedPlaceholder.classList.remove('hidden');
  };
  const hideGeneratedPlaceholder = () => {
    if (!generatedPlaceholder) return;
    generatedPlaceholder.textContent = generatedPlaceholderDefault;
    generatedPlaceholder.classList.add('hidden');
  };
<<<<<<< HEAD
  if (generatedImage?.classList) {
    generatedImage.classList.add('hidden');
    generatedImage.removeAttribute('src');
    generatedImage.style.display = 'none';
=======
  if (generatedImage) {
    generatedImage.classList.add('hidden');
    generatedImage.removeAttribute('src');
>>>>>>> 06191122
  }
  resetGeneratedPlaceholder('Glibatree Art Designer 正在绘制海报…');
  if (promptGroup) promptGroup.classList.add('hidden');
  if (emailGroup) emailGroup.classList.add('hidden');
  if (nextButton) nextButton.disabled = true;

  let fallbackTriggered = false;
  let fallbackTimerId = null;

  const clearFallbackTimer = () => {
    if (fallbackTimerId) {
      clearTimeout(fallbackTimerId);
      fallbackTimerId = null;
    }
  };

  const enableTemplateFallback = async (message, options = {}) => {
    if (fallbackTriggered) return;
    fallbackTriggered = true;
    clearFallbackTimer();
    if (aiSpinner) aiSpinner.classList.add('hidden');
    if (aiPreview) aiPreview.classList.add('complete');
<<<<<<< HEAD
    if (generatedImage?.classList) {
=======
    if (generatedImage) {
>>>>>>> 06191122
      generatedImage.classList.add('hidden');
      generatedImage.removeAttribute('src');
    }
    resetGeneratedPlaceholder('AI 生成超时，已回退到模板海报。');
    if (nextButton) nextButton.disabled = false;
    generateButton.disabled = false;
    if (regenerateButton) regenerateButton.disabled = false;
    if (templatePoster) {
      try {
        await saveStage2Result({
          poster_image: { ...templatePoster },
          prompt: typeof options.prompt === 'string' ? options.prompt : '',
          email_body: typeof options.email === 'string' ? options.email : '',
          variants: [],
          seed: null,
          lock_seed: false,
          template_fallback: true,
          template_id: stage1Data.template_id || null,
        });
      } catch (error) {
        console.error('保存模板海报失败', error);
      }
    }
    const statusLevel = templatePoster ? 'warning' : 'error';
    const statusMessage =
      message ||
      (templatePoster
        ? 'AI 生成超时，已回退到模板海报，可前往环节 3。'
        : 'AI 生成超时，且没有可用的模板海报。');
    setStatus(statusElement, statusMessage, statusLevel);
  };

  if (templatePoster) {
    fallbackTimerId = setTimeout(() => {
      void enableTemplateFallback();
    }, 60_000);
  }

  // 7) 发送（健康探测 + 重试）
  await warmUp(apiCandidates);
  
  try {
    // 发送请求：兼容返回 Response 或 JSON
    const resp = await postJsonWithRetry(apiCandidates, '/api/generate-poster', payload, 1, rawPayload);
    const data = (resp && typeof resp.json === 'function') ? await resp.json() : resp;

    console.info('[debug] apiVertexPosterResult', {
      poster_url: data?.poster_url,
      scenario_image: data?.poster?.scenario_image,
      product_image: data?.poster?.product_image,
      gallery_images: data?.poster?.gallery_images,
    });

    const posterUrl =
      data?.poster?.asset_url ||
      data?.poster?.url ||
      data?.poster_url ||
      data?.poster_image?.url ||
      (Array.isArray(data?.results) && data.results[0]?.url) ||
      null;

    lastPosterResult = data || null;
    lastPromptBundle = data?.prompt_bundle || null;
    posterGeneratedImageUrl = posterUrl || null;

    posterGenerationState.posterUrl = posterUrl;
    posterGenerationState.promptBundle = data?.prompt_bundle || null;
    posterGenerationState.rawResult = data || null;
    posterGeneratedImage = posterGenerationState.posterUrl;
    posterGeneratedLayout = TEMPLATE_DUAL_LAYOUT;

    if (promptBundlePre && promptBundleGroup) {
      const bundle = lastPromptBundle;
      const hasBundle =
        bundle &&
        ((typeof bundle === 'string' && bundle.trim()) ||
          (typeof bundle === 'object' && Object.keys(bundle).length));
      if (hasBundle) {
        const text = typeof bundle === 'string' ? bundle : JSON.stringify(bundle, null, 2);
        promptBundlePre.value = text;
        promptBundleGroup.classList.remove('hidden');
      } else {
        promptBundlePre.value = '';
        promptBundleGroup.classList.add('hidden');
      }
    }

    console.info('[triggerGeneration] success', {
      hasPoster: Boolean(data?.poster_image),
      variants: Array.isArray(data?.variants) ? data.variants.length : 0,
      seed: data?.seed ?? null,
      lock_seed: data?.lock_seed ?? null,
    });
<<<<<<< HEAD

    applyVertexPosterResult(data);

    clearFallbackTimer();

    let assigned = false;
    if (posterGenerationState.posterUrl && generatedImage?.classList) {
      generatedImage.src = posterGenerationState.posterUrl;
      generatedImage.style.display = 'block';
=======
  
    clearFallbackTimer();

    const posterData = (data && data.poster_image) || null;
    const generatedAlt = `${stage1Data.product_name || '生成'} 海报`;
    const hasPosterSource = posterData ? getPosterImageSource(posterData) : '';
    let assigned = false;
    if (generatedImage && hasPosterSource && assignPosterImage(generatedImage, posterData, generatedAlt)) {
>>>>>>> 06191122
      generatedImage.classList.remove('hidden');
      hideGeneratedPlaceholder();
      assigned = true;
    } else {
<<<<<<< HEAD
      if (generatedImage?.classList) {
        generatedImage.classList.add('hidden');
        generatedImage.removeAttribute('src');
        generatedImage.style.display = 'none';
=======
      if (generatedImage) {
        generatedImage.classList.add('hidden');
        generatedImage.removeAttribute('src');
>>>>>>> 06191122
      }
      resetGeneratedPlaceholder('生成结果缺少可预览图片。');
    }

    posterVisual && posterVisual.classList.remove('hidden');
    if (aiPreview) aiPreview.classList.add('complete');
    if (aiSpinner) aiSpinner.classList.add('hidden');

    if (emailTextarea) emailTextarea.value = data.email_body || '';
    if (promptTextarea) promptTextarea.value = data.prompt || '';

    if (assigned) {
      setStatus(statusElement, '生成完成', 'success');
      if (nextButton) nextButton.disabled = false;
      generateButton.disabled = false;
      if (regenerateButton) regenerateButton.disabled = false;
      try {
        const dataToStore = {
          ...data,
          template_poster: templatePoster ? { ...templatePoster } : null,
        };
        await saveStage2Result(dataToStore);
      } catch (error) {
        console.error('保存环节 2 结果失败。', error);
      }
    } else if (templatePoster) {
      await enableTemplateFallback('生成结果缺少可预览图片，已回退到模板海报，可直接前往环节 3。', {
        prompt: data?.prompt || '',
        email: data?.email_body || '',
      });
    } else {
      setStatus(statusElement, '生成完成但缺少可预览图片，请稍后重试。', 'warning');
    }

    return data;
  } catch (error) {
    console.error('[generatePoster] 请求失败', error);
    posterGenerationState.posterUrl = null;
    posterGenerationState.promptBundle = null;
    posterGenerationState.rawResult = null;
    lastPosterResult = null;
    lastPromptBundle = null;
    posterGeneratedImageUrl = null;
    posterGeneratedImage = null;
    posterGeneratedLayout = TEMPLATE_DUAL_LAYOUT;
    const detail = error?.responseJson?.detail || null;
    const quotaExceeded =
      error?.status === 429 &&
      (detail?.error === 'vertex_quota_exceeded' || detail === 'vertex_quota_exceeded');
    const friendlyMessage = quotaExceeded
      ? '图像生成配额已用尽，请稍后再试，或先上传现有素材。'
      : error?.message || '生成失败';
    setStatus(statusElement, friendlyMessage, 'error');
    generateButton.disabled = false;
    if (regenerateButton) regenerateButton.disabled = false;
    if (aiSpinner) aiSpinner.classList.add('hidden');
    if (aiPreview) aiPreview.classList.add('complete');
<<<<<<< HEAD
    if (generatedImage?.classList) {
      generatedImage.classList.add('hidden');
      generatedImage.removeAttribute('src');
    }
    resetGeneratedPlaceholder(friendlyMessage || generatedPlaceholderDefault);
=======
    if (generatedImage) {
      generatedImage.classList.add('hidden');
      generatedImage.removeAttribute('src');
    }
    resetGeneratedPlaceholder(error?.message || generatedPlaceholderDefault);
>>>>>>> 06191122
    return null;
  }
}

async function prepareTemplatePreviewAssets(stage1Data) {
  const result = {
    brand_logo: null,
    scenario: null,
    product: null,
    gallery: [],
  };

  const tasks = [];
  const queue = (key, dataUrl, index) => {
    if (!dataUrl) return;
    tasks.push(
      loadImageAsset(dataUrl)
        .then((image) => {
          if (key === 'gallery') {
            result.gallery[index] = image;
          } else {
            result[key] = image;
          }
        })
        .catch(() => undefined)
    );
  };

  queue('brand_logo', stage1Data.brand_logo?.dataUrl);
  queue('scenario', stage1Data.scenario_asset?.dataUrl);
  queue('product', stage1Data.product_asset?.dataUrl);
  (stage1Data.gallery_entries || []).forEach((entry, index) => {
    queue('gallery', entry?.asset?.dataUrl, index);
  });

  await Promise.allSettled(tasks);
  return result;
}

function drawTemplatePreview(canvas, assets, stage1Data, previewAssets) {
  const ctx = canvas.getContext('2d');
  if (!ctx) return;

  const spec = assets.spec || {};
  const size = spec.size || {};
  const width = Number(size.width) || assets.image.width;
  const height = Number(size.height) || assets.image.height;

  canvas.width = width;
  canvas.height = height;

  ctx.clearRect(0, 0, width, height);
  ctx.fillStyle = '#f4f5f7';
  ctx.fillRect(0, 0, width, height);
  ctx.imageSmoothingEnabled = true;
  ctx.drawImage(assets.image, 0, 0, width, height);

  const slots = spec.slots || {};
  const fonts = {
    brand: '600 36px "Noto Sans SC", "Microsoft YaHei", sans-serif',
    agent: '600 30px "Noto Sans SC", "Microsoft YaHei", sans-serif',
    title: '700 64px "Noto Sans SC", "Microsoft YaHei", sans-serif',
    subtitle: '700 40px "Noto Sans SC", "Microsoft YaHei", sans-serif',
    body: '400 28px "Noto Sans SC", "Microsoft YaHei", sans-serif',
    feature: '500 26px "Noto Sans SC", "Microsoft YaHei", sans-serif',
    caption: '400 22px "Noto Sans SC", "Microsoft YaHei", sans-serif',
  };

  const brandSlot = getSlotRect(slots.logo);
  if (brandSlot) {
    if (previewAssets.brand_logo) {
      drawPreviewImage(ctx, previewAssets.brand_logo, brandSlot, 'contain');
    } else {
      drawPreviewPlaceholder(ctx, brandSlot, stage1Data.brand_name || '品牌 Logo');
    }
  }

  const brandNameSlot = getSlotRect(slots.brand_name);
  if (brandNameSlot) {
    drawPreviewText(ctx, stage1Data.brand_name || '品牌名称', brandNameSlot, {
      font: fonts.brand,
      color: '#1f2933',
    });
  }

  const agentSlot = getSlotRect(slots.agent_name);
  if (agentSlot) {
    drawPreviewText(ctx, (stage1Data.agent_name || '代理名').toUpperCase(), agentSlot, {
      font: fonts.agent,
      color: '#1f2933',
      align: 'right',
    });
  }

  const scenarioSlot = getSlotRect(slots.scenario);
  if (scenarioSlot) {
    if (previewAssets.scenario) {
      drawPreviewImage(ctx, previewAssets.scenario, scenarioSlot, 'cover');
    } else {
      drawPreviewPlaceholder(ctx, scenarioSlot, stage1Data.scenario_image || '应用场景');
    }
  }

  const productSlot = getSlotRect(slots.product);
  if (productSlot) {
    if (previewAssets.product) {
      drawPreviewImage(ctx, previewAssets.product, productSlot, 'contain');
    } else {
      drawPreviewPlaceholder(ctx, productSlot, stage1Data.product_name || '产品渲染图');
    }
  }

  const titleSlot = getSlotRect(slots.title);
  if (titleSlot) {
    drawPreviewText(ctx, stage1Data.title || '标题文案待补充', titleSlot, {
      font: fonts.title,
      color: '#ef4c54',
      align: 'center',
      lineHeight: 72,
    });
  }

  const subtitleSlot = getSlotRect(slots.subtitle);
  if (subtitleSlot) {
    drawPreviewText(ctx, stage1Data.subtitle || '副标题待补充', subtitleSlot, {
      font: fonts.subtitle,
      color: '#ef4c54',
      align: 'right',
      lineHeight: 48,
    });
  }

  const callouts = spec.feature_callouts || [];
  callouts.forEach((callout, index) => {
    if (!stage1Data.features || !stage1Data.features[index]) return;
    const labelSlot = getSlotRect(callout.label_box);
    if (!labelSlot) return;
    drawPreviewText(
      ctx,
      `${index + 1}. ${stage1Data.features[index]}`,
      labelSlot,
      {
        font: fonts.feature,
        color: '#1f2933',
        lineHeight: 34,
      }
    );
  });

  const gallery = spec.gallery || {};
  const galleryItems = gallery.items || [];
  galleryItems.forEach((slot, index) => {
    const rect = getSlotRect(slot);
    if (!rect) return;
    const image = previewAssets.gallery[index];
    if (image) {
      ctx.save();
      ctx.filter = 'grayscale(100%)';
      drawPreviewImage(ctx, image, rect, 'cover');
      ctx.restore();
    } else {
      drawPreviewPlaceholder(ctx, rect, `底部小图 ${index + 1}`);
    }

    const caption = stage1Data.gallery_entries?.[index]?.caption;
    if (caption) {
      drawPreviewText(ctx, caption, {
        x: rect.x + 8,
        y: rect.y + rect.height - 44,
        width: rect.width - 16,
        height: 40,
      }, {
        font: fonts.caption,
        color: '#1f2933',
        lineHeight: 26,
      });
    }
  });

  const stripSlot = getSlotRect(gallery.strip);
  if (stripSlot) {
    drawPreviewText(ctx, stage1Data.series_description || '系列说明待补充', {
      x: stripSlot.x + 12,
      y: stripSlot.y + Math.max(stripSlot.height - 44, 0),
      width: stripSlot.width - 24,
      height: 40,
    }, {
      font: fonts.caption,
      color: '#1f2933',
      lineHeight: 24,
    });
  }
}

function loadImageAsset(src) {
  return new Promise((resolve, reject) => {
    const attempt = (url, allowFallback) => {
      const img = new Image();
      img.decoding = 'async';
      img.crossOrigin = 'anonymous';
      img.onload = () => resolve(img);
      img.onerror = async () => {
        if (!allowFallback) {
          reject(new Error(`无法加载图片：${url}`));
          return;
        }

        const fallback = deriveBase64Fallback(url);
        if (!fallback) {
          reject(new Error(`无法加载图片：${url}`));
          return;
        }

        try {
          const response = await fetch(fallback, { cache: 'no-store' });
          if (!response.ok) {
            throw new Error(`无法加载 Base64 资源：${fallback}`);
          }
          const base64 = (await response.text()).trim();
          attempt(`data:image/png;base64,${base64}`, false);
        } catch (error) {
          reject(error);
        }
      };
      img.src = url;
    };

    attempt(src, !src.startsWith('data:'));
  });
}

function deriveBase64Fallback(url) {
  if (!url || url.startsWith('data:')) {
    return null;
  }
  const [path] = url.split('?', 1);
  if (!path.endsWith('.png')) {
    return null;
  }
  return `${path.slice(0, -4)}.b64`;
}

function drawPreviewImage(ctx, image, slot, mode = 'contain') {
  const rect = getSlotRect(slot);
  if (!rect) return;
  const { x, y, width, height } = rect;
  let drawWidth = width;
  let drawHeight = height;

  if (mode === 'cover') {
    const scale = Math.max(width / image.width, height / image.height);
    drawWidth = image.width * scale;
    drawHeight = image.height * scale;
  } else {
    const scale = Math.min(width / image.width, height / image.height);
    drawWidth = image.width * scale;
    drawHeight = image.height * scale;
  }

  const offsetX = x + (width - drawWidth) / 2;
  const offsetY = y + (height - drawHeight) / 2;
  ctx.drawImage(image, offsetX, offsetY, drawWidth, drawHeight);
}

function drawPreviewPlaceholder(ctx, slot, label) {
  const rect = getSlotRect(slot);
  if (!rect) return;
  const { x, y, width, height } = rect;
  ctx.save();
  ctx.strokeStyle = '#cbd2d9';
  ctx.lineWidth = 2;
  ctx.setLineDash([10, 8]);
  ctx.strokeRect(x + 6, y + 6, Math.max(width - 12, 0), Math.max(height - 12, 0));
  ctx.setLineDash([]);
  drawPreviewText(ctx, label, rect, {
    font: '20px "Noto Sans SC", "Microsoft YaHei", sans-serif',
    color: '#6b7280',
    align: 'center',
    lineHeight: 28,
  });
  ctx.restore();
}

function drawPreviewText(ctx, text, slot, options = {}) {
  if (!text) return;
  const rect = getSlotRect(slot);
  if (!rect) return;
  const { x, y, width, height } = rect;
  ctx.save();
  if (options.font) ctx.font = options.font;
  ctx.fillStyle = options.color || '#1f2933';
  ctx.textBaseline = 'top';
  const lines = wrapPreviewText(ctx, text, width);
  const fontSizeMatch = /([0-9]+(?:\.[0-9]+)?)px/.exec(ctx.font);
  const fontSize = fontSizeMatch ? parseFloat(fontSizeMatch[1]) : 24;
  const lineHeight = options.lineHeight || fontSize * 1.3;
  let offsetY = y;
  lines.forEach((line) => {
    if (offsetY + lineHeight > y + height) return;
    let offsetX = x;
    const measured = ctx.measureText(line);
    if (options.align === 'center') {
      offsetX = x + Math.max((width - measured.width) / 2, 0);
    } else if (options.align === 'right') {
      offsetX = x + Math.max(width - measured.width, 0);
    }
    ctx.fillText(line, offsetX, offsetY);
    offsetY += lineHeight;
  });
  ctx.restore();
}

function wrapPreviewText(ctx, text, maxWidth) {
  const tokens = tokeniseText(text);
  const lines = [];
  let current = '';
  tokens.forEach((token) => {
    if (token === '\n') {
      if (current.trim()) lines.push(current.trim());
      current = '';
      return;
    }
    const candidate = current ? current + token : token;
    const width = ctx.measureText(candidate.trimStart()).width;
    if (width <= maxWidth || !current.trim()) {
      current = candidate;
    } else {
      if (current.trim()) lines.push(current.trim());
      current = token.trimStart();
    }
  });
  if (current.trim()) lines.push(current.trim());
  return lines;
}

function tokeniseText(text) {
  const tokens = [];
  let buffer = '';
  for (const char of text) {
    if (char === '\n') {
      if (buffer) {
        tokens.push(buffer);
        buffer = '';
      }
      tokens.push('\n');
    } else if (char === ' ') {
      buffer += char;
    } else if (/^[A-Za-z0-9]$/.test(char)) {
      buffer += char;
    } else {
      if (buffer) {
        tokens.push(buffer);
        buffer = '';
      }
      tokens.push(char);
    }
  }
  if (buffer) tokens.push(buffer);
  return tokens;
}

  function getSlotRect(slot) {
    if (!slot) return null;
    const x = Number(slot.x) || 0;
    const y = Number(slot.y) || 0;
    const width = Number(slot.width) || 0;
    const height = Number(slot.height) || 0;
    return { x, y, width, height };
  }

  function resolveSlotAssetUrl(asset) {
  if (!asset) return '';
  if (typeof asset === 'string') return asset;
  const url = typeof asset.url === 'string' ? asset.url : '';
  if (url) return url;
  const dataUrl =
    typeof asset.data_url === 'string'
      ? asset.data_url
      : typeof asset.dataUrl === 'string'
      ? asset.dataUrl
      : '';
  return dataUrl;
}

function renderDualPosterPreview(root, layout, data) {
  if (!root || !layout || !layout.slots) return;
  root.innerHTML = '';
  const slots = layout.slots;
  Object.entries(slots).forEach(([key, slot]) => {
    if (!slot) return;
    const slotEl = document.createElement('div');
    slotEl.classList.add('poster-layout__slot', `poster-layout__slot--${key}`);
    slotEl.style.left = `${slot.x * 100}%`;
    slotEl.style.top = `${slot.y * 100}%`;
    slotEl.style.width = `${slot.w * 100}%`;
    slotEl.style.height = `${slot.h * 100}%`;

    if (slot.type === 'text') {
      slotEl.classList.add('poster-layout__slot--text');
      const textValue = data?.text?.[key] || '';
      slotEl.textContent = textValue;
      const fontSize = Math.max(slot.h * 80, 12);
      slotEl.style.fontSize = `${fontSize}px`;
      if (slot.align === 'right') {
        slotEl.style.justifyContent = 'flex-end';
        slotEl.style.textAlign = 'right';
      } else if (slot.align === 'center') {
        slotEl.style.justifyContent = 'center';
        slotEl.style.textAlign = 'center';
      } else {
        slotEl.style.justifyContent = 'flex-start';
        slotEl.style.textAlign = 'left';
      }
    } else {
      slotEl.classList.add('poster-layout__slot--image');
      const img = document.createElement('img');
      const src = resolveSlotAssetUrl(data?.images?.[key]);
      if (src) {
        img.src = src;
      } else {
        slotEl.style.background = '#f5f5f7';
      }
      slotEl.appendChild(img);
    }

    root.appendChild(slotEl);
  });
}

function buildDualPosterData(stage1Data, generation) {
  const galleryLabels = Array.isArray(stage1Data?.gallery_entries)
    ? stage1Data.gallery_entries.map((item) => item?.caption || '')
    : [];
  const galleryImages = Array.isArray(generation?.gallery_images)
    ? generation.gallery_images.map((item) => resolveSlotAssetUrl(item))
    : Array.isArray(stage1Data?.gallery_items)
    ? stage1Data.gallery_items.map((item) => resolveSlotAssetUrl(item?.asset))
    : [];

  const images = {
    logo:
      resolveSlotAssetUrl(generation?.brand_logo) ||
      resolveSlotAssetUrl(stage1Data?.brand_logo) ||
      resolveSlotAssetUrl(stage1Data?.brand_logo_key),
    scenario:
      resolveSlotAssetUrl(generation?.scenario_image) ||
      resolveSlotAssetUrl(stage1Data?.scenario_asset) ||
      resolveSlotAssetUrl(stage1Data?.scenario_key),
    product:
      resolveSlotAssetUrl(generation?.product_image) ||
      resolveSlotAssetUrl(stage1Data?.product_asset) ||
      resolveSlotAssetUrl(stage1Data?.product_key),
  };

  ['series_1_img', 'series_2_img', 'series_3_img', 'series_4_img'].forEach(
    (slotKey, index) => {
      images[slotKey] = galleryImages[index] || '';
    }
  );

  const text = {
    brand_name: stage1Data?.brand_name || '',
    agent_name: stage1Data?.agent_name || '',
    headline: stage1Data?.title || '',
    tagline: stage1Data?.subtitle || '',
    series_1_txt: galleryLabels[0] || '',
    series_2_txt: galleryLabels[1] || '',
    series_3_txt: galleryLabels[2] || '',
    series_4_txt: galleryLabels[3] || '',
  };

  return { images, text };
}

async function saveStage2Result(data) {
  if (!data) return;

  let previousKey = null;
  const previousVariantKeys = new Set();
  const existingRaw = sessionStorage.getItem(STORAGE_KEYS.stage2);
  if (existingRaw) {
    try {
      const existing = JSON.parse(existingRaw);
      previousKey = existing?.poster_image?.storage_key || null;
      if (Array.isArray(existing?.variants)) {
        existing.variants.forEach((variant) => {
          if (variant?.storage_key) {
            previousVariantKeys.add(variant.storage_key);
          }
        });
      }
    } catch (error) {
      console.warn('无法解析现有的环节 2 数据，跳过旧键清理。', error);
    }
  }

  const payload = { ...data };
  if (data.poster_image) {
    const key = data.poster_image.storage_key || createId();
    const source = getPosterImageSource(data.poster_image);
    if (source) {
      await assetStore.put(key, source);
    }
    payload.poster_image = {
      filename: data.poster_image.filename,
      media_type: data.poster_image.media_type,
      width: data.poster_image.width,
      height: data.poster_image.height,
      storage_key: key,
    };
    if (previousKey && previousKey !== key) {
      await assetStore.delete(previousKey).catch(() => undefined);
    }
  }

  if (Array.isArray(data.variants)) {
    payload.variants = [];
    const usedVariantKeys = new Set();
    for (const variant of data.variants) {
      if (!variant) continue;
      const key = variant.storage_key || createId();
      const source = getPosterImageSource(variant);
      if (source) {
        await assetStore.put(key, source);
      }
      payload.variants.push({
        filename: variant.filename,
        media_type: variant.media_type,
        width: variant.width,
        height: variant.height,
        storage_key: key,
      });
      usedVariantKeys.add(key);
    }
    previousVariantKeys.forEach((key) => {
      if (!usedVariantKeys.has(key)) {
        void assetStore.delete(key).catch(() => undefined);
      }
    });
  }

  try {
    sessionStorage.setItem(STORAGE_KEYS.stage2, JSON.stringify(payload));
  } catch (error) {
    if (isQuotaError(error)) {
      console.warn('sessionStorage 容量不足，正在覆盖旧的环节 2 结果。', error);
      try {
        sessionStorage.removeItem(STORAGE_KEYS.stage2);
        sessionStorage.setItem(STORAGE_KEYS.stage2, JSON.stringify(payload));
      } catch (innerError) {
        console.error('无法保存环节 2 结果，已放弃持久化。', innerError);
      }
    } else {
      console.error('保存环节 2 结果失败。', error);
    }
  }
}

async function loadStage2Result() {
  const raw = sessionStorage.getItem(STORAGE_KEYS.stage2);
  if (!raw) return null;
  try {
    const parsed = JSON.parse(raw);
    if (parsed?.poster_image?.storage_key) {
      const storedValue = await assetStore.get(parsed.poster_image.storage_key);
      if (storedValue) {
        applyStoredAssetValue(parsed.poster_image, storedValue);
      }
    }
    if (Array.isArray(parsed?.variants)) {
      await Promise.all(
        parsed.variants.map(async (variant) => {
          if (variant?.storage_key) {
            const storedValue = await assetStore.get(variant.storage_key);
            if (storedValue) {
              applyStoredAssetValue(variant, storedValue);
            }
          }
        })
      );
    }
    return parsed;
  } catch (error) {
    console.error('Unable to parse stage2 result', error);
    return null;
  }
}

function initStage3() {
  void (async () => {
    const statusElement = document.getElementById('stage3-status');
    const posterImage = document.getElementById('stage3-poster-image');
    const posterCaption = document.getElementById('stage3-poster-caption');
    const promptTextarea = document.getElementById('stage3-prompt');
    const emailRecipient = document.getElementById('email-recipient');
    const emailSubject = document.getElementById('email-subject');
    const emailBody = document.getElementById('email-body');
    const sendButton = document.getElementById('send-email');

    if (!sendButton || !emailRecipient || !emailSubject || !emailBody) {
      return;
    }

    const stage1Data = loadStage1Data();
    const stage2Result = await loadStage2Result();

    if (!stage1Data || !stage2Result) {
      setStatus(statusElement, '请先完成环节 1 与环节 2，生成海报后再发送邮件。', 'warning');
      sendButton.disabled = true;
      return;
    }

    if (posterImage) {
      let posterSrc = null;

      try {
        posterSrc = sessionStorage.getItem('latestPosterUrl');
      } catch (e) {
        console.warn('cannot read latestPosterUrl from sessionStorage', e);
      }

      if (!posterSrc) {
        posterSrc =
          stage2Result?.poster_url ||
          pickImageSrc(stage2Result?.poster?.poster_image) ||
          pickImageSrc(stage2Result?.poster_image);
      }

      if (posterSrc) {
        posterImage.src = posterSrc;
      } else if (stage2Result.poster_image) {
        assignPosterImage(
          posterImage,
          stage2Result.poster_image,
          `${stage1Data.product_name} 海报预览`
        );
      }
    }
    if (posterCaption) {
      posterCaption.textContent = `${stage1Data.brand_name} · ${stage1Data.agent_name}`;
    }
    if (promptTextarea) {
      promptTextarea.value = stage2Result.prompt || '';
    }

    emailSubject.value = buildEmailSubject(stage1Data);
    emailRecipient.value = stage1Data.default_recipient || DEFAULT_EMAIL_RECIPIENT;
    emailBody.value = stage2Result.email_body || '';

    sendButton.addEventListener('click', async () => {
      const apiCandidates = getApiCandidates(apiBaseInput?.value || null);
      if (!apiCandidates.length) {
        setStatus(statusElement, '未找到可用的后端基址，无法发送邮件。', 'warning');
        return;
      }

      const recipient = emailRecipient.value.trim();
      const subject = emailSubject.value.trim();
      const body = emailBody.value.trim();

      if (!recipient || !subject || !body) {
        setStatus(statusElement, '请完整填写收件邮箱、主题与正文。', 'error');
        return;
      }

      sendButton.disabled = true;
      setStatus(statusElement, '正在发送营销邮件…', 'info');

      try {
        await warmUp(apiCandidates);

        const response = await postJsonWithRetry(
          apiCandidates,
          '/api/send-email',
          {
            recipient,
            subject,
            body,
            attachment: stage2Result.poster_image,
          },
          1
        );

        console.log('邮件发送 response:', response);
        setStatus(statusElement, '营销邮件发送成功！', 'success');
      } catch (error) {
        console.error('[邮件发送失败]', error);
        setStatus(statusElement, error.message || '发送邮件失败，请稍后重试。', 'error');
      } finally {
        sendButton.disabled = false;
      }
    });
  })();
}

// ✉️ 构造邮件标题
function buildEmailSubject(stage1Data) {
  const brand = stage1Data.brand_name || '品牌';
  const agent = stage1Data.agent_name ? `（${stage1Data.agent_name}）` : '';
  const product = stage1Data.product_name || '产品';
  return `${brand}${agent} ${product} 市场推广海报`;
}
function setStatus(element, message, level = 'info') {
  if (!element) return;
  element.textContent = message;
  element.className = level ? `status-${level}` : '';
}

function fileToDataUrl(file) {
  return new Promise((resolve, reject) => {
    const reader = new FileReader();
    reader.onload = () => resolve(reader.result?.toString() || '');
    reader.onerror = () => reject(reader.error || new Error('文件读取失败'));
    reader.readAsDataURL(file);
  });
}

function createPlaceholder(text) {
  const svg = `<svg xmlns="http://www.w3.org/2000/svg" width="420" height="300">\n    <defs>\n      <style>\n        .bg { fill: #e5e9f0; }\n        .border { fill: none; stroke: #cbd2d9; stroke-width: 4; stroke-dasharray: 12 10; }\n        .label {\n          font-size: 26px;\n          font-family: 'Segoe UI', 'Noto Sans', sans-serif;\n          font-weight: 600;\n          fill: #3d4852;\n        }\n      </style>\n    </defs>\n    <rect class="bg" x="0" y="0" width="420" height="300" rx="28" />\n    <rect class="border" x="16" y="16" width="388" height="268" rx="24" />\n    <text class="label" x="50%" y="50%" dominant-baseline="middle" text-anchor="middle">${text}</text>\n  </svg>`;
  return `data:image/svg+xml;charset=UTF-8,${encodeURIComponent(svg)}`;
}

function getGalleryPlaceholder(index, label = MATERIAL_DEFAULT_LABELS.gallery) {
  const baseLabel = label || MATERIAL_DEFAULT_LABELS.gallery;
  const key = `${baseLabel}-${index}`;
  if (!galleryPlaceholderCache.has(key)) {
    galleryPlaceholderCache.set(
      key,
      createPlaceholder(`${baseLabel} ${index + 1}`)
    );
  }
  return galleryPlaceholderCache.get(key);
}

async function buildAsset(file, dataUrl, previousAsset, options = {}) {
  const { remoteUrl = null, r2Key = null } = options;
  const isDataUrl = typeof dataUrl === 'string' && dataUrl.startsWith('data:');
  let storageKey = previousAsset?.key || null;

  if (isDataUrl && dataUrl) {
    const newKey = createId();
    await assetStore.put(newKey, dataUrl);
    if (previousAsset?.key && previousAsset.key !== newKey) {
      await assetStore.delete(previousAsset.key).catch(() => undefined);
    }
    storageKey = newKey;
  } else if (previousAsset?.key) {
    await assetStore.delete(previousAsset.key).catch(() => undefined);
    storageKey = null;
  }

  const previewSource = dataUrl || remoteUrl || null;

  return {
    key: storageKey,
    dataUrl: previewSource,
    remoteUrl: remoteUrl || (previewSource && !isDataUrl ? previewSource : null),
    r2Key: r2Key || null,
    name: file?.name || previousAsset?.name || null,
    type: file?.type || previousAsset?.type || null,
    size:
      typeof file?.size === 'number'
        ? file.size
        : typeof previousAsset?.size === 'number'
        ? previousAsset.size
        : null,
    lastModified:
      typeof file?.lastModified === 'number'
        ? file.lastModified
        : typeof previousAsset?.lastModified === 'number'
        ? previousAsset.lastModified
        : Date.now(),
  };
}

async function prepareAssetFromFile(
  folder,
  file,
  previousAsset,
  statusElement,
  options = {}
) {
  const {
    forceDataUrl = false,
    requireUpload = false,
    requireUploadMessage,
  } = options;
  const candidates = getApiCandidates(apiBaseInput?.value || null);
  let uploadResult = null;

  if (candidates.length) {
    uploadResult = await uploadFileToR2(folder, file, { bases: candidates });
    if (!uploadResult.uploaded) {
      if (requireUpload) {
        throw new Error(
          requireUploadMessage || '素材上传失败，请确认对象存储配置。'
        );
      }
      if (statusElement) {
        const message =
          uploadResult.error instanceof Error
            ? uploadResult.error.message
            : '上传到 R2 失败，已回退至本地预览。';
        setStatus(statusElement, message, 'warning');
      }
    }
  } else if (requireUpload) {
    throw new Error(
      requireUploadMessage || '请先配置后端基址以启用对象存储上传。'
    );
  } else if (statusElement) {
    setStatus(statusElement, '未配置后端基址，素材将仅保存在本地预览。', 'warning');
  }

  const remoteUrl = uploadResult?.url || null;
  if (requireUpload && !remoteUrl) {
    throw new Error(
      requireUploadMessage || '素材上传失败，请确认对象存储配置。'
    );
  }
  let dataUrl = uploadResult?.dataUrl || null;
  if (!dataUrl || (!forceDataUrl && remoteUrl)) {
    dataUrl = !remoteUrl || forceDataUrl ? await fileToDataUrl(file) : remoteUrl;
  }

  return buildAsset(file, dataUrl, previousAsset, {
    remoteUrl,
    r2Key: uploadResult?.key || null,
  });
}

function createId() {
  if (typeof crypto !== 'undefined' && crypto.randomUUID) {
    return crypto.randomUUID();
  }
  return `${Date.now().toString(36)}-${Math.random().toString(36).slice(2, 8)}`;
}

function serialiseAssetForStorage(asset) {
  if (!asset) return null;
  const { key, name, type, size, lastModified, dataUrl, remoteUrl, r2Key } = asset;
  const isDataUrl = typeof dataUrl === 'string' && dataUrl.startsWith('data:');
  return {
    key: key || null,
    name: name || null,
    type: type || null,
    size: typeof size === 'number' ? size : null,
    lastModified: typeof lastModified === 'number' ? lastModified : null,
    remoteUrl: !isDataUrl ? dataUrl || remoteUrl || null : remoteUrl || null,
    r2Key: r2Key || null,
  };
}

async function rehydrateStoredAsset(assetMeta) {
  if (!assetMeta) return null;
  if (assetMeta.dataUrl && typeof assetMeta.dataUrl === 'string') {
    return assetMeta;
  }
  if (assetMeta.remoteUrl) {
    return { ...assetMeta, dataUrl: assetMeta.remoteUrl };
  }
  if (!assetMeta.key) {
    return { ...assetMeta, dataUrl: null };
  }
  const dataUrl = await assetStore.get(assetMeta.key);
  if (!dataUrl) {
    return { ...assetMeta, dataUrl: null };
  }
  return { ...assetMeta, dataUrl };
}

async function hydrateStage1DataAssets(stage1Data) {
  if (!stage1Data) return stage1Data;
  stage1Data.brand_logo = await rehydrateStoredAsset(stage1Data.brand_logo);
  stage1Data.scenario_asset = await rehydrateStoredAsset(stage1Data.scenario_asset);
  stage1Data.product_asset = await rehydrateStoredAsset(stage1Data.product_asset);
  if (Array.isArray(stage1Data.gallery_entries)) {
    stage1Data.gallery_entries = await Promise.all(
      stage1Data.gallery_entries.map(async (entry) => ({
        ...entry,
        asset: await rehydrateStoredAsset(entry.asset),
      }))
    );
  }
  return stage1Data;
}

async function deleteStoredAsset(asset) {
  if (asset?.key) {
    await assetStore.delete(asset.key).catch(() => undefined);
  }
}

function isQuotaError(error) {
  if (typeof DOMException === 'undefined') return false;
  return (
    error instanceof DOMException &&
    (error.name === 'QuotaExceededError' || error.name === 'NS_ERROR_DOM_QUOTA_REACHED')
  );
}

function createAssetStore() {
  const DB_NAME = 'marketing-poster-assets';
  const STORE_NAME = 'assets';
  const VERSION = 1;
  const memoryStore = new Map();
  const supportsIndexedDB = typeof indexedDB !== 'undefined';
  let dbPromise = null;

  function openDb() {
    if (!supportsIndexedDB) return Promise.resolve(null);
    if (!dbPromise) {
      dbPromise = new Promise((resolve, reject) => {
        const request = indexedDB.open(DB_NAME, VERSION);
        request.onupgradeneeded = () => {
          const db = request.result;
          if (!db.objectStoreNames.contains(STORE_NAME)) {
            db.createObjectStore(STORE_NAME);
          }
        };
        request.onsuccess = () => resolve(request.result);
        request.onerror = () => reject(request.error || new Error('无法打开 IndexedDB'));
      }).catch((error) => {
        console.warn('IndexedDB 不可用，回退到内存存储。', error);
        return null;
      });
    }
    return dbPromise;
  }

  async function put(key, value) {
    if (!key) return null;
    const db = await openDb();
    if (!db) {
      memoryStore.set(key, value);
      return key;
    }
    return new Promise((resolve) => {
      const tx = db.transaction(STORE_NAME, 'readwrite');
      tx.onabort = () => {
        console.warn('IndexedDB 写入失败，使用内存存储。', tx.error);
        memoryStore.set(key, value);
        resolve(key);
      };
      tx.oncomplete = () => resolve(key);
      const store = tx.objectStore(STORE_NAME);
      const request = store.put(value, key);
      request.onerror = () => {
        tx.abort();
      };
    });
  }

  async function get(key) {
    if (!key) return null;
    const db = await openDb();
    if (!db) {
      return memoryStore.get(key) || null;
    }
    return new Promise((resolve) => {
      const tx = db.transaction(STORE_NAME, 'readonly');
      tx.onabort = () => {
        console.warn('IndexedDB 读取失败，使用内存存储。', tx.error);
        resolve(memoryStore.get(key) || null);
      };
      const store = tx.objectStore(STORE_NAME);
      const request = store.get(key);
      request.onsuccess = () => {
        const result = request.result;
        if (result) {
          resolve(result);
        } else {
          resolve(memoryStore.get(key) || null);
        }
      };
      request.onerror = () => {
        tx.abort();
      };
    });
  }

  async function remove(key) {
    if (!key) return;
    const db = await openDb();
    if (!db) {
      memoryStore.delete(key);
      return;
    }
    await new Promise((resolve) => {
      const tx = db.transaction(STORE_NAME, 'readwrite');
      tx.oncomplete = () => resolve();
      tx.onabort = () => {
        console.warn('IndexedDB 删除失败，尝试清理内存存储。', tx.error);
        memoryStore.delete(key);
        resolve();
      };
      tx.objectStore(STORE_NAME).delete(key);
    });
    memoryStore.delete(key);
  }

  async function clear() {
    const db = await openDb();
    if (db) {
      await new Promise((resolve) => {
        const tx = db.transaction(STORE_NAME, 'readwrite');
        tx.oncomplete = () => resolve();
        tx.onabort = () => resolve();
        tx.objectStore(STORE_NAME).clear();
      });
    }
    memoryStore.clear();
  }

  return {
    put,
    get,
    delete: remove,
    clear,
  };
}

if (typeof window.openABModal !== 'function') {
  window.openABModal = function openABModal(layout) {
    console.log('[openABModal] stub called, layout =', layout);
    alert('A/B 测试弹窗暂未实现，目前已完成 AI 海报生成，可以先前往第 3 步使用该海报。');
  };
}<|MERGE_RESOLUTION|>--- conflicted
+++ resolved
@@ -916,31 +916,11 @@
 const assetStore = createAssetStore();
 
 function getPosterImageSource(image) {
-  if (!image) return '';
-  const directUrl = pickImageSrc(image);
-  if (directUrl && typeof directUrl === 'string') {
-    const trimmed = directUrl.trim();
-    if (HTTP_URL_RX.test(trimmed) || trimmed.startsWith('data:')) {
-      return trimmed;
-    }
-    return trimmed;
-  }
-  return '';
-}
-
-function inferImageMediaType(src) {
-  if (typeof src !== 'string') return null;
-  const value = src.split('?')[0].trim().toLowerCase();
-  if (!value) return null;
-  if (value.startsWith('data:image/')) {
-    const match = value.match(/^data:(image\/[a-z0-9.+-]+);/);
-    return match ? match[1] : null;
-  }
-  if (value.endsWith('.png')) return 'image/png';
-  if (value.endsWith('.jpg') || value.endsWith('.jpeg')) return 'image/jpeg';
-  if (value.endsWith('.webp')) return 'image/webp';
-  if (value.endsWith('.gif')) return 'image/gif';
-  return null;
+  if (!image || typeof image !== 'object') return '';
+  const directUrl = typeof image.url === 'string' ? image.url : '';
+  if (directUrl) return directUrl;
+  const dataUrl = typeof image.data_url === 'string' ? image.data_url : '';
+  return dataUrl;
 }
 
 function inferImageMediaType(src) {
@@ -3545,13 +3525,8 @@
     const posterTemplateImage = document.getElementById('poster-template-image');
     const posterTemplatePlaceholder = document.getElementById('poster-template-placeholder');
     const posterTemplateLink = document.getElementById('poster-template-link');
-<<<<<<< HEAD
-    const posterGeneratedImage = document.querySelector('[data-role="vertex-poster-img"]');
-    const posterGeneratedPlaceholder = document.querySelector('[data-role="vertex-poster-placeholder"]');
-=======
     const posterGeneratedImage = document.getElementById('poster-generated-image');
     const posterGeneratedPlaceholder = document.getElementById('poster-generated-placeholder');
->>>>>>> 06191122
     const promptGroup = document.getElementById('prompt-group');
     const promptDefaultGroup = document.getElementById('prompt-default-group');
     const promptBundleGroup = document.getElementById('prompt-bundle-group');
@@ -3602,11 +3577,6 @@
     const templateState = {
       loaded: false,
       poster: null,
-<<<<<<< HEAD
-      variantA: null,
-      variantB: null,
-    };
-=======
     };
 
     const normalisePosterRecord = (poster) => {
@@ -3778,189 +3748,6 @@
     };
 
     void loadTemplatePosters({ silent: true, force: true });
->>>>>>> 06191122
-
-    const normalisePosterRecord = (poster) => {
-      if (!poster) return null;
-      const source = getPosterImageSource(poster);
-      if (!source) return null;
-      const filename =
-        typeof poster.filename === 'string' && poster.filename.trim()
-          ? poster.filename.trim()
-          : `${stage1Data.template_id || 'template'}-poster-a`;
-      const mediaType =
-        typeof poster.media_type === 'string' && poster.media_type
-          ? poster.media_type
-          : inferImageMediaType(source) || 'image/png';
-      const width = typeof poster.width === 'number' ? poster.width : null;
-      const height = typeof poster.height === 'number' ? poster.height : null;
-      const normalizedUrl = HTTP_URL_RX.test(source) ? source : null;
-      const normalizedDataUrl = source.startsWith('data:') ? source : null;
-      return {
-        filename,
-        media_type: mediaType,
-        width,
-        height,
-        key: typeof poster.key === 'string' ? poster.key : null,
-        url: normalizedUrl,
-        data_url:
-          normalizedDataUrl ||
-          (typeof poster.data_url === 'string' ? poster.data_url : null),
-      };
-    };
-
-    const computeTemplatePoster = () => {
-      const uploadedPoster = normalisePosterRecord(templateState.poster);
-      if (uploadedPoster) {
-        return uploadedPoster;
-      }
-
-      const templateImage = currentTemplateAssets?.image || null;
-      const entryPreview = currentTemplateAssets?.entry?.preview || null;
-      const fallbackSrc =
-        templateImage?.currentSrc ||
-        templateImage?.src ||
-        (entryPreview
-          ? App.utils.assetUrl?.(`templates/${entryPreview}`) ||
-            `templates/${entryPreview}`
-          : null);
-
-      if (!fallbackSrc) {
-        return null;
-      }
-
-      const width =
-        typeof templateImage?.naturalWidth === 'number' && templateImage.naturalWidth > 0
-          ? templateImage.naturalWidth
-          : typeof templateImage?.width === 'number'
-          ? templateImage.width
-          : null;
-      const height =
-        typeof templateImage?.naturalHeight === 'number' && templateImage.naturalHeight > 0
-          ? templateImage.naturalHeight
-          : typeof templateImage?.height === 'number'
-          ? templateImage.height
-          : null;
-
-      return {
-        filename: `${stage1Data.template_id || 'template'}-poster-a`,
-        media_type: inferImageMediaType(fallbackSrc) || 'image/png',
-        width,
-        height,
-        url: fallbackSrc,
-        data_url: null,
-      };
-    };
-
-    const updateTemplatePosterDisplay = (message) => {
-      const poster = computeTemplatePoster();
-      activeTemplatePoster = poster ? { ...poster } : null;
-      const displayMessage = message || templatePlaceholderDefault;
-      if (
-        poster &&
-        posterTemplateImage &&
-        assignPosterImage(
-          posterTemplateImage,
-          poster,
-          `${stage1Data.product_name || '模板'} 默认模板海报`
-        )
-      ) {
-        posterTemplateImage.classList.remove('hidden');
-        if (posterTemplatePlaceholder) {
-          posterTemplatePlaceholder.textContent = templatePlaceholderDefault;
-          posterTemplatePlaceholder.classList.add('hidden');
-        }
-      } else {
-        if (posterTemplateImage) {
-          posterTemplateImage.classList.add('hidden');
-          posterTemplateImage.removeAttribute('src');
-        }
-        if (posterTemplatePlaceholder) {
-          posterTemplatePlaceholder.textContent = displayMessage;
-          posterTemplatePlaceholder.classList.remove('hidden');
-        }
-      }
-      if (posterTemplateLink) {
-        const linkSrc = poster ? getPosterImageSource(poster) : null;
-        if (linkSrc) {
-          posterTemplateLink.href = linkSrc;
-          posterTemplateLink.classList.remove('hidden');
-        } else {
-          posterTemplateLink.classList.add('hidden');
-          posterTemplateLink.removeAttribute('href');
-        }
-      }
-    };
-
-    const loadTemplatePosters = async ({ silent = false, force = false } = {}) => {
-      if (!force && templateState.loaded) {
-        return Boolean(templateState.poster);
-      }
-
-      const candidates = getApiCandidates();
-      if (!candidates.length) {
-        templateState.loaded = false;
-        templateState.poster = null;
-        templateState.variantA = null;
-        templateState.variantB = null;
-        updateTemplatePosterDisplay('请先填写后端 API 地址以加载模板海报。');
-        if (!silent) {
-          setStatus(statusElement, '请先填写后端 API 地址以加载模板海报。', 'info');
-        }
-        return false;
-      }
-
-      try {
-        await warmUp(candidates);
-      } catch (error) {
-        console.warn('模板海报 warm up 失败', error);
-      }
-
-      for (const base of candidates) {
-        const url = joinBasePath(base, '/api/template-posters');
-        if (!url) continue;
-        try {
-          const response = await fetch(url, {
-            method: 'GET',
-            headers: { Accept: 'application/json' },
-            mode: 'cors',
-            cache: 'no-store',
-            credentials: 'omit',
-          });
-          if (!response.ok) {
-            continue;
-          }
-          const payload = await response.json().catch(() => ({ posters: [] }));
-          const posters = Array.isArray(payload?.posters) ? payload.posters : [];
-          const variantA = posters.find((item) => item?.slot === 'variant_a')?.poster || null;
-          const variantB = posters.find((item) => item?.slot === 'variant_b')?.poster || null;
-          templateState.poster = variantA;
-          templateState.variantA = variantA;
-          templateState.variantB = variantB;
-          templateState.loaded = true;
-          updateTemplatePosterDisplay();
-          if (!silent) {
-            setStatus(statusElement, '模板海报已同步。', 'success');
-          }
-          return Boolean(variantA);
-        } catch (error) {
-          console.warn('加载模板海报失败', base, error);
-        }
-      }
-
-      if (!templateState.poster) {
-        updateTemplatePosterDisplay('无法加载模板海报，请稍后重试。');
-      }
-      if (!silent) {
-        setStatus(statusElement, '模板海报加载失败，请稍后重试。', 'warning');
-      }
-      templateState.loaded = false;
-      templateState.variantA = null;
-      templateState.variantB = null;
-      return false;
-    };
-
-    void loadTemplatePosters({ silent: true, force: true });
 
     const updatePromptPanels = (options = {}) => {
       const spec = options.spec || currentTemplateAssets?.spec || null;
@@ -4033,21 +3820,11 @@
           aiSpinner,
           aiPreviewMessage,
           posterVisual,
-<<<<<<< HEAD
-          generatedImage: posterGeneratedImage,
-          templatePoster: fallbackPoster,
-          generatedPlaceholder: posterGeneratedPlaceholder,
-          generatedPlaceholderDefault,
-          promptGroup,
-          promptBundleGroup,
-          promptBundlePre,
-=======
           templatePoster: fallbackPoster,
           generatedImage: posterGeneratedImage,
           generatedPlaceholder: posterGeneratedPlaceholder,
           generatedPlaceholderDefault,
           promptGroup,
->>>>>>> 06191122
           emailGroup,
           promptTextarea,
           emailTextarea,
@@ -4652,19 +4429,10 @@
     stage1Data, statusElement,
     posterOutput, aiPreview, aiSpinner, aiPreviewMessage,
     posterVisual,
-<<<<<<< HEAD
-    generatedImage = null,
-    generatedPlaceholder,
-    generatedPlaceholderDefault = '生成结果将在此展示。',
-    templatePoster = null,
-    promptBundleGroup,
-    promptBundlePre,
-=======
     generatedImage,
     generatedPlaceholder,
     generatedPlaceholderDefault = '生成结果将在此展示。',
     templatePoster = null,
->>>>>>> 06191122
     promptGroup, emailGroup, promptTextarea, emailTextarea,
     generateButton, regenerateButton, nextButton,
     promptManager, updatePromptPanels,
@@ -4695,114 +4463,6 @@
   // 2) 资产“再水化”确保 dataUrl 就绪（仅用于画布预览；发送给后端使用 r2Key）
   await hydrateStage1DataAssets(stage1Data);
 
-<<<<<<< HEAD
-  // 3) 主体 poster（素材必须已上云，仅传 URL/Key）
-  const templateId = stage1Data.template_id;
-  const sc = stage1Data.scenario_asset || null;
-  const pd = stage1Data.product_asset || null;
-
-  const scenarioMode = stage1Data.scenario_mode || 'upload';
-  const productMode = stage1Data.product_mode || 'upload';
-
-  let posterPayload;
-  let brandLogoRef;
-  let scenarioRef;
-  let productRef;
-  let galleryItems;
-  try {
-    brandLogoRef = await normaliseAssetReference(stage1Data.brand_logo, {
-      field: 'poster.brand_logo',
-      required: true,
-      apiCandidates,
-      folder: 'brand-logo',
-    });
-
-    scenarioRef = await normaliseAssetReference(sc, {
-      field: 'poster.scenario_image',
-      required: true,
-      apiCandidates,
-      folder: 'scenario',
-    }, brandLogoRef);
-
-    productRef = await normaliseAssetReference(pd, {
-      field: 'poster.product_image',
-      required: true,
-      apiCandidates,
-      folder: 'product',
-    }, brandLogoRef);
-
-    galleryItems = await buildGalleryItemsWithFallback(stage1Data, brandLogoRef, apiCandidates, 4);
-
-    const features = Array.isArray(stage1Data.features)
-      ? stage1Data.features.filter(Boolean)
-      : [];
-
-    const brandLogoUrl = brandLogoRef.url || null;
-    const scenarioUrl = scenarioRef.url || null;
-    const productUrl = productRef.url || null;
-
-    if (scenarioUrl) {
-      assertAssetUrl('场景图', scenarioUrl);
-    }
-    if (productUrl) {
-      assertAssetUrl('主产品图', productUrl);
-    }
-    if (brandLogoUrl) {
-      assertAssetUrl('品牌 Logo', brandLogoUrl);
-    }
-
-    posterPayload = {
-      brand_name: stage1Data.brand_name,
-      agent_name: stage1Data.agent_name,
-      scenario_image: scenarioUrl,
-      product_name: stage1Data.product_name,
-      template_id: templateId,
-      features,
-      title: stage1Data.title,
-      subtitle: stage1Data.subtitle,
-      series_description: stage1Data.series_description,
-
-      brand_logo: brandLogoUrl,
-      brand_logo_key: brandLogoRef.key,
-
-      scenario_key: scenarioRef.key,
-      scenario_asset: scenarioUrl,
-
-      product_key: productRef.key,
-      product_asset: productUrl,
-
-      scenario_mode: scenarioMode,
-      scenario_prompt:
-        scenarioMode === 'prompt'
-          ? stage1Data.scenario_prompt || stage1Data.scenario_image || null
-          : null,
-      product_mode: productMode,
-      product_prompt: productMode === 'prompt' ? stage1Data.product_prompt || null : null,
-
-      gallery_items: galleryItems,
-      gallery_label: stage1Data.gallery_label || null,
-      gallery_limit: stage1Data.gallery_limit ?? null,
-      gallery_allows_prompt: stage1Data.gallery_allows_prompt !== false,
-      gallery_allows_upload: stage1Data.gallery_allows_upload !== false,
-    };
-  } catch (error) {
-    console.error('[triggerGeneration] asset normalisation failed', error);
-    setStatus(
-      statusElement,
-      error instanceof Error ? error.message : '素材未完成上传，请先上传至 R2/GCS。',
-      'error',
-    );
-    return null;
-  }
-
-  console.info('[debug] posterPayload', {
-    ...posterPayload,
-    gallery_items: posterPayload.gallery_items || [],
-  });
-
-
-  // 4) Prompt 组装 —— 始终发送字符串 prompt_bundle
-=======
   const toAssetRef = (asset) => {
     if (!asset) return null;
     const key = asset.r2Key || null;
@@ -4823,7 +4483,6 @@
     .filter(Boolean)
     .slice(0, 4);
 
->>>>>>> 06191122
   const reqFromInspector = promptManager?.buildRequest?.() || {};
   if (forceVariants != null) reqFromInspector.variants = forceVariants;
 
@@ -4848,53 +4507,13 @@
     seed: reqFromInspector.seed ?? null,
     lock_seed: !!reqFromInspector.lockSeed,
   };
-<<<<<<< HEAD
-  
-  const payload = { ...requestBase, prompt_bundle: promptBundleStrings };
-
-  const negativeSummary = summariseNegativePrompts(reqFromInspector.prompts);
-  if (negativeSummary) {
-    payload.negatives = negativeSummary;
-  }
-
-  if (abTest) {
-    payload.variants = Math.max(2, payload.variants || 2);
-  }
-=======
->>>>>>> 06191122
 
   const posterSummary = {
     template_id: payload.template_id,
     feature_count: Array.isArray(payload.features) ? payload.features.length : 0,
     gallery_count: Array.isArray(payload.gallery) ? payload.gallery.length : 0,
   };
-<<<<<<< HEAD
-  const assetAudit = {
-    brand_logo: {
-      key: brandLogoRef?.key || null,
-      url: posterPayload.brand_logo || null,
-    },
-    scenario: {
-      mode: posterPayload.scenario_mode,
-      key: posterPayload.scenario_key || null,
-      url: posterPayload.scenario_asset || null,
-    },
-    product: {
-      mode: posterPayload.product_mode,
-      key: posterPayload.product_key || null,
-      url: posterPayload.product_asset || null,
-    },
-    gallery: posterPayload.gallery_items.map((item, index) => ({
-      index,
-      mode: item.mode,
-      key: item.key || null,
-      url: item.asset || null,
-    })),
-  };
-
-=======
   console.debug('[debug] posterPayload', payload);
->>>>>>> 06191122
   console.info('[triggerGeneration] prepared payload', {
     apiCandidates,
     poster: posterSummary,
@@ -4925,12 +4544,6 @@
   if (aiSpinner) aiSpinner.classList.remove('hidden');
   if (aiPreviewMessage) aiPreviewMessage.textContent = 'Glibatree Art Designer 正在绘制海报…';
   if (posterVisual) posterVisual.classList.remove('hidden');
-<<<<<<< HEAD
-  posterGenerationState.posterUrl = null;
-  posterGeneratedImage = null;
-  posterGeneratedLayout = TEMPLATE_DUAL_LAYOUT;
-=======
->>>>>>> 06191122
   const resetGeneratedPlaceholder = (message) => {
     if (!generatedPlaceholder) return;
     generatedPlaceholder.textContent = message || generatedPlaceholderDefault;
@@ -4941,16 +4554,9 @@
     generatedPlaceholder.textContent = generatedPlaceholderDefault;
     generatedPlaceholder.classList.add('hidden');
   };
-<<<<<<< HEAD
-  if (generatedImage?.classList) {
-    generatedImage.classList.add('hidden');
-    generatedImage.removeAttribute('src');
-    generatedImage.style.display = 'none';
-=======
   if (generatedImage) {
     generatedImage.classList.add('hidden');
     generatedImage.removeAttribute('src');
->>>>>>> 06191122
   }
   resetGeneratedPlaceholder('Glibatree Art Designer 正在绘制海报…');
   if (promptGroup) promptGroup.classList.add('hidden');
@@ -4973,11 +4579,7 @@
     clearFallbackTimer();
     if (aiSpinner) aiSpinner.classList.add('hidden');
     if (aiPreview) aiPreview.classList.add('complete');
-<<<<<<< HEAD
-    if (generatedImage?.classList) {
-=======
     if (generatedImage) {
->>>>>>> 06191122
       generatedImage.classList.add('hidden');
       generatedImage.removeAttribute('src');
     }
@@ -5071,17 +4673,6 @@
       seed: data?.seed ?? null,
       lock_seed: data?.lock_seed ?? null,
     });
-<<<<<<< HEAD
-
-    applyVertexPosterResult(data);
-
-    clearFallbackTimer();
-
-    let assigned = false;
-    if (posterGenerationState.posterUrl && generatedImage?.classList) {
-      generatedImage.src = posterGenerationState.posterUrl;
-      generatedImage.style.display = 'block';
-=======
   
     clearFallbackTimer();
 
@@ -5090,21 +4681,13 @@
     const hasPosterSource = posterData ? getPosterImageSource(posterData) : '';
     let assigned = false;
     if (generatedImage && hasPosterSource && assignPosterImage(generatedImage, posterData, generatedAlt)) {
->>>>>>> 06191122
       generatedImage.classList.remove('hidden');
       hideGeneratedPlaceholder();
       assigned = true;
     } else {
-<<<<<<< HEAD
-      if (generatedImage?.classList) {
-        generatedImage.classList.add('hidden');
-        generatedImage.removeAttribute('src');
-        generatedImage.style.display = 'none';
-=======
       if (generatedImage) {
         generatedImage.classList.add('hidden');
         generatedImage.removeAttribute('src');
->>>>>>> 06191122
       }
       resetGeneratedPlaceholder('生成结果缺少可预览图片。');
     }
@@ -5162,19 +4745,11 @@
     if (regenerateButton) regenerateButton.disabled = false;
     if (aiSpinner) aiSpinner.classList.add('hidden');
     if (aiPreview) aiPreview.classList.add('complete');
-<<<<<<< HEAD
-    if (generatedImage?.classList) {
-      generatedImage.classList.add('hidden');
-      generatedImage.removeAttribute('src');
-    }
-    resetGeneratedPlaceholder(friendlyMessage || generatedPlaceholderDefault);
-=======
     if (generatedImage) {
       generatedImage.classList.add('hidden');
       generatedImage.removeAttribute('src');
     }
     resetGeneratedPlaceholder(error?.message || generatedPlaceholderDefault);
->>>>>>> 06191122
     return null;
   }
 }
