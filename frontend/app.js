const App = (window.App ??= {});
App.utils = App.utils ?? {};

// 1) 新增：按域名决定健康检查路径
function isRenderHost(base) {
  try {
    const u = new URL(base, location.href);
    return /onrender\.com$/i.test(u.hostname);
  } catch {
    return false;
  }
}

function healthPathsFor(base) {
  // Render 后端只有 /health，且通常无 CORS
  if (isRenderHost(base)) return ['/health'];
  // Worker（或网关）提供 /api/health（带 CORS）
  return ['/api/health', '/health'];
}
// ===== 共享：模板资源助手（全局唯一出口） =====

/** 从 templates/registry.json 读取模板清单（带缓存） */
App.utils.loadTemplateRegistry = (() => {
  let _registryP;
  return async function loadTemplateRegistry() {
    if (!_registryP) {
      _registryP = fetch(App.utils.assetUrl?.('templates/registry.json') || 'templates/registry.json')
        .then(r => {
          if (!r.ok) throw new Error('无法加载模板清单');
          return r.json();
        })
        .then(list => (Array.isArray(list) ? list : []))
        .catch(err => {
          _registryP = null; // 失败时允许下次重试
          throw err;
        });
    }
    return _registryP;
  };
})();

/** 按模板 id 返回 { entry, spec, image }（带缓存） */
App.utils.ensureTemplateAssets = (() => {
  const _cache = new Map();
  return async function ensureTemplateAssets(templateId) {
    if (_cache.has(templateId)) return _cache.get(templateId);

    const registry = await App.utils.loadTemplateRegistry();
    const entry = registry.find(i => i.id === templateId) || registry[0];
    if (!entry) throw new Error('模板列表为空');

    const specUrl = App.utils.assetUrl?.(`templates/${entry.spec}`) || `templates/${entry.spec}`;
    const imgUrl  = App.utils.assetUrl?.(`templates/${entry.preview}`) || `templates/${entry.preview}`;

    const specP = fetch(specUrl).then(r => { if (!r.ok) throw new Error('无法加载模板规范'); return r.json(); });
    const imgP  = new Promise((resolve, reject) => {
      const img = new Image();
      img.decoding = 'async';
      img.crossOrigin = 'anonymous';
      img.onload = () => resolve(img);
      img.onerror = () => reject(new Error('模板预览图加载失败'));
      img.src = imgUrl;
    });

    const payload = { entry, spec: await specP, image: await imgP };
    _cache.set(entry.id, payload);
    return payload;
  };
})();

const HEALTH_CACHE_TTL = 60_000;
const HEALTH_CACHE = new Map();

let documentAssetBase = null;

function resolveDocumentAssetBase() {
  if (documentAssetBase) return documentAssetBase;
  const baseEl = document.querySelector('base[href]');
  if (baseEl) {
    documentAssetBase = baseEl.href;
    return documentAssetBase;
  }
  const { origin, pathname } = window.location;
  const parts = pathname.split('/');
  if (parts.length) parts.pop();
  const prefix = parts.join('/') || '/';
  documentAssetBase = `${origin}${prefix.endsWith('/') ? prefix : `${prefix}/`}`;
  return documentAssetBase;
}

function assetUrl(path) {
  if (!path) return resolveDocumentAssetBase();
  if (/^[a-zA-Z][a-zA-Z0-9+.-]*:/.test(path)) {
    return path;
  }
  const base = resolveDocumentAssetBase();
  const normalised = path.startsWith('/') ? path.slice(1) : path;
  return new URL(normalised, base).toString();
}

App.utils.assetUrl = assetUrl;

function normaliseBase(base) {
  if (!base) return null;
  try {
    const parsed = new URL(base, window.location.href);
    const path = parsed.pathname.replace(/\/+$/, '');
    const normalizedPath = path || '';
    return `${parsed.origin}${normalizedPath}`;
  } catch (error) {
    console.warn('[normaliseBase] invalid base', base, error);
    return null;
  }
}
// 把 stage1Data 中的素材“二选一”规范化为 key 或小 dataURL
function normalizePosterAssets(stage1Data) {
  const pickImage = (asset) => {
    if (!asset) return { asset: null, key: null };
    const key = asset.r2Key || null;
    const data = typeof asset.dataUrl === 'string' && asset.dataUrl.startsWith('data:')
      ? asset.dataUrl
      : null;
    return key ? { asset: null, key } : { asset: data, key: null };
  };

  const { asset: scenario_asset, key: scenario_key } = pickImage(stage1Data.scenario_asset);
  const { asset: product_asset,  key: product_key  } = pickImage(stage1Data.product_asset);

  const gallery_items = (stage1Data.gallery_entries || []).map((entry) => {
    const { asset, key } = pickImage(entry.asset);
    return {
      caption: entry.caption?.trim() || null,
      asset,
      key,
      mode: entry.mode || 'upload',
      prompt: entry.prompt?.trim() || null,
    };
  });

  return { scenario_asset, scenario_key, product_asset, product_key, gallery_items };
}

function joinBasePath(base, path) {
  const normalised = normaliseBase(base);
  if (!normalised) return null;
  const p = String(path || '');
  const suffix = p.startsWith('/') ? p : `/${p}`;
  return `${normalised}${suffix}`;
}

function ensureArray(value) {
  if (Array.isArray(value)) return value.filter(Boolean);
  if (typeof value === 'string' && value.trim()) return [value.trim()];
  return [];
}



// 读取候选 API 基址（修复：避免 STORAGE_KEYS 的 TDZ）
function getApiCandidates(extra) {
  const candidates = new Set();
  const add = (v) => {
    const s = typeof v === 'string' ? v.trim() : '';
    if (!s) return;
    const n = normaliseBase(s);
    if (n) candidates.add(n);
  };

  const inputValue = document.getElementById('api-base')?.value;
  add(inputValue);

  // 避免对未初始化的 STORAGE_KEYS 访问；直接用字面量 key
  add(localStorage.getItem('marketing-poster-api-base'));

  const ds = document.body?.dataset ?? {};
  add(ds.workerBase);
  add(ds.renderBase);
  add(ds.apiBase);

  if (Array.isArray(window.APP_API_BASES)) window.APP_API_BASES.forEach(add);
  add(window.APP_WORKER_BASE);
  add(window.APP_RENDER_BASE);
  add(window.APP_DEFAULT_API_BASE);

  if (extra) ensureArray(extra).forEach(add);

  return Array.from(candidates);
}

App.utils.getApiCandidates = getApiCandidates;

async function probeBase(base, { force } = {}) {
  const now = Date.now();
  const cached = HEALTH_CACHE.get(base);
  if (!force && cached && now - cached.timestamp < HEALTH_CACHE_TTL) {
    return cached.ok;
  }

  const paths = healthPathsFor(base);           // ← 关键：按域名取路径
  for (const path of paths) {
    const url = joinBasePath(base, path);
    if (!url) continue;
    try {
      const response = await fetch(url, {
        method: 'GET',
        mode: 'cors',
        cache: 'no-store',
        credentials: 'omit',
      });
      if (response.ok) {
        HEALTH_CACHE.set(base, { ok: true, timestamp: Date.now() });
        return true;
      }
    } catch (error) {
      console.warn('[probeBase] failed', base, path, error);
    }
  }

  HEALTH_CACHE.set(base, { ok: false, timestamp: Date.now() });
  return false;
}


const warmUpLocks = new Map();

async function warmUp(baseOrBases, { force } = {}) {
  const bases = ensureArray(baseOrBases).filter(Boolean);
  const targets = bases.length ? bases : getApiCandidates();
  if (!targets.length) return [];

  const lockKey = [...targets].sort().join('|');
  const existing = warmUpLocks.get(lockKey);
  if (!force && existing) return existing;

  const task = Promise.allSettled(targets.map((base) => probeBase(base, { force })));
  warmUpLocks.set(lockKey, task);
  // 任务结束后释放锁
  task.finally(() => warmUpLocks.delete(lockKey));
  return task;
}

App.utils.warmUp = warmUp;

async function pickHealthyBase(baseOrBases) {
  const candidates = ensureArray(baseOrBases).filter(Boolean);
  const bases = candidates.length ? candidates : getApiCandidates();
  if (!bases.length) return null;

  const now = Date.now();
  for (const base of bases) {
    const cached = HEALTH_CACHE.get(base);
    if (cached && cached.ok && now - cached.timestamp < HEALTH_CACHE_TTL) {
      return base;
    }
  }

  const results = await warmUp(bases, { force: true });
  for (let i = 0; i < bases.length; i += 1) {
    const outcome = results[i];
    if (outcome && outcome.status === 'fulfilled' && outcome.value) {
      return bases[i];
    }
  }
  return null;
}

App.utils.pickHealthyBase = pickHealthyBase;

// 请求体大小校验（发送前统一做）
// 校验字符串体积并阻断超大 dataURL
function validatePayloadSize(raw) {
  const hasBase64 = /data:[^;]+;base64,/i.test(raw);
  // 300KB 是你当前防御阈值，可按需调整
  if (hasBase64 || raw.length > 300_000) {
    throw new Error('请求体过大或包含 base64 图片，请先上传素材到 R2，仅传输 key/url。');
  }
}

// 完整替换 app.js 里的 postJsonWithRetry
async function postJsonWithRetry(apiBaseOrBases, path, payload, retry = 1, rawPayload) {
  // 规范化候选基址
  const bases = (window.resolveApiBases?.(apiBaseOrBases))
    ?? (Array.isArray(apiBaseOrBases) ? apiBaseOrBases
        : String(apiBaseOrBases || '').split(',').map(s => s.trim()).filter(Boolean));
  if (!bases.length) throw new Error('未配置后端 API 地址');

  // 组包（外部已给字符串就不再二次 JSON.stringify）
  const bodyRaw = (typeof rawPayload === 'string') ? rawPayload : JSON.stringify(payload);

  // 粗略体积 & dataURL 防御
  if (/data:[^;]+;base64,/.test(bodyRaw) || bodyRaw.length > 300000) {
    throw new Error('请求体过大或包含 base64 图片，请确保素材已直传并仅传 key/url。');
  }

  // 先挑健康基址，失败就先用第一个
  let base = await (window.pickHealthyBase?.(bases, { timeoutMs: 2500 })) ?? bases[0];

  const urlFor = (b) => `${String(b).replace(/\/$/, '')}/${String(path).replace(/^\/+/, '')}`;
  let lastErr = null;

  for (let attempt = 0; attempt <= retry; attempt += 1) {
    // ！！！这里以前写成了 tryOrder，导致未定义
    const order = base ? [base, ...bases.filter(x => x !== base)] : bases;

    for (const b of order) {
      const url = urlFor(b);
      try {
        const res = await fetch(url, {
          method: 'POST',
          mode: 'cors',
          cache: 'no-store',
          credentials: 'omit',
          headers: { 'Content-Type': 'application/json' },
          body: bodyRaw,
        });
        if (!res.ok) {
          const text = await res.text().catch(() => '');
          let json = null;
          if (text) {
            try { json = JSON.parse(text); } catch {}
          }
          const detail = (json && (json.detail || json.message))
            || text
            || `HTTP ${res.status}`;
          const error = new Error(detail);
          error.status = res.status;
          error.responseText = text;
          error.responseJson = json;
          error.url = url;
          error.requestBody = bodyRaw;
          throw error;
        }
        // 兼容占位缓存：存在才更新，避免 _healthCache 未定义再报错
        if (window._healthCache?.set) window._healthCache.set(b, { ok: true, ts: Date.now() });
        return res;
      } catch (e) {
        lastErr = e;
        if (window._healthCache?.set) window._healthCache.set(b, { ok: false, ts: Date.now() });
        base = null; // 该轮失败，下一轮重新挑
      }
    }

    // 整轮失败后：热身 + 等待 + 重选
    try { await window.warmUp?.(bases, { timeoutMs: 2500 }); } catch {}
    await new Promise(r => setTimeout(r, 800));
    base = await (window.pickHealthyBase?.(bases, { timeoutMs: 2500 })) ?? bases[0];
  }

  throw lastErr || new Error('请求失败');
}


App.utils.postJsonWithRetry = postJsonWithRetry;

const STORAGE_KEYS = {
  apiBase: 'marketing-poster-api-base',
  stage1: 'marketing-poster-stage1-data',
  stage2: 'marketing-poster-stage2-result',
};

const DEFAULT_STAGE1 = {
  brand_name: '厨匠ChefCraft',
  agent_name: '星辉渠道服务中心',
  scenario_image: '现代开放式厨房中智能蒸烤一体机的沉浸式体验',
  product_name: 'ChefCraft 智能蒸烤大师',
  template_id: 'template_dual',
  scenario_mode: 'upload',
  product_mode: 'upload',
  features: [
    '一键蒸烤联动，精准锁鲜',
    '360° 智能热风循环，均匀受热',
    '高温自清洁腔体，省心维护',
    'Wi-Fi 远程操控，云端菜谱推送',
  ],
  title: '焕新厨房效率，打造大厨级美味',
  subtitle: '智能蒸烤 · 家宴轻松掌控',
};

const TEMPLATE_REGISTRY_PATH = 'templates/registry.json';
const templateCache = new Map();
let templateRegistryPromise = null;

const PROMPT_PRESETS_PATH = 'prompts/presets.json';
let promptPresetPromise = null;
const PROMPT_SLOTS = ['scenario', 'product', 'gallery'];
const DEFAULT_PROMPT_VARIANTS = 1;

const DEFAULT_EMAIL_RECIPIENT = 'client@example.com';

const placeholderImages = {
  brandLogo: createPlaceholder('品牌\\nLogo'),
  scenario: createPlaceholder('应用场景'),
  product: createPlaceholder('产品渲染'),
};

const galleryPlaceholderCache = new Map();

const MATERIAL_DEFAULT_LABELS = {
  brand_logo: '品牌 Logo',
  scenario: '应用场景图',
  product: '主产品渲染图',
  gallery: '底部产品小图',
};

const assetStore = createAssetStore();

function getPosterImageSource(image) {
  if (!image || typeof image !== 'object') return '';
  const directUrl = typeof image.url === 'string' ? image.url : '';
  if (directUrl) return directUrl;
  const dataUrl = typeof image.data_url === 'string' ? image.data_url : '';
  return dataUrl;
}

function assignPosterImage(element, image, altText) {
  if (!element) return false;
  const src = getPosterImageSource(image);
  if (!src) return false;
  element.src = src;
  if (altText) {
    element.alt = altText;
  }
  return true;
}

async function r2PresignPut(folder, file, bases) {
  const payload = {
    folder: folder || 'uploads',
    filename: file?.name || 'upload.bin',
    content_type: file?.type || 'application/octet-stream',
    size: typeof file?.size === 'number' ? file.size : null,
  };
  const response = await postJsonWithRetry(bases, '/api/r2/presign-put', payload, 1);
  return response.json();
}

async function uploadFileToR2(folder, file, options = {}) {
  try {
    const presign = await r2PresignPut(folder, file, options?.bases);
    const putResponse = await fetch(presign.put_url, {
      method: 'PUT',
      headers: { 'Content-Type': file?.type || 'application/octet-stream' },
      body: file,
    });
    if (!putResponse.ok) {
      const detail = await putResponse.text();
      throw new Error(detail || '上传到 R2 失败，请稍后重试。');
    }
    return {
      key: presign.key,
      url: presign.public_url || null,
      uploaded: true,
      presign,
    };
  } catch (error) {
    console.warn('[uploadFileToR2] 直传失败，回退本地预览', error);
    const dataUrl = file ? await fileToDataUrl(file) : null;
    return {
      key: null,
      url: null,
      uploaded: false,
      dataUrl,
      error,
    };
  }
}

App.utils.r2PresignPut = r2PresignPut;
App.utils.uploadFileToR2 = uploadFileToR2;

function applyStoredAssetValue(target, storedValue) {
  if (!target || typeof storedValue !== 'string') return;
  if (storedValue.startsWith('data:')) {
    target.data_url = storedValue;
  } else {
    target.url = storedValue;
  }
}

const apiBaseInput = document.getElementById('api-base');
// ==== 兜底：保持原命名的 loadTemplateRegistry（放在 init() 之前）====
(function ensureLoadTemplateRegistry() {
  const REG_PATH = (typeof TEMPLATE_REGISTRY_PATH === 'string' && TEMPLATE_REGISTRY_PATH)
    ? TEMPLATE_REGISTRY_PATH
    : 'templates/registry.json';

  if (typeof window.loadTemplateRegistry !== 'function') {
    let _tmplRegistryPromise = null;
    window.loadTemplateRegistry = async function loadTemplateRegistry() {
      if (!_tmplRegistryPromise) {
        _tmplRegistryPromise = fetch(assetUrl(REG_PATH))
          .then((r) => {
            if (!r.ok) throw new Error('无法加载模板清单');
            return r.json();
          })
          .then((arr) => (Array.isArray(arr) ? arr : []))
          .catch((err) => {
            _tmplRegistryPromise = null; // 失败允许下次重试
            throw err;
          });
      }
      return _tmplRegistryPromise;
    };
  }
})();

init();

function init() {
  loadApiBase();
  if (apiBaseInput) {
    apiBaseInput.addEventListener('change', saveApiBase);
    apiBaseInput.addEventListener('blur', saveApiBase);
  }

  const stage = document.body?.dataset?.stage;
  switch (stage) {
    case 'stage1':
      initStage1();
      break;
    case 'stage2':
      initStage2();
      break;
    case 'stage3':
      initStage3();
      break;
    default:
      break;
  }
}

function loadApiBase() {
  if (!apiBaseInput) return;
  const stored = localStorage.getItem(STORAGE_KEYS.apiBase);
  if (stored) {
    apiBaseInput.value = stored;
  }
}

function saveApiBase() {
  if (!apiBaseInput) return;
  const value = apiBaseInput.value.trim();
  if (value) {
    localStorage.setItem(STORAGE_KEYS.apiBase, value);
  } else {
    localStorage.removeItem(STORAGE_KEYS.apiBase);
  }
}

function initStage1() {
  const form = document.getElementById('poster-form');
  const buildPreviewButton = document.getElementById('build-preview');
  const nextButton = document.getElementById('go-to-stage2');
  const statusElement = document.getElementById('stage1-status');
  const previewContainer = document.getElementById('preview-container');
  const layoutStructure = document.getElementById('layout-structure-text');
  const galleryButton = document.getElementById('add-gallery-item');
  const galleryPlaceholderButton = document.getElementById('add-gallery-placeholder');
  const galleryFileInput = document.getElementById('gallery-file-input');
  const galleryItemsContainer = document.getElementById('gallery-items');
  const templateSelectStage1 = document.getElementById('template-select-stage1');
  const templateDescriptionStage1 = document.getElementById('template-description-stage1');
  const templateCanvasStage1 = document.getElementById('template-preview-stage1');
  

  if (!form || !buildPreviewButton || !nextButton) {
    return;
  }

  const previewElements = {
    brandLogo: document.getElementById('preview-brand-logo'),
    brandName: document.getElementById('preview-brand-name'),
    agentName: document.getElementById('preview-agent-name'),
    scenarioImage: document.getElementById('preview-scenario-image'),
    productImage: document.getElementById('preview-product-image'),
    featureList: document.getElementById('preview-feature-list'),
    title: document.getElementById('preview-title'),
    subtitle: document.getElementById('preview-subtitle'),
    gallery: document.getElementById('preview-gallery'),
  };

  const inlinePreviews = {
    brand_logo: document.querySelector('[data-inline-preview="brand_logo"]'),
    scenario_asset: document.querySelector('[data-inline-preview="scenario_asset"]'),
    product_asset: document.querySelector('[data-inline-preview="product_asset"]'),
  };

  const state = {
    brandLogo: null,
    scenario: null,
    product: null,
    galleryEntries: [],
    previewBuilt: false,
    templateId: DEFAULT_STAGE1.template_id,
    templateLabel: '',
    scenarioMode: DEFAULT_STAGE1.scenario_mode,
    productMode: DEFAULT_STAGE1.product_mode,
    scenarioType: 'image',
    scenarioAllowsPrompt: true,
    scenarioAllowsUpload: true,
    productType: 'image',
    productAllowsPrompt: true,
    productAllowsUpload: true,
    templateSpec: null,
    galleryLimit: 4,
    galleryAllowsPrompt: true,
    galleryAllowsUpload: true,
    galleryLabel: MATERIAL_DEFAULT_LABELS.gallery,
    galleryType: 'image',
  };

  let currentLayoutPreview = '';
  let templateRegistry = [];

  const refreshPreview = () => {
    if (!form) return null;
    const payload = collectStage1Data(form, state, { strict: false });
    currentLayoutPreview = updatePosterPreview(
      payload,
      state,
      previewElements,
      layoutStructure,
      previewContainer
    );
    return payload;
  };

  const stored = loadStage1Data();
  if (stored) {
    void (async () => {
      await applyStage1DataToForm(stored, form, state, inlinePreviews);
      state.previewBuilt = Boolean(stored.preview_built);
      currentLayoutPreview = stored.layout_preview || '';
      renderGalleryItems(state, galleryItemsContainer, {
        previewElements,
        layoutStructure,
        previewContainer,
        statusElement,
        onChange: refreshPreview,
        allowPrompt: state.galleryAllowsPrompt,
        forcePromptOnly: state.galleryAllowsUpload === false,
        promptPlaceholder:
          state.templateSpec?.materials?.gallery?.promptPlaceholder ||
          '描述要生成的小图内容',
      });
      refreshPreview();
    })();
  } else {
    applyStage1Defaults(form);
    updateInlinePlaceholders(inlinePreviews);
    applyModeToInputs('scenario', state, form, inlinePreviews, { initial: true });
    applyModeToInputs('product', state, form, inlinePreviews, { initial: true });
    refreshPreview();
  }

  const modeContext = { form, state, inlinePreviews, refreshPreview };

  const scenarioModeRadios = form.querySelectorAll('input[name="scenario_mode"]');
  scenarioModeRadios.forEach((radio) => {
    radio.addEventListener('change', (event) => {
      if (!radio.checked) return;
      const value = radio.value === 'prompt' ? 'prompt' : 'upload';
      void switchAssetMode('scenario', value, modeContext);
    });
  });

  const productModeRadios = form.querySelectorAll('input[name="product_mode"]');
  productModeRadios.forEach((radio) => {
    radio.addEventListener('change', (event) => {
      if (!radio.checked) return;
      const value = radio.value === 'prompt' ? 'prompt' : 'upload';
      void switchAssetMode('product', value, modeContext);
    });
  });

  const getMaterialLabel = (key, material) =>
    (material && typeof material.label === 'string' && material.label.trim()) ||
    MATERIAL_DEFAULT_LABELS[key] || key;

  async function applyTemplateMaterialsStage1(spec) {
    state.templateSpec = spec || null;
    const materials = (spec && spec.materials) || {};

    const brandMaterial = materials.brand_logo || {};
    const brandLabel = getMaterialLabel('brand_logo', brandMaterial);
    const brandField = form.querySelector('[data-material-field="brand_logo"] [data-material-label="brand_logo"]');
    if (brandField) {
      brandField.textContent = `${brandLabel}上传`;
    }

    const scenarioMaterial = materials.scenario || {};
    const scenarioLabel = getMaterialLabel('scenario', scenarioMaterial);
    const scenarioType = (scenarioMaterial.type || 'image').toLowerCase();
    const scenarioAllowsUpload = scenarioType !== 'text' && scenarioMaterial.allowsUpload !== false;
    const scenarioAllowsPrompt =
      scenarioType === 'text' || scenarioMaterial.allowsPrompt !== false;
    state.scenarioType = scenarioType;
    state.scenarioAllowsPrompt = scenarioAllowsPrompt;
    state.scenarioAllowsUpload = scenarioAllowsUpload;

    const scenarioToggleLabel = form.querySelector('[data-material-toggle-label="scenario"]');
    if (scenarioToggleLabel) {
      scenarioToggleLabel.textContent = `${scenarioLabel}素材来源`;
    }
    const scenarioToggle = form.querySelector('[data-mode-target="scenario"]');
    const scenarioUploadOption = form.querySelector('[data-mode-option="scenario-upload"]');
    const scenarioUploadRadio = scenarioUploadOption?.querySelector('input[type="radio"]');
    if (scenarioUploadOption) {
      scenarioUploadOption.classList.toggle('hidden', !scenarioAllowsUpload);
    }
    if (scenarioUploadRadio) {
      scenarioUploadRadio.disabled = !scenarioAllowsUpload;
    }
    const scenarioPromptOption = form.querySelector('[data-mode-option="scenario-prompt"]');
    const scenarioPromptRadio = scenarioPromptOption?.querySelector('input[type="radio"]');
    if (scenarioPromptOption) {
      scenarioPromptOption.classList.toggle('hidden', !scenarioAllowsPrompt);
    }
    if (scenarioPromptRadio) {
      scenarioPromptRadio.disabled = !scenarioAllowsPrompt;
    }
    if (scenarioToggle) {
      scenarioToggle.classList.toggle(
        'single-mode',
        !scenarioAllowsUpload || !scenarioAllowsPrompt
      );
    }

    const scenarioFileLabel = form.querySelector('[data-material-label="scenario"]');
    if (scenarioFileLabel) {
      scenarioFileLabel.textContent = `${scenarioLabel}上传`;
      scenarioFileLabel.classList.toggle('hidden', !scenarioAllowsUpload);
    }
    const scenarioFieldWrapper = form.querySelector('[data-material-field="scenario"]');
    if (scenarioFieldWrapper) {
      scenarioFieldWrapper.classList.toggle('hidden', !scenarioAllowsUpload);
    }
    const scenarioFileInput = form.querySelector('input[name="scenario_asset"]');
    if (scenarioFileInput) {
      scenarioFileInput.disabled = !scenarioAllowsUpload;
    }
    const scenarioDescription = form.querySelector('[data-material-description="scenario"]');
    if (scenarioDescription) {
      scenarioDescription.textContent = scenarioAllowsPrompt
        ? `${scenarioLabel}描述（上传或 AI 生成时都会用到）`
        : `${scenarioLabel}描述`;
    }
    const scenarioTextarea = form.querySelector('[data-material-input="scenario"]');
    if (scenarioTextarea) {
      scenarioTextarea.placeholder =
        scenarioMaterial.promptPlaceholder || `描述${scenarioLabel}的氛围与细节`;
    }
    let scenarioChanged = false;
    if (!scenarioAllowsUpload) {
      if (state.scenario) {
        await deleteStoredAsset(state.scenario);
        state.scenario = null;
        scenarioChanged = true;
      }
      state.scenarioMode = 'prompt';
      if (scenarioUploadRadio) {
        scenarioUploadRadio.checked = false;
      }
      if (scenarioPromptRadio) {
        scenarioPromptRadio.checked = true;
      }
      if (inlinePreviews.scenario_asset) {
        inlinePreviews.scenario_asset.src = placeholderImages.scenario;
      }
    } else if (!scenarioAllowsPrompt && state.scenarioMode === 'prompt') {
      state.scenarioMode = 'upload';
      if (scenarioUploadRadio) {
        scenarioUploadRadio.checked = true;
      }
      if (scenarioPromptRadio) {
        scenarioPromptRadio.checked = false;
      }
    }
    if (scenarioChanged) {
      state.previewBuilt = false;
    }
    applyModeToInputs('scenario', state, form, inlinePreviews, { initial: true });

    const productMaterial = materials.product || {};
    const productLabel = getMaterialLabel('product', productMaterial);
    const productType = (productMaterial.type || 'image').toLowerCase();
    const productAllowsUpload = productType !== 'text' && productMaterial.allowsUpload !== false;
    const productAllowsPrompt = productType === 'text' || productMaterial.allowsPrompt !== false;
    state.productType = productType;
    state.productAllowsPrompt = productAllowsPrompt;
    state.productAllowsUpload = productAllowsUpload;

    const productToggleLabel = form.querySelector('[data-material-toggle-label="product"]');
    if (productToggleLabel) {
      productToggleLabel.textContent = `${productLabel}素材来源`;
    }
    const productToggle = form.querySelector('[data-mode-target="product"]');
    const productUploadOption = form.querySelector('[data-mode-option="product-upload"]');
    const productUploadRadio = productUploadOption?.querySelector('input[type="radio"]');
    if (productUploadOption) {
      productUploadOption.classList.toggle('hidden', !productAllowsUpload);
    }
    if (productUploadRadio) {
      productUploadRadio.disabled = !productAllowsUpload;
    }
    const productPromptOption = form.querySelector('[data-mode-option="product-prompt"]');
    const productPromptRadio = productPromptOption?.querySelector('input[type="radio"]');
    if (productPromptOption) {
      productPromptOption.classList.toggle('hidden', !productAllowsPrompt);
    }
    if (productPromptRadio) {
      productPromptRadio.disabled = !productAllowsPrompt;
    }
    if (productToggle) {
      productToggle.classList.toggle(
        'single-mode',
        !productAllowsUpload || !productAllowsPrompt
      );
    }

    const productFileLabel = form.querySelector('[data-material-label="product"]');
    if (productFileLabel) {
      productFileLabel.textContent = `${productLabel}上传`;
      productFileLabel.classList.toggle('hidden', !productAllowsUpload);
    }
    const productFieldWrapper = form.querySelector('[data-material-field="product"]');
    if (productFieldWrapper) {
      productFieldWrapper.classList.toggle('hidden', !productAllowsUpload);
    }
    const productFileInput = form.querySelector('input[name="product_asset"]');
    if (productFileInput) {
      productFileInput.disabled = !productAllowsUpload;
    }
    const productPromptContainer = form.querySelector('[data-material-prompt="product"]');
    if (productPromptContainer) {
      productPromptContainer.classList.toggle('hidden', !productAllowsPrompt);
    }
    const productPromptLabel = form.querySelector('[data-material-prompt-label="product"]');
    if (productPromptLabel) {
      productPromptLabel.textContent = productAllowsPrompt
        ? `${productLabel}生成描述（可选补充）`
        : `${productLabel}说明`;
    }
    const productPromptInput = form.querySelector('[data-material-input="product-prompt"]');
    if (productPromptInput) {
      productPromptInput.placeholder =
        productMaterial.promptPlaceholder || `补充${productLabel}的材质、角度等信息`;
    }
    let productChanged = false;
    if (!productAllowsUpload) {
      if (state.product) {
        await deleteStoredAsset(state.product);
        state.product = null;
        productChanged = true;
      }
      state.productMode = 'prompt';
      if (productUploadRadio) {
        productUploadRadio.checked = false;
      }
      if (productPromptRadio) {
        productPromptRadio.checked = true;
      }
      if (inlinePreviews.product_asset) {
        inlinePreviews.product_asset.src = placeholderImages.product;
      }
    } else if (!productAllowsPrompt && state.productMode === 'prompt') {
      state.productMode = 'upload';
      if (productUploadRadio) {
        productUploadRadio.checked = true;
      }
      if (productPromptRadio) {
        productPromptRadio.checked = false;
      }
    }
    if (productChanged) {
      state.previewBuilt = false;
    }
    applyModeToInputs('product', state, form, inlinePreviews, { initial: true });

    const galleryMaterial = materials.gallery || {};
    const galleryLabel = getMaterialLabel('gallery', galleryMaterial);
    const galleryType = (galleryMaterial.type || 'image').toLowerCase();
    const galleryAllowsUpload = galleryType !== 'text' && galleryMaterial.allowsUpload !== false;
    const galleryAllowsPrompt =
      galleryType === 'text' || galleryMaterial.allowsPrompt !== false;
    const slotCount = Array.isArray(spec?.gallery?.items)
      ? spec.gallery.items.length
      : null;
    const configuredCount = Number(galleryMaterial.count);
    const galleryLimit = Number.isFinite(configuredCount) && configuredCount > 0
      ? configuredCount
      : slotCount || state.galleryLimit || 4;
    state.galleryLabel = galleryLabel;
    state.galleryAllowsPrompt = galleryAllowsPrompt;
    state.galleryAllowsUpload = galleryAllowsUpload;
    state.galleryType = galleryType;
    if (state.galleryLimit !== galleryLimit) {
      const removed = state.galleryEntries.splice(galleryLimit);
      await Promise.all(
        removed.map((entry) => deleteStoredAsset(entry.asset))
      );
      state.galleryLimit = galleryLimit;
    } else {
      state.galleryLimit = galleryLimit;
    }
    if (!galleryAllowsUpload) {
      await Promise.all(
        state.galleryEntries.map(async (entry) => {
          if (entry.asset) {
            await deleteStoredAsset(entry.asset);
            entry.asset = null;
          }
          entry.mode = 'prompt';
        })
      );
      state.previewBuilt = false;
    } else if (!galleryAllowsPrompt) {
      state.galleryEntries.forEach((entry) => {
        if (entry.mode === 'prompt') {
          entry.mode = 'upload';
          entry.prompt = '';
        }
      });
      state.previewBuilt = false;
    }

    const galleryLabelElement = document.querySelector('[data-gallery-label]');
    if (galleryLabelElement) {
      galleryLabelElement.textContent = `${galleryLabel}（${galleryLimit} 项，支持多选）`;
    }
    const galleryDescription = document.querySelector('[data-gallery-description]');
    if (galleryDescription) {
      galleryDescription.textContent = !galleryAllowsUpload
        ? `每个条目需通过文字描述生成，共 ${galleryLimit} 项，请填写系列说明。`
        : galleryAllowsPrompt
        ? `每个条目由一张图像与系列说明组成，可上传或使用 AI 生成，共需 ${galleryLimit} 项。`
        : `请上传 ${galleryLimit} 张${galleryLabel}并填写对应说明。`;
    }
    const galleryUploadButton = document.querySelector('[data-gallery-upload]');
    if (galleryUploadButton) {
      galleryUploadButton.textContent = `上传${galleryLabel}`;
      galleryUploadButton.classList.toggle('hidden', !galleryAllowsUpload);
      galleryUploadButton.disabled = !galleryAllowsUpload;
    }
    const galleryPromptButton = document.querySelector('[data-gallery-prompt]');
    if (galleryPromptButton) {
      const promptText = galleryLabel.includes('条目')
        ? '添加 AI 生成条目'
        : `添加 AI 生成${galleryLabel}`;
      galleryPromptButton.textContent = promptText;
      galleryPromptButton.classList.toggle('hidden', !galleryAllowsPrompt);
    }

    renderGalleryItems(state, galleryItemsContainer, {
      previewElements,
      layoutStructure,
      previewContainer,
      statusElement,
      onChange: refreshPreview,
      allowPrompt: galleryAllowsPrompt,
      forcePromptOnly: !galleryAllowsUpload,
      promptPlaceholder:
        galleryMaterial.promptPlaceholder || '描述要生成的小图内容',
    });
    refreshPreview();
  }

  async function refreshTemplatePreviewStage1(templateId) {
  if (!templateCanvasStage1) return;
  try {
    const assets =  await App.utils.ensureTemplateAssets(templateId); // 原有：加载模板资源 {entry,spec,image}
    await applyTemplateMaterialsStage1(assets.spec);       // 原有：同步材料开关/占位说明等

    const ctx = templateCanvasStage1.getContext('2d');
    if (!ctx) return;
    const { width, height } = templateCanvasStage1;

    ctx.clearRect(0, 0, width, height);
    ctx.fillStyle = '#f8fafc';
    ctx.fillRect(0, 0, width, height);

    const img = assets.image;
    const scale = Math.min(width / img.width, height / img.height);
    const dw = img.width * scale;
    const dh = img.height * scale;
    const ox = (width - dw) / 2;
    const oy = (height - dh) / 2;
    ctx.drawImage(img, ox, oy, dw, dh);

    if (templateDescriptionStage1) {
      templateDescriptionStage1.textContent = assets.entry?.description || '';
    }
  } catch (err) {
    console.error('[template preview] failed:', err);
    if (templateDescriptionStage1) {
      templateDescriptionStage1.textContent = '模板预览加载失败，请检查 templates 资源。';
    }
    const ctx = templateCanvasStage1?.getContext?.('2d');
    if (ctx) {
      ctx.clearRect(0, 0, templateCanvasStage1.width, templateCanvasStage1.height);
      ctx.fillStyle = '#f4f5f7';
      ctx.fillRect(0, 0, templateCanvasStage1.width, templateCanvasStage1.height);
      ctx.fillStyle = '#6b7280';
      ctx.font = '16px "Noto Sans SC", sans-serif';
      ctx.fillText('模板预览加载失败', 24, 48);
    }
  }
  }
async function mountTemplateChooserStage1() {
  if (!templateSelectStage1) return;

  // 1) 加载 registry（保持原名）
  try {
    templateRegistry = await App.utils.loadTemplateRegistry();
  } catch (e) {
    console.error('[registry] load failed:', e);
    setStatus(statusElement, '无法加载模板列表，请检查 templates/registry.json 与静态路径。', 'warning');
    return;
  }
  if (!Array.isArray(templateRegistry) || templateRegistry.length === 0) {
    setStatus(statusElement, '模板列表为空，请确认 templates/registry.json 格式。', 'warning');
    return;
  }

  // 2) 填充下拉
  templateSelectStage1.innerHTML = '';
  templateRegistry.forEach((entry) => {
    const opt = document.createElement('option');
    opt.value = entry.id;
    opt.textContent = entry.name || entry.id;
    templateSelectStage1.appendChild(opt);
  });

  // 3) 恢复/设置默认选项
  const stored = loadStage1Data();
  if (stored?.template_id) {
    state.templateId = stored.template_id;
    state.templateLabel = stored.template_label || '';
  } else {
    const first = templateRegistry[0];
    state.templateId = first.id;
    state.templateLabel = first.name || '';
  }
  templateSelectStage1.value = state.templateId;

  // 4) 预览一次
  await refreshTemplatePreviewStage1(state.templateId);

  // 立即持久化一次（不必等“构建预览”）
  const quickPersist = () => {
    try {
      const relaxedPayload = collectStage1Data(form, state, { strict: false });
      currentLayoutPreview = updatePosterPreview(
        relaxedPayload,
        state,
        previewElements,
        layoutStructure,
        previewContainer
      );
      const serialised = serialiseStage1Data(relaxedPayload, state, currentLayoutPreview, false);
      saveStage1Data(serialised, { preserveStage2: false });
    } catch (e) {
      console.warn('[template persist] skipped:', e);
    }
  };
  quickPersist();

  // 5) 绑定切换
  templateSelectStage1.addEventListener('change', async (ev) => {
    const value = ev.target.value || DEFAULT_STAGE1.template_id;
    state.templateId = value;
    const entry = templateRegistry.find((x) => x.id === value);
    state.templateLabel = entry?.name || '';

    state.previewBuilt = false; // 切换模板 => 预览需重建
    setStatus(statusElement, '已切换模板，请重新构建版式预览或继续到环节 2 生成。', 'info');

    quickPersist();
    await refreshTemplatePreviewStage1(value);
  });
}

// 注意：不要用顶层 await
void mountTemplateChooserStage1();
  if (templateSelectStage1) {
    App.utils.loadTemplateRegistry()
      .then(async (registry) => {
        templateRegistry = registry;
        templateSelectStage1.innerHTML = '';
        registry.forEach((entry) => {
          const option = document.createElement('option');
          option.value = entry.id;
          option.textContent = entry.name;
          templateSelectStage1.appendChild(option);
        });
        const activeEntry = registry.find((entry) => entry.id === state.templateId);
        if (!activeEntry && registry[0]) {
          state.templateId = registry[0].id;
          state.templateLabel = registry[0].name || '';
        } else if (activeEntry) {
          state.templateLabel = activeEntry.name || state.templateLabel;
        }
        templateSelectStage1.value = state.templateId;
        await refreshTemplatePreviewStage1(state.templateId);
      })
      .catch((error) => {
        console.error(error);
        setStatus(statusElement, '无法加载模板列表，请检查 templates 目录。', 'warning');
      });

    templateSelectStage1.addEventListener('change', async (event) => {
      const value = event.target.value || DEFAULT_STAGE1.template_id;
      state.templateId = value;
      const entry = templateRegistry.find((item) => item.id === value);
      state.templateLabel = entry?.name || '';
      state.previewBuilt = false;
      refreshPreview();
      await refreshTemplatePreviewStage1(value);
    });
  }

  attachSingleImageHandler(
    form.querySelector('input[name="brand_logo"]'),
    'brandLogo',
    inlinePreviews.brand_logo,
    state,
    refreshPreview,
    statusElement
  );
  attachSingleImageHandler(
    form.querySelector('input[name="scenario_asset"]'),
    'scenario',
    inlinePreviews.scenario_asset,
    state,
    refreshPreview,
    statusElement
  );
  attachSingleImageHandler(
    form.querySelector('input[name="product_asset"]'),
    'product',
    inlinePreviews.product_asset,
    state,
    refreshPreview,
    statusElement
  );

  renderGalleryItems(state, galleryItemsContainer, {
    previewElements,
    layoutStructure,
    previewContainer,
    statusElement,
    onChange: refreshPreview,
    allowPrompt: state.galleryAllowsPrompt,
    forcePromptOnly: state.galleryAllowsUpload === false,
    promptPlaceholder:
      state.templateSpec?.materials?.gallery?.promptPlaceholder ||
      '描述要生成的小图内容',
  });

  refreshPreview();

  if (galleryButton && galleryFileInput) {
    galleryButton.addEventListener('click', () => {
      if (!state.galleryAllowsUpload) {
        setStatus(
          statusElement,
          `${state.galleryLabel || MATERIAL_DEFAULT_LABELS.gallery}由模板限定为 AI 生成，请通过“添加 AI 生成条目”补充素材。`,
          'info'
        );
        return;
      }
      galleryFileInput.click();
    });

    galleryFileInput.addEventListener('change', async (event) => {
      if (!state.galleryAllowsUpload) {
        event.target.value = '';
        setStatus(
          statusElement,
          `${state.galleryLabel || MATERIAL_DEFAULT_LABELS.gallery}当前仅支持文字描述生成。`,
          'warning'
        );
        return;
      }
      const files = Array.from(event.target.files || []);
      if (!files.length) {
        return;
      }
      const limit = state.galleryLimit || 4;
      const remaining = Math.max(0, limit - state.galleryEntries.length);
      if (remaining <= 0) {
        setStatus(
          statusElement,
          `最多仅支持上传 ${limit} 张${state.galleryLabel || MATERIAL_DEFAULT_LABELS.gallery}。`,
          'warning'
        );
        galleryFileInput.value = '';
        return;
      }

      const selected = files.slice(0, remaining);
      for (const file of selected) {
        try {
          const asset = await prepareAssetFromFile('gallery', file, null, statusElement);
          state.galleryEntries.push({
            id: createId(),
            caption: '',
            asset,
            mode: 'upload',
            prompt: '',
          });
        } catch (error) {
          console.error(error);
          setStatus(statusElement, '上传或读取底部产品小图时发生错误。', 'error');
        }
      }
      galleryFileInput.value = '';
      state.previewBuilt = false;
      renderGalleryItems(state, galleryItemsContainer, {
        previewElements,
        layoutStructure,
        previewContainer,
        statusElement,
        onChange: refreshPreview,
        allowPrompt: state.galleryAllowsPrompt,
        forcePromptOnly: state.galleryAllowsUpload === false,
        promptPlaceholder:
          state.templateSpec?.materials?.gallery?.promptPlaceholder ||
          '描述要生成的小图内容',
      });
      refreshPreview();
    });
  }

  if (galleryPlaceholderButton) {
    galleryPlaceholderButton.addEventListener('click', () => {
      if (!state.galleryAllowsPrompt) {
        setStatus(
          statusElement,
          `${state.galleryLabel || MATERIAL_DEFAULT_LABELS.gallery}仅支持上传图像素材。`,
          'info'
        );
        return;
      }
      const limit = state.galleryLimit || 4;
      if (state.galleryEntries.length >= limit) {
        setStatus(
          statusElement,
          `最多仅支持 ${limit} 个${state.galleryLabel || MATERIAL_DEFAULT_LABELS.gallery}条目。`,
          'warning'
        );
        return;
      }
      state.galleryEntries.push({
        id: createId(),
        caption: '',
        asset: null,
        mode: 'prompt',
        prompt: '',
      });
      state.previewBuilt = false;
      renderGalleryItems(state, galleryItemsContainer, {
        previewElements,
        layoutStructure,
        previewContainer,
        statusElement,
        onChange: refreshPreview,
        allowPrompt: state.galleryAllowsPrompt,
        forcePromptOnly: state.galleryAllowsUpload === false,
        promptPlaceholder:
          state.templateSpec?.materials?.gallery?.promptPlaceholder ||
          '描述要生成的小图内容',
      });
      refreshPreview();
    });
  }

  form.addEventListener('input', () => {
    state.previewBuilt = false;
    refreshPreview();
  });

  buildPreviewButton.addEventListener('click', () => {
    const relaxedPayload = collectStage1Data(form, state, { strict: false });
    currentLayoutPreview = updatePosterPreview(
      relaxedPayload,
      state,
      previewElements,
      layoutStructure,
      previewContainer
    );

    try {
      const strictPayload = collectStage1Data(form, state, { strict: true });
      state.previewBuilt = true;
      const serialised = serialiseStage1Data(
        strictPayload,
        state,
        currentLayoutPreview,
        true
      );
      saveStage1Data(serialised);
      setStatus(statusElement, '版式预览已构建，可继续下一环节。', 'success');
    } catch (error) {
      console.warn(error);
      state.previewBuilt = false;
      const serialised = serialiseStage1Data(
        relaxedPayload,
        state,
        currentLayoutPreview,
        false
      );
      saveStage1Data(serialised);
      const reason = error?.message || '请补全必填素材。';
      setStatus(
        statusElement,
        `预览已更新，但${reason.replace(/^[，。]?/, '')}`,
        'warning'
      );
    }
  });

  nextButton.addEventListener('click', () => {
    try {
      const payload = collectStage1Data(form, state, { strict: true });
      currentLayoutPreview = updatePosterPreview(
        payload,
        state,
        previewElements,
        layoutStructure,
        previewContainer
      );
      state.previewBuilt = true;
      const serialised = serialiseStage1Data(payload, state, currentLayoutPreview, true);
      saveStage1Data(serialised);
      setStatus(statusElement, '素材已保存，正在跳转至环节 2。', 'info');
      window.location.href = 'stage2.html';
    } catch (error) {
      console.error(error);
      setStatus(statusElement, error.message || '请先完成版式预览后再继续。', 'error');
    }
  });
}

function applyStage1Defaults(form) {
  for (const [key, value] of Object.entries(DEFAULT_STAGE1)) {
    const element = form.elements.namedItem(key);
    if (element && typeof value === 'string') {
      element.value = value;
    }
  }

  const featureInputs = form.querySelectorAll('input[name="features"]');
  featureInputs.forEach((input, index) => {
    input.value = DEFAULT_STAGE1.features[index] ?? '';
  });

  const scenarioModeInputs = form.querySelectorAll('input[name="scenario_mode"]');
  scenarioModeInputs.forEach((input) => {
    input.checked = input.value === DEFAULT_STAGE1.scenario_mode;
  });

  const productModeInputs = form.querySelectorAll('input[name="product_mode"]');
  productModeInputs.forEach((input) => {
    input.checked = input.value === DEFAULT_STAGE1.product_mode;
  });

  const productPrompt = form.elements.namedItem('product_prompt');
  if (productPrompt && 'value' in productPrompt) {
    productPrompt.value = '';
  }
}

function updateInlinePlaceholders(inlinePreviews) {
  if (inlinePreviews.brand_logo) inlinePreviews.brand_logo.src = placeholderImages.brandLogo;
  if (inlinePreviews.scenario_asset) inlinePreviews.scenario_asset.src = placeholderImages.scenario;
  if (inlinePreviews.product_asset) inlinePreviews.product_asset.src = placeholderImages.product;
}

async function applyStage1DataToForm(data, form, state, inlinePreviews) {
  for (const key of ['brand_name', 'agent_name', 'scenario_image', 'product_name', 'title', 'subtitle']) {
    const element = form.elements.namedItem(key);
    if (element && typeof data[key] === 'string') {
      element.value = data[key];
    }
  }

  const features = Array.isArray(data.features) && data.features.length
    ? data.features
    : DEFAULT_STAGE1.features;
  const featureInputs = form.querySelectorAll('input[name="features"]');
  featureInputs.forEach((input, index) => {
    input.value = features[index] ?? '';
  });

  const scenarioModeValue = data.scenario_mode || DEFAULT_STAGE1.scenario_mode;
  const productModeValue = data.product_mode || DEFAULT_STAGE1.product_mode;
  state.scenarioMode = scenarioModeValue;
  state.productMode = productModeValue;

  const scenarioModeInputs = form.querySelectorAll('input[name="scenario_mode"]');
  scenarioModeInputs.forEach((input) => {
    input.checked = input.value === scenarioModeValue;
  });

  const productModeInputs = form.querySelectorAll('input[name="product_mode"]');
  productModeInputs.forEach((input) => {
    input.checked = input.value === productModeValue;
  });

  const productPrompt = form.elements.namedItem('product_prompt');
  if (productPrompt && 'value' in productPrompt) {
    productPrompt.value =
      typeof data.product_prompt === 'string' ? data.product_prompt : '';
  }

  state.brandLogo = await rehydrateStoredAsset(data.brand_logo);
  state.scenario = await rehydrateStoredAsset(data.scenario_asset);
  state.product = await rehydrateStoredAsset(data.product_asset);
  state.galleryEntries = Array.isArray(data.gallery_entries)
    ? await Promise.all(
        data.gallery_entries.map(async (entry) => ({
          id: entry.id || createId(),
          caption: entry.caption || '',
          asset: await rehydrateStoredAsset(entry.asset),
          mode: entry.mode || 'upload',
          prompt: entry.prompt || '',
        }))
      )
    : [];
  state.galleryLimit = typeof data.gallery_limit === 'number' ? data.gallery_limit : state.galleryLimit;
  state.galleryLabel = data.gallery_label || state.galleryLabel;
  state.galleryAllowsPrompt = data.gallery_allows_prompt !== false;
  state.galleryAllowsUpload = data.gallery_allows_upload !== false;
  if (state.galleryEntries.length > state.galleryLimit) {
    state.galleryEntries = state.galleryEntries.slice(0, state.galleryLimit);
  }
  state.templateId = data.template_id || DEFAULT_STAGE1.template_id;
  state.templateLabel = data.template_label || '';

  applyModeToInputs('scenario', state, form, inlinePreviews);
  applyModeToInputs('product', state, form, inlinePreviews);

  if (inlinePreviews.brand_logo) {
    inlinePreviews.brand_logo.src = state.brandLogo?.dataUrl || placeholderImages.brandLogo;
  }
  if (inlinePreviews.scenario_asset) {
    inlinePreviews.scenario_asset.src = state.scenario?.dataUrl || placeholderImages.scenario;
  }
  if (inlinePreviews.product_asset) {
    inlinePreviews.product_asset.src = state.product?.dataUrl || placeholderImages.product;
  }
}

function attachSingleImageHandler(
  input,
  key,
  inlinePreview,
  state,
  refreshPreview,
  statusElement
) {
  if (!input) return;
  input.addEventListener('change', async () => {
    const file = input.files?.[0];
    if (!file) {
      await deleteStoredAsset(state[key]);
      state[key] = null;
      state.previewBuilt = false;
      if (inlinePreview) {
        const placeholder =
          key === 'brandLogo'
            ? placeholderImages.brandLogo
            : key === 'scenario'
            ? placeholderImages.scenario
            : placeholderImages.product;
        inlinePreview.src = placeholder;
      }
      refreshPreview();
      return;
    }
    try {
      const folderMap = {
        brandLogo: 'brand-logo',
        scenario: 'scenario',
        product: 'product',
      };
      const folder = folderMap[key] || 'uploads';
      const forceDataUrl = key === 'brandLogo';
      state[key] = await prepareAssetFromFile(
        folder,
        file,
        state[key],
        statusElement,
        { forceDataUrl }
      );
      if (inlinePreview) {
        inlinePreview.src = state[key]?.dataUrl ||
          (key === 'brandLogo'
            ? placeholderImages.brandLogo
            : key === 'scenario'
            ? placeholderImages.scenario
            : placeholderImages.product);
      }
      state.previewBuilt = false;
      refreshPreview();
    } catch (error) {
      console.error(error);
      setStatus(statusElement, '处理图片素材时发生错误，请重试。', 'error');
    }
  });
}

function applyModeToInputs(target, state, form, inlinePreviews, options = {}) {
  const { initial = false } = options;
  const mode = target === 'scenario' ? state.scenarioMode : state.productMode;
  const fileInput = form.querySelector(`input[name="${target}_asset"]`);
  if (fileInput) {
    const allowsUpload =
      target === 'scenario'
        ? state.scenarioAllowsUpload !== false
        : state.productAllowsUpload !== false;
    fileInput.disabled = mode === 'prompt' || !allowsUpload;
  }
  const promptField = form.querySelector(`[data-mode-visible="${target}:prompt"]`);
  if (promptField) {
    if (mode === 'prompt') {
      promptField.classList.add('mode-visible');
    } else {
      promptField.classList.remove('mode-visible');
    }
  }

  if (!initial) {
    const inlineKey = `${target}_asset`;
    const inlinePreview = inlinePreviews?.[inlineKey];
    if (inlinePreview && !state[target]?.dataUrl) {
      inlinePreview.src =
        target === 'scenario' ? placeholderImages.scenario : placeholderImages.product;
    }
  }
}

async function switchAssetMode(target, mode, context) {
  const { form, state, inlinePreviews, refreshPreview } = context;
  const assetKey = target === 'scenario' ? 'scenario' : 'product';
  const previousMode = target === 'scenario' ? state.scenarioMode : state.productMode;
  const allowsPrompt =
    target === 'scenario'
      ? state.scenarioAllowsPrompt !== false
      : state.productAllowsPrompt !== false;
  const allowsUpload =
    target === 'scenario'
      ? state.scenarioAllowsUpload !== false
      : state.productAllowsUpload !== false;
  if (mode === 'prompt' && !allowsPrompt) {
    mode = 'upload';
  }
  if (mode === 'upload' && !allowsUpload) {
    mode = 'prompt';
  }
  if (previousMode === mode) {
    applyModeToInputs(target, state, form, inlinePreviews, { initial: true });
    return;
  }

  if (target === 'scenario') {
    state.scenarioMode = mode;
  } else {
    state.productMode = mode;
  }

  applyModeToInputs(target, state, form, inlinePreviews);

  if (mode === 'prompt') {
    await deleteStoredAsset(state[assetKey]);
    state[assetKey] = null;
    const inlineKey = `${target}_asset`;
    const inlinePreview = inlinePreviews?.[inlineKey];
    if (inlinePreview) {
      inlinePreview.src =
        target === 'scenario' ? placeholderImages.scenario : placeholderImages.product;
    }
  }

  state.previewBuilt = false;
  refreshPreview?.();
}

function renderGalleryItems(state, container, options = {}) {
  const {
    previewElements,
    layoutStructure,
    previewContainer,
    statusElement,
    onChange,
    allowPrompt = true,
    forcePromptOnly = false,
    promptPlaceholder = '描述要生成的小图内容',
  } = options;
  if (!container) return;
  container.innerHTML = '';

  const limit = state.galleryLimit || 4;
  const label = state.galleryLabel || MATERIAL_DEFAULT_LABELS.gallery;
  const allowUpload = !forcePromptOnly;
  const allowPromptMode = forcePromptOnly ? true : allowPrompt;

  state.galleryEntries.slice(0, limit).forEach((entry, index) => {
    entry.mode = entry.mode || (allowUpload ? 'upload' : 'prompt');
    entry.prompt = typeof entry.prompt === 'string' ? entry.prompt : '';
    if (!allowUpload && entry.asset) {
      void deleteStoredAsset(entry.asset);
      entry.asset = null;
      state.previewBuilt = false;
    }
    if (!allowUpload) {
      entry.mode = 'prompt';
    } else if (!allowPromptMode && entry.mode === 'prompt') {
      entry.mode = 'upload';
      state.previewBuilt = false;
    }

    const placeholder = getGalleryPlaceholder(index, label);

    const item = document.createElement('div');
    item.classList.add('gallery-item');
    item.dataset.id = entry.id;

    const header = document.createElement('div');
    header.classList.add('gallery-item-header');
    const title = document.createElement('span');
    title.classList.add('gallery-item-title');
    title.textContent = `${label} ${index + 1}`;
    header.appendChild(title);

    const removeButton = document.createElement('button');
    removeButton.type = 'button';
    removeButton.classList.add('secondary');
    removeButton.textContent = '移除';
    removeButton.addEventListener('click', async () => {
      await deleteStoredAsset(entry.asset);
      state.galleryEntries = state.galleryEntries.filter((g) => g.id !== entry.id);
      state.previewBuilt = false;
      renderGalleryItems(state, container, {
        previewElements,
        layoutStructure,
        previewContainer,
        statusElement,
        onChange,
        allowPrompt,
        forcePromptOnly,
        promptPlaceholder,
      });
      onChange?.();
    });

    const actions = document.createElement('div');
    actions.classList.add('gallery-item-actions');
    actions.appendChild(removeButton);
    header.appendChild(actions);
    item.appendChild(header);

    const modeToggle = document.createElement('div');
    modeToggle.classList.add('mode-toggle', 'gallery-mode-toggle');
    if (!allowUpload || !allowPromptMode) {
      modeToggle.classList.add('single-mode');
    }
    const modeLabel = document.createElement('span');
    if (!allowUpload && allowPromptMode) {
      modeLabel.textContent = '素材来源（模板限定：AI 生成）';
    } else if (allowUpload && !allowPromptMode) {
      modeLabel.textContent = '素材来源（模板限定：需上传图像）';
    } else {
      modeLabel.textContent = '素材来源';
    }
    modeToggle.appendChild(modeLabel);

    const radioName = `gallery_mode_${entry.id}`;
    let uploadRadio = null;
    if (allowUpload) {
      const uploadLabel = document.createElement('label');
      uploadRadio = document.createElement('input');
      uploadRadio.type = 'radio';
      uploadRadio.name = radioName;
      uploadRadio.value = 'upload';
      uploadLabel.appendChild(uploadRadio);
      uploadLabel.append(' 上传图像');
      modeToggle.appendChild(uploadLabel);
    }

    let promptRadio = null;
    if (allowPromptMode) {
      const promptLabel = document.createElement('label');
      promptRadio = document.createElement('input');
      promptRadio.type = 'radio';
      promptRadio.name = radioName;
      promptRadio.value = 'prompt';
      promptLabel.appendChild(promptRadio);
      promptLabel.append(' 文字生成');
      modeToggle.appendChild(promptLabel);
    }
    item.appendChild(modeToggle);

    const fileField = document.createElement('label');
    fileField.classList.add('field', 'file-field', 'gallery-file-field');
    fileField.innerHTML = `<span>上传${label}</span>`;
    const fileInput = document.createElement('input');
    fileInput.type = 'file';
    fileInput.accept = 'image/*';
    fileInput.disabled = !allowUpload;
    fileInput.addEventListener('change', async () => {
      const file = fileInput.files?.[0];
      if (!file) return;
      try {
        entry.asset = await prepareAssetFromFile('gallery', file, entry.asset, statusElement);
        previewImage.src = entry.asset?.dataUrl || placeholder;
        state.previewBuilt = false;
        onChange?.();
      } catch (error) {
        console.error(error);
        setStatus(statusElement, '上传或读取底部产品小图时发生错误。', 'error');
      }
    });
    if (!allowUpload) {
      fileField.classList.add('mode-hidden');
    }
    fileField.appendChild(fileInput);
    item.appendChild(fileField);

    const previewWrapper = document.createElement('div');
    previewWrapper.classList.add('gallery-item-preview');
    const previewImage = document.createElement('img');
    previewImage.alt = `${label} ${index + 1} 预览`;
    previewImage.src = entry.asset?.dataUrl || placeholder;
    previewWrapper.appendChild(previewImage);
    item.appendChild(previewWrapper);

    const captionField = document.createElement('label');
    captionField.classList.add('field', 'gallery-caption');
    captionField.innerHTML = `<span>${label}文案</span>`;
    const captionInput = document.createElement('input');
    captionInput.type = 'text';
    captionInput.value = entry.caption || '';
    captionInput.placeholder = '请输入对应系列说明';
    captionInput.addEventListener('input', () => {
      entry.caption = captionInput.value;
      state.previewBuilt = false;
      onChange?.();
    });
    captionField.appendChild(captionInput);
    item.appendChild(captionField);

    const promptField = document.createElement('label');
    promptField.classList.add('field', 'gallery-prompt', 'optional');
    promptField.innerHTML = '<span>AI 生成描述</span>';
    const promptTextarea = document.createElement('textarea');
    promptTextarea.rows = 2;
    promptTextarea.placeholder = promptPlaceholder;
    promptTextarea.value = entry.prompt || '';
    promptTextarea.addEventListener('input', () => {
      entry.prompt = promptTextarea.value;
      state.previewBuilt = false;
      onChange?.();
    });
    promptField.appendChild(promptTextarea);
    item.appendChild(promptField);

    async function applyGalleryMode(mode, options = {}) {
      const { initial = false } = options;
      let resolvedMode = mode;
      if (!allowUpload) {
        resolvedMode = 'prompt';
      } else if (!allowPromptMode && mode === 'prompt') {
        resolvedMode = 'upload';
      }
      entry.mode = resolvedMode;
      const isPrompt = resolvedMode === 'prompt';

      fileInput.disabled = !allowUpload || isPrompt;
      if (allowUpload) {
        fileField.classList.toggle('mode-hidden', isPrompt);
      } else {
        fileField.classList.add('mode-hidden');
      }

      if (allowPromptMode) {
        promptField.classList.remove('hidden');
        promptField.classList.toggle('mode-visible', isPrompt);
        promptTextarea.disabled = !isPrompt;
      } else {
        promptField.classList.add('hidden');
        promptTextarea.disabled = true;
      }

      if (isPrompt) {
        if ((!allowUpload && entry.asset) || (allowUpload && entry.asset && !initial)) {
          await deleteStoredAsset(entry.asset);
          entry.asset = null;
        }
        previewImage.src = placeholder;
      } else {
        previewImage.src = entry.asset?.dataUrl || placeholder;
      }

      if (!initial) {
        state.previewBuilt = false;
        onChange?.();
      }
    }

    if (uploadRadio) {
      uploadRadio.addEventListener('change', () => {
        if (uploadRadio.checked) {
          void applyGalleryMode('upload');
        }
      });
      uploadRadio.checked = entry.mode !== 'prompt';
    }

    if (promptRadio) {
      promptRadio.addEventListener('change', () => {
        if (promptRadio.checked) {
          void applyGalleryMode('prompt');
        }
      });
      promptRadio.checked = entry.mode === 'prompt';
    }

    if (!allowPromptMode) {
      promptField.classList.add('hidden');
      promptTextarea.disabled = true;
    }

    void applyGalleryMode(entry.mode, { initial: true });

    container.appendChild(item);
  });
}
function collectStage1Data(form, state, { strict = false } = {}) {
  const formData = new FormData(form);
  const payload = {
    brand_name: formData.get('brand_name')?.toString().trim() || '',
    agent_name: formData.get('agent_name')?.toString().trim() || '',
    scenario_image: formData.get('scenario_image')?.toString().trim() || '',
    product_name: formData.get('product_name')?.toString().trim() || '',
    title: formData.get('title')?.toString().trim() || '',
    subtitle: formData.get('subtitle')?.toString().trim() || '',
  };

  const features = formData
    .getAll('features')
    .map((feature) => feature.toString().trim())
    .filter((feature) => feature.length > 0);

  payload.features = features;

  const galleryLimit = state.galleryLimit || 4;
  const galleryLabel = state.galleryLabel || MATERIAL_DEFAULT_LABELS.gallery;

  const galleryEntries = state.galleryEntries.slice(0, galleryLimit).map((entry) => ({
    id: entry.id,
    caption: entry.caption.trim(),
    asset: entry.asset,
    mode: entry.mode || 'upload',
    prompt: entry.prompt?.trim() || null,
  }));

  const validGalleryEntries = galleryEntries.filter((entry) =>
    entry.mode === 'prompt' ? Boolean(entry.prompt) : Boolean(entry.asset)
  );

  payload.series_description = validGalleryEntries.length
    ? validGalleryEntries
        .map((entry, index) => `${galleryLabel}${index + 1}：${entry.caption || '系列说明待补充'}`)
        .join(' / ')
    : '';

  payload.brand_logo = state.brandLogo;
  payload.scenario_asset = state.scenario;
  payload.product_asset = state.product;
  payload.gallery_entries = galleryEntries;
  payload.template_id = state.templateId || DEFAULT_STAGE1.template_id;
  payload.template_label = state.templateLabel || '';
  payload.scenario_mode = state.scenarioMode || 'upload';
  payload.product_mode = state.productMode || 'upload';
  const productPromptValue = formData.get('product_prompt')?.toString().trim() || '';
  payload.product_prompt = productPromptValue || null;
  payload.scenario_prompt =
    payload.scenario_mode === 'prompt' ? payload.scenario_image : null;
  payload.gallery_label = galleryLabel;
  payload.gallery_limit = galleryLimit;
  payload.gallery_allows_prompt = state.galleryAllowsPrompt !== false;

  if (strict) {
    const missing = [];
    for (const [key, value] of Object.entries(payload)) {
      if (
        [
          'brand_logo',
          'scenario_asset',
          'product_asset',
          'gallery_entries',
          'scenario_mode',
          'product_mode',
          'product_prompt',
          'scenario_prompt',
        ].includes(key)
      ) {
        continue;
      }
      if (typeof value === 'string' && !value) {
        missing.push(key);
      }
    }
    if (payload.features.length < 3) {
      throw new Error('请填写至少 3 条产品功能点。');
    }
    if (galleryLimit > 0 && validGalleryEntries.length < galleryLimit) {
      throw new Error(
        `请准备至少 ${galleryLimit} 个${galleryLabel}（上传或 AI 生成）并填写对应文案。`
      );
    }
    const captionsIncomplete = validGalleryEntries.some((entry) => !entry.caption);
    if (captionsIncomplete) {
      throw new Error(`请为每个${galleryLabel}填写文案说明。`);
    }
    const promptMissing = galleryEntries.some(
      (entry) => entry.mode === 'prompt' && !entry.prompt
    );
    if (promptMissing) {
      throw new Error(`选择 AI 生成的${galleryLabel}需要提供文字描述。`);
    }
    if (missing.length) {
      throw new Error('请完整填写素材输入表单中的必填字段。');
    }
  }

  return payload;
}
function updatePosterPreview(payload, state, elements, layoutStructure, previewContainer) {
  const {
    brandLogo,
    brandName,
    agentName,
    scenarioImage,
    productImage,
    featureList,
    title,
    subtitle,
    gallery,
  } = elements;

  const layoutText = buildLayoutPreview(payload);

  if (layoutStructure) {
    layoutStructure.textContent = layoutText;
  }

  if (previewContainer) {
    previewContainer.classList.remove('hidden');
  }

  if (brandLogo) {
    brandLogo.src = payload.brand_logo?.dataUrl || placeholderImages.brandLogo;
  }
  if (brandName) {
    brandName.textContent = payload.brand_name || '品牌名称';
  }
  if (agentName) {
    agentName.textContent = (payload.agent_name || '代理名 / 分销名').toUpperCase();
  }
  if (scenarioImage) {
    scenarioImage.src = payload.scenario_asset?.dataUrl || placeholderImages.scenario;
  }
  if (productImage) {
    productImage.src = payload.product_asset?.dataUrl || placeholderImages.product;
  }
  if (title) {
    title.textContent = payload.title || '标题文案';
  }
  if (subtitle) {
    subtitle.textContent = payload.subtitle || '副标题文案';
  }

  if (featureList) {
    featureList.innerHTML = '';
    const featuresForPreview = payload.features.length
      ? payload.features
      : DEFAULT_STAGE1.features;
    featuresForPreview.slice(0, 4).forEach((feature, index) => {
      const item = document.createElement('li');
      item.classList.add(`feature-tag-${index + 1}`);
      item.textContent = feature || `功能点 ${index + 1}`;
      featureList.appendChild(item);
    });
  }

  if (gallery) {
    gallery.innerHTML = '';
    const limit = state.galleryLimit || 4;
    const entries = state.galleryEntries.slice(0, limit);
    const galleryLabel = state.galleryLabel || MATERIAL_DEFAULT_LABELS.gallery;
    const total = Math.max(entries.length, limit);
    for (let index = 0; index < total; index += 1) {
      const entry = entries[index];
      const figure = document.createElement('figure');
      const img = document.createElement('img');
      const caption = document.createElement('figcaption');
      if (entry?.asset?.dataUrl) {
        img.src = entry.asset.dataUrl;
      } else {
        img.src = getGalleryPlaceholder(index, galleryLabel);
      }
      img.alt = `${galleryLabel} ${index + 1} 预览`;
      caption.textContent = entry?.caption || `${galleryLabel} ${index + 1}`;
      figure.appendChild(img);
      figure.appendChild(caption);
      gallery.appendChild(figure);
    }
  }

  return layoutText;
}

function buildLayoutPreview(payload) {
  const templateLine =
    payload.template_label || payload.template_id || DEFAULT_STAGE1.template_id;
  const logoLine = payload.brand_logo
    ? `已上传品牌 Logo（${payload.brand_name}）`
    : payload.brand_name || '品牌 Logo 待上传';
  const hasScenarioAsset = Boolean(payload.scenario_asset || payload.scenario_key);
  const scenarioLine = payload.scenario_mode === 'prompt'
    ? `AI 生成（描述：${payload.scenario_prompt || payload.scenario_image || '待补充'}）`
    : hasScenarioAsset
    ? `已上传应用场景图（描述：${payload.scenario_image || '待补充'}）`
    : payload.scenario_image || '应用场景描述待补充';
  const hasProductAsset = Boolean(payload.product_asset || payload.product_key);
  const productLine = payload.product_mode === 'prompt'
    ? `AI 生成（${payload.product_prompt || payload.product_name || '描述待补充'}）`
    : hasProductAsset
    ? `已上传 45° 渲染图（${payload.product_name || '主产品'}）`
    : payload.product_name || '主产品名称待补充';
  const galleryLabel = payload.gallery_label || MATERIAL_DEFAULT_LABELS.gallery;
  const galleryLimit = payload.gallery_limit || 4;

  const featuresPreview = (payload.features.length ? payload.features : DEFAULT_STAGE1.features)
    .map((feature, index) => `    - 功能点${index + 1}: ${feature}`)
    .join('\n');

  const galleryEntries = Array.isArray(payload.gallery_entries)
    ? payload.gallery_entries.filter((entry) =>
        entry.mode === 'prompt'
          ? Boolean(entry.prompt)
          : Boolean(entry.asset || entry.key)
      )
    : [];
  const gallerySummary = galleryEntries.length
    ? galleryEntries
        .map((entry, index) =>
          entry.mode === 'prompt'
            ? `    · ${galleryLabel}${index + 1}：AI 生成（${entry.prompt || '描述待补充'}）`
            : `    · ${galleryLabel}${index + 1}：${entry.caption || '系列说明待补充'}`
        )
        .join('\n')
    : `    · ${galleryLabel}待准备（可上传或 AI 生成 ${galleryLimit} 项素材，并附文字说明）。`;

  return `模板锁版\n  · 当前模板：${templateLine}\n\n顶部横条\n  · 品牌 Logo（左上）：${logoLine}\n  · 品牌代理名 / 分销名（右上）：${
    payload.agent_name || '代理名待填写'
  }\n\n左侧区域（约 40% 宽）\n  · 应用场景图：${scenarioLine}\n\n右侧区域（视觉中心）\n  · 主产品 45° 渲染图：${productLine}\n  · 功能点标注：\n${featuresPreview}\n\n中部标题（大号粗体红字）\n  · ${payload.title || '标题文案待补充'}\n\n底部区域（三视图或系列款式）\n${gallerySummary}\n\n角落副标题 / 标语（大号粗体红字）\n  · ${payload.subtitle || '副标题待补充'}\n\n主色建议：黑（功能）、红（标题 / 副标题）、灰 / 银（金属质感）\n背景：浅灰或白色，保持留白与对齐。`;
}

function serialiseStage1Data(payload, state, layoutPreview, previewBuilt) {
  return {
    brand_name: payload.brand_name,
    agent_name: payload.agent_name,
    scenario_image: payload.scenario_image,
    product_name: payload.product_name,
    features: payload.features,
    title: payload.title,
    subtitle: payload.subtitle,
    series_description: payload.series_description,
    scenario_mode: state.scenarioMode || 'upload',
    product_mode: state.productMode || 'upload',
    product_prompt: payload.product_prompt,
    scenario_prompt: payload.scenario_prompt,
    brand_logo: serialiseAssetForStorage(state.brandLogo),
    scenario_asset: serialiseAssetForStorage(state.scenario),
    product_asset: serialiseAssetForStorage(state.product),
    gallery_entries: state.galleryEntries.map((entry) => ({
      id: entry.id,
      caption: entry.caption,
      asset: serialiseAssetForStorage(entry.asset),
      mode: entry.mode || 'upload',
      prompt: entry.prompt || null,
    })),
    template_id: state.templateId || DEFAULT_STAGE1.template_id,
    template_label: state.templateLabel || '',
    gallery_limit: state.galleryLimit || 4,
    gallery_label: state.galleryLabel || MATERIAL_DEFAULT_LABELS.gallery,
    gallery_allows_prompt: state.galleryAllowsPrompt !== false,
    gallery_allows_upload: state.galleryAllowsUpload !== false,
    layout_preview: layoutPreview,
    preview_built: previewBuilt,
  };
}

function saveStage1Data(data, options = {}) {
  const { preserveStage2 = false } = options;
  try {
    sessionStorage.setItem(STORAGE_KEYS.stage1, JSON.stringify(data));
  } catch (error) {
    if (isQuotaError(error)) {
      console.warn('sessionStorage 容量不足，正在尝试覆盖旧的环节 1 数据。', error);
      try {
        sessionStorage.removeItem(STORAGE_KEYS.stage1);
        sessionStorage.setItem(STORAGE_KEYS.stage1, JSON.stringify(data));
      } catch (innerError) {
        console.error('无法保存环节 1 数据，已放弃持久化。', innerError);
      }
    } else {
      console.error('保存环节 1 数据失败。', error);
    }
  }
  if (!preserveStage2) {
    const stage2Raw = sessionStorage.getItem(STORAGE_KEYS.stage2);
    if (stage2Raw) {
      try {
        const stage2Meta = JSON.parse(stage2Raw);
        const key = stage2Meta?.poster_image?.storage_key;
        if (key) {
          void assetStore.delete(key);
        }
      } catch (error) {
        console.warn('清理环节 2 缓存时解析失败。', error);
      }
    }
    sessionStorage.removeItem(STORAGE_KEYS.stage2);
  }
}

function loadStage1Data() {
  const raw = sessionStorage.getItem(STORAGE_KEYS.stage1);
  if (!raw) return null;
  try {
    return JSON.parse(raw);
  } catch (error) {
    console.error('Unable to parse stage1 data', error);
    return null;
  }
}
function loadPromptPresets() {
  if (!promptPresetPromise) {
    promptPresetPromise = fetch(assetUrl(PROMPT_PRESETS_PATH))
      .then((response) => {
        if (!response.ok) {
          throw new Error('无法加载提示词预设');
        }
        return response.json();
      })
      .catch((error) => {
        promptPresetPromise = null;
        throw error;
      });
  }
  return promptPresetPromise.then((data) => ({
    presets: data?.presets || {},
    defaultAssignments: data?.defaultAssignments || {},
  }));
}

const PROMPT_SLOT_LABELS = {
  scenario: '场景背景',
  product: '核心产品',
  gallery: '底部系列小图',
};

const PROMPT_SLOT_LABELS_EN = {
  scenario: 'Scenario Background',
  product: 'Hero Product',
  gallery: 'Gallery Thumbnails',
};

function createPromptState(stage1Data, presets) {
  const state = {
    slots: {},
    seed: parseSeed(stage1Data?.prompt_seed),
    lockSeed: Boolean(stage1Data?.prompt_lock_seed),
    variants: clampVariants(Number(stage1Data?.prompt_variants) || DEFAULT_PROMPT_VARIANTS),
  };
  const savedSlots = stage1Data?.prompt_settings || {};
  const presetMap = presets.presets || {};
  const defaults = presets.defaultAssignments || {};
  PROMPT_SLOTS.forEach((slot) => {
    const saved = savedSlots?.[slot] || {};
    const fallbackId = defaults?.[slot] || Object.keys(presetMap)[0] || null;
    const presetId = saved.preset || fallbackId;
    const preset = (presetMap && presetId ? presetMap[presetId] : null) || {};
    state.slots[slot] = {
      preset: presetId,
      positive: saved.positive ?? preset.positive ?? '',
      negative: saved.negative ?? preset.negative ?? '',
      aspect: saved.aspect ?? preset.aspect ?? '',
    };
  });
  return state;
}

function clonePromptState(state) {
  return JSON.parse(JSON.stringify(state || {}));
}

function clampVariants(value) {
  const num = Number.isFinite(value) ? value : Number(value);
  if (!Number.isFinite(num)) return DEFAULT_PROMPT_VARIANTS;
  return Math.min(Math.max(Math.round(num), 1), 3);
}

function parseSeed(raw) {
  if (raw === '' || raw === null || raw === undefined) return null;
  const num = Number(raw);
  if (!Number.isFinite(num) || num < 0) return null;
  return Math.floor(num);
}

function serialisePromptState(state) {
  const payload = {};
  PROMPT_SLOTS.forEach((slot) => {
    const entry = state.slots?.[slot];
    if (!entry) return;
    payload[slot] = {
      preset: entry.preset || null,
      positive: entry.positive || '',
      negative: entry.negative || '',
      aspect: entry.aspect || '',
    };
  });
  return payload;
}

function buildPromptPreviewText(state) {
  const lines = [];
  PROMPT_SLOTS.forEach((slot) => {
    const entry = state.slots?.[slot];
    if (!entry) return;
    lines.push(`【${PROMPT_SLOT_LABELS[slot] || slot}】`);
    if (entry.positive) {
      lines.push(`正向：${entry.positive}`);
    }
    if (entry.negative) {
      lines.push(`负向：${entry.negative}`);
    }
    if (entry.aspect) {
      lines.push(`画幅：${entry.aspect}`);
    }
    lines.push('');
  });
  return lines.join('\n').trim();
}

function buildTemplateDefaultPrompt(stage1Data, templateSpec, presets) {
  if (!templateSpec) return '';

  const lines = [];
  const templateName = templateSpec.name || templateSpec.id || 'Poster Template';
  const version = templateSpec.version ? ` v${templateSpec.version}` : '';
  lines.push(`${templateName}${version}`.trim());

  const width = templateSpec.size?.width;
  const height = templateSpec.size?.height;
  if (width && height) {
    lines.push(`Canvas: ${width} × ${height} px`);
  }

  if (stage1Data?.brand_name) {
    lines.push(`Brand: ${stage1Data.brand_name}`);
  }
  if (stage1Data?.agent_name) {
    lines.push(`Distributor: ${stage1Data.agent_name}`);
  }
  if (stage1Data?.product_name) {
    lines.push(`Product: ${stage1Data.product_name}`);
  }
  if (stage1Data?.title) {
    lines.push(`Headline: ${stage1Data.title}`);
  }
  if (stage1Data?.subtitle) {
    lines.push(`Tagline: ${stage1Data.subtitle}`);
  }
  if (stage1Data?.series_description) {
    lines.push(`Series copy: ${stage1Data.series_description}`);
  }

  const features = Array.isArray(stage1Data?.features)
    ? stage1Data.features.filter(Boolean)
    : [];
  if (features.length) {
    lines.push('Feature highlights:');
    features.forEach((feature, index) => {
      lines.push(`- Feature ${index + 1}: ${feature}`);
    });
  }

  const slotMap = templateSpec.slots || {};
  const presetMap = presets?.presets || {};
  const defaults = presets?.defaultAssignments || {};

  const promptSections = [];
  PROMPT_SLOTS.forEach((slot) => {
    const slotSpec = slotMap[slot];
    if (!slotSpec) return;
    const label = PROMPT_SLOT_LABELS_EN[slot] || slot;
    const guidance = slotSpec.guidance || {};
    const presetId = guidance.preset || defaults[slot] || null;
    const preset = presetId ? presetMap[presetId] || null : null;
    const section = [];
    section.push(`- ${label}: ${presetId || 'N/A'}`);
    if (preset?.positive) {
      section.push(`  • Positive: ${preset.positive}`);
    }
    if (preset?.negative) {
      section.push(`  • Negative: ${preset.negative}`);
    }
    if (preset?.aspect || guidance.aspect) {
      section.push(`  • Aspect: ${preset?.aspect || guidance.aspect}`);
    }
    if (guidance.mode) {
      section.push(`  • Mode: ${guidance.mode}`);
    }
    promptSections.push(section.join('\n'));
  });

  if (promptSections.length) {
    lines.push('');
    lines.push('Template prompt presets:');
    lines.push(promptSections.join('\n'));
  }

  return lines.join('\n').trim();
}

function buildPromptRequest(state) {
  const prompts = {};
  PROMPT_SLOTS.forEach((slot) => {
    const entry = state.slots?.[slot];
    if (!entry) return;
    prompts[slot] = {
      preset: entry.preset || null,
      positive: entry.positive?.trim() || null,
      negative: entry.negative?.trim() || null,
      aspect: entry.aspect || null,
    };
  });
  const variants = clampVariants(state.variants || DEFAULT_PROMPT_VARIANTS);
  const seed = state.lockSeed ? parseSeed(state.seed) : null;
  return { prompts, variants, seed, lockSeed: Boolean(state.lockSeed) };
}

function applyPromptStateToInspector(state, elements, presets) {
  if (!elements) return;
  const presetMap = presets?.presets || {};
  PROMPT_SLOTS.forEach((slot) => {
    const select = elements.selects?.[slot];
    const positive = elements.positives?.[slot];
    const negative = elements.negatives?.[slot];
    const aspectLabel = elements.aspects?.[slot];
    const entry = state.slots?.[slot];
    if (select) {
      select.value = entry?.preset || '';
    }
    if (positive) {
      positive.value = entry?.positive || '';
    }
    if (negative) {
      negative.value = entry?.negative || '';
    }
    if (aspectLabel) {
      const preset = entry?.preset ? presetMap[entry.preset] : null;
      const aspect = entry?.aspect || preset?.aspect || '';
      aspectLabel.textContent = aspect ? `推荐画幅：${aspect}` : '未设置画幅约束';
    }
  });
  if (elements.seedInput) {
    elements.seedInput.value = state.seed ?? '';
    elements.seedInput.disabled = !state.lockSeed;
  }
  if (elements.lockSeedCheckbox) {
    elements.lockSeedCheckbox.checked = Boolean(state.lockSeed);
  }
  if (elements.variantsInput) {
    elements.variantsInput.value = clampVariants(state.variants || DEFAULT_PROMPT_VARIANTS);
  }
}

function populatePresetSelect(select, presets, slot) {
  if (!select) return;
  select.innerHTML = '';
  const presetMap = presets?.presets || {};
  const entries = Object.entries(presetMap);
  if (!entries.length) {
    select.disabled = true;
    const option = document.createElement('option');
    option.value = '';
    option.textContent = '暂无预设';
    select.appendChild(option);
    return;
  }
  entries.forEach(([id, config]) => {
    const option = document.createElement('option');
    option.value = id;
    option.textContent = config?.label || `${slot}：${id}`;
    select.appendChild(option);
  });
}

function persistPromptState(stage1Data, state) {
  stage1Data.prompt_settings = serialisePromptState(state);
  stage1Data.prompt_seed = parseSeed(state.seed);
  stage1Data.prompt_lock_seed = Boolean(state.lockSeed);
  stage1Data.prompt_variants = clampVariants(state.variants || DEFAULT_PROMPT_VARIANTS);
  saveStage1Data(stage1Data, { preserveStage2: true });
}

async function setupPromptInspector(
  stage1Data,
  { promptTextarea, statusElement, onStateChange, onABTest } = {}
) {
  const container = document.getElementById('prompt-inspector');
  if (!container) return null;

  let presets;
  try {
    presets = await loadPromptPresets();
  } catch (error) {
    console.error('加载提示词预设失败', error);
    if (statusElement) {
      setStatus(statusElement, '提示词预设加载失败，将使用空白提示词。', 'warning');
    }
    presets = { presets: {}, defaultAssignments: {} };
  }

  const selects = {};
  const positives = {};
  const negatives = {};
  const aspects = {};
  const resets = {};

  PROMPT_SLOTS.forEach((slot) => {
    selects[slot] = container.querySelector(`[data-preset-select="${slot}"]`);
    positives[slot] = container.querySelector(`[data-positive="${slot}"]`);
    negatives[slot] = container.querySelector(`[data-negative="${slot}"]`);
    aspects[slot] = container.querySelector(`[data-aspect="${slot}"]`);
    resets[slot] = container.querySelector(`[data-reset="${slot}"]`);
    populatePresetSelect(selects[slot], presets, slot);
  });

  const seedInput = container.querySelector('#prompt-seed');
  const lockSeedCheckbox = container.querySelector('#prompt-lock-seed');
  const variantsInput = container.querySelector('#prompt-variants');
  const previewButton = container.querySelector('#preview-prompts');
  const abButton = container.querySelector('#generate-ab');

  const elements = {
    selects,
    positives,
    negatives,
    aspects,
    seedInput,
    lockSeedCheckbox,
    variantsInput,
  };

  const state = createPromptState(stage1Data, presets);
  applyPromptStateToInspector(state, elements, presets);

  const emitStateChange = () => {
    if (typeof onStateChange === 'function') {
      onStateChange(clonePromptState(state), presets);
    }
  };

  const persist = () => {
    persistPromptState(stage1Data, state);
    emitStateChange();
  };

  emitStateChange();

  const applyPreset = (slot, presetId) => {
    const preset = presets.presets?.[presetId] || {};
    const entry = state.slots[slot];
    entry.preset = presetId || null;
    if (preset.positive) {
      entry.positive = preset.positive;
    }
    if (preset.negative !== undefined) {
      entry.negative = preset.negative || '';
    }
    if (preset.aspect) {
      entry.aspect = preset.aspect;
    }
    applyPromptStateToInspector(state, elements, presets);
    persist();
  };

  PROMPT_SLOTS.forEach((slot) => {
    const select = selects[slot];
    const positive = positives[slot];
    const negative = negatives[slot];
    const reset = resets[slot];

    if (select) {
      select.addEventListener('change', (event) => {
        applyPreset(slot, event.target.value || null);
      });
    }

    if (positive) {
      positive.addEventListener('input', (event) => {
        state.slots[slot].positive = event.target.value;
        persist();
      });
    }

    if (negative) {
      negative.addEventListener('input', (event) => {
        state.slots[slot].negative = event.target.value;
        persist();
      });
    }

    if (reset) {
      reset.addEventListener('click', () => {
        const presetId = state.slots[slot].preset;
        if (presetId) {
          applyPreset(slot, presetId);
        } else {
          state.slots[slot].positive = '';
          state.slots[slot].negative = '';
          state.slots[slot].aspect = '';
          applyPromptStateToInspector(state, elements, presets);
          persist();
        }
      });
    }
  });

  if (lockSeedCheckbox) {
    lockSeedCheckbox.addEventListener('change', () => {
      state.lockSeed = lockSeedCheckbox.checked;
      if (!state.lockSeed) {
        state.seed = null;
      }
      applyPromptStateToInspector(state, elements, presets);
      persist();
    });
  }

  if (seedInput) {
    seedInput.addEventListener('input', (event) => {
      state.seed = parseSeed(event.target.value);
      persist();
    });
  }

  if (variantsInput) {
    variantsInput.addEventListener('change', (event) => {
      state.variants = clampVariants(Number(event.target.value) || DEFAULT_PROMPT_VARIANTS);
      applyPromptStateToInspector(state, elements, presets);
      persist();
    });
  }

  if (previewButton && promptTextarea) {
    previewButton.addEventListener('click', () => {
      promptTextarea.value = buildPromptPreviewText(state);
      setStatus(statusElement, '已根据提示词 Inspector 更新预览。', 'info');
    });
  }

  const api = {
    getState: () => clonePromptState(state),
    buildRequest: () => buildPromptRequest(state),
    setVariants(value) {
      state.variants = clampVariants(value);
      applyPromptStateToInspector(state, elements, presets);
      persist();
    },
    setSeed(value, lock) {
      if (typeof lock === 'boolean') {
        state.lockSeed = lock;
      }
      state.seed = parseSeed(value);
      applyPromptStateToInspector(state, elements, presets);
      persist();
    },
    refresh() {
      applyPromptStateToInspector(state, elements, presets);
    },
    presets,
    applyBackend(bundle) {
      if (!bundle) return;
      PROMPT_SLOTS.forEach((slot) => {
        const incoming = bundle?.[slot];
        if (!incoming) return;
        const entry = state.slots[slot];
        if (!entry) return;
        if (incoming.preset !== undefined) {
          entry.preset = incoming.preset || null;
        }
        if (incoming.positive !== undefined) {
          entry.positive = incoming.positive || '';
        }
        if (incoming.negative !== undefined) {
          entry.negative = incoming.negative || '';
        }
        if (incoming.aspect !== undefined) {
          entry.aspect = incoming.aspect || '';
        }
      });
      applyPromptStateToInspector(state, elements, presets);
      persist();
    },
  };

  if (abButton) {
    abButton.addEventListener('click', () => {
      api.setVariants(Math.max(2, state.variants || 2));
      if (typeof onABTest === 'function') {
        onABTest();
      }
    });
  }

  return api;
}

function initStage2() {
  void (async () => {
    const statusElement = document.getElementById('stage2-status');
    const layoutStructure = document.getElementById('layout-structure-text');
    const posterOutput = document.getElementById('poster-output');
    const aiPreview = document.getElementById('ai-preview');
    const aiSpinner = document.getElementById('ai-spinner');
    const aiPreviewMessage = document.getElementById('ai-preview-message');
    const posterVisual = document.getElementById('poster-visual');
    const posterImage = document.getElementById('poster-image');
    const variantsStrip = document.getElementById('poster-variants');
    const promptGroup = document.getElementById('prompt-group');
    const promptDefaultGroup = document.getElementById('prompt-default-group');
    const promptBundleGroup = document.getElementById('prompt-bundle-group');
    const emailGroup = document.getElementById('email-group');
    const promptTextarea = document.getElementById('openai-request-prompt');
    const defaultPromptTextarea = document.getElementById('template-default-prompt');
    const promptBundlePre = document.getElementById('prompt-bundle-json');
    const emailTextarea = document.getElementById('generated-email');
    const generateButton = document.getElementById('generate-poster');
    const regenerateButton = document.getElementById('regenerate-poster');
    const nextButton = document.getElementById('to-stage3');
    const overviewList = document.getElementById('stage1-overview');
    const templateSelect = document.getElementById('template-select');
    const templateCanvas = document.getElementById('template-preview-canvas');
    const templateDescription = document.getElementById('template-description');

    if (!generateButton || !nextButton) {
      return;
    }

    const stage1Data = loadStage1Data();
    if (!stage1Data || !stage1Data.preview_built) {
      setStatus(statusElement, '请先完成环节 1 的素材输入与版式预览。', 'warning');
      generateButton.disabled = true;
      if (regenerateButton) {
        regenerateButton.disabled = true;
      }
      return;
    }

    await hydrateStage1DataAssets(stage1Data);

    let promptManager = null;
    let currentTemplateAssets = null;
    let latestPromptState = null;
    let promptPresets = null;

    const updatePromptPanels = (options = {}) => {
      const spec = options.spec || currentTemplateAssets?.spec || null;
      const presetsSource =
        options.presets || promptPresets || promptManager?.presets || { presets: {}, defaultAssignments: {} };

      if (defaultPromptTextarea && promptDefaultGroup) {
        const englishPrompt = buildTemplateDefaultPrompt(stage1Data, spec, presetsSource);
        if (englishPrompt) {
          defaultPromptTextarea.value = englishPrompt;
          promptDefaultGroup.classList.remove('hidden');
        } else {
          defaultPromptTextarea.value = '';
          promptDefaultGroup.classList.add('hidden');
        }
      }

      if (promptBundlePre && promptBundleGroup) {
        let bundleData = options.bundle || null;
        if (!bundleData) {
          const requestPrompts = promptManager?.buildRequest?.()?.prompts || null;
          if (requestPrompts && Object.keys(requestPrompts).length) {
            bundleData = requestPrompts;
          } else if (latestPromptState?.slots) {
            bundleData = serialisePromptState(latestPromptState);
          }
        }

        let bundleText = '';
        if (bundleData) {
          if (typeof bundleData === 'string') {
            bundleText = bundleData;
          } else if (typeof bundleData === 'object') {
            const keys = Object.keys(bundleData);
            if (keys.length) {
              bundleText = JSON.stringify(bundleData, null, 2);
            }
          }
        }

        if (bundleText) {
          promptBundlePre.textContent = bundleText;
          promptBundleGroup.classList.remove('hidden');
        } else {
          promptBundlePre.textContent = '';
          promptBundleGroup.classList.add('hidden');
        }
      }
    };
    const runGeneration = (extra = {}) => {
      const currentRequest = promptManager?.buildRequest?.();
      if (currentRequest?.prompts) {
        updatePromptPanels({ bundle: currentRequest.prompts });
      } else {
        updatePromptPanels();
      }

      return triggerGeneration({
        stage1Data,
        statusElement,
        layoutStructure,
        posterOutput,
        aiPreview,
        aiSpinner,
        aiPreviewMessage,
        posterVisual,
        posterImage,
        variantsStrip,
        promptGroup,
        emailGroup,
        promptTextarea,
        emailTextarea,
        generateButton,
        regenerateButton,
        nextButton,
        promptManager,
        updatePromptPanels,
        ...extra,
      }).catch((error) => console.error(error));
    };

    const needsTemplatePersist = !('template_id' in stage1Data);
    stage1Data.template_id = stage1Data.template_id || DEFAULT_STAGE1.template_id;
    if (needsTemplatePersist) {
      stage1Data.layout_preview = buildLayoutPreview(stage1Data);
      if (layoutStructure) {
        layoutStructure.textContent = stage1Data.layout_preview;
      }
      saveStage1Data(stage1Data);
    }
    let currentTemplateId = stage1Data.template_id;

    if (layoutStructure && stage1Data.layout_preview) {
      layoutStructure.textContent = stage1Data.layout_preview;
    }

    let templateRegistry = [];

    const handleABTest = () => {
      const request = promptManager?.buildRequest?.() || { variants: 2 };
      runGeneration({
        forceVariants: Math.max(2, request.variants || 2),
        abTest: true,
      });
    };

    promptManager = await setupPromptInspector(stage1Data, {
      promptTextarea,
      statusElement,
      onABTest: handleABTest,
      onStateChange: (stateSnapshot, presets) => {
        latestPromptState = stateSnapshot || latestPromptState;
        if (presets) {
          promptPresets = presets;
        }
        updatePromptPanels();
      },
    });

    if (promptManager) {
      promptPresets = promptManager.presets || promptPresets;
      latestPromptState = promptManager.getState?.() || latestPromptState;
      updatePromptPanels();
    }

    const updateSummary = () => {
      const templateId = stage1Data.template_id || DEFAULT_STAGE1.template_id;
      const entry = templateRegistry.find((item) => item.id === templateId);
      const label = entry?.name || stage1Data.template_label || null;
      populateStage1Summary(stage1Data, overviewList, label);
    };

    updateSummary();

    async function refreshTemplatePreview(templateId) {
      if (!templateCanvas) return;
      try {
        const assets = await App.utils.ensureTemplateAssets(templateId);
        currentTemplateAssets = assets;
        if (templateDescription) {
          templateDescription.textContent = assets.entry?.description || '';
        }
        const previewAssets = await prepareTemplatePreviewAssets(stage1Data);
        drawTemplatePreview(templateCanvas, assets, stage1Data, previewAssets);
        updatePromptPanels({ spec: assets.spec });
      } catch (error) {
        console.error(error);
        currentTemplateAssets = null;
        updatePromptPanels();
        if (templateDescription) {
          templateDescription.textContent = '';
        }
        const ctx = templateCanvas?.getContext?.('2d');
        if (ctx && templateCanvas) {
          ctx.clearRect(0, 0, templateCanvas.width, templateCanvas.height);
          ctx.fillStyle = '#f4f5f7';
          ctx.fillRect(0, 0, templateCanvas.width, templateCanvas.height);
          ctx.fillStyle = '#6b7280';
          ctx.font = '16px "Noto Sans SC", "Microsoft YaHei", sans-serif';
          ctx.fillText('模板预览加载失败', 40, 40);
        }
      }
    }

    if (templateSelect && templateCanvas) {
      try {
        templateRegistry = await App.utils.loadTemplateRegistry();
        templateSelect.innerHTML = '';
        templateRegistry.forEach((entry) => {
          const option = document.createElement('option');
          option.value = entry.id;
          option.textContent = entry.name;
          templateSelect.appendChild(option);
        });
        const activeEntry = templateRegistry.find((entry) => entry.id === currentTemplateId);
        if (!activeEntry && templateRegistry[0]) {
          const fallbackEntry = templateRegistry[0];
          currentTemplateId = fallbackEntry.id;
          stage1Data.template_id = fallbackEntry.id;
          stage1Data.template_label = fallbackEntry.name || '';
          stage1Data.layout_preview = buildLayoutPreview(stage1Data);
          if (layoutStructure) {
            layoutStructure.textContent = stage1Data.layout_preview;
          }
          saveStage1Data(stage1Data);
        } else if (activeEntry) {
          const label = activeEntry.name || '';
          if (stage1Data.template_label !== label) {
            stage1Data.template_label = label;
            stage1Data.layout_preview = buildLayoutPreview(stage1Data);
            if (layoutStructure) {
              layoutStructure.textContent = stage1Data.layout_preview;
            }
            saveStage1Data(stage1Data, { preserveStage2: true });
          }
        }
        templateSelect.value = currentTemplateId;
        templateSelect.disabled = true;
        templateSelect.title = '模板已在环节 1 中选定，可返回修改';
        await refreshTemplatePreview(currentTemplateId);
        updateSummary();
      } catch (error) {
        console.error(error);
        setStatus(statusElement, '模板清单加载失败，请检查 templates/ 目录。', 'warning');
      }
    }

    if (templateSelect) {
      templateSelect.addEventListener('change', async (event) => {
        const value = event.target.value || DEFAULT_STAGE1.template_id;
        currentTemplateId = value;
        stage1Data.template_id = value;
        const entry = templateRegistry.find((item) => item.id === value);
        stage1Data.template_label = entry?.name || '';
        stage1Data.layout_preview = buildLayoutPreview(stage1Data);
        if (layoutStructure) {
          layoutStructure.textContent = stage1Data.layout_preview;
        }
        saveStage1Data(stage1Data, { preserveStage2: true });
        updateSummary();
        await refreshTemplatePreview(value);
        setStatus(statusElement, '模板已切换，请重新生成海报以应用新布局。', 'info');
      });
    }

    generateButton.addEventListener('click', () => {
      runGeneration();
    });

    if (regenerateButton) {
      regenerateButton.addEventListener('click', () => {
        runGeneration();
      });
    }

    nextButton.addEventListener('click', async () => {
      const stored = await loadStage2Result();
      if (!stored || !stored.poster_image) {
        setStatus(statusElement, '请先完成海报生成，再前往环节 3。', 'warning');
        return;
      }
      window.location.href = 'stage3.html';
    });
  })();
}
function populateStage1Summary(stage1Data, overviewList, templateName) {
  if (!overviewList) return;
  overviewList.innerHTML = '';

  const entries = [
    [
      '模板',
      templateName || stage1Data.template_id || DEFAULT_STAGE1.template_id,
    ],
    ['品牌 / 代理', `${stage1Data.brand_name} ｜ ${stage1Data.agent_name}`],
    ['主产品名称', stage1Data.product_name],
    [
      '功能点',
      (stage1Data.features || [])
        .map((feature, index) => `${index + 1}. ${feature}`)
        .join('\n'),
    ],
    ['标题', stage1Data.title],
    ['副标题', stage1Data.subtitle],
    [
      stage1Data.gallery_label || '底部产品',
      (() => {
        const galleryLimit = stage1Data.gallery_limit || 0;
        const galleryCount =
          stage1Data.gallery_entries?.filter((entry) =>
            entry.mode === 'prompt' ? Boolean(entry.prompt) : Boolean(entry.asset)
          ).length || 0;
        if (galleryLimit > 0) {
          return `${galleryCount} / ${galleryLimit} 项素材`;
        }
        return `${galleryCount} 项素材`;
      })(),
    ],
  ];

  entries.forEach(([term, description]) => {
    const dt = document.createElement('dt');
    dt.textContent = term;
    const dd = document.createElement('dd');
    dd.textContent = description;
    overviewList.appendChild(dt);
    overviewList.appendChild(dd);
  });
}

// ……前文保持不变

function toPromptString(value) {
  if (value == null) return '';
  if (typeof value === 'string') return value.trim();
  if (typeof value.text === 'string') return value.text.trim();
  if (typeof value.prompt === 'string') return value.prompt.trim();
  if (typeof value.positive === 'string') return value.positive.trim();
  if (typeof value.preset === 'string' && typeof value.aspect === 'string') {
    const preset = value.preset.trim();
    const aspect = value.aspect.trim();
    if (preset && aspect) return `${preset} (aspect ${aspect})`;
  }
  if (typeof value.preset === 'string') return value.preset.trim();
  try {
    return JSON.stringify(value);
  } catch (error) {
    console.warn('[toPromptString] fallback stringify failed', error);
    return String(value);
  }
<<<<<<< HEAD
}

function buildPromptBundleStrings(prompts = {}) {
  return {
    scenario: toPromptString(prompts.scenario),
    product: toPromptString(prompts.product),
    gallery: toPromptString(prompts.gallery),
  };
=======
}

function buildPromptBundleStrings(prompts = {}) {
  return {
    scenario: toPromptString(prompts.scenario),
    product: toPromptString(prompts.product),
    gallery: toPromptString(prompts.gallery),
  };
}

function bundleStringsToDict(bundle) {
  const normalised = bundle || {};
  return {
    scenario: { positive: toPromptString(normalised.scenario) },
    product: { positive: toPromptString(normalised.product) },
    gallery: { positive: toPromptString(normalised.gallery) },
  };
}

function looksLikePromptConfigExpected(error) {
  const message = (error && (error.message || error.detail || error.responseText)) || '';
  return /PromptSlotConfig|valid dictionary|prompt_bundle/i.test(String(message));
>>>>>>> 52080e9e
}

// ------- 直接替换：triggerGeneration 主流程（含双形态自适应） -------
async function triggerGeneration(opts = {}) {
  const {
    stage1Data,
    statusElement,
    posterOutput,
    aiPreview,
    aiSpinner,
    aiPreviewMessage,
    posterVisual,
    posterImage,
    variantsStrip,
    promptGroup,
    emailGroup,
    promptTextarea,
    emailTextarea,
    generateButton,
    regenerateButton,
    nextButton,
    promptManager,
    updatePromptPanels,
    forceVariants = null,
    abTest = false,
  } = opts;

  // 1) 选可用 API 基址
  const apiCandidates = getApiCandidates(document.getElementById('api-base')?.value || null);
  if (!apiCandidates.length) {
    setStatus(statusElement, '未找到可用后端，请先填写 API 基址。', 'warning');
    return null;
  }

  // 2) 资产“再水化”确保 dataUrl 就绪（仅用于画布预览；发送给后端使用 r2Key）
  await hydrateStage1DataAssets(stage1Data);

  // 3) 主体 poster（关键：只把 key 传给后端；dataUrl 仅在 key 不存在时才传）
  const templateId = stage1Data.template_id;
  const sc = stage1Data.scenario_asset || null;
  const pd = stage1Data.product_asset || null;

  const posterPayload = {
    brand_name: stage1Data.brand_name,
    agent_name: stage1Data.agent_name,
    scenario_image: stage1Data.scenario_image,
    product_name: stage1Data.product_name,
    template_id: templateId,
    features: stage1Data.features,
    title: stage1Data.title,
    subtitle: stage1Data.subtitle,
    series_description: stage1Data.series_description,

    brand_logo: stage1Data.brand_logo?.dataUrl || null, // logo 允许内嵌（小图）

    // 场景/产品图：优先走 R2 key；没有 key 再给 dataUrl（小心体积）
    scenario_key: sc?.r2Key || null,
    scenario_asset: (!sc?.r2Key && sc?.dataUrl?.startsWith('data:')) ? sc.dataUrl : null,

    product_key: pd?.r2Key || null,
    product_asset: (!pd?.r2Key && pd?.dataUrl?.startsWith('data:')) ? pd.dataUrl : null,

    scenario_mode: stage1Data.scenario_mode || 'upload',
    scenario_prompt:
      (stage1Data.scenario_mode === 'prompt')
        ? (stage1Data.scenario_prompt || stage1Data.scenario_image || null)
        : null,

    product_mode: stage1Data.product_mode || 'upload',
    product_prompt: stage1Data.product_prompt || null,

    gallery_items: (stage1Data.gallery_entries || []).map(e => {
      const a = e.asset || null;
      const dataUrl = a?.dataUrl;
      const key = a?.r2Key || null;
      return {
        caption: e.caption?.trim() || null,
        key,
        asset: key ? null : (typeof dataUrl === 'string' && dataUrl.startsWith('data:') ? dataUrl : null),
        mode: e.mode || 'upload',
        prompt: e.prompt?.trim() || null,
      };
    }),
  };

<<<<<<< HEAD
  // 4) Prompt 组装 —— 始终发送字符串 prompt_bundle
  const reqFromInspector = promptManager?.buildRequest?.() || {};
  if (forceVariants != null) reqFromInspector.variants = forceVariants;

  const promptBundleStrings = buildPromptBundleStrings(reqFromInspector.prompts || {});
=======
  // 4) Prompt 组装 —— 优先发送字符串，必要时再回退
  const reqFromInspector = promptManager?.buildRequest?.() || {};
  if (forceVariants != null) reqFromInspector.variants = forceVariants;

  const promptStrings = buildPromptBundleStrings(reqFromInspector.prompts || {});
>>>>>>> 52080e9e

  const requestBase = {
    poster: posterPayload,
    render_mode: 'locked',
    variants: clampVariants(reqFromInspector.variants ?? 1),
    seed: reqFromInspector.seed ?? null,
    lock_seed: !!reqFromInspector.lockSeed,
  };

<<<<<<< HEAD
  const payload = { ...requestBase, prompt_bundle: promptBundleStrings };

  // 面板同步
  updatePromptPanels?.({ bundle: payload.prompt_bundle });

  // 5) 体积守护
  const rawPayload = JSON.stringify(payload);
  try { validatePayloadSize(rawPayload); } catch (e) {
=======
  const payloadV1 = { ...requestBase, prompt_bundle: promptStrings };

  // 面板同步
  updatePromptPanels?.({ bundle: payloadV1.prompt_bundle });

  // 5) 体积守护
  const raw1 = JSON.stringify(payloadV1);
  try { validatePayloadSize(raw1); } catch (e) {
>>>>>>> 52080e9e
    setStatus(statusElement, e.message, 'error');
    return null;
  }

  // 6) 构造最终出站数据：保留结构化 prompts，同时附带 prompt_bundle（只含字符串）
  const outbound = {
    ...requestPayload,
    prompt_bundle: prompt_strings,
  };

  // 7) 最终体积校验（包含 prompt_bundle）
  const rawFinal = JSON.stringify(outbound);
  try {
    validatePayloadSize(rawFinal);
  } catch (e) {
    setStatus(statusElement, e.message, 'error');
    return null;
  }

  // 8) 发送请求（使用 MPoster.postJsonWithRetry 优先）
  try {
    setStatus(statusElement, '正在生成海报，请稍候...', 'info');

    const apiBase = apiCandidates.join(',');
    let res;
    if (window.MPoster && typeof window.MPoster.postJsonWithRetry === 'function') {
      res = await window.MPoster.postJsonWithRetry(apiBase, '/api/generate-poster', outbound, 1);
    } else {
      const url = `${apiCandidates[0].replace(/\/$/, '')}/api/generate-poster`;
      res = await fetch(url, {
        method: 'POST',
        mode: 'cors',
        cache: 'no-store',
        credentials: 'omit',
        headers: { 'Content-Type': 'application/json' },
        body: JSON.stringify(outbound),
      });
      if (!res.ok) {
        const txt = await res.text().catch(() => '');
        throw new Error(txt || `HTTP ${res.status}`);
      }
    }

    const data = await res.json();

    // 成功处理：渲染返回结果
    setStatus(statusElement, '海报生成完成', 'success');
    if (typeof applyGeneratedPosterToUI === 'function') {
      applyGeneratedPosterToUI(data, {
        posterOutput, aiPreview, aiSpinner, aiPreviewMessage,
        posterVisual, posterImage, variantsStrip,
        promptGroup, emailGroup, promptTextarea, emailTextarea,
        generateButton, regenerateButton, nextButton,
      });
    } else {
      console.debug('generate-poster response', data);
    }

    return data;
  } catch (err) {
    console.error('triggerGeneration error', err);
    setStatus(statusElement, `生成失败：${err.message || String(err)}`, 'error');
    return null;
  }

  // 6) UI 状态
  generateButton.disabled = true;
  regenerateButton && (regenerateButton.disabled = true);
  setStatus(statusElement, abTest ? '正在进行 A/B 提示词生成…' : '正在生成海报与文案…', 'info');
  posterOutput?.classList.remove('hidden');
  aiPreview && aiPreview.classList.remove('complete');
  aiSpinner && aiSpinner.classList.remove('hidden');
  aiPreviewMessage && (aiPreviewMessage.textContent = 'Glibatree Art Designer 正在绘制海报…');
  posterVisual && posterVisual.classList.add('hidden');
  promptGroup && promptGroup.classList.add('hidden');
  emailGroup && emailGroup.classList.add('hidden');
  nextButton && (nextButton.disabled = true);
  variantsStrip && (variantsStrip.innerHTML = '', variantsStrip.classList.add('hidden'));

  // 7) 发送（健康探测 + 重试）
  await warmUp(apiCandidates);

  let response;
  try {
<<<<<<< HEAD
    response = await postJsonWithRetry(apiCandidates, '/api/generate-poster', payload, 1, rawPayload);
  } catch (error) {
    console.error('[generatePoster] prompt_bundle 请求失败', error);
    setStatus(statusElement, error?.message || '生成失败', 'error');
    generateButton.disabled = false;
    if (regenerateButton) regenerateButton.disabled = false;
    return null;
=======
    response = await postJsonWithRetry(apiCandidates, '/api/generate-poster', payloadV1, 1, raw1);
  } catch (errV1) {
    console.error('[generatePoster] 字符串 prompt_bundle 请求失败', errV1);
    if (!looksLikePromptConfigExpected(errV1)) {
      setStatus(statusElement, errV1?.message || '生成失败', 'error');
      generateButton.disabled = false;
      if (regenerateButton) regenerateButton.disabled = false;
      return null;
    }

    const payloadV2 = { ...requestBase, prompt_bundle: bundleStringsToDict(promptStrings) };
    const raw2 = JSON.stringify(payloadV2);
    try { validatePayloadSize(raw2); } catch (e) {
      setStatus(statusElement, e.message, 'error');
      generateButton.disabled = false;
      if (regenerateButton) regenerateButton.disabled = false;
      return null;
    }

    try {
      response = await postJsonWithRetry(apiCandidates, '/api/generate-poster', payloadV2, 1, raw2);
    } catch (errV2) {
      console.error('[generatePoster] 字典 prompt_bundle 回退失败', errV2);
      setStatus(statusElement, errV2?.message || '生成失败', 'error');
      generateButton.disabled = false;
      if (regenerateButton) regenerateButton.disabled = false;
      return null;
    }
>>>>>>> 52080e9e
  }

  const data = await response.json();

  // …这里沿用你原来的渲染/保存逻辑（保存到 sessionStorage、variants 展示、按钮状态恢复等）
  // 例如：
  // await saveStage2Result(data);
  // setStatus(statusElement, '已生成！可继续下一步。', 'success');
  // ...
  return data;
}


async function prepareTemplatePreviewAssets(stage1Data) {
  const result = {
    brand_logo: null,
    scenario: null,
    product: null,
    gallery: [],
  };

  const tasks = [];
  const queue = (key, dataUrl, index) => {
    if (!dataUrl) return;
    tasks.push(
      loadImageAsset(dataUrl)
        .then((image) => {
          if (key === 'gallery') {
            result.gallery[index] = image;
          } else {
            result[key] = image;
          }
        })
        .catch(() => undefined)
    );
  };

  queue('brand_logo', stage1Data.brand_logo?.dataUrl);
  queue('scenario', stage1Data.scenario_asset?.dataUrl);
  queue('product', stage1Data.product_asset?.dataUrl);
  (stage1Data.gallery_entries || []).forEach((entry, index) => {
    queue('gallery', entry?.asset?.dataUrl, index);
  });

  await Promise.allSettled(tasks);
  return result;
}

function drawTemplatePreview(canvas, assets, stage1Data, previewAssets) {
  const ctx = canvas.getContext('2d');
  if (!ctx) return;

  const spec = assets.spec || {};
  const size = spec.size || {};
  const width = Number(size.width) || assets.image.width;
  const height = Number(size.height) || assets.image.height;

  canvas.width = width;
  canvas.height = height;

  ctx.clearRect(0, 0, width, height);
  ctx.fillStyle = '#f4f5f7';
  ctx.fillRect(0, 0, width, height);
  ctx.imageSmoothingEnabled = true;
  ctx.drawImage(assets.image, 0, 0, width, height);

  const slots = spec.slots || {};
  const fonts = {
    brand: '600 36px "Noto Sans SC", "Microsoft YaHei", sans-serif',
    agent: '600 30px "Noto Sans SC", "Microsoft YaHei", sans-serif',
    title: '700 64px "Noto Sans SC", "Microsoft YaHei", sans-serif',
    subtitle: '700 40px "Noto Sans SC", "Microsoft YaHei", sans-serif',
    body: '400 28px "Noto Sans SC", "Microsoft YaHei", sans-serif',
    feature: '500 26px "Noto Sans SC", "Microsoft YaHei", sans-serif',
    caption: '400 22px "Noto Sans SC", "Microsoft YaHei", sans-serif',
  };

  const brandSlot = getSlotRect(slots.logo);
  if (brandSlot) {
    if (previewAssets.brand_logo) {
      drawPreviewImage(ctx, previewAssets.brand_logo, brandSlot, 'contain');
    } else {
      drawPreviewPlaceholder(ctx, brandSlot, stage1Data.brand_name || '品牌 Logo');
    }
  }

  const brandNameSlot = getSlotRect(slots.brand_name);
  if (brandNameSlot) {
    drawPreviewText(ctx, stage1Data.brand_name || '品牌名称', brandNameSlot, {
      font: fonts.brand,
      color: '#1f2933',
    });
  }

  const agentSlot = getSlotRect(slots.agent_name);
  if (agentSlot) {
    drawPreviewText(ctx, (stage1Data.agent_name || '代理名').toUpperCase(), agentSlot, {
      font: fonts.agent,
      color: '#1f2933',
      align: 'right',
    });
  }

  const scenarioSlot = getSlotRect(slots.scenario);
  if (scenarioSlot) {
    if (previewAssets.scenario) {
      drawPreviewImage(ctx, previewAssets.scenario, scenarioSlot, 'cover');
    } else {
      drawPreviewPlaceholder(ctx, scenarioSlot, stage1Data.scenario_image || '应用场景');
    }
  }

  const productSlot = getSlotRect(slots.product);
  if (productSlot) {
    if (previewAssets.product) {
      drawPreviewImage(ctx, previewAssets.product, productSlot, 'contain');
    } else {
      drawPreviewPlaceholder(ctx, productSlot, stage1Data.product_name || '产品渲染图');
    }
  }

  const titleSlot = getSlotRect(slots.title);
  if (titleSlot) {
    drawPreviewText(ctx, stage1Data.title || '标题文案待补充', titleSlot, {
      font: fonts.title,
      color: '#ef4c54',
      align: 'center',
      lineHeight: 72,
    });
  }

  const subtitleSlot = getSlotRect(slots.subtitle);
  if (subtitleSlot) {
    drawPreviewText(ctx, stage1Data.subtitle || '副标题待补充', subtitleSlot, {
      font: fonts.subtitle,
      color: '#ef4c54',
      align: 'right',
      lineHeight: 48,
    });
  }

  const callouts = spec.feature_callouts || [];
  callouts.forEach((callout, index) => {
    if (!stage1Data.features || !stage1Data.features[index]) return;
    const labelSlot = getSlotRect(callout.label_box);
    if (!labelSlot) return;
    drawPreviewText(
      ctx,
      `${index + 1}. ${stage1Data.features[index]}`,
      labelSlot,
      {
        font: fonts.feature,
        color: '#1f2933',
        lineHeight: 34,
      }
    );
  });

  const gallery = spec.gallery || {};
  const galleryItems = gallery.items || [];
  galleryItems.forEach((slot, index) => {
    const rect = getSlotRect(slot);
    if (!rect) return;
    const image = previewAssets.gallery[index];
    if (image) {
      ctx.save();
      ctx.filter = 'grayscale(100%)';
      drawPreviewImage(ctx, image, rect, 'cover');
      ctx.restore();
    } else {
      drawPreviewPlaceholder(ctx, rect, `底部小图 ${index + 1}`);
    }

    const caption = stage1Data.gallery_entries?.[index]?.caption;
    if (caption) {
      drawPreviewText(ctx, caption, {
        x: rect.x + 8,
        y: rect.y + rect.height - 44,
        width: rect.width - 16,
        height: 40,
      }, {
        font: fonts.caption,
        color: '#1f2933',
        lineHeight: 26,
      });
    }
  });

  const stripSlot = getSlotRect(gallery.strip);
  if (stripSlot) {
    drawPreviewText(ctx, stage1Data.series_description || '系列说明待补充', {
      x: stripSlot.x + 12,
      y: stripSlot.y + Math.max(stripSlot.height - 44, 0),
      width: stripSlot.width - 24,
      height: 40,
    }, {
      font: fonts.caption,
      color: '#1f2933',
      lineHeight: 24,
    });
  }
}

function loadImageAsset(src) {
  return new Promise((resolve, reject) => {
    const attempt = (url, allowFallback) => {
      const img = new Image();
      img.decoding = 'async';
      img.crossOrigin = 'anonymous';
      img.onload = () => resolve(img);
      img.onerror = async () => {
        if (!allowFallback) {
          reject(new Error(`无法加载图片：${url}`));
          return;
        }

        const fallback = deriveBase64Fallback(url);
        if (!fallback) {
          reject(new Error(`无法加载图片：${url}`));
          return;
        }

        try {
          const response = await fetch(fallback, { cache: 'no-store' });
          if (!response.ok) {
            throw new Error(`无法加载 Base64 资源：${fallback}`);
          }
          const base64 = (await response.text()).trim();
          attempt(`data:image/png;base64,${base64}`, false);
        } catch (error) {
          reject(error);
        }
      };
      img.src = url;
    };

    attempt(src, !src.startsWith('data:'));
  });
}

function deriveBase64Fallback(url) {
  if (!url || url.startsWith('data:')) {
    return null;
  }
  const [path] = url.split('?', 1);
  if (!path.endsWith('.png')) {
    return null;
  }
  return `${path.slice(0, -4)}.b64`;
}

function drawPreviewImage(ctx, image, slot, mode = 'contain') {
  const rect = getSlotRect(slot);
  if (!rect) return;
  const { x, y, width, height } = rect;
  let drawWidth = width;
  let drawHeight = height;

  if (mode === 'cover') {
    const scale = Math.max(width / image.width, height / image.height);
    drawWidth = image.width * scale;
    drawHeight = image.height * scale;
  } else {
    const scale = Math.min(width / image.width, height / image.height);
    drawWidth = image.width * scale;
    drawHeight = image.height * scale;
  }

  const offsetX = x + (width - drawWidth) / 2;
  const offsetY = y + (height - drawHeight) / 2;
  ctx.drawImage(image, offsetX, offsetY, drawWidth, drawHeight);
}

function drawPreviewPlaceholder(ctx, slot, label) {
  const rect = getSlotRect(slot);
  if (!rect) return;
  const { x, y, width, height } = rect;
  ctx.save();
  ctx.strokeStyle = '#cbd2d9';
  ctx.lineWidth = 2;
  ctx.setLineDash([10, 8]);
  ctx.strokeRect(x + 6, y + 6, Math.max(width - 12, 0), Math.max(height - 12, 0));
  ctx.setLineDash([]);
  drawPreviewText(ctx, label, rect, {
    font: '20px "Noto Sans SC", "Microsoft YaHei", sans-serif',
    color: '#6b7280',
    align: 'center',
    lineHeight: 28,
  });
  ctx.restore();
}

function drawPreviewText(ctx, text, slot, options = {}) {
  if (!text) return;
  const rect = getSlotRect(slot);
  if (!rect) return;
  const { x, y, width, height } = rect;
  ctx.save();
  if (options.font) ctx.font = options.font;
  ctx.fillStyle = options.color || '#1f2933';
  ctx.textBaseline = 'top';
  const lines = wrapPreviewText(ctx, text, width);
  const fontSizeMatch = /([0-9]+(?:\.[0-9]+)?)px/.exec(ctx.font);
  const fontSize = fontSizeMatch ? parseFloat(fontSizeMatch[1]) : 24;
  const lineHeight = options.lineHeight || fontSize * 1.3;
  let offsetY = y;
  lines.forEach((line) => {
    if (offsetY + lineHeight > y + height) return;
    let offsetX = x;
    const measured = ctx.measureText(line);
    if (options.align === 'center') {
      offsetX = x + Math.max((width - measured.width) / 2, 0);
    } else if (options.align === 'right') {
      offsetX = x + Math.max(width - measured.width, 0);
    }
    ctx.fillText(line, offsetX, offsetY);
    offsetY += lineHeight;
  });
  ctx.restore();
}

function wrapPreviewText(ctx, text, maxWidth) {
  const tokens = tokeniseText(text);
  const lines = [];
  let current = '';
  tokens.forEach((token) => {
    if (token === '\n') {
      if (current.trim()) lines.push(current.trim());
      current = '';
      return;
    }
    const candidate = current ? current + token : token;
    const width = ctx.measureText(candidate.trimStart()).width;
    if (width <= maxWidth || !current.trim()) {
      current = candidate;
    } else {
      if (current.trim()) lines.push(current.trim());
      current = token.trimStart();
    }
  });
  if (current.trim()) lines.push(current.trim());
  return lines;
}

function tokeniseText(text) {
  const tokens = [];
  let buffer = '';
  for (const char of text) {
    if (char === '\n') {
      if (buffer) {
        tokens.push(buffer);
        buffer = '';
      }
      tokens.push('\n');
    } else if (char === ' ') {
      buffer += char;
    } else if (/^[A-Za-z0-9]$/.test(char)) {
      buffer += char;
    } else {
      if (buffer) {
        tokens.push(buffer);
        buffer = '';
      }
      tokens.push(char);
    }
  }
  if (buffer) tokens.push(buffer);
  return tokens;
}

function getSlotRect(slot) {
  if (!slot) return null;
  const x = Number(slot.x) || 0;
  const y = Number(slot.y) || 0;
  const width = Number(slot.width) || 0;
  const height = Number(slot.height) || 0;
  return { x, y, width, height };
}

async function saveStage2Result(data) {
  if (!data) return;

  let previousKey = null;
  const previousVariantKeys = new Set();
  const existingRaw = sessionStorage.getItem(STORAGE_KEYS.stage2);
  if (existingRaw) {
    try {
      const existing = JSON.parse(existingRaw);
      previousKey = existing?.poster_image?.storage_key || null;
      if (Array.isArray(existing?.variants)) {
        existing.variants.forEach((variant) => {
          if (variant?.storage_key) {
            previousVariantKeys.add(variant.storage_key);
          }
        });
      }
    } catch (error) {
      console.warn('无法解析现有的环节 2 数据，跳过旧键清理。', error);
    }
  }

  const payload = { ...data };
  if (data.poster_image) {
    const key = data.poster_image.storage_key || createId();
    const source = getPosterImageSource(data.poster_image);
    if (source) {
      await assetStore.put(key, source);
    }
    payload.poster_image = {
      filename: data.poster_image.filename,
      media_type: data.poster_image.media_type,
      width: data.poster_image.width,
      height: data.poster_image.height,
      storage_key: key,
    };
    if (previousKey && previousKey !== key) {
      await assetStore.delete(previousKey).catch(() => undefined);
    }
  }

  if (Array.isArray(data.variants)) {
    payload.variants = [];
    const usedVariantKeys = new Set();
    for (const variant of data.variants) {
      if (!variant) continue;
      const key = variant.storage_key || createId();
      const source = getPosterImageSource(variant);
      if (source) {
        await assetStore.put(key, source);
      }
      payload.variants.push({
        filename: variant.filename,
        media_type: variant.media_type,
        width: variant.width,
        height: variant.height,
        storage_key: key,
      });
      usedVariantKeys.add(key);
    }
    previousVariantKeys.forEach((key) => {
      if (!usedVariantKeys.has(key)) {
        void assetStore.delete(key).catch(() => undefined);
      }
    });
  }

  try {
    sessionStorage.setItem(STORAGE_KEYS.stage2, JSON.stringify(payload));
  } catch (error) {
    if (isQuotaError(error)) {
      console.warn('sessionStorage 容量不足，正在覆盖旧的环节 2 结果。', error);
      try {
        sessionStorage.removeItem(STORAGE_KEYS.stage2);
        sessionStorage.setItem(STORAGE_KEYS.stage2, JSON.stringify(payload));
      } catch (innerError) {
        console.error('无法保存环节 2 结果，已放弃持久化。', innerError);
      }
    } else {
      console.error('保存环节 2 结果失败。', error);
    }
  }
}

async function loadStage2Result() {
  const raw = sessionStorage.getItem(STORAGE_KEYS.stage2);
  if (!raw) return null;
  try {
    const parsed = JSON.parse(raw);
    if (parsed?.poster_image?.storage_key) {
      const storedValue = await assetStore.get(parsed.poster_image.storage_key);
      if (storedValue) {
        applyStoredAssetValue(parsed.poster_image, storedValue);
      }
    }
    if (Array.isArray(parsed?.variants)) {
      await Promise.all(
        parsed.variants.map(async (variant) => {
          if (variant?.storage_key) {
            const storedValue = await assetStore.get(variant.storage_key);
            if (storedValue) {
              applyStoredAssetValue(variant, storedValue);
            }
          }
        })
      );
    }
    return parsed;
  } catch (error) {
    console.error('Unable to parse stage2 result', error);
    return null;
  }
}

function initStage3() {
  void (async () => {
    const statusElement = document.getElementById('stage3-status');
    const posterImage = document.getElementById('stage3-poster-image');
    const posterCaption = document.getElementById('stage3-poster-caption');
    const promptTextarea = document.getElementById('stage3-prompt');
    const emailRecipient = document.getElementById('email-recipient');
    const emailSubject = document.getElementById('email-subject');
    const emailBody = document.getElementById('email-body');
    const sendButton = document.getElementById('send-email');

    if (!sendButton || !emailRecipient || !emailSubject || !emailBody) {
      return;
    }

    const stage1Data = loadStage1Data();
    const stage2Result = await loadStage2Result();

    if (!stage1Data || !stage2Result?.poster_image) {
      setStatus(statusElement, '请先完成环节 1 与环节 2，生成海报后再发送邮件。', 'warning');
      sendButton.disabled = true;
      return;
    }

    assignPosterImage(
      posterImage,
      stage2Result.poster_image,
      `${stage1Data.product_name} 海报预览`
    );
    if (posterCaption) {
      posterCaption.textContent = `${stage1Data.brand_name} · ${stage1Data.agent_name}`;
    }
    if (promptTextarea) {
      promptTextarea.value = stage2Result.prompt || '';
    }

    emailSubject.value = buildEmailSubject(stage1Data);
    emailRecipient.value = stage1Data.default_recipient || DEFAULT_EMAIL_RECIPIENT;
    emailBody.value = stage2Result.email_body || '';

    sendButton.addEventListener('click', async () => {
      const apiCandidates = getApiCandidates(apiBaseInput?.value || null);
      if (!apiCandidates.length) {
        setStatus(statusElement, '未找到可用的后端基址，无法发送邮件。', 'warning');
        return;
      }

      const recipient = emailRecipient.value.trim();
      const subject = emailSubject.value.trim();
      const body = emailBody.value.trim();

      if (!recipient || !subject || !body) {
        setStatus(statusElement, '请完整填写收件邮箱、主题与正文。', 'error');
        return;
      }

      sendButton.disabled = true;
      setStatus(statusElement, '正在发送营销邮件…', 'info');

      try {
        await warmUp(apiCandidates);
        const response = await postJsonWithRetry(
          apiCandidates,
          '/api/send-email',
          {
            recipient,
            subject,
            body,
            attachment: stage2Result.poster_image,
          },
          1
        );

        await response.json().catch(() => ({}));
        setStatus(statusElement, '营销邮件发送成功！', 'success');
      } catch (error) {
        console.error(error);
        setStatus(statusElement, error.message || '发送邮件失败，请稍后重试。', 'error');
      } finally {
        sendButton.disabled = false;
      }
    });
  })();
}

function buildEmailSubject(stage1Data) {
  const brand = stage1Data.brand_name || '品牌';
  const agent = stage1Data.agent_name ? `（${stage1Data.agent_name}）` : '';
  const product = stage1Data.product_name || '产品';
  return `${brand}${agent} ${product} 市场推广海报`;
}

function setStatus(element, message, level = 'info') {
  if (!element) return;
  element.textContent = message;
  element.className = level ? `status-${level}` : '';
}

function fileToDataUrl(file) {
  return new Promise((resolve, reject) => {
    const reader = new FileReader();
    reader.onload = () => resolve(reader.result?.toString() || '');
    reader.onerror = () => reject(reader.error || new Error('文件读取失败'));
    reader.readAsDataURL(file);
  });
}

function createPlaceholder(text) {
  const svg = `<svg xmlns="http://www.w3.org/2000/svg" width="420" height="300">\n    <defs>\n      <style>\n        .bg { fill: #e5e9f0; }\n        .border { fill: none; stroke: #cbd2d9; stroke-width: 4; stroke-dasharray: 12 10; }\n        .label {\n          font-size: 26px;\n          font-family: 'Segoe UI', 'Noto Sans', sans-serif;\n          font-weight: 600;\n          fill: #3d4852;\n        }\n      </style>\n    </defs>\n    <rect class="bg" x="0" y="0" width="420" height="300" rx="28" />\n    <rect class="border" x="16" y="16" width="388" height="268" rx="24" />\n    <text class="label" x="50%" y="50%" dominant-baseline="middle" text-anchor="middle">${text}</text>\n  </svg>`;
  return `data:image/svg+xml;charset=UTF-8,${encodeURIComponent(svg)}`;
}

function getGalleryPlaceholder(index, label = MATERIAL_DEFAULT_LABELS.gallery) {
  const baseLabel = label || MATERIAL_DEFAULT_LABELS.gallery;
  const key = `${baseLabel}-${index}`;
  if (!galleryPlaceholderCache.has(key)) {
    galleryPlaceholderCache.set(
      key,
      createPlaceholder(`${baseLabel} ${index + 1}`)
    );
  }
  return galleryPlaceholderCache.get(key);
}

async function buildAsset(file, dataUrl, previousAsset, options = {}) {
  const { remoteUrl = null, r2Key = null } = options;
  const isDataUrl = typeof dataUrl === 'string' && dataUrl.startsWith('data:');
  let storageKey = previousAsset?.key || null;

  if (isDataUrl && dataUrl) {
    const newKey = createId();
    await assetStore.put(newKey, dataUrl);
    if (previousAsset?.key && previousAsset.key !== newKey) {
      await assetStore.delete(previousAsset.key).catch(() => undefined);
    }
    storageKey = newKey;
  } else if (previousAsset?.key) {
    await assetStore.delete(previousAsset.key).catch(() => undefined);
    storageKey = null;
  }

  const previewSource = dataUrl || remoteUrl || null;

  return {
    key: storageKey,
    dataUrl: previewSource,
    remoteUrl: remoteUrl || (previewSource && !isDataUrl ? previewSource : null),
    r2Key: r2Key || null,
    name: file?.name || previousAsset?.name || null,
    type: file?.type || previousAsset?.type || null,
    size:
      typeof file?.size === 'number'
        ? file.size
        : typeof previousAsset?.size === 'number'
        ? previousAsset.size
        : null,
    lastModified:
      typeof file?.lastModified === 'number'
        ? file.lastModified
        : typeof previousAsset?.lastModified === 'number'
        ? previousAsset.lastModified
        : Date.now(),
  };
}

async function prepareAssetFromFile(
  folder,
  file,
  previousAsset,
  statusElement,
  options = {}
) {
  const { forceDataUrl = false } = options;
  const candidates = getApiCandidates(apiBaseInput?.value || null);
  let uploadResult = null;

  if (candidates.length) {
    uploadResult = await uploadFileToR2(folder, file, { bases: candidates });
    if (!uploadResult.uploaded && statusElement) {
      const message =
        uploadResult.error instanceof Error
          ? uploadResult.error.message
          : '上传到 R2 失败，已回退至本地预览。';
      setStatus(statusElement, message, 'warning');
    }
  } else if (statusElement) {
    setStatus(statusElement, '未配置后端基址，素材将仅保存在本地预览。', 'warning');
  }

  const remoteUrl = uploadResult?.url || null;
  let dataUrl = uploadResult?.dataUrl || null;
  if (!dataUrl || (!forceDataUrl && remoteUrl)) {
    dataUrl = !remoteUrl || forceDataUrl ? await fileToDataUrl(file) : remoteUrl;
  }

  return buildAsset(file, dataUrl, previousAsset, {
    remoteUrl,
    r2Key: uploadResult?.key || null,
  });
}

function createId() {
  if (typeof crypto !== 'undefined' && crypto.randomUUID) {
    return crypto.randomUUID();
  }
  return `${Date.now().toString(36)}-${Math.random().toString(36).slice(2, 8)}`;
}

function serialiseAssetForStorage(asset) {
  if (!asset) return null;
  const { key, name, type, size, lastModified, dataUrl, remoteUrl, r2Key } = asset;
  const isDataUrl = typeof dataUrl === 'string' && dataUrl.startsWith('data:');
  return {
    key: key || null,
    name: name || null,
    type: type || null,
    size: typeof size === 'number' ? size : null,
    lastModified: typeof lastModified === 'number' ? lastModified : null,
    remoteUrl: !isDataUrl ? dataUrl || remoteUrl || null : remoteUrl || null,
    r2Key: r2Key || null,
  };
}

async function rehydrateStoredAsset(assetMeta) {
  if (!assetMeta) return null;
  if (assetMeta.dataUrl && typeof assetMeta.dataUrl === 'string') {
    return assetMeta;
  }
  if (assetMeta.remoteUrl) {
    return { ...assetMeta, dataUrl: assetMeta.remoteUrl };
  }
  if (!assetMeta.key) {
    return { ...assetMeta, dataUrl: null };
  }
  const dataUrl = await assetStore.get(assetMeta.key);
  if (!dataUrl) {
    return { ...assetMeta, dataUrl: null };
  }
  return { ...assetMeta, dataUrl };
}

async function hydrateStage1DataAssets(stage1Data) {
  if (!stage1Data) return stage1Data;
  stage1Data.brand_logo = await rehydrateStoredAsset(stage1Data.brand_logo);
  stage1Data.scenario_asset = await rehydrateStoredAsset(stage1Data.scenario_asset);
  stage1Data.product_asset = await rehydrateStoredAsset(stage1Data.product_asset);
  if (Array.isArray(stage1Data.gallery_entries)) {
    stage1Data.gallery_entries = await Promise.all(
      stage1Data.gallery_entries.map(async (entry) => ({
        ...entry,
        asset: await rehydrateStoredAsset(entry.asset),
      }))
    );
  }
  return stage1Data;
}

async function deleteStoredAsset(asset) {
  if (asset?.key) {
    await assetStore.delete(asset.key).catch(() => undefined);
  }
}

function isQuotaError(error) {
  if (typeof DOMException === 'undefined') return false;
  return (
    error instanceof DOMException &&
    (error.name === 'QuotaExceededError' || error.name === 'NS_ERROR_DOM_QUOTA_REACHED')
  );
}

function createAssetStore() {
  const DB_NAME = 'marketing-poster-assets';
  const STORE_NAME = 'assets';
  const VERSION = 1;
  const memoryStore = new Map();
  const supportsIndexedDB = typeof indexedDB !== 'undefined';
  let dbPromise = null;

  function openDb() {
    if (!supportsIndexedDB) return Promise.resolve(null);
    if (!dbPromise) {
      dbPromise = new Promise((resolve, reject) => {
        const request = indexedDB.open(DB_NAME, VERSION);
        request.onupgradeneeded = () => {
          const db = request.result;
          if (!db.objectStoreNames.contains(STORE_NAME)) {
            db.createObjectStore(STORE_NAME);
          }
        };
        request.onsuccess = () => resolve(request.result);
        request.onerror = () => reject(request.error || new Error('无法打开 IndexedDB'));
      }).catch((error) => {
        console.warn('IndexedDB 不可用，回退到内存存储。', error);
        return null;
      });
    }
    return dbPromise;
  }

  async function put(key, value) {
    if (!key) return null;
    const db = await openDb();
    if (!db) {
      memoryStore.set(key, value);
      return key;
    }
    return new Promise((resolve) => {
      const tx = db.transaction(STORE_NAME, 'readwrite');
      tx.onabort = () => {
        console.warn('IndexedDB 写入失败，使用内存存储。', tx.error);
        memoryStore.set(key, value);
        resolve(key);
      };
      tx.oncomplete = () => resolve(key);
      const store = tx.objectStore(STORE_NAME);
      const request = store.put(value, key);
      request.onerror = () => {
        tx.abort();
      };
    });
  }

  async function get(key) {
    if (!key) return null;
    const db = await openDb();
    if (!db) {
      return memoryStore.get(key) || null;
    }
    return new Promise((resolve) => {
      const tx = db.transaction(STORE_NAME, 'readonly');
      tx.onabort = () => {
        console.warn('IndexedDB 读取失败，使用内存存储。', tx.error);
        resolve(memoryStore.get(key) || null);
      };
      const store = tx.objectStore(STORE_NAME);
      const request = store.get(key);
      request.onsuccess = () => {
        const result = request.result;
        if (result) {
          resolve(result);
        } else {
          resolve(memoryStore.get(key) || null);
        }
      };
      request.onerror = () => {
        tx.abort();
      };
    });
  }

  async function remove(key) {
    if (!key) return;
    const db = await openDb();
    if (!db) {
      memoryStore.delete(key);
      return;
    }
    await new Promise((resolve) => {
      const tx = db.transaction(STORE_NAME, 'readwrite');
      tx.oncomplete = () => resolve();
      tx.onabort = () => {
        console.warn('IndexedDB 删除失败，尝试清理内存存储。', tx.error);
        memoryStore.delete(key);
        resolve();
      };
      tx.objectStore(STORE_NAME).delete(key);
    });
    memoryStore.delete(key);
  }

  async function clear() {
    const db = await openDb();
    if (db) {
      await new Promise((resolve) => {
        const tx = db.transaction(STORE_NAME, 'readwrite');
        tx.oncomplete = () => resolve();
        tx.onabort = () => resolve();
        tx.objectStore(STORE_NAME).clear();
      });
    }
    memoryStore.clear();
  }

  return {
    put,
    get,
    delete: remove,
    clear,
  };
}<|MERGE_RESOLUTION|>--- conflicted
+++ resolved
@@ -2992,7 +2992,6 @@
     console.warn('[toPromptString] fallback stringify failed', error);
     return String(value);
   }
-<<<<<<< HEAD
 }
 
 function buildPromptBundleStrings(prompts = {}) {
@@ -3001,30 +3000,6 @@
     product: toPromptString(prompts.product),
     gallery: toPromptString(prompts.gallery),
   };
-=======
-}
-
-function buildPromptBundleStrings(prompts = {}) {
-  return {
-    scenario: toPromptString(prompts.scenario),
-    product: toPromptString(prompts.product),
-    gallery: toPromptString(prompts.gallery),
-  };
-}
-
-function bundleStringsToDict(bundle) {
-  const normalised = bundle || {};
-  return {
-    scenario: { positive: toPromptString(normalised.scenario) },
-    product: { positive: toPromptString(normalised.product) },
-    gallery: { positive: toPromptString(normalised.gallery) },
-  };
-}
-
-function looksLikePromptConfigExpected(error) {
-  const message = (error && (error.message || error.detail || error.responseText)) || '';
-  return /PromptSlotConfig|valid dictionary|prompt_bundle/i.test(String(message));
->>>>>>> 52080e9e
 }
 
 // ------- 直接替换：triggerGeneration 主流程（含双形态自适应） -------
@@ -3110,19 +3085,11 @@
     }),
   };
 
-<<<<<<< HEAD
   // 4) Prompt 组装 —— 始终发送字符串 prompt_bundle
   const reqFromInspector = promptManager?.buildRequest?.() || {};
   if (forceVariants != null) reqFromInspector.variants = forceVariants;
 
   const promptBundleStrings = buildPromptBundleStrings(reqFromInspector.prompts || {});
-=======
-  // 4) Prompt 组装 —— 优先发送字符串，必要时再回退
-  const reqFromInspector = promptManager?.buildRequest?.() || {};
-  if (forceVariants != null) reqFromInspector.variants = forceVariants;
-
-  const promptStrings = buildPromptBundleStrings(reqFromInspector.prompts || {});
->>>>>>> 52080e9e
 
   const requestBase = {
     poster: posterPayload,
@@ -3132,7 +3099,6 @@
     lock_seed: !!reqFromInspector.lockSeed,
   };
 
-<<<<<<< HEAD
   const payload = { ...requestBase, prompt_bundle: promptBundleStrings };
 
   // 面板同步
@@ -3141,16 +3107,6 @@
   // 5) 体积守护
   const rawPayload = JSON.stringify(payload);
   try { validatePayloadSize(rawPayload); } catch (e) {
-=======
-  const payloadV1 = { ...requestBase, prompt_bundle: promptStrings };
-
-  // 面板同步
-  updatePromptPanels?.({ bundle: payloadV1.prompt_bundle });
-
-  // 5) 体积守护
-  const raw1 = JSON.stringify(payloadV1);
-  try { validatePayloadSize(raw1); } catch (e) {
->>>>>>> 52080e9e
     setStatus(statusElement, e.message, 'error');
     return null;
   }
@@ -3235,7 +3191,6 @@
 
   let response;
   try {
-<<<<<<< HEAD
     response = await postJsonWithRetry(apiCandidates, '/api/generate-poster', payload, 1, rawPayload);
   } catch (error) {
     console.error('[generatePoster] prompt_bundle 请求失败', error);
@@ -3243,36 +3198,6 @@
     generateButton.disabled = false;
     if (regenerateButton) regenerateButton.disabled = false;
     return null;
-=======
-    response = await postJsonWithRetry(apiCandidates, '/api/generate-poster', payloadV1, 1, raw1);
-  } catch (errV1) {
-    console.error('[generatePoster] 字符串 prompt_bundle 请求失败', errV1);
-    if (!looksLikePromptConfigExpected(errV1)) {
-      setStatus(statusElement, errV1?.message || '生成失败', 'error');
-      generateButton.disabled = false;
-      if (regenerateButton) regenerateButton.disabled = false;
-      return null;
-    }
-
-    const payloadV2 = { ...requestBase, prompt_bundle: bundleStringsToDict(promptStrings) };
-    const raw2 = JSON.stringify(payloadV2);
-    try { validatePayloadSize(raw2); } catch (e) {
-      setStatus(statusElement, e.message, 'error');
-      generateButton.disabled = false;
-      if (regenerateButton) regenerateButton.disabled = false;
-      return null;
-    }
-
-    try {
-      response = await postJsonWithRetry(apiCandidates, '/api/generate-poster', payloadV2, 1, raw2);
-    } catch (errV2) {
-      console.error('[generatePoster] 字典 prompt_bundle 回退失败', errV2);
-      setStatus(statusElement, errV2?.message || '生成失败', 'error');
-      generateButton.disabled = false;
-      if (regenerateButton) regenerateButton.disabled = false;
-      return null;
-    }
->>>>>>> 52080e9e
   }
 
   const data = await response.json();
