--- conflicted
+++ resolved
@@ -3117,58 +3117,10 @@
   const reqFromInspector = promptManager?.buildRequest?.() || {};
   if (forceVariants) reqFromInspector.variants = forceVariants;
 
-<<<<<<< HEAD
   const promptBundle = {
     scenario: normalisePromptSlotConfig(reqFromInspector.prompts?.scenario, 'scenario'),
     product: normalisePromptSlotConfig(reqFromInspector.prompts?.product, 'product'),
     gallery: normalisePromptSlotConfig(reqFromInspector.prompts?.gallery, 'gallery'),
-=======
-  const slotToString = (v) => {
-    if (v == null) return null;
-    if (typeof v === 'string') {
-      const s = v.trim();
-      return s ? s : null;
-    }
-    if (typeof v.positive === 'string' && v.positive.trim()) return v.positive.trim();
-    if (typeof v.text === 'string' && v.text.trim()) return v.text.trim();
-    if (typeof v.prompt === 'string' && v.prompt.trim()) return v.prompt.trim();
-    // fallback: if preset+aspect exists, produce a readable string; otherwise stringify
-    if (v.preset && v.aspect) return `${String(v.preset)} (aspect ${String(v.aspect)})`;
-    if (v.preset) return String(v.preset);
-    try {
-      const j = JSON.stringify(v);
-      return j === '{}' ? null : j;
-    } catch {
-      return String(v);
-    }
-  };
-
-  const prompt_strings = {
-    scenario: slotToString(reqFromInspector.prompts?.scenario),
-    product:  slotToString(reqFromInspector.prompts?.product),
-    gallery:  slotToString(reqFromInspector.prompts?.gallery),
-  };
-
-  // 为了兼容原来的面板更新接口，仍把结构化对象传给内部面板（如果需要）
-  const normSlotForPanel = (v) => {
-    if (!v) return null;
-    if (typeof v === 'string') {
-      const s = v.trim();
-      return s ? { preset: null, positive: s, negative: null, aspect: null } : null;
-    }
-    return {
-      preset:   (typeof v.preset   === 'string' && v.preset.trim())   ? v.preset.trim()   : null,
-      positive: (typeof v.positive === 'string' && v.positive.trim()) ? v.positive.trim() : null,
-      negative: (typeof v.negative === 'string' && v.negative.trim()) ? v.negative.trim() : null,
-      aspect:   (typeof v.aspect   === 'string' && v.aspect.trim())   ? v.aspect.trim()   : null,
-    };
-  };
-
-  const structuredPromptsForPanel = {
-    scenario: normSlotForPanel(reqFromInspector.prompts?.scenario),
-    product:  normSlotForPanel(reqFromInspector.prompts?.product),
-    gallery:  normSlotForPanel(reqFromInspector.prompts?.gallery),
->>>>>>> ab6f75d4
   };
 
   // requestPayload 保留原先结构化 prompts 字段以便后端内部需要，但我们同时传入 prompt_bundle（纯字符串）
@@ -3178,19 +3130,11 @@
     variants: clampVariants(reqFromInspector.variants ?? 1),
     seed: reqFromInspector.seed ?? null,
     lock_seed: !!reqFromInspector.lockSeed,
-<<<<<<< HEAD
     prompt_bundle: promptBundle,
   };
 
   // 面板同步
   updatePromptPanels?.({ bundle: requestPayload.prompt_bundle });
-=======
-    prompts: structuredPromptsForPanel, // 供内部逻辑/面板使用
-  };
-
-  // 面板同步（保持 UI 展示结构化面板），同时显示纯字符串 bundle（如果需要）
-  updatePromptPanels?.({ bundle: requestPayload.prompts, bundleStrings: prompt_strings });
->>>>>>> ab6f75d4
 
   // 5) 体积守护
   const raw1 = JSON.stringify(requestPayload);
