--- conflicted
+++ resolved
@@ -3279,13 +3279,8 @@
     const posterTemplateImage = document.getElementById('poster-template-image');
     const posterTemplatePlaceholder = document.getElementById('poster-template-placeholder');
     const posterTemplateLink = document.getElementById('poster-template-link');
-<<<<<<< HEAD
     const posterGeneratedImage = document.querySelector('[data-role="vertex-poster-preview"]');
     const posterGeneratedPlaceholder = document.querySelector('[data-role="vertex-poster-placeholder"]');
-=======
-    const posterGeneratedLayout = document.getElementById('poster-generated-layout');
-    const posterGeneratedPlaceholder = document.getElementById('poster-generated-placeholder');
->>>>>>> 380709e4
     const promptGroup = document.getElementById('prompt-group');
     const promptDefaultGroup = document.getElementById('prompt-default-group');
     const promptBundleGroup = document.getElementById('prompt-bundle-group');
@@ -4315,11 +4310,8 @@
       lock_seed: data?.lock_seed ?? null,
     });
 
-<<<<<<< HEAD
     applyVertexPosterResult(data);
 
-=======
->>>>>>> 380709e4
     clearFallbackTimer();
 
     let assigned = false;
