
const App = (window.App ??= {});
App.utils = App.utils ?? {};

// 统一从后端图片对象里拿 src，兼容 vertex/url 和旧的 asset/dataUrl
function pickImageSrc(img) {
  if (!img) return null;
  if (typeof img === 'string') return img;

  const src =
    (typeof img.url === 'string' && img.url.trim()) ||
    (typeof img.asset === 'string' && img.asset.trim()) ||
    (typeof img.dataUrl === 'string' && img.dataUrl.trim()) ||
    (typeof img.data_url === 'string' && img.data_url.trim()) ||
    null;

  return src;
}

function renderPosterBFromStage1(stage1Data) {
  if (!stage1Data) return;

  const brandNameEl = document.querySelector('#poster-b-root [data-bind="brand_name"]');
  const agentNameEl = document.querySelector('#poster-b-root [data-bind="agent_name"]');
  const titleEl = document.querySelector('#poster-b-root [data-bind="title"]');
  const subtitleEl = document.querySelector('#poster-b-root [data-bind="subtitle"]');
  const logoEl = document.getElementById('poster-b-brand-logo');

  if (brandNameEl) brandNameEl.textContent = stage1Data.brand_name || '';
  if (agentNameEl) agentNameEl.textContent = stage1Data.agent_name || '';
  if (titleEl) titleEl.textContent = stage1Data.title || '';
  if (subtitleEl) subtitleEl.textContent = stage1Data.subtitle || '';

  const logoSrc = pickImageSrc(stage1Data.brand_logo);
  if (logoEl && logoSrc) {
    logoEl.src = logoSrc;
  }

  const scenarioEl = document.querySelector('[data-role="poster-b-scenario"]');
  const productEl = document.querySelector('[data-role="poster-b-product"]');

  const scenarioSrc = pickImageSrc(stage1Data.scenario_asset);
  const productSrc = pickImageSrc(stage1Data.product_asset);

  if (scenarioEl && scenarioSrc) {
    scenarioEl.src = scenarioSrc;
  }
  if (productEl && productSrc) {
    productEl.src = productSrc;
  }

  const bottomSlots = document.querySelectorAll('[data-role="poster-b-gallery"]');
  const gallery = (stage1Data.gallery_entries || []).filter(Boolean);

  bottomSlots.forEach((slot, index) => {
    const imgEl = slot.querySelector('img');
    const captionEl = slot.querySelector('.slot-caption');

    const entry = gallery.length ? gallery[index % gallery.length] : null;
    const entrySrc = entry ? pickImageSrc(entry.asset) : null;

    if (imgEl && entrySrc) {
      imgEl.src = entrySrc;
    }
    if (captionEl) {
      captionEl.textContent = entry?.caption || '';
    }
  });
}

let lastStage1Data = null;

// --- Stage2: 缓存最近一次生成结果，给 A/B 对比、重放使用 ---
const posterGenerationState = {
  /** 海报成品图 URL（R2 的公开地址） */
  posterUrl: null,
  /** 本次生成用到的 prompt 结构，用于展示 / 调试 */
  promptBundle: null,
  /** Vertex / Glibatree 返回的原始响应，必要时可做更多调试 */
  rawResult: null,
};
// 兼容旧版调用：确保引用不存在的全局变量时不会抛出 ReferenceError
let posterGeneratedImage = null;
let posterGeneratedLayout = null;

// stage2：缓存最近一次生成结果与提示词，便于预览与回放
let lastPosterResult = null;
let posterGeneratedImageUrl = null;
let lastPromptBundle = null;
// 双列功能模板的归一化布局（随容器等比缩放）
const TEMPLATE_DUAL_LAYOUT = {
  canvas: { width: 1024, height: 1024 },
  slots: {
    logo: { x: 0.06, y: 0.05, w: 0.09, h: 0.09, type: 'image' },
    brand_name: { x: 0.18, y: 0.06, w: 0.30, h: 0.07, type: 'text', align: 'left' },
    agent_name: { x: 0.58, y: 0.06, w: 0.34, h: 0.07, type: 'text', align: 'right' },

    scenario: { x: 0.05, y: 0.20, w: 0.38, h: 0.46, type: 'image' },
    product: { x: 0.46, y: 0.20, w: 0.46, h: 0.46, type: 'image' },
    headline: { x: 0.07, y: 0.70, w: 0.86, h: 0.09, type: 'text', align: 'center' },

    series_1_img: { x: 0.07, y: 0.80, w: 0.18, h: 0.13, type: 'image' },
    series_1_txt: { x: 0.07, y: 0.93, w: 0.18, h: 0.04, type: 'text', align: 'center' },
    series_2_img: { x: 0.30, y: 0.80, w: 0.18, h: 0.13, type: 'image' },
    series_2_txt: { x: 0.30, y: 0.93, w: 0.18, h: 0.04, type: 'text', align: 'center' },
    series_3_img: { x: 0.53, y: 0.80, w: 0.18, h: 0.13, type: 'image' },
    series_3_txt: { x: 0.53, y: 0.93, w: 0.18, h: 0.04, type: 'text', align: 'center' },
    series_4_img: { x: 0.76, y: 0.80, w: 0.18, h: 0.13, type: 'image' },
    series_4_txt: { x: 0.76, y: 0.93, w: 0.18, h: 0.04, type: 'text', align: 'center' },
    tagline: { x: 0.07, y: 0.95, w: 0.86, h: 0.04, type: 'text', align: 'center' },
  },
};
// 快速自测：在 stage2 页面点击“生成海报与文案”应完成请求且无 posterGenerationState 未定义报错，
// 生成成功后 A/B 对比按钮才可使用。

// 1) 新增：按域名决定健康检查路径
function isRenderHost(base) {
  try {
    const u = new URL(base, location.href);
    return /onrender\.com$/i.test(u.hostname);
  } catch {
    return false;
  }
}

function healthPathsFor(base) {
  // Render 后端只有 /health，且通常无 CORS
  if (isRenderHost(base)) return ['/health'];
  // Worker（或网关）提供 /api/health（带 CORS）
  return ['/api/health', '/health'];
}
// ===== 共享：模板资源助手（全局唯一出口） =====

/** 从 templates/registry.json 读取模板清单（带缓存） */
App.utils.loadTemplateRegistry = (() => {
  let _registryP;
  return async function loadTemplateRegistry() {
    if (!_registryP) {
      _registryP = fetch(App.utils.assetUrl?.('templates/registry.json') || 'templates/registry.json')
        .then(r => {
          if (!r.ok) throw new Error('无法加载模板清单');
          return r.json();
        })
        .then(list => (Array.isArray(list) ? list : []))
        .catch(err => {
          _registryP = null; // 失败时允许下次重试
          throw err;
        });
    }
    return _registryP;
  };
})();

/** 按模板 id 返回 { entry, spec, image }（带缓存） */
App.utils.ensureTemplateAssets = (() => {
  const _cache = new Map();
  return async function ensureTemplateAssets(templateId) {
    if (_cache.has(templateId)) return _cache.get(templateId);

    const registry = await App.utils.loadTemplateRegistry();
    const entry = registry.find(i => i.id === templateId) || registry[0];
    if (!entry) throw new Error('模板列表为空');

    const specUrl = App.utils.assetUrl?.(`templates/${entry.spec}`) || `templates/${entry.spec}`;
    const imgUrl  = App.utils.assetUrl?.(`templates/${entry.preview}`) || `templates/${entry.preview}`;

    const specP = fetch(specUrl).then(r => { if (!r.ok) throw new Error('无法加载模板规范'); return r.json(); });
    const imgP  = new Promise((resolve, reject) => {
      const img = new Image();
      img.decoding = 'async';
      img.crossOrigin = 'anonymous';
      img.onload = () => resolve(img);
      img.onerror = () => reject(new Error('模板预览图加载失败'));
      img.src = imgUrl;
    });

    const payload = { entry, spec: await specP, image: await imgP };
    _cache.set(entry.id, payload);
    return payload;
  };
})();

const HEALTH_CACHE_TTL = 60_000;
const HEALTH_CACHE = new Map();

let documentAssetBase = null;

//
// 组装 prompts —— 每个槽都是对象
function buildPromptSlot(prefix) {
  return {
    preset:  getValue(`#${prefix}-preset`),     // 你的原有取值方法
    positive:getValue(`#${prefix}-positive`),
    negative:getValue(`#${prefix}-negative`),
    aspect:  getValue(`#${prefix}-aspect`)
  };
}
function buildGeneratePayload() {
  return {
    poster: collectStage1Data(form, state, { strict: false }),
    render_mode: state.renderMode || 'locked',
    variants: Number(state.variants || 2),
    seed: state.seed ?? null,
    lock_seed: !!state.lockSeed,
    prompts: {
      scenario: buildPromptSlot('scenario'),
      product:  buildPromptSlot('product'),
      gallery:  buildPromptSlot('gallery'),
    }
  };
}

// 串行触发，避免免费实例并发卡死
async function runGeneration() {
  setBusy(true);
  try {
    const payloadA = buildGeneratePayload();
    await triggerGeneration(payloadA);   // 先等第一个完成
    if (state.abMode) {
      const payloadB = buildGeneratePayload(); // 若有B，第二次再发
      await triggerGeneration(payloadB);
    }
  } finally {
    setBusy(false);
  }
}

function resolveDocumentAssetBase() {
  if (documentAssetBase) return documentAssetBase;
  const baseEl = document.querySelector('base[href]');
  if (baseEl) {
    documentAssetBase = baseEl.href;
    return documentAssetBase;
  }
  const { origin, pathname } = window.location;
  const parts = pathname.split('/');
  if (parts.length) parts.pop();
  const prefix = parts.join('/') || '/';
  documentAssetBase = `${origin}${prefix.endsWith('/') ? prefix : `${prefix}/`}`;
  return documentAssetBase;
}

function assetUrl(path) {
  if (!path) return resolveDocumentAssetBase();
  if (/^[a-zA-Z][a-zA-Z0-9+.-]*:/.test(path)) {
    return path;
  }
  const base = resolveDocumentAssetBase();
  const normalised = path.startsWith('/') ? path.slice(1) : path;
  return new URL(normalised, base).toString();
}

App.utils.assetUrl = assetUrl;

// Layout helpers for relative-coordinates templates
App.utils.resolveRect = function resolveRect(slot, canvasWidth, canvasHeight, parentRect) {
  if (!slot) return { x: 0, y: 0, w: 0, h: 0 };
  const px = parentRect ? parentRect.x : 0;
  const py = parentRect ? parentRect.y : 0;
  const pw = parentRect ? parentRect.w : canvasWidth;
  const ph = parentRect ? parentRect.h : canvasHeight;

  return {
    x: px + Number(slot.x || 0) * pw,
    y: py + Number(slot.y || 0) * ph,
    w: Number(slot.w || 0) * pw,
    h: Number(slot.h || 0) * ph,
  };
};

App.utils.fontPx = function fontPx(font, canvasHeight) {
  if (!font) return 0;
  const size = typeof font.size === 'number' ? font.size : 0.02;
  return size * canvasHeight;
};

function normaliseBase(base) {
  if (!base) return null;
  try {
    const parsed = new URL(base, window.location.href);
    const path = parsed.pathname.replace(/\/+$/, '');
    const normalizedPath = path || '';
    return `${parsed.origin}${normalizedPath}`;
  } catch (error) {
    console.warn('[normaliseBase] invalid base', base, error);
    return null;
  }
}
// 把 stage1Data 中的素材“二选一”规范化为 key 或小 dataURL
function normalizePosterAssets(stage1Data) {
  const pickImage = (asset) => {
    if (!asset) return { asset: null, key: null };
    const key = asset.r2Key || null;
    const data = typeof asset.dataUrl === 'string' && asset.dataUrl.startsWith('data:')
      ? asset.dataUrl
      : null;
    return key ? { asset: null, key } : { asset: data, key: null };
  };

  const { asset: scenario_asset, key: scenario_key } = pickImage(stage1Data.scenario_asset);
  const { asset: product_asset,  key: product_key  } = pickImage(stage1Data.product_asset);

  const gallery_items = (stage1Data.gallery_entries || []).map((entry) => {
    const { asset, key } = pickImage(entry.asset);
    return {
      caption: entry.caption?.trim() || null,
      asset,
      key,
      mode: entry.mode || 'upload',
      prompt: entry.prompt?.trim() || null,
    };
  });

  return { scenario_asset, scenario_key, product_asset, product_key, gallery_items };
}

function joinBasePath(base, path) {
  const normalised = normaliseBase(base);
  if (!normalised) return null;
  const p = String(path || '');
  const suffix = p.startsWith('/') ? p : `/${p}`;
  return `${normalised}${suffix}`;
}

function ensureArray(value) {
  if (Array.isArray(value)) return value.filter(Boolean);
  if (typeof value === 'string' && value.trim()) return [value.trim()];
  return [];
}



// 读取候选 API 基址（修复：避免 STORAGE_KEYS 的 TDZ）
function getApiCandidates(extra) {
  const candidates = new Set();
  const add = (v) => {
    const s = typeof v === 'string' ? v.trim() : '';
    if (!s) return;
    const n = normaliseBase(s);
    if (n) candidates.add(n);
  };

  const inputValue = document.getElementById('api-base')?.value;
  add(inputValue);

  // 避免对未初始化的 STORAGE_KEYS 访问；直接用字面量 key
  add(localStorage.getItem('marketing-poster-api-base'));

  const ds = document.body?.dataset ?? {};
  add(ds.workerBase);
  add(ds.renderBase);
  add(ds.apiBase);

  if (Array.isArray(window.APP_API_BASES)) window.APP_API_BASES.forEach(add);
  add(window.APP_WORKER_BASE);
  add(window.APP_RENDER_BASE);
  add(window.APP_DEFAULT_API_BASE);

  if (extra) ensureArray(extra).forEach(add);

  return Array.from(candidates);
}

App.utils.getApiCandidates = getApiCandidates;

async function probeBase(base, { force } = {}) {
  const now = Date.now();
  const cached = HEALTH_CACHE.get(base);
  if (!force && cached && now - cached.timestamp < HEALTH_CACHE_TTL) {
    return cached.ok;
  }

  const paths = healthPathsFor(base);           // ← 关键：按域名取路径
  for (const path of paths) {
    const url = joinBasePath(base, path);
    if (!url) continue;
    try {
      const response = await fetch(url, {
        method: 'GET',
        mode: 'cors',
        cache: 'no-store',
        credentials: 'omit',
      });
      if (response.ok) {
        HEALTH_CACHE.set(base, { ok: true, timestamp: Date.now() });
        return true;
      }
    } catch (error) {
      console.warn('[probeBase] failed', base, path, error);
    }
  }

  HEALTH_CACHE.set(base, { ok: false, timestamp: Date.now() });
  return false;
}


const warmUpLocks = new Map();

async function warmUp(baseOrBases, { force } = {}) {
  const bases = ensureArray(baseOrBases).filter(Boolean);
  const targets = bases.length ? bases : getApiCandidates();
  if (!targets.length) return [];

  const lockKey = [...targets].sort().join('|');
  const existing = warmUpLocks.get(lockKey);
  if (!force && existing) return existing;

  const task = Promise.allSettled(targets.map((base) => probeBase(base, { force })));
  warmUpLocks.set(lockKey, task);
  // 任务结束后释放锁
  task.finally(() => warmUpLocks.delete(lockKey));
  return task;
}

App.utils.warmUp = warmUp;

async function pickHealthyBase(baseOrBases) {
  const candidates = ensureArray(baseOrBases).filter(Boolean);
  const bases = candidates.length ? candidates : getApiCandidates();
  if (!bases.length) return null;

  const now = Date.now();
  for (const base of bases) {
    const cached = HEALTH_CACHE.get(base);
    if (cached && cached.ok && now - cached.timestamp < HEALTH_CACHE_TTL) {
      return base;
    }
  }

  const results = await warmUp(bases, { force: true });
  for (let i = 0; i < bases.length; i += 1) {
    const outcome = results[i];
    if (outcome && outcome.status === 'fulfilled' && outcome.value) {
      return bases[i];
    }
  }
  return null;
}

App.utils.pickHealthyBase = pickHealthyBase;

// 请求体大小校验（发送前统一做）
// 校验字符串体积并阻断超大 dataURL
function validatePayloadSize(raw) {
  const hasBase64 = /data:[^;]+;base64,/i.test(raw);
  // 300KB 是你当前防御阈值，可按需调整
  if (hasBase64 || raw.length > 300_000) {
    throw new Error('请求体过大或包含 base64 图片，请先上传素材到 R2，仅传输 key/url。');
  }
}

const DATA_URL_PAYLOAD_RX = /^data:image\/[a-z0-9.+-]+;base64,/i;
const HTTP_URL_RX = /^https?:\/\//i;
const URL_SCHEMES = ['http://', 'https://', 'r2://', 's3://', 'gs://'];

const DEFAULT_ASSET_BUCKET =
  window.__ASSET_BUCKET__ || window.__R2_BUCKET__ || window.__S3_BUCKET__ || 'poster-assets';
const DEFAULT_ASSET_SCHEME =
  window.__ASSET_SCHEME__ || (window.__S3_BUCKET__ ? 's3' : 'r2');
const PUBLIC_ASSET_BASE =
  window.__ASSET_PUBLIC_BASE__ || window.__R2_PUBLIC_BASE__ || window.__S3_PUBLIC_BASE__ || '';

function isUrlLike(value) {
  if (typeof value !== 'string') return false;
  const trimmed = value.trim();
  if (!trimmed) return false;
  return URL_SCHEMES.some((scheme) => trimmed.startsWith(scheme));
}

function toAssetUrl(input) {
  if (!input) return '';
  const trimmed = input.trim();
  if (!trimmed) return '';
  if (isUrlLike(trimmed)) return trimmed;
  const sanitised = trimmed.replace(/^\/+/, '');
  if (PUBLIC_ASSET_BASE) {
    const base = PUBLIC_ASSET_BASE.replace(/\/$/, '');
    return `${base}/${sanitised}`;
  }
  if (DEFAULT_ASSET_BUCKET && DEFAULT_ASSET_SCHEME) {
    return `${DEFAULT_ASSET_SCHEME}://${DEFAULT_ASSET_BUCKET.replace(/\/$/, '')}/${sanitised}`;
  }
  return sanitised;
}

function assertAssetUrl(fieldLabel, value) {
  if (!value || !isUrlLike(value)) {
    throw new Error(`${fieldLabel} 必须是 r2://、s3://、gs:// 或 http(s) 的 URL，请先上传到 R2，仅传 Key/URL`);
  }
}

function guessExtensionFromMime(mime) {
  if (!mime) return 'png';
  const normalised = mime.toLowerCase();
  if (normalised.includes('png')) return 'png';
  if (normalised.includes('jpeg') || normalised.includes('jpg')) return 'jpg';
  if (normalised.includes('webp')) return 'webp';
  if (normalised.includes('gif')) return 'gif';
  return 'png';
}

async function dataUrlToFile(dataUrl, nameHint = 'asset') {
  const response = await fetch(dataUrl);
  if (!response.ok) {
    throw new Error('无法解析内联图片，请重新上传素材。');
  }
  const blob = await response.blob();
  const mime = blob.type || inferImageMediaType(dataUrl) || 'image/png';
  const extension = guessExtensionFromMime(mime);
  const safeHint = nameHint.toString().trim().replace(/[^a-z0-9]+/gi, '-').replace(/^-+|-+$/g, '') || 'asset';
  const filename = `${safeHint}.${extension}`;
  const file = new File([blob], filename, { type: mime });
  return { file, mime, extension, filename };
}

function estimatePayloadBytes(data) {
  try {
    if (typeof data === 'string') {
      return new Blob([data]).size;
    }
    return new Blob([JSON.stringify(data)]).size;
  } catch (error) {
    console.warn('[client] unable to estimate payload size', error);
    return -1;
  }
}

function payloadContainsDataUrl(value) {
  if (typeof value === 'string') return DATA_URL_PAYLOAD_RX.test(value);
  if (Array.isArray(value)) return value.some(payloadContainsDataUrl);
  if (value && typeof value === 'object') {
    return Object.values(value).some(payloadContainsDataUrl);
  }
  return false;
}

async function normaliseAssetReference(
  asset,
  {
    field = 'asset',
    required = true,
    // backward compatibility: honour legacy requireUploaded if provided
    requireUploaded = undefined,
    apiCandidates = [],
    folder = 'uploads',
  } = {},
  brandLogo = null,
) {
  const mustHaveUpload =
    typeof required === 'boolean'
      ? required
      : typeof requireUploaded === 'boolean'
        ? requireUploaded
        : true;
  const candidates = Array.isArray(apiCandidates) ? apiCandidates.filter(Boolean) : [];

  const ensureUploaderAvailable = () => {
    if (!candidates.length) {
      throw new Error(`${field} 检测到 base64 图片，请先上传到 R2/GCS，仅传 key/url`);
    }
  };

  const ensureNotInline = (value) => {
    if (typeof value !== 'string') return null;
    const trimmed = value.trim();
    if (!trimmed) return null;
    if (DATA_URL_PAYLOAD_RX.test(trimmed)) {
      return null;
    }
    return trimmed;
  };

  const normaliseKey = (value) => {
    const trimmed = ensureNotInline(value);
    if (!trimmed) return null;
    return trimmed.replace(/^\/+/, '');
  };

  const uploadInlineAsset = async (dataUrl) => {
    if (!dataUrl || !DATA_URL_PAYLOAD_RX.test(dataUrl)) return null;
    ensureUploaderAvailable();
    const safeHint = field.replace(/[^a-z0-9]+/gi, '_') || 'asset';
    const { file } = await dataUrlToFile(dataUrl, safeHint);
    const result = await uploadFileToR2(folder, file, { bases: candidates });
    if (!result.uploaded || (!result.url && !result.key)) {
      throw new Error(`${field} 上传失败，请稍后重试。`);
    }
    const finalUrl = result.url || toAssetUrl(result.key);
    if (!finalUrl || !isUrlLike(finalUrl)) {
      throw new Error(`${field} 上传失败，无法解析生成的 URL。`);
    }
    return {
      key: result.key ? result.key.replace(/^\/+/, '') : null,
      url: finalUrl,
    };
  };

  // Handle explicit logo fallback: coerce to upload with brand logo reference
  if (asset && typeof asset === 'object' && asset.mode === 'logo') {
    const logoKey = brandLogo?.key || brandLogo?.r2Key || null;
    const logoUrl = brandLogo?.url || brandLogo?.remoteUrl || brandLogo?.cdnUrl || null;
    if (!logoKey && !logoUrl) {
      throw new Error(`${field} 使用 logo 兜底失败: 品牌 Logo 缺少 URL/Key`);
    }
    asset = { ...asset, key: logoKey || asset.key || null, url: logoUrl || asset.url || null, mode: 'upload' };
  }

  if (!asset) {
    if (mustHaveUpload) {
      throw new Error(`${field} 缺少已上传的 URL/Key，请先完成素材上传。`);
    }
    return { key: null, url: null };
  }

  if (typeof asset === 'string') {
    const trimmed = asset.trim();
    if (!trimmed) {
      if (mustHaveUpload) {
        throw new Error(`${field} 缺少已上传的 URL/Key，请先完成素材上传。`);
      }
      return { key: null, url: null };
    }
    if (DATA_URL_PAYLOAD_RX.test(trimmed)) {
      const uploaded = await uploadInlineAsset(trimmed);
      if (uploaded) {
        return uploaded;
      }
    }
    const resolved = toAssetUrl(trimmed);
    if (!isUrlLike(resolved)) {
      if (mustHaveUpload) {
        throw new Error(`${field} 必须是 r2://、s3://、gs:// 或 http(s) 的 URL，请先上传到 R2，仅传 Key/URL`);
      }
    }
    return { key: HTTP_URL_RX.test(trimmed) ? null : trimmed.replace(/^\/+/, ''), url: isUrlLike(resolved) ? resolved : null };
  }

  let keyCandidate = normaliseKey(asset.r2Key || asset.key || asset.storage_key || null);
  let resolvedUrl = null;
  let inlineCandidate = null;

  const sourceCandidates = [asset.remoteUrl, asset.url, asset.publicUrl, asset.cdnUrl, asset.dataUrl];
  for (const candidate of sourceCandidates) {
    if (typeof candidate !== 'string') continue;
    const trimmed = candidate.trim();
    if (!trimmed) continue;
    if (DATA_URL_PAYLOAD_RX.test(trimmed)) {
      inlineCandidate = inlineCandidate || trimmed;
      continue;
    }
    if (isUrlLike(trimmed)) {
      resolvedUrl = toAssetUrl(trimmed);
      break;
    }
    if (!HTTP_URL_RX.test(trimmed) && !keyCandidate) {
      keyCandidate = normaliseKey(trimmed) || keyCandidate;
    }
  }

  if (!resolvedUrl && inlineCandidate) {
    const uploaded = await uploadInlineAsset(inlineCandidate);
    if (uploaded) {
      resolvedUrl = uploaded.url;
      keyCandidate = uploaded.key || keyCandidate;
      if (typeof asset === 'object') {
        asset.r2Key = uploaded.key || asset.r2Key || null;
        asset.remoteUrl = uploaded.url;
        asset.dataUrl = uploaded.url;
      }
      console.info(`[normaliseAssetReference] 已将 ${field} 的 base64 预览上传至 R2/GCS。`);
    }
  }

  if (!resolvedUrl && keyCandidate) {
    const derivedUrl = toAssetUrl(keyCandidate);
    if (isUrlLike(derivedUrl)) {
      resolvedUrl = derivedUrl;
    }
  }

  if (!resolvedUrl) {
    if (mustHaveUpload) {
      throw new Error(`${field} 缺少已上传的 URL/Key，请先完成素材上传。`);
    }
    return { key: keyCandidate || null, url: null };
  }

  if (!isUrlLike(resolvedUrl)) {
    if (mustHaveUpload) {
      throw new Error(`${field} 必须是 r2://、s3://、gs:// 或 http(s) 的 URL，请先上传到 R2，仅传 Key/URL`);
    }
    return { key: keyCandidate || null, url: null };
  }

  return {
    key: keyCandidate ? keyCandidate.replace(/^\/+/, '') : null,
    url: resolvedUrl,
  };
}

function summariseNegativePrompts(prompts) {
  if (!prompts || typeof prompts !== 'object') return null;
  const values = [];
  Object.values(prompts).forEach((entry) => {
    if (!entry) return;
    const negative = typeof entry.negative === 'string' ? entry.negative.trim() : '';
    if (negative) values.push(negative);
  });
  if (!values.length) return null;
  return Array.from(new Set(values)).join(' | ');
}

function ensureUploadedAndLog(path, payload, rawPayload) {
  const MAX = 512 * 1024;
  const requestId = (typeof crypto !== 'undefined' && crypto.randomUUID)
    ? crypto.randomUUID().slice(0, 8)
    : Math.random().toString(16).slice(2, 10);
  let bodyString = null;
  if (typeof rawPayload === 'string') {
    bodyString = rawPayload;
  } else if (payload !== undefined) {
    try {
      bodyString = JSON.stringify(payload);
    } catch (error) {
      console.warn('[client] stringify payload failed', error);
    }
  }

  const size = estimatePayloadBytes(bodyString ?? payload);
  const hasBase64 = payloadContainsDataUrl(bodyString ?? payload);
  const preview = typeof bodyString === 'string'
    ? (bodyString.length > 512 ? `${bodyString.slice(0, 512)}…(+${bodyString.length - 512} chars)` : bodyString)
    : null;

  console.log(`[client] pre-check ${path}`, {
    requestId,
    size,
    hasBase64,
    preview,
  });

  if (hasBase64) {
    throw new Error('检测到 base64 图片，请先上传到 R2/GCS，仅传 key/url');
  }
  if (MAX > 0 && size > MAX) {
    throw new Error(`请求体过大(${size}B)，请仅传 key/url`);
  }

  return {
    headers: { 'X-Request-ID': requestId },
    bodyString,
    size,
  };
}

// 完整替换 app.js 里的 postJsonWithRetry
// 发送请求：始终 JSON/UTF-8，支持多基址与重试
// 发送请求：始终 JSON/UTF-8，支持多基址与重试
async function postJsonWithRetry(apiBaseOrBases, path, payload, retry = 1, rawPayload) {
  // 1) 规范化候选基址
  const bases = (window.resolveApiBases?.(apiBaseOrBases))
    ?? (Array.isArray(apiBaseOrBases) ? apiBaseOrBases
        : String(apiBaseOrBases || '').split(',').map(s => s.trim()).filter(Boolean));
  if (!bases.length) throw new Error('未配置后端 API 地址');

  const inspection = ensureUploadedAndLog(path, payload, rawPayload);

  // 2) 组包（外部已给字符串就不再二次 JSON.stringify）
  const bodyRaw = (typeof rawPayload === 'string')
    ? rawPayload
    : inspection.bodyString ?? JSON.stringify(payload);

  const logPrefix = `[postJsonWithRetry] ${path}`;
  const previewSnippet = (() => {
    if (typeof bodyRaw !== 'string') return '';
    const limit = 512;
    return bodyRaw.length <= limit ? bodyRaw : `${bodyRaw.slice(0, limit)}…(+${bodyRaw.length - limit} chars)`;
  })();

  // 3) 粗略体积 & dataURL 防御
  if (typeof bodyRaw === 'string' && (/data:[^;]+;base64,/.test(bodyRaw) || bodyRaw.length > 300000)) {
    throw new Error('请求体过大或包含 base64 图片，请确保素材已直传并仅传 key/url。');
  }

  // 4) 选择健康基址
  let base = await (window.pickHealthyBase?.(bases, { timeoutMs: 2500 })) ?? bases[0];
  const urlFor = (b) => `${String(b).replace(/\/$/, '')}/${String(path).replace(/^\/+/, '')}`;
  let lastErr = null;

  for (let attempt = 0; attempt <= retry; attempt += 1) {
    const order = base ? [base, ...bases.filter(x => x !== base)] : bases;

    for (const b of order) {
      const ctrl = new AbortController();
      const timer = setTimeout(() => ctrl.abort(), 60000); // 60s 超时
      const url = urlFor(b);                               // ← 定义 url
      try {
        const headers = {
          'Content-Type': 'application/json; charset=UTF-8',
          ...(inspection?.headers || {}),
        };

        const res = await fetch(url, {
          method: 'POST',
          mode: 'cors',
          cache: 'no-store',
          credentials: 'omit',
          headers,
          body: bodyRaw,
          signal: ctrl.signal,
        });

        console.info(`${logPrefix} -> ${url}`, {
          attempt: attempt + 1,
          candidateIndex: order.indexOf(b),
          bodyBytes: typeof bodyRaw === 'string' ? bodyRaw.length : 0,
          status: res.status,
        });

        const text = await res.text();
        let json = null;
        try { json = text ? JSON.parse(text) : null; } catch { /* 非 JSON */ }

        if (!res.ok) {
          const detail = (json && (json.detail || json.message)) || text || `HTTP ${res.status}`;
          const error = new Error(detail);
          error.status = res.status;
          error.responseText = text;
          error.responseJson = json;
          error.url = url;
          error.requestBody = bodyRaw;
          throw error;
        }

        if (window._healthCache?.set) window._healthCache.set(b, { ok: true, ts: Date.now() });
        return json ?? {}; // 保持旧版语义：返回 JSON 对象
      } catch (e) {
        console.warn(`${logPrefix} failed`, {
          attempt: attempt + 1,
          url,
          message: e?.message,
          status: e?.status,
          bodyPreview: previewSnippet,
        });
        lastErr = e;
        if (window._healthCache?.set) window._healthCache.set(b, { ok: false, ts: Date.now() });
        base = null; // 该轮失败，下一轮重新挑
      } finally {
        clearTimeout(timer);
      }
    }

    // 整轮失败后：热身 + 等待 + 重选
    try { await window.warmUp?.(bases, { timeoutMs: 2500 }); } catch {}
    await new Promise(r => setTimeout(r, 800));
    base = await (window.pickHealthyBase?.(bases, { timeoutMs: 2500 })) ?? bases[0];
  }

  throw lastErr || new Error('请求失败');
}

App.utils.postJsonWithRetry = postJsonWithRetry;


const STORAGE_KEYS = {
  apiBase: 'marketing-poster-api-base',
  stage1: 'marketing-poster-stage1-data',
  stage2: 'marketing-poster-stage2-result',
};

const DEFAULT_STAGE1 = {
  brand_name: '厨匠ChefCraft',
  agent_name: '星辉渠道服务中心',
  scenario_image: '现代开放式厨房中智能蒸烤一体机的沉浸式体验',
  product_name: 'ChefCraft 智能蒸烤大师',
  template_id: 'template_dual',
  scenario_mode: 'upload',
  product_mode: 'upload',
  features: [
    '一键蒸烤联动，精准锁鲜',
    '360° 智能热风循环，均匀受热',
    '高温自清洁腔体，省心维护',
    'Wi-Fi 远程操控，云端菜谱推送',
  ],
  title: '焕新厨房效率，打造大厨级美味',
  subtitle: '智能蒸烤 · 家宴轻松掌控',
};

const TEMPLATE_REGISTRY_PATH = 'templates/registry.json';
const templateCache = new Map();
let templateRegistryPromise = null;

const PROMPT_PRESETS_PATH = 'prompts/presets.json';
let promptPresetPromise = null;
const PROMPT_SLOTS = ['scenario', 'product', 'gallery'];
const DEFAULT_PROMPT_VARIANTS = 1;

const DEFAULT_EMAIL_RECIPIENT = 'client@example.com';

const placeholderImages = {
  brandLogo: createPlaceholder('品牌\\nLogo'),
  scenario: createPlaceholder('应用场景'),
  product: createPlaceholder('产品渲染'),
};

const galleryPlaceholderCache = new Map();

const MATERIAL_DEFAULT_LABELS = {
  brand_logo: '品牌 Logo',
  scenario: '应用场景图',
  product: '主产品渲染图',
  gallery: '底部产品小图',
};

const assetStore = createAssetStore();

function getPosterImageSource(image) {
  if (!image || typeof image !== 'object') return '';
  const directUrl = typeof image.url === 'string' ? image.url : '';
  if (directUrl) return directUrl;
  const dataUrl = typeof image.data_url === 'string' ? image.data_url : '';
  return dataUrl;
}

function inferImageMediaType(src) {
  if (typeof src !== 'string') return null;
  const value = src.split('?')[0].trim().toLowerCase();
  if (!value) return null;
  if (value.startsWith('data:image/')) {
    const match = value.match(/^data:(image\/[a-z0-9.+-]+);/);
    return match ? match[1] : null;
  }
  if (value.endsWith('.png')) return 'image/png';
  if (value.endsWith('.jpg') || value.endsWith('.jpeg')) return 'image/jpeg';
  if (value.endsWith('.webp')) return 'image/webp';
  if (value.endsWith('.gif')) return 'image/gif';
  return null;
}

function assignPosterImage(element, image, altText) {
  if (!element) return false;
  const src = getPosterImageSource(image);
  if (!src) return false;
  element.src = src;
  if (altText) {
    element.alt = altText;
  }
  return true;
}

function isSamePosterImage(a, b) {
  if (!a || !b) return false;
  if (a === b) return true;
  const filenameA = typeof a.filename === 'string' ? a.filename : '';
  const filenameB = typeof b.filename === 'string' ? b.filename : '';
  if (filenameA && filenameB && filenameA === filenameB) {
    return true;
  }
  const urlA = getPosterImageSource(a);
  const urlB = getPosterImageSource(b);
  if (urlA && urlB && urlA === urlB) {
    return true;
  }
  const dataA = typeof a.data_url === 'string' ? a.data_url : '';
  const dataB = typeof b.data_url === 'string' ? b.data_url : '';
  if (dataA && dataB && dataA === dataB) {
    return true;
  }
  const keyA = typeof a.storage_key === 'string' ? a.storage_key : '';
  const keyB = typeof b.storage_key === 'string' ? b.storage_key : '';
  return Boolean(keyA && keyB && keyA === keyB);
}

// 预签名上传：向后端申请 R2 PUT 地址，并可直接完成上传
// 返回 { key, put_url, get_url, r2_url, public_url, etag, content_type, size }
async function r2PresignPut(folder, file, bases, options = {}) {
  if (!file) throw new Error('没有可上传的文件');

  const retry = options.retry ?? 1;
  const contentType = file.type || 'image/png'; // 图片默认 image/png 更稳
  const size = (typeof file.size === 'number') ? file.size : null;

  // 1) 申请预签名
  const payload = {
    folder: folder || 'uploads',
    filename: file.name || 'upload.bin',
    content_type: contentType,
    size,
  };
  const resp = await postJsonWithRetry(bases, '/api/r2/presign-put', payload, retry);
  const data = (resp && typeof resp.json === 'function') ? await resp.json() : resp;

  if (!data || typeof data !== 'object') throw new Error('预签名接口返回异常');
  const {
    key,
    put_url: putUrl,
    get_url: getUrl,
    r2_url: r2Url,
    public_url: legacyPublicUrl,
  } = data;
  if (!key || !putUrl) throw new Error('预签名接口缺少 key 或 put_url');
  const normalizedR2 = r2Url || null;
  const readableUrl = getUrl || legacyPublicUrl || null;

  // 2) 直接上传到 R2（options.upload === false 可只要签名不上传）
  if (options.upload !== false) {
    const putRes = await fetch(putUrl, {
      method: 'PUT',
      headers: { 'Content-Type': contentType }, // 关键：写入正确 Content-Type
      body: file,
    });
    if (!putRes.ok) {
      const txt = await putRes.text().catch(() => '');
      throw new Error(`R2 上传失败：HTTP ${putRes.status} ${putRes.statusText} ${txt || ''}`.trim());
    }
    const etag = putRes.headers.get('etag') || null;
    return {
      key,
      put_url: putUrl,
      get_url: readableUrl,
      r2_url: normalizedR2,
      public_url: readableUrl,
      etag,
      content_type: contentType,
      size,
    };
  }

  // 仅返回签名信息
  return {
    key,
    put_url: putUrl,
    get_url: readableUrl,
    r2_url: normalizedR2,
    public_url: readableUrl,
    content_type: contentType,
    size,
  };
}


async function uploadFileToR2(folder, file, options = {}) {
  try {
    const shouldUpload = options?.upload !== false;
    const presign = await r2PresignPut(folder, file, options?.bases, {
      upload: false,
    });
    if (shouldUpload) {
      const headers = (presign.headers && Object.keys(presign.headers).length)
        ? presign.headers
        : { 'Content-Type': file?.type || 'application/octet-stream' };

      const putResponse = await fetch(presign.put_url, {
        method: 'PUT',
        headers,
        body: file,
        mode: 'cors',
      });
      if (!putResponse.ok) {
        const detail = await putResponse.text();
        throw new Error(detail || '上传到 R2 失败，请稍后重试。');
      }
    }
    const selectHttpUrl = (value) => {
      if (typeof value !== 'string') return null;
      const trimmed = value.trim();
      if (!trimmed) return null;
      return HTTP_URL_RX.test(trimmed) ? trimmed : null;
    };
    const accessibleUrl =
      selectHttpUrl(presign.get_url) || selectHttpUrl(presign.public_url);
    const derivedUrl = selectHttpUrl(toAssetUrl(presign.key));
    const referenceUrl = accessibleUrl || derivedUrl || null;
    return {
      key: presign.key,
      url: referenceUrl,
      uploaded: true,
      presign,
    };
  } catch (error) {
    console.error('[uploadFileToR2] 直传失败', error);
    if (error instanceof TypeError) {
      const origin = (typeof window !== 'undefined' && window.location)
        ? window.location.origin
        : '当前站点';
      const message = `R2 上传失败：请确认对象存储的 CORS 规则已允许 ${origin} 执行 PUT 请求。`;
      const corsError = new Error(message);
      corsError.code = 'R2_CORS_BLOCKED';
      throw corsError;
    }
    if (error instanceof Error) {
      throw error;
    }
    throw new Error('上传到 R2 失败，请稍后重试。');
  }
}

App.utils.r2PresignPut = r2PresignPut;
App.utils.uploadFileToR2 = uploadFileToR2;
App.utils.updateMaterialUrlDisplay = updateMaterialUrlDisplay;

function applyStoredAssetValue(target, storedValue) {
  if (!target || typeof storedValue !== 'string') return;
  if (storedValue.startsWith('data:')) {
    target.data_url = storedValue;
  } else {
    target.url = storedValue;
  }
}

function updateMaterialUrlDisplay(field, asset) {
  const container = document.querySelector(`[data-material-url="${field}"]`);
  if (!container) return;

  const label = container.dataset.label || '素材 URL：';
  const prefix = label.endsWith('：') ? label : `${label}：`;
  const urlCandidates = [];
  if (asset) {
    if (typeof asset === 'string') {
      if (HTTP_URL_RX.test(asset)) urlCandidates.push(asset);
    } else if (typeof asset === 'object') {
      const {
        remoteUrl,
        url,
        publicUrl,
        dataUrl,
      } = asset;
      [remoteUrl, url, publicUrl].forEach((candidate) => {
        if (typeof candidate === 'string' && HTTP_URL_RX.test(candidate)) {
          urlCandidates.push(candidate);
        }
      });
      if (typeof dataUrl === 'string' && HTTP_URL_RX.test(dataUrl)) {
        urlCandidates.push(dataUrl);
      }
    }
  }

  const url = urlCandidates.find(Boolean) || null;
  container.textContent = '';
  const labelSpan = document.createElement('span');
  labelSpan.classList.add('asset-url-label');
  labelSpan.textContent = prefix;
  container.appendChild(labelSpan);

  if (url) {
    const link = document.createElement('a');
    link.href = url;
    link.target = '_blank';
    link.rel = 'noopener noreferrer';
    link.textContent = url;
    container.appendChild(link);
    container.classList.add('has-url');
  } else {
    const placeholder = document.createElement('span');
    placeholder.classList.add('asset-url-empty');
    placeholder.textContent = '尚未上传';
    container.appendChild(placeholder);
    container.classList.remove('has-url');
  }
}

const apiBaseInput = document.getElementById('api-base');
// ==== 兜底：保持原命名的 loadTemplateRegistry（放在 init() 之前）====
(function ensureLoadTemplateRegistry() {
  const REG_PATH = (typeof TEMPLATE_REGISTRY_PATH === 'string' && TEMPLATE_REGISTRY_PATH)
    ? TEMPLATE_REGISTRY_PATH
    : 'templates/registry.json';

  if (typeof window.loadTemplateRegistry !== 'function') {
    let _tmplRegistryPromise = null;
    window.loadTemplateRegistry = async function loadTemplateRegistry() {
      if (!_tmplRegistryPromise) {
        _tmplRegistryPromise = fetch(assetUrl(REG_PATH))
          .then((r) => {
            if (!r.ok) throw new Error('无法加载模板清单');
            return r.json();
          })
          .then((arr) => (Array.isArray(arr) ? arr : []))
          .catch((err) => {
            _tmplRegistryPromise = null; // 失败允许下次重试
            throw err;
          });
      }
      return _tmplRegistryPromise;
    };
  }
})();

init();

function init() {
  loadApiBase();
  if (apiBaseInput) {
    apiBaseInput.addEventListener('change', saveApiBase);
    apiBaseInput.addEventListener('blur', saveApiBase);
  }

  const stage = document.body?.dataset?.stage;
  switch (stage) {
    case 'stage1':
      initStage1();
      break;
    case 'stage2':
      initStage2();
      break;
    case 'stage3':
      initStage3();
      break;
    default:
      break;
  }
}

function loadApiBase() {
  if (!apiBaseInput) return;
  const stored = localStorage.getItem(STORAGE_KEYS.apiBase);
  if (stored) {
    apiBaseInput.value = stored;
  }
}

function saveApiBase() {
  if (!apiBaseInput) return;
  const value = apiBaseInput.value.trim();
  if (value) {
    localStorage.setItem(STORAGE_KEYS.apiBase, value);
  } else {
    localStorage.removeItem(STORAGE_KEYS.apiBase);
  }
}

function initStage1() {
  const form = document.getElementById('poster-form');
  const buildPreviewButton = document.getElementById('build-preview');
  const nextButton = document.getElementById('go-to-stage2');
  const statusElement = document.getElementById('stage1-status');
  const previewContainer = document.getElementById('preview-container');
  const layoutStructure = document.getElementById('layout-structure-text');
  const galleryButton = document.getElementById('add-gallery-item');
  const galleryPlaceholderButton = document.getElementById('add-gallery-placeholder');
  const galleryFileInput = document.getElementById('gallery-file-input');
  const galleryItemsContainer = document.getElementById('gallery-items');
  const templateSelectStage1 = document.getElementById('template-select-stage1');
  const templateDescriptionStage1 = document.getElementById('template-description-stage1');
  const templateCanvasStage1 = document.getElementById('template-preview-stage1');
  

  if (!form || !buildPreviewButton || !nextButton) {
    return;
  }

  const previewElements = {
    brandLogo: document.getElementById('preview-brand-logo'),
    brandName: document.getElementById('preview-brand-name'),
    agentName: document.getElementById('preview-agent-name'),
    scenarioImage: document.getElementById('preview-scenario-image'),
    productImage: document.getElementById('preview-product-image'),
    featureList: document.getElementById('preview-feature-list'),
    title: document.getElementById('preview-title'),
    subtitle: document.getElementById('preview-subtitle'),
    gallery: document.getElementById('preview-gallery'),
  };

  const inlinePreviews = {
    brand_logo: document.querySelector('[data-inline-preview="brand_logo"]'),
    scenario_asset: document.querySelector('[data-inline-preview="scenario_asset"]'),
    product_asset: document.querySelector('[data-inline-preview="product_asset"]'),
  };

  const state = {
    brandLogo: null,
    scenario: null,
    product: null,
    galleryEntries: [],
    previewBuilt: false,
    templateId: DEFAULT_STAGE1.template_id,
    templateLabel: '',
    scenarioMode: DEFAULT_STAGE1.scenario_mode,
    productMode: DEFAULT_STAGE1.product_mode,
    scenarioType: 'image',
    scenarioAllowsPrompt: true,
    scenarioAllowsUpload: true,
    productType: 'image',
    productAllowsPrompt: true,
    productAllowsUpload: true,
    templateSpec: null,
    galleryLimit: 4,
    galleryAllowsPrompt: true,
    galleryAllowsUpload: true,
    galleryLabel: MATERIAL_DEFAULT_LABELS.gallery,
    galleryType: 'image',
  };

  updateMaterialUrlDisplay('brand_logo', state.brandLogo);

  let currentLayoutPreview = '';
  let templateRegistry = [];

  const refreshPreview = () => {
    if (!form) return null;
    const payload = collectStage1Data(form, state, { strict: false });
    currentLayoutPreview = updatePosterPreview(
      payload,
      state,
      previewElements,
      layoutStructure,
      previewContainer
    );
    return payload;
  };

  const stored = loadStage1Data();
  if (stored) {
    void (async () => {
      await applyStage1DataToForm(stored, form, state, inlinePreviews);
      state.previewBuilt = Boolean(stored.preview_built);
      currentLayoutPreview = stored.layout_preview || '';
      renderGalleryItems(state, galleryItemsContainer, {
        previewElements,
        layoutStructure,
        previewContainer,
        statusElement,
        onChange: refreshPreview,
        allowPrompt: state.galleryAllowsPrompt,
        forcePromptOnly: state.galleryAllowsUpload === false,
        promptPlaceholder:
          state.templateSpec?.materials?.gallery?.promptPlaceholder ||
          '描述要生成的小图内容',
      });
      refreshPreview();
      const scenarioPreview = document.getElementById('scenario_preview');
      if (scenarioPreview) {
        scenarioPreview.src = pickImageSrc(state.scenario) || '';
      }
      const productPreview = document.getElementById('product_preview');
      if (productPreview) {
        productPreview.src = pickImageSrc(state.product) || '';
      }
    })();
  } else {
    applyStage1Defaults(form);
    updateInlinePlaceholders(inlinePreviews);
    applyModeToInputs('scenario', state, form, inlinePreviews, { initial: true });
    applyModeToInputs('product', state, form, inlinePreviews, { initial: true });
    refreshPreview();
  }

  const modeContext = { form, state, inlinePreviews, refreshPreview };

  const scenarioModeRadios = form.querySelectorAll('input[name="scenario_mode"]');
  scenarioModeRadios.forEach((radio) => {
    radio.addEventListener('change', (event) => {
      if (!radio.checked) return;
      const value = radio.value === 'prompt' ? 'prompt' : 'upload';
      void switchAssetMode('scenario', value, modeContext);
    });
  });

  const productModeRadios = form.querySelectorAll('input[name="product_mode"]');
  productModeRadios.forEach((radio) => {
    radio.addEventListener('change', (event) => {
      if (!radio.checked) return;
      const value = radio.value === 'prompt' ? 'prompt' : 'upload';
      void switchAssetMode('product', value, modeContext);
    });
  });

  const getMaterialLabel = (key, material) =>
    (material && typeof material.label === 'string' && material.label.trim()) ||
    MATERIAL_DEFAULT_LABELS[key] || key;

  async function applyTemplateMaterialsStage1(spec) {
    state.templateSpec = spec || null;
    const materials = (spec && spec.materials) || {};

    const brandMaterial = materials.brand_logo || {};
    const brandLabel = getMaterialLabel('brand_logo', brandMaterial);
    const brandField = form.querySelector('[data-material-field="brand_logo"] [data-material-label="brand_logo"]');
    if (brandField) {
      brandField.textContent = `${brandLabel}上传`;
    }

    const scenarioMaterial = materials.scenario || {};
    const scenarioLabel = getMaterialLabel('scenario', scenarioMaterial);
    const scenarioType = (scenarioMaterial.type || 'image').toLowerCase();
    const scenarioAllowsUpload = scenarioType !== 'text' && scenarioMaterial.allowsUpload !== false;
    const scenarioAllowsPrompt =
      scenarioType === 'text' || scenarioMaterial.allowsPrompt !== false;
    state.scenarioType = scenarioType;
    state.scenarioAllowsPrompt = scenarioAllowsPrompt;
    state.scenarioAllowsUpload = scenarioAllowsUpload;

    const scenarioToggleLabel = form.querySelector('[data-material-toggle-label="scenario"]');
    if (scenarioToggleLabel) {
      scenarioToggleLabel.textContent = `${scenarioLabel}素材来源`;
    }
    const scenarioToggle = form.querySelector('[data-mode-target="scenario"]');
    const scenarioUploadOption = form.querySelector('[data-mode-option="scenario-upload"]');
    const scenarioUploadRadio = scenarioUploadOption?.querySelector('input[type="radio"]');
    if (scenarioUploadOption) {
      scenarioUploadOption.classList.toggle('hidden', !scenarioAllowsUpload);
    }
    if (scenarioUploadRadio) {
      scenarioUploadRadio.disabled = !scenarioAllowsUpload;
    }
    const scenarioPromptOption = form.querySelector('[data-mode-option="scenario-prompt"]');
    const scenarioPromptRadio = scenarioPromptOption?.querySelector('input[type="radio"]');
    if (scenarioPromptOption) {
      scenarioPromptOption.classList.toggle('hidden', !scenarioAllowsPrompt);
    }
    if (scenarioPromptRadio) {
      scenarioPromptRadio.disabled = !scenarioAllowsPrompt;
    }
    if (scenarioToggle) {
      scenarioToggle.classList.toggle(
        'single-mode',
        !scenarioAllowsUpload || !scenarioAllowsPrompt
      );
    }

    const scenarioFileLabel = form.querySelector('[data-material-label="scenario"]');
    if (scenarioFileLabel) {
      scenarioFileLabel.textContent = `${scenarioLabel}上传`;
      scenarioFileLabel.classList.toggle('hidden', !scenarioAllowsUpload);
    }
    const scenarioFieldWrapper = form.querySelector('[data-material-field="scenario"]');
    if (scenarioFieldWrapper) {
      scenarioFieldWrapper.classList.toggle('hidden', !scenarioAllowsUpload);
    }
    const scenarioFileInput = form.querySelector('input[name="scenario_asset"]');
    if (scenarioFileInput) {
      scenarioFileInput.disabled = !scenarioAllowsUpload;
    }
    const scenarioDescription = form.querySelector('[data-material-description="scenario"]');
    if (scenarioDescription) {
      scenarioDescription.textContent = scenarioAllowsPrompt
        ? `${scenarioLabel}描述（上传或 AI 生成时都会用到）`
        : `${scenarioLabel}描述`;
    }
    const scenarioTextarea = form.querySelector('[data-material-input="scenario"]');
    if (scenarioTextarea) {
      scenarioTextarea.placeholder =
        scenarioMaterial.promptPlaceholder || `描述${scenarioLabel}的氛围与细节`;
    }
    let scenarioChanged = false;
    if (!scenarioAllowsUpload) {
      if (state.scenario) {
        await deleteStoredAsset(state.scenario);
        state.scenario = null;
        scenarioChanged = true;
      }
      state.scenarioMode = 'prompt';
      if (scenarioUploadRadio) {
        scenarioUploadRadio.checked = false;
      }
      if (scenarioPromptRadio) {
        scenarioPromptRadio.checked = true;
      }
      if (inlinePreviews.scenario_asset) {
        inlinePreviews.scenario_asset.src = placeholderImages.scenario;
      }
    } else if (!scenarioAllowsPrompt && state.scenarioMode === 'prompt') {
      state.scenarioMode = 'upload';
      if (scenarioUploadRadio) {
        scenarioUploadRadio.checked = true;
      }
      if (scenarioPromptRadio) {
        scenarioPromptRadio.checked = false;
      }
    }
    if (scenarioChanged) {
      state.previewBuilt = false;
    }
    applyModeToInputs('scenario', state, form, inlinePreviews, { initial: true });

    const productMaterial = materials.product || {};
    const productLabel = getMaterialLabel('product', productMaterial);
    const productType = (productMaterial.type || 'image').toLowerCase();
    const productAllowsUpload = productType !== 'text' && productMaterial.allowsUpload !== false;
    const productAllowsPrompt = productType === 'text' || productMaterial.allowsPrompt !== false;
    state.productType = productType;
    state.productAllowsPrompt = productAllowsPrompt;
    state.productAllowsUpload = productAllowsUpload;

    const productToggleLabel = form.querySelector('[data-material-toggle-label="product"]');
    if (productToggleLabel) {
      productToggleLabel.textContent = `${productLabel}素材来源`;
    }
    const productToggle = form.querySelector('[data-mode-target="product"]');
    const productUploadOption = form.querySelector('[data-mode-option="product-upload"]');
    const productUploadRadio = productUploadOption?.querySelector('input[type="radio"]');
    if (productUploadOption) {
      productUploadOption.classList.toggle('hidden', !productAllowsUpload);
    }
    if (productUploadRadio) {
      productUploadRadio.disabled = !productAllowsUpload;
    }
    const productPromptOption = form.querySelector('[data-mode-option="product-prompt"]');
    const productPromptRadio = productPromptOption?.querySelector('input[type="radio"]');
    if (productPromptOption) {
      productPromptOption.classList.toggle('hidden', !productAllowsPrompt);
    }
    if (productPromptRadio) {
      productPromptRadio.disabled = !productAllowsPrompt;
    }
    if (productToggle) {
      productToggle.classList.toggle(
        'single-mode',
        !productAllowsUpload || !productAllowsPrompt
      );
    }

    const productFileLabel = form.querySelector('[data-material-label="product"]');
    if (productFileLabel) {
      productFileLabel.textContent = `${productLabel}上传`;
      productFileLabel.classList.toggle('hidden', !productAllowsUpload);
    }
    const productFieldWrapper = form.querySelector('[data-material-field="product"]');
    if (productFieldWrapper) {
      productFieldWrapper.classList.toggle('hidden', !productAllowsUpload);
    }
    const productFileInput = form.querySelector('input[name="product_asset"]');
    if (productFileInput) {
      productFileInput.disabled = !productAllowsUpload;
    }
    const productPromptContainer = form.querySelector('[data-material-prompt="product"]');
    if (productPromptContainer) {
      productPromptContainer.classList.toggle('hidden', !productAllowsPrompt);
    }
    const productPromptLabel = form.querySelector('[data-material-prompt-label="product"]');
    if (productPromptLabel) {
      productPromptLabel.textContent = productAllowsPrompt
        ? `${productLabel}生成描述（可选补充）`
        : `${productLabel}说明`;
    }
    const productPromptInput = form.querySelector('[data-material-input="product-prompt"]');
    if (productPromptInput) {
      productPromptInput.placeholder =
        productMaterial.promptPlaceholder || `补充${productLabel}的材质、角度等信息`;
    }
    let productChanged = false;
    if (!productAllowsUpload) {
      if (state.product) {
        await deleteStoredAsset(state.product);
        state.product = null;
        productChanged = true;
      }
      state.productMode = 'prompt';
      if (productUploadRadio) {
        productUploadRadio.checked = false;
      }
      if (productPromptRadio) {
        productPromptRadio.checked = true;
      }
      if (inlinePreviews.product_asset) {
        inlinePreviews.product_asset.src = placeholderImages.product;
      }
    } else if (!productAllowsPrompt && state.productMode === 'prompt') {
      state.productMode = 'upload';
      if (productUploadRadio) {
        productUploadRadio.checked = true;
      }
      if (productPromptRadio) {
        productPromptRadio.checked = false;
      }
    }
    if (productChanged) {
      state.previewBuilt = false;
    }
    applyModeToInputs('product', state, form, inlinePreviews, { initial: true });

    const galleryMaterial = materials.gallery || {};
    const galleryLabel = getMaterialLabel('gallery', galleryMaterial);
    const galleryType = (galleryMaterial.type || 'image').toLowerCase();
    const galleryAllowsUpload = galleryType !== 'text' && galleryMaterial.allowsUpload !== false;
    const galleryAllowsPrompt =
      galleryType === 'text' || galleryMaterial.allowsPrompt !== false;
    const slotCount = Array.isArray(spec?.gallery?.items)
      ? spec.gallery.items.length
      : null;
    const configuredCount = Number(galleryMaterial.count);
    const galleryLimit = Number.isFinite(configuredCount) && configuredCount > 0
      ? configuredCount
      : slotCount || state.galleryLimit || 4;
    state.galleryLabel = galleryLabel;
    state.galleryAllowsPrompt = galleryAllowsPrompt;
    state.galleryAllowsUpload = galleryAllowsUpload;
    state.galleryType = galleryType;
    if (state.galleryLimit !== galleryLimit) {
      const removed = state.galleryEntries.splice(galleryLimit);
      await Promise.all(
        removed.map((entry) => deleteStoredAsset(entry.asset))
      );
      state.galleryLimit = galleryLimit;
    } else {
      state.galleryLimit = galleryLimit;
    }
    if (!galleryAllowsUpload) {
      await Promise.all(
        state.galleryEntries.map(async (entry) => {
          if (entry.asset) {
            await deleteStoredAsset(entry.asset);
            entry.asset = null;
          }
          entry.mode = 'prompt';
        })
      );
      state.previewBuilt = false;
    } else if (!galleryAllowsPrompt) {
      state.galleryEntries.forEach((entry) => {
        if (entry.mode === 'prompt') {
          entry.mode = 'upload';
          entry.prompt = '';
        }
      });
      state.previewBuilt = false;
    }

    const galleryLabelElement = document.querySelector('[data-gallery-label]');
    if (galleryLabelElement) {
      galleryLabelElement.textContent = `${galleryLabel}（${galleryLimit} 项，支持多选）`;
    }
    const galleryDescription = document.querySelector('[data-gallery-description]');
    if (galleryDescription) {
      galleryDescription.textContent = !galleryAllowsUpload
        ? `每个条目需通过文字描述生成，共 ${galleryLimit} 项，请填写系列说明。`
        : galleryAllowsPrompt
        ? `每个条目由一张图像与系列说明组成，可上传或使用 AI 生成，共需 ${galleryLimit} 项。`
        : `请上传 ${galleryLimit} 张${galleryLabel}并填写对应说明。`;
    }
    const galleryUploadButton = document.querySelector('[data-gallery-upload]');
    if (galleryUploadButton) {
      galleryUploadButton.textContent = `上传${galleryLabel}`;
      galleryUploadButton.classList.toggle('hidden', !galleryAllowsUpload);
      galleryUploadButton.disabled = !galleryAllowsUpload;
    }
    const galleryPromptButton = document.querySelector('[data-gallery-prompt]');
    if (galleryPromptButton) {
      const promptText = galleryLabel.includes('条目')
        ? '添加 AI 生成条目'
        : `添加 AI 生成${galleryLabel}`;
      galleryPromptButton.textContent = promptText;
      galleryPromptButton.classList.toggle('hidden', !galleryAllowsPrompt);
    }

    renderGalleryItems(state, galleryItemsContainer, {
      previewElements,
      layoutStructure,
      previewContainer,
      statusElement,
      onChange: refreshPreview,
      allowPrompt: galleryAllowsPrompt,
      forcePromptOnly: !galleryAllowsUpload,
      promptPlaceholder:
        galleryMaterial.promptPlaceholder || '描述要生成的小图内容',
    });
    refreshPreview();
  }

  async function refreshTemplatePreviewStage1(templateId) {
  if (!templateCanvasStage1) return;
  try {
    const assets =  await App.utils.ensureTemplateAssets(templateId); // 原有：加载模板资源 {entry,spec,image}
    await applyTemplateMaterialsStage1(assets.spec);       // 原有：同步材料开关/占位说明等

    const ctx = templateCanvasStage1.getContext('2d');
    if (!ctx) return;
    const { width, height } = templateCanvasStage1;

    ctx.clearRect(0, 0, width, height);
    ctx.fillStyle = '#f8fafc';
    ctx.fillRect(0, 0, width, height);

    const img = assets.image;
    const scale = Math.min(width / img.width, height / img.height);
    const dw = img.width * scale;
    const dh = img.height * scale;
    const ox = (width - dw) / 2;
    const oy = (height - dh) / 2;
    ctx.drawImage(img, ox, oy, dw, dh);

    if (templateDescriptionStage1) {
      templateDescriptionStage1.textContent = assets.entry?.description || '';
    }
  } catch (err) {
    console.error('[template preview] failed:', err);
    if (templateDescriptionStage1) {
      templateDescriptionStage1.textContent = '模板预览加载失败，请检查 templates 资源。';
    }
    const ctx = templateCanvasStage1?.getContext?.('2d');
    if (ctx) {
      ctx.clearRect(0, 0, templateCanvasStage1.width, templateCanvasStage1.height);
      ctx.fillStyle = '#f4f5f7';
      ctx.fillRect(0, 0, templateCanvasStage1.width, templateCanvasStage1.height);
      ctx.fillStyle = '#6b7280';
      ctx.font = '16px "Noto Sans SC", sans-serif';
      ctx.fillText('模板预览加载失败', 24, 48);
    }
  }
  }
async function mountTemplateChooserStage1() {
  if (!templateSelectStage1) return;

  // 1) 加载 registry（保持原名）
  try {
    templateRegistry = await App.utils.loadTemplateRegistry();
  } catch (e) {
    console.error('[registry] load failed:', e);
    setStatus(statusElement, '无法加载模板列表，请检查 templates/registry.json 与静态路径。', 'warning');
    return;
  }
  if (!Array.isArray(templateRegistry) || templateRegistry.length === 0) {
    setStatus(statusElement, '模板列表为空，请确认 templates/registry.json 格式。', 'warning');
    return;
  }

  // 2) 填充下拉
  templateSelectStage1.innerHTML = '';
  templateRegistry.forEach((entry) => {
    const opt = document.createElement('option');
    opt.value = entry.id;
    opt.textContent = entry.name || entry.id;
    templateSelectStage1.appendChild(opt);
  });

  // 3) 恢复/设置默认选项
  const stored = loadStage1Data();
  if (stored?.template_id) {
    state.templateId = stored.template_id;
    state.templateLabel = stored.template_label || '';
  } else {
    const first = templateRegistry[0];
    state.templateId = first.id;
    state.templateLabel = first.name || '';
  }
  templateSelectStage1.value = state.templateId;

  // 4) 预览一次
  await refreshTemplatePreviewStage1(state.templateId);

  // 立即持久化一次（不必等“构建预览”）
  const quickPersist = () => {
    try {
      const relaxedPayload = collectStage1Data(form, state, { strict: false });
      currentLayoutPreview = updatePosterPreview(
        relaxedPayload,
        state,
        previewElements,
        layoutStructure,
        previewContainer
      );
      const serialised = serialiseStage1Data(relaxedPayload, state, currentLayoutPreview, false);
      saveStage1Data(serialised, { preserveStage2: false });
    } catch (e) {
      console.warn('[template persist] skipped:', e);
    }
  };
  quickPersist();

  // 5) 绑定切换
  templateSelectStage1.addEventListener('change', async (ev) => {
    const value = ev.target.value || DEFAULT_STAGE1.template_id;
    state.templateId = value;
    const entry = templateRegistry.find((x) => x.id === value);
    state.templateLabel = entry?.name || '';

    state.previewBuilt = false; // 切换模板 => 预览需重建
    setStatus(statusElement, '已切换模板，请重新构建版式预览或继续到环节 2 生成。', 'info');

    quickPersist();
    await refreshTemplatePreviewStage1(value);
  });
}

// 注意：不要用顶层 await
void mountTemplateChooserStage1();
  if (templateSelectStage1) {
    App.utils.loadTemplateRegistry()
      .then(async (registry) => {
        templateRegistry = registry;
        templateSelectStage1.innerHTML = '';
        registry.forEach((entry) => {
          const option = document.createElement('option');
          option.value = entry.id;
          option.textContent = entry.name;
          templateSelectStage1.appendChild(option);
        });
        const activeEntry = registry.find((entry) => entry.id === state.templateId);
        if (!activeEntry && registry[0]) {
          state.templateId = registry[0].id;
          state.templateLabel = registry[0].name || '';
        } else if (activeEntry) {
          state.templateLabel = activeEntry.name || state.templateLabel;
        }
        templateSelectStage1.value = state.templateId;
        await refreshTemplatePreviewStage1(state.templateId);
      })
      .catch((error) => {
        console.error(error);
        setStatus(statusElement, '无法加载模板列表，请检查 templates 目录。', 'warning');
      });

    templateSelectStage1.addEventListener('change', async (event) => {
      const value = event.target.value || DEFAULT_STAGE1.template_id;
      state.templateId = value;
      const entry = templateRegistry.find((item) => item.id === value);
      state.templateLabel = entry?.name || '';
      state.previewBuilt = false;
      refreshPreview();
      await refreshTemplatePreviewStage1(value);
    });
  }

  attachSingleImageHandler(
    form.querySelector('input[name="brand_logo"]'),
    'brandLogo',
    inlinePreviews.brand_logo,
    state,
    refreshPreview,
    statusElement
  );
  attachSingleImageHandler(
    form.querySelector('input[name="scenario_asset"]'),
    'scenario',
    inlinePreviews.scenario_asset,
    state,
    refreshPreview,
    statusElement
  );
  attachSingleImageHandler(
    form.querySelector('input[name="product_asset"]'),
    'product',
    inlinePreviews.product_asset,
    state,
    refreshPreview,
    statusElement
  );

  renderGalleryItems(state, galleryItemsContainer, {
    previewElements,
    layoutStructure,
    previewContainer,
    statusElement,
    onChange: refreshPreview,
    allowPrompt: state.galleryAllowsPrompt,
    forcePromptOnly: state.galleryAllowsUpload === false,
    promptPlaceholder:
      state.templateSpec?.materials?.gallery?.promptPlaceholder ||
      '描述要生成的小图内容',
  });

  refreshPreview();

  if (galleryButton && galleryFileInput) {
    galleryButton.addEventListener('click', () => {
      if (!state.galleryAllowsUpload) {
        setStatus(
          statusElement,
          `${state.galleryLabel || MATERIAL_DEFAULT_LABELS.gallery}由模板限定为 AI 生成，请通过“添加 AI 生成条目”补充素材。`,
          'info'
        );
        return;
      }
      galleryFileInput.click();
    });

    galleryFileInput.addEventListener('change', async (event) => {
      if (!state.galleryAllowsUpload) {
        event.target.value = '';
        setStatus(
          statusElement,
          `${state.galleryLabel || MATERIAL_DEFAULT_LABELS.gallery}当前仅支持文字描述生成。`,
          'warning'
        );
        return;
      }
      const files = Array.from(event.target.files || []);
      if (!files.length) {
        return;
      }
      const limit = state.galleryLimit || 4;
      const remaining = Math.max(0, limit - state.galleryEntries.length);
      if (remaining <= 0) {
        setStatus(
          statusElement,
          `最多仅支持上传 ${limit} 张${state.galleryLabel || MATERIAL_DEFAULT_LABELS.gallery}。`,
          'warning'
        );
        galleryFileInput.value = '';
        return;
      }

      const selected = files.slice(0, remaining);
      for (const file of selected) {
        try {
          const asset = await prepareAssetFromFile('gallery', file, null, statusElement);
          state.galleryEntries.push({
            id: createId(),
            caption: '',
            asset,
            mode: 'upload',
            prompt: '',
          });
        } catch (error) {
          console.error(error);
          setStatus(statusElement, '上传或读取底部产品小图时发生错误。', 'error');
        }
      }
      galleryFileInput.value = '';
      state.previewBuilt = false;
      renderGalleryItems(state, galleryItemsContainer, {
        previewElements,
        layoutStructure,
        previewContainer,
        statusElement,
        onChange: refreshPreview,
        allowPrompt: state.galleryAllowsPrompt,
        forcePromptOnly: state.galleryAllowsUpload === false,
        promptPlaceholder:
          state.templateSpec?.materials?.gallery?.promptPlaceholder ||
          '描述要生成的小图内容',
      });
      refreshPreview();
    });
  }

  if (galleryPlaceholderButton) {
    galleryPlaceholderButton.addEventListener('click', () => {
      if (!state.galleryAllowsPrompt) {
        setStatus(
          statusElement,
          `${state.galleryLabel || MATERIAL_DEFAULT_LABELS.gallery}仅支持上传图像素材。`,
          'info'
        );
        return;
      }
      const limit = state.galleryLimit || 4;
      if (state.galleryEntries.length >= limit) {
        setStatus(
          statusElement,
          `最多仅支持 ${limit} 个${state.galleryLabel || MATERIAL_DEFAULT_LABELS.gallery}条目。`,
          'warning'
        );
        return;
      }
      state.galleryEntries.push({
        id: createId(),
        caption: '',
        asset: null,
        mode: 'prompt',
        prompt: '',
      });
      state.previewBuilt = false;
      renderGalleryItems(state, galleryItemsContainer, {
        previewElements,
        layoutStructure,
        previewContainer,
        statusElement,
        onChange: refreshPreview,
        allowPrompt: state.galleryAllowsPrompt,
        forcePromptOnly: state.galleryAllowsUpload === false,
        promptPlaceholder:
          state.templateSpec?.materials?.gallery?.promptPlaceholder ||
          '描述要生成的小图内容',
      });
      refreshPreview();
    });
  }

  form.addEventListener('input', () => {
    state.previewBuilt = false;
    refreshPreview();
  });

  buildPreviewButton.addEventListener('click', () => {
    const relaxedPayload = collectStage1Data(form, state, { strict: false });
    currentLayoutPreview = updatePosterPreview(
      relaxedPayload,
      state,
      previewElements,
      layoutStructure,
      previewContainer
    );

    try {
      const strictPayload = collectStage1Data(form, state, { strict: true });
      state.previewBuilt = true;
      const serialised = serialiseStage1Data(
        strictPayload,
        state,
        currentLayoutPreview,
        true
      );
      saveStage1Data(serialised);
      setStatus(statusElement, '版式预览已构建，可继续下一环节。', 'success');
    } catch (error) {
      console.warn(error);
      state.previewBuilt = false;
      const serialised = serialiseStage1Data(
        relaxedPayload,
        state,
        currentLayoutPreview,
        false
      );
      saveStage1Data(serialised);
      const reason = error?.message || '请补全必填素材。';
      setStatus(
        statusElement,
        `预览已更新，但${reason.replace(/^[，。]?/, '')}`,
        'warning'
      );
    }
  });

  nextButton.addEventListener('click', () => {
    try {
      const payload = collectStage1Data(form, state, { strict: true });
      currentLayoutPreview = updatePosterPreview(
        payload,
        state,
        previewElements,
        layoutStructure,
        previewContainer
      );
      state.previewBuilt = true;
      const serialised = serialiseStage1Data(payload, state, currentLayoutPreview, true);
      saveStage1Data(serialised);
      setStatus(statusElement, '素材已保存，正在跳转至环节 2。', 'info');
      window.location.href = 'stage2.html';
    } catch (error) {
      console.error(error);
      setStatus(statusElement, error.message || '请先完成版式预览后再继续。', 'error');
    }
  });
}

function applyStage1Defaults(form) {
  for (const [key, value] of Object.entries(DEFAULT_STAGE1)) {
    const element = form.elements.namedItem(key);
    if (element && typeof value === 'string') {
      element.value = value;
    }
  }

  const featureInputs = form.querySelectorAll('input[name="features"]');
  featureInputs.forEach((input, index) => {
    input.value = DEFAULT_STAGE1.features[index] ?? '';
  });

  const scenarioModeInputs = form.querySelectorAll('input[name="scenario_mode"]');
  scenarioModeInputs.forEach((input) => {
    input.checked = input.value === DEFAULT_STAGE1.scenario_mode;
  });

  const productModeInputs = form.querySelectorAll('input[name="product_mode"]');
  productModeInputs.forEach((input) => {
    input.checked = input.value === DEFAULT_STAGE1.product_mode;
  });

  const productPrompt = form.elements.namedItem('product_prompt');
  if (productPrompt && 'value' in productPrompt) {
    productPrompt.value = '';
  }
}

function updateInlinePlaceholders(inlinePreviews) {
  if (inlinePreviews.brand_logo) inlinePreviews.brand_logo.src = placeholderImages.brandLogo;
  if (inlinePreviews.scenario_asset) inlinePreviews.scenario_asset.src = placeholderImages.scenario;
  if (inlinePreviews.product_asset) inlinePreviews.product_asset.src = placeholderImages.product;
}

async function applyStage1DataToForm(data, form, state, inlinePreviews) {
  for (const key of ['brand_name', 'agent_name', 'scenario_image', 'product_name', 'title', 'subtitle']) {
    const element = form.elements.namedItem(key);
    if (element && typeof data[key] === 'string') {
      element.value = data[key];
    }
  }

  const features = Array.isArray(data.features) && data.features.length
    ? data.features
    : DEFAULT_STAGE1.features;
  const featureInputs = form.querySelectorAll('input[name="features"]');
  featureInputs.forEach((input, index) => {
    input.value = features[index] ?? '';
  });

  const scenarioModeValue = data.scenario_mode || DEFAULT_STAGE1.scenario_mode;
  const productModeValue = data.product_mode || DEFAULT_STAGE1.product_mode;
  state.scenarioMode = scenarioModeValue;
  state.productMode = productModeValue;

  const scenarioModeInputs = form.querySelectorAll('input[name="scenario_mode"]');
  scenarioModeInputs.forEach((input) => {
    input.checked = input.value === scenarioModeValue;
  });

  const productModeInputs = form.querySelectorAll('input[name="product_mode"]');
  productModeInputs.forEach((input) => {
    input.checked = input.value === productModeValue;
  });

  const productPrompt = form.elements.namedItem('product_prompt');
  if (productPrompt && 'value' in productPrompt) {
    productPrompt.value =
      typeof data.product_prompt === 'string' ? data.product_prompt : '';
  }

  state.brandLogo = await rehydrateStoredAsset(data.brand_logo);
  updateMaterialUrlDisplay('brand_logo', state.brandLogo);
  state.scenario = await rehydrateStoredAsset(data.scenario_asset);
  state.product = await rehydrateStoredAsset(data.product_asset);
  state.galleryEntries = Array.isArray(data.gallery_entries)
    ? await Promise.all(
        data.gallery_entries.map(async (entry) => ({
          id: entry.id || createId(),
          caption: entry.caption || '',
          asset: await rehydrateStoredAsset(entry.asset),
          mode: entry.mode || 'upload',
          prompt: entry.prompt || '',
        }))
      )
    : [];
  state.galleryLimit = typeof data.gallery_limit === 'number' ? data.gallery_limit : state.galleryLimit;
  state.galleryLabel = data.gallery_label || state.galleryLabel;
  state.galleryAllowsPrompt = data.gallery_allows_prompt !== false;
  state.galleryAllowsUpload = data.gallery_allows_upload !== false;
  if (state.galleryEntries.length > state.galleryLimit) {
    state.galleryEntries = state.galleryEntries.slice(0, state.galleryLimit);
  }
  state.templateId = data.template_id || DEFAULT_STAGE1.template_id;
  state.templateLabel = data.template_label || '';

  applyModeToInputs('scenario', state, form, inlinePreviews);
  applyModeToInputs('product', state, form, inlinePreviews);

  if (inlinePreviews.brand_logo) {
    inlinePreviews.brand_logo.src = state.brandLogo?.dataUrl || placeholderImages.brandLogo;
  }
  if (inlinePreviews.scenario_asset) {
    inlinePreviews.scenario_asset.src = state.scenario?.dataUrl || placeholderImages.scenario;
  }
  if (inlinePreviews.product_asset) {
    inlinePreviews.product_asset.src = state.product?.dataUrl || placeholderImages.product;
  }
}

function attachSingleImageHandler(
  input,
  key,
  inlinePreview,
  state,
  refreshPreview,
  statusElement
) {
  if (!input) return;
  input.addEventListener('change', async () => {
    const file = input.files?.[0];
    if (!file) {
      await deleteStoredAsset(state[key]);
      state[key] = null;
      state.previewBuilt = false;
      if (inlinePreview) {
        const placeholder =
          key === 'brandLogo'
            ? placeholderImages.brandLogo
            : key === 'scenario'
            ? placeholderImages.scenario
            : placeholderImages.product;
        inlinePreview.src = placeholder;
      }
      if (key === 'brandLogo') {
        updateMaterialUrlDisplay('brand_logo', state[key]);
      }
      refreshPreview();
      return;
    }
    try {
      const folderMap = {
        brandLogo: 'brand-logo',
        scenario: 'scenario',
        product: 'product',
      };
      const folder = folderMap[key] || 'uploads';
      const requireUploadOptions =
        key === 'brandLogo'
          ? {
              requireUpload: true,
              requireUploadMessage:
                '品牌 Logo 必须上传到 R2/GCS，仅传递 URL 或 Key。',
            }
          : {};
      state[key] = await prepareAssetFromFile(
        folder,
        file,
        state[key],
        statusElement,
        requireUploadOptions
      );
      if (inlinePreview) {
        inlinePreview.src = state[key]?.dataUrl ||
          (key === 'brandLogo'
            ? placeholderImages.brandLogo
            : key === 'scenario'
            ? placeholderImages.scenario
            : placeholderImages.product);
      }
      if (key === 'brandLogo') {
        updateMaterialUrlDisplay('brand_logo', state[key]);
      }
      state.previewBuilt = false;
      refreshPreview();
    } catch (error) {
      console.error(error);
      const message =
        error instanceof Error
          ? error.message || '处理图片素材时发生错误，请重试。'
          : '处理图片素材时发生错误，请重试。';
      setStatus(statusElement, message, 'error');
    }
  });
}

function applyModeToInputs(target, state, form, inlinePreviews, options = {}) {
  const { initial = false } = options;
  const mode = target === 'scenario' ? state.scenarioMode : state.productMode;
  const fileInput = form.querySelector(`input[name="${target}_asset"]`);
  if (fileInput) {
    const allowsUpload =
      target === 'scenario'
        ? state.scenarioAllowsUpload !== false
        : state.productAllowsUpload !== false;
    fileInput.disabled = mode === 'prompt' || !allowsUpload;
  }
  const promptField = form.querySelector(`[data-mode-visible="${target}:prompt"]`);
  if (promptField) {
    if (mode === 'prompt') {
      promptField.classList.add('mode-visible');
    } else {
      promptField.classList.remove('mode-visible');
    }
  }

  if (!initial) {
    const inlineKey = `${target}_asset`;
    const inlinePreview = inlinePreviews?.[inlineKey];
    if (inlinePreview && !state[target]?.dataUrl) {
      inlinePreview.src =
        target === 'scenario' ? placeholderImages.scenario : placeholderImages.product;
    }
  }
}

async function switchAssetMode(target, mode, context) {
  const { form, state, inlinePreviews, refreshPreview } = context;
  const assetKey = target === 'scenario' ? 'scenario' : 'product';
  const previousMode = target === 'scenario' ? state.scenarioMode : state.productMode;
  const allowsPrompt =
    target === 'scenario'
      ? state.scenarioAllowsPrompt !== false
      : state.productAllowsPrompt !== false;
  const allowsUpload =
    target === 'scenario'
      ? state.scenarioAllowsUpload !== false
      : state.productAllowsUpload !== false;
  if (mode === 'prompt' && !allowsPrompt) {
    mode = 'upload';
  }
  if (mode === 'upload' && !allowsUpload) {
    mode = 'prompt';
  }
  if (previousMode === mode) {
    applyModeToInputs(target, state, form, inlinePreviews, { initial: true });
    return;
  }

  if (target === 'scenario') {
    state.scenarioMode = mode;
  } else {
    state.productMode = mode;
  }

  applyModeToInputs(target, state, form, inlinePreviews);

  if (mode === 'prompt') {
    await deleteStoredAsset(state[assetKey]);
    state[assetKey] = null;
    const inlineKey = `${target}_asset`;
    const inlinePreview = inlinePreviews?.[inlineKey];
    if (inlinePreview) {
      inlinePreview.src =
        target === 'scenario' ? placeholderImages.scenario : placeholderImages.product;
    }
  }

  state.previewBuilt = false;
  refreshPreview?.();
}

function renderGalleryItems(state, container, options = {}) {
  const {
    previewElements,
    layoutStructure,
    previewContainer,
    statusElement,
    onChange,
    allowPrompt = true,
    forcePromptOnly = false,
    promptPlaceholder = '描述要生成的小图内容',
  } = options;
  if (!container) return;
  container.innerHTML = '';

  const limit = state.galleryLimit || 4;
  const label = state.galleryLabel || MATERIAL_DEFAULT_LABELS.gallery;
  const allowUpload = !forcePromptOnly;
  const allowPromptMode = forcePromptOnly ? true : allowPrompt;

  state.galleryEntries.slice(0, limit).forEach((entry, index) => {
    entry.mode = entry.mode || (allowUpload ? 'upload' : 'prompt');
    entry.prompt = typeof entry.prompt === 'string' ? entry.prompt : '';
    if (!allowUpload && entry.asset) {
      void deleteStoredAsset(entry.asset);
      entry.asset = null;
      state.previewBuilt = false;
    }
    if (!allowUpload) {
      entry.mode = 'prompt';
    } else if (!allowPromptMode && entry.mode === 'prompt') {
      entry.mode = 'upload';
      state.previewBuilt = false;
    }

    const placeholder = getGalleryPlaceholder(index, label);

    const item = document.createElement('div');
    item.classList.add('gallery-item');
    item.dataset.id = entry.id;

    const header = document.createElement('div');
    header.classList.add('gallery-item-header');
    const title = document.createElement('span');
    title.classList.add('gallery-item-title');
    title.textContent = `${label} ${index + 1}`;
    header.appendChild(title);

    const removeButton = document.createElement('button');
    removeButton.type = 'button';
    removeButton.classList.add('secondary');
    removeButton.textContent = '移除';
    removeButton.addEventListener('click', async () => {
      await deleteStoredAsset(entry.asset);
      state.galleryEntries = state.galleryEntries.filter((g) => g.id !== entry.id);
      state.previewBuilt = false;
      renderGalleryItems(state, container, {
        previewElements,
        layoutStructure,
        previewContainer,
        statusElement,
        onChange,
        allowPrompt,
        forcePromptOnly,
        promptPlaceholder,
      });
      onChange?.();
    });

    const actions = document.createElement('div');
    actions.classList.add('gallery-item-actions');
    actions.appendChild(removeButton);
    header.appendChild(actions);
    item.appendChild(header);

    const modeToggle = document.createElement('div');
    modeToggle.classList.add('mode-toggle', 'gallery-mode-toggle');
    if (!allowUpload || !allowPromptMode) {
      modeToggle.classList.add('single-mode');
    }
    const modeLabel = document.createElement('span');
    if (!allowUpload && allowPromptMode) {
      modeLabel.textContent = '素材来源（模板限定：AI 生成）';
    } else if (allowUpload && !allowPromptMode) {
      modeLabel.textContent = '素材来源（模板限定：需上传图像）';
    } else {
      modeLabel.textContent = '素材来源';
    }
    modeToggle.appendChild(modeLabel);

    const radioName = `gallery_mode_${entry.id}`;
    let uploadRadio = null;
    if (allowUpload) {
      const uploadLabel = document.createElement('label');
      uploadRadio = document.createElement('input');
      uploadRadio.type = 'radio';
      uploadRadio.name = radioName;
      uploadRadio.value = 'upload';
      uploadLabel.appendChild(uploadRadio);
      uploadLabel.append(' 上传图像');
      modeToggle.appendChild(uploadLabel);
    }

    let promptRadio = null;
    if (allowPromptMode) {
      const promptLabel = document.createElement('label');
      promptRadio = document.createElement('input');
      promptRadio.type = 'radio';
      promptRadio.name = radioName;
      promptRadio.value = 'prompt';
      promptLabel.appendChild(promptRadio);
      promptLabel.append(' 文字生成');
      modeToggle.appendChild(promptLabel);
    }
    item.appendChild(modeToggle);

    const fileField = document.createElement('label');
    fileField.classList.add('field', 'file-field', 'gallery-file-field');
    fileField.innerHTML = `<span>上传${label}</span>`;
    const fileInput = document.createElement('input');
    fileInput.type = 'file';
    fileInput.accept = 'image/*';
    fileInput.disabled = !allowUpload;
    fileInput.addEventListener('change', async () => {
      const file = fileInput.files?.[0];
      if (!file) return;
      try {
        entry.asset = await prepareAssetFromFile('gallery', file, entry.asset, statusElement);
        previewImage.src = pickImageSrc(entry.asset) || placeholder;
        state.previewBuilt = false;
        onChange?.();
      } catch (error) {
        console.error(error);
        setStatus(statusElement, '上传或读取底部产品小图时发生错误。', 'error');
      }
    });
    if (!allowUpload) {
      fileField.classList.add('mode-hidden');
    }
    fileField.appendChild(fileInput);
    item.appendChild(fileField);

    const previewWrapper = document.createElement('div');
    previewWrapper.classList.add('gallery-item-preview');
    const previewImage = document.createElement('img');
    previewImage.alt = `${label} ${index + 1} 预览`;
    previewImage.src = pickImageSrc(entry.asset) || placeholder;
    previewImage.dataset.role = 'gallery-preview';
    previewImage.dataset.index = String(index);
    previewImage.classList.add('slot-preview');
    previewWrapper.appendChild(previewImage);
    item.appendChild(previewWrapper);

    const captionField = document.createElement('label');
    captionField.classList.add('field', 'gallery-caption');
    captionField.innerHTML = `<span>${label}文案</span>`;
    const captionInput = document.createElement('input');
    captionInput.type = 'text';
    captionInput.value = entry.caption || '';
    captionInput.placeholder = '请输入对应系列说明';
    captionInput.addEventListener('input', () => {
      entry.caption = captionInput.value;
      state.previewBuilt = false;
      onChange?.();
    });
    captionField.appendChild(captionInput);
    item.appendChild(captionField);

    const promptField = document.createElement('label');
    promptField.classList.add('field', 'gallery-prompt', 'optional');
    promptField.innerHTML = '<span>AI 生成描述</span>';
    const promptTextarea = document.createElement('textarea');
    promptTextarea.rows = 2;
    promptTextarea.placeholder = promptPlaceholder;
    promptTextarea.value = entry.prompt || '';
    promptTextarea.dataset.role = 'gallery-prompt';
    promptTextarea.dataset.index = String(index);
    promptTextarea.addEventListener('input', () => {
      entry.prompt = promptTextarea.value;
      state.previewBuilt = false;
      onChange?.();
    });
    promptField.appendChild(promptTextarea);
    item.appendChild(promptField);

    const generateButton = document.createElement('button');
    generateButton.type = 'button';
    generateButton.textContent = `AI 生成小图 ${index + 1}`;
    generateButton.classList.add('secondary');
    generateButton.dataset.role = 'gallery-generate';
    generateButton.dataset.index = String(index);
    item.appendChild(generateButton);

    async function applyGalleryMode(mode, options = {}) {
      const { initial = false } = options;
      let resolvedMode = mode;
      if (!allowUpload) {
        resolvedMode = 'prompt';
      } else if (!allowPromptMode && mode === 'prompt') {
        resolvedMode = 'upload';
      }
      entry.mode = resolvedMode;
      const isPrompt = resolvedMode === 'prompt';

      fileInput.disabled = !allowUpload || isPrompt;
      if (allowUpload) {
        fileField.classList.toggle('mode-hidden', isPrompt);
      } else {
        fileField.classList.add('mode-hidden');
      }

      if (allowPromptMode) {
        promptField.classList.remove('hidden');
        promptField.classList.toggle('mode-visible', isPrompt);
        promptTextarea.disabled = !isPrompt;
      } else {
        promptField.classList.add('hidden');
        promptTextarea.disabled = true;
      }

      if (isPrompt) {
        if ((!allowUpload && entry.asset) || (allowUpload && entry.asset && !initial)) {
          await deleteStoredAsset(entry.asset);
          entry.asset = null;
        }
        previewImage.src = placeholder;
      } else {
        previewImage.src = pickImageSrc(entry.asset) || placeholder;
      }

      if (!initial) {
        state.previewBuilt = false;
        onChange?.();
      }
    }

    if (uploadRadio) {
      uploadRadio.addEventListener('change', () => {
        if (uploadRadio.checked) {
          void applyGalleryMode('upload');
        }
      });
      uploadRadio.checked = entry.mode !== 'prompt';
    }

    if (promptRadio) {
      promptRadio.addEventListener('change', () => {
        if (promptRadio.checked) {
          void applyGalleryMode('prompt');
        }
      });
      promptRadio.checked = entry.mode === 'prompt';
    }

    if (!allowPromptMode) {
      promptField.classList.add('hidden');
      promptTextarea.disabled = true;
    }

    void applyGalleryMode(entry.mode, { initial: true });

    container.appendChild(item);
  });

  bindSlotGenerationButtons(state, { refreshPreview: onChange });
}
function collectStage1Data(form, state, { strict = false } = {}) {
  const formData = new FormData(form);
  const payload = {
    brand_name: formData.get('brand_name')?.toString().trim() || '',
    agent_name: formData.get('agent_name')?.toString().trim() || '',
    scenario_image: formData.get('scenario_image')?.toString().trim() || '',
    product_name: formData.get('product_name')?.toString().trim() || '',
    title: formData.get('title')?.toString().trim() || '',
    subtitle: formData.get('subtitle')?.toString().trim() || '',
  };

  const features = formData
    .getAll('features')
    .map((feature) => feature.toString().trim())
    .filter((feature) => feature.length > 0);

  payload.features = features;

  const galleryLimit = state.galleryLimit || 4;
  const galleryLabel = state.galleryLabel || MATERIAL_DEFAULT_LABELS.gallery;

  const galleryEntries = state.galleryEntries.slice(0, galleryLimit).map((entry) => ({
    id: entry.id,
    caption: entry.caption.trim(),
    asset: entry.asset,
    mode: entry.mode || 'upload',
    prompt: entry.prompt?.trim() || null,
  }));

  const validGalleryEntries = galleryEntries.filter((entry) =>
    entry.mode === 'prompt' ? Boolean(entry.prompt) : Boolean(entry.asset)
  );

  payload.series_description = validGalleryEntries.length
    ? validGalleryEntries
        .map((entry, index) => `${galleryLabel}${index + 1}：${entry.caption || '系列说明待补充'}`)
        .join(' / ')
    : '';

  payload.brand_logo = state.brandLogo;
  payload.scenario_asset = state.scenario;
  payload.product_asset = state.product;
  payload.gallery_entries = galleryEntries;
  payload.template_id = state.templateId || DEFAULT_STAGE1.template_id;
  payload.template_label = state.templateLabel || '';
  payload.scenario_mode = state.scenarioMode || 'upload';
  payload.product_mode = state.productMode || 'upload';
  const scenarioPromptValue = formData.get('scenario_prompt')?.toString().trim() || '';
  const productPromptValue = formData.get('product_prompt')?.toString().trim() || '';
  payload.product_prompt = productPromptValue || null;
  payload.scenario_prompt =
    payload.scenario_mode === 'prompt'
      ? payload.scenario_image
      : scenarioPromptValue || null;
  payload.gallery_label = galleryLabel;
  payload.gallery_limit = galleryLimit;
  payload.gallery_allows_prompt = state.galleryAllowsPrompt !== false;

  if (strict) {
    const missing = [];
    for (const [key, value] of Object.entries(payload)) {
      if (
        [
          'brand_logo',
          'scenario_asset',
          'product_asset',
          'gallery_entries',
          'scenario_mode',
          'product_mode',
          'product_prompt',
          'scenario_prompt',
        ].includes(key)
      ) {
        continue;
      }
      if (typeof value === 'string' && !value) {
        missing.push(key);
      }
    }
    if (payload.features.length < 3) {
      throw new Error('请填写至少 3 条产品功能点。');
    }
    if (galleryLimit > 0 && validGalleryEntries.length < galleryLimit) {
      throw new Error(
        `请准备至少 ${galleryLimit} 个${galleryLabel}（上传或 AI 生成）并填写对应文案。`
      );
    }
    const captionsIncomplete = validGalleryEntries.some((entry) => !entry.caption);
    if (captionsIncomplete) {
      throw new Error(`请为每个${galleryLabel}填写文案说明。`);
    }
    const promptMissing = galleryEntries.some(
      (entry) => entry.mode === 'prompt' && !entry.prompt
    );
    if (promptMissing) {
      throw new Error(`选择 AI 生成的${galleryLabel}需要提供文字描述。`);
    }
    if (missing.length) {
      throw new Error('请完整填写素材输入表单中的必填字段。');
    }
  }

  return payload;
}

async function generateSlotImage(slotType, index, promptText, stage1Data) {
  const apiCandidates = getApiCandidates(
    document.getElementById('api-base')?.value || null
  );
  if (!apiCandidates.length) {
    throw new Error('未配置后端 API 基址');
  }
  if (!promptText || !promptText.trim()) {
    throw new Error('请先填写提示词再生成图片');
  }

  const payload = {
    slot: slotType,
    index: index ?? null,
    prompt: promptText,
    template_id: stage1Data?.template_id || null,
  };

  const resp = await postJsonWithRetry(
    apiCandidates,
    '/api/generate-slot-image',
    payload,
    1
  );

  const data = (resp && typeof resp.json === 'function') ? await resp.json() : resp;

  console.log('[debug] generateSlotImage result', { slotType, index, data });

  if (!data || !data.url) {
    throw new Error('生成图片失败，返回结果缺少 url');
  }

  return data;
}

function bindSlotGenerationButtons(stage1State, { refreshPreview }) {
  const getStage1DataSnapshot = () =>
    collectStage1Data(
      document.getElementById('poster-form'),
      stage1State,
      { strict: false }
    );

  const btnScenario = document.getElementById('btn-generate-scenario');
  if (btnScenario) {
    if (btnScenario.dataset.bound !== 'true') {
      btnScenario.dataset.bound = 'true';
      btnScenario.addEventListener('click', async () => {
        const prompt = document.getElementById('scenario_prompt')?.value || '';
        try {
          btnScenario.disabled = true;
          const snapshot = getStage1DataSnapshot();
          const { url, key } = await generateSlotImage('scenario', null, prompt, snapshot);
          stage1State.scenario = url;
          stage1State.scenarioMode = 'upload';
          stage1State.scenarioKey = key;
          const img = document.getElementById('scenario_preview');
          if (img) img.src = url;
          refreshPreview?.();
        } catch (err) {
          alert(err?.message || '生成场景图失败');
        } finally {
          btnScenario.disabled = false;
        }
      });
    }
  }

  const btnProduct = document.getElementById('btn-generate-product');
  if (btnProduct) {
    if (btnProduct.dataset.bound !== 'true') {
      btnProduct.dataset.bound = 'true';
      btnProduct.addEventListener('click', async () => {
        const prompt = document.getElementById('product_prompt')?.value || '';
        try {
          btnProduct.disabled = true;
          const snapshot = getStage1DataSnapshot();
          const { url, key } = await generateSlotImage('product', null, prompt, snapshot);
          stage1State.product = url;
          stage1State.productMode = 'upload';
          stage1State.productKey = key;
          const img = document.getElementById('product_preview');
          if (img) img.src = url;
          refreshPreview?.();
        } catch (err) {
          alert(err?.message || '生成主产品图失败');
        } finally {
          btnProduct.disabled = false;
        }
      });
    }
  }

  const galleryButtons = document.querySelectorAll('[data-role="gallery-generate"]');
  galleryButtons.forEach((btn) => {
    if (btn.dataset.bound === 'true') return;
    btn.dataset.bound = 'true';
    const index = Number(btn.getAttribute('data-index') || '0');
    btn.addEventListener('click', async () => {
      const promptEl = document.querySelector(
        `[data-role="gallery-prompt"][data-index="${index}"]`
      );
      const prompt = promptEl?.value || '';
      try {
        btn.disabled = true;
        const snapshot = getStage1DataSnapshot();
        const { url, key } = await generateSlotImage('gallery', index, prompt, snapshot);
        if (!Array.isArray(stage1State.galleryEntries)) {
          stage1State.galleryEntries = [];
        }
        if (!stage1State.galleryEntries[index]) {
          stage1State.galleryEntries[index] = {
            id: `gallery-${index}-${Date.now()}`,
            caption: '',
            asset: null,
            prompt: '',
            mode: 'upload',
          };
        }
        stage1State.galleryEntries[index].asset = url;
        stage1State.galleryEntries[index].key = key;
        stage1State.galleryEntries[index].mode = 'upload';

        const img = document.querySelector(
          `[data-role="gallery-preview"][data-index="${index}"]`
        );
        if (img) img.src = url;
        refreshPreview?.();
      } catch (err) {
        alert(err?.message || `生成小图 ${index + 1} 失败`);
      } finally {
        btn.disabled = false;
      }
    });
  });
}
function updatePosterPreview(payload, state, elements, layoutStructure, previewContainer) {
  const {
    brandLogo,
    brandName,
    agentName,
    scenarioImage,
    productImage,
    featureList,
    title,
    subtitle,
    gallery,
  } = elements;

  const layoutText = buildLayoutPreview(payload);

  if (layoutStructure) {
    layoutStructure.textContent = layoutText;
  }

  if (previewContainer) {
    previewContainer.classList.remove('hidden');
  }

  const assetSrc = (asset) => {
    if (!asset) return null;
    const candidates = [
      asset.remoteUrl,
      asset.url,
      asset.publicUrl,
      asset.dataUrl,
    ];
    return candidates.find(
      (value) => typeof value === 'string' && (HTTP_URL_RX.test(value) || value.startsWith('data:'))
    ) || null;
  };

  if (brandLogo) {
    brandLogo.src = assetSrc(payload.brand_logo) || placeholderImages.brandLogo;
  }
  if (brandName) {
    brandName.textContent = payload.brand_name || '品牌名称';
  }
  if (agentName) {
    agentName.textContent = (payload.agent_name || '代理名 / 分销名').toUpperCase();
  }
  if (scenarioImage) {
    scenarioImage.src = assetSrc(payload.scenario_asset) || placeholderImages.scenario;
  }
  if (productImage) {
    productImage.src = assetSrc(payload.product_asset) || placeholderImages.product;
  }
  if (title) {
    title.textContent = payload.title || '标题文案';
  }
  if (subtitle) {
    subtitle.textContent = payload.subtitle || '副标题文案';
  }

  if (featureList) {
    featureList.innerHTML = '';
    const featuresForPreview = payload.features.length
      ? payload.features
      : DEFAULT_STAGE1.features;
    featuresForPreview.slice(0, 4).forEach((feature, index) => {
      const item = document.createElement('li');
      item.classList.add(`feature-tag-${index + 1}`);
      item.textContent = feature || `功能点 ${index + 1}`;
      featureList.appendChild(item);
    });
  }

  if (gallery) {
    gallery.innerHTML = '';
    const limit = state.galleryLimit || 4;
    const entries = state.galleryEntries.slice(0, limit);
    const galleryLabel = state.galleryLabel || MATERIAL_DEFAULT_LABELS.gallery;
    const total = Math.max(entries.length, limit);
    for (let index = 0; index < total; index += 1) {
      const entry = entries[index];
      const figure = document.createElement('figure');
      const img = document.createElement('img');
      const caption = document.createElement('figcaption');
      const gallerySrc = assetSrc(entry?.asset);
      img.src = gallerySrc || getGalleryPlaceholder(index, galleryLabel);
      img.alt = `${galleryLabel} ${index + 1} 预览`;
      caption.textContent = entry?.caption || `${galleryLabel} ${index + 1}`;
      figure.appendChild(img);
      figure.appendChild(caption);
      gallery.appendChild(figure);
    }
  }

  return layoutText;
}

function buildLayoutPreview(payload) {
  const templateLine =
    payload.template_label || payload.template_id || DEFAULT_STAGE1.template_id;
  const logoLine = payload.brand_logo
    ? `已上传品牌 Logo（${payload.brand_name}）`
    : payload.brand_name || '品牌 Logo 待上传';
  const hasScenarioAsset = Boolean(payload.scenario_asset || payload.scenario_key);
  const scenarioLine = payload.scenario_mode === 'prompt'
    ? `AI 生成（描述：${payload.scenario_prompt || payload.scenario_image || '待补充'}）`
    : hasScenarioAsset
    ? `已上传应用场景图（描述：${payload.scenario_image || '待补充'}）`
    : payload.scenario_image || '应用场景描述待补充';
  const hasProductAsset = Boolean(payload.product_asset || payload.product_key);
  const productLine = payload.product_mode === 'prompt'
    ? `AI 生成（${payload.product_prompt || payload.product_name || '描述待补充'}）`
    : hasProductAsset
    ? `已上传 45° 渲染图（${payload.product_name || '主产品'}）`
    : payload.product_name || '主产品名称待补充';
  const galleryLabel = payload.gallery_label || MATERIAL_DEFAULT_LABELS.gallery;
  const galleryLimit = payload.gallery_limit || 4;

  const featuresPreview = (payload.features.length ? payload.features : DEFAULT_STAGE1.features)
    .map((feature, index) => `    - 功能点${index + 1}: ${feature}`)
    .join('\n');

  const galleryEntries = Array.isArray(payload.gallery_entries)
    ? payload.gallery_entries.filter((entry) =>
        entry.mode === 'prompt'
          ? Boolean(entry.prompt)
          : Boolean(entry.asset || entry.key)
      )
    : [];
  const gallerySummary = galleryEntries.length
    ? galleryEntries
        .map((entry, index) =>
          entry.mode === 'prompt'
            ? `    · ${galleryLabel}${index + 1}：AI 生成（${entry.prompt || '描述待补充'}）`
            : `    · ${galleryLabel}${index + 1}：${entry.caption || '系列说明待补充'}`
        )
        .join('\n')
    : `    · ${galleryLabel}待准备（可上传或 AI 生成 ${galleryLimit} 项素材，并附文字说明）。`;

  return `模板锁版\n  · 当前模板：${templateLine}\n\n顶部横条\n  · 品牌 Logo（左上）：${logoLine}\n  · 品牌代理名 / 分销名（右上）：${
    payload.agent_name || '代理名待填写'
  }\n\n左侧区域（约 40% 宽）\n  · 应用场景图：${scenarioLine}\n\n右侧区域（视觉中心）\n  · 主产品 45° 渲染图：${productLine}\n  · 功能点标注：\n${featuresPreview}\n\n中部标题（大号粗体红字）\n  · ${payload.title || '标题文案待补充'}\n\n底部区域（三视图或系列款式）\n${gallerySummary}\n\n角落副标题 / 标语（大号粗体红字）\n  · ${payload.subtitle || '副标题待补充'}\n\n主色建议：黑（功能）、红（标题 / 副标题）、灰 / 银（金属质感）\n背景：浅灰或白色，保持留白与对齐。`;
}

function serialiseStage1Data(payload, state, layoutPreview, previewBuilt) {
  return {
    brand_name: payload.brand_name,
    agent_name: payload.agent_name,
    scenario_image: payload.scenario_image,
    product_name: payload.product_name,
    features: payload.features,
    title: payload.title,
    subtitle: payload.subtitle,
    series_description: payload.series_description,
    scenario_mode: state.scenarioMode || 'upload',
    product_mode: state.productMode || 'upload',
    product_prompt: payload.product_prompt,
    scenario_prompt: payload.scenario_prompt,
    brand_logo: serialiseAssetForStorage(state.brandLogo),
    scenario_asset: serialiseAssetForStorage(state.scenario),
    product_asset: serialiseAssetForStorage(state.product),
    gallery_entries: state.galleryEntries.map((entry) => ({
      id: entry.id,
      caption: entry.caption,
      asset: serialiseAssetForStorage(entry.asset),
      mode: entry.mode || 'upload',
      prompt: entry.prompt || null,
    })),
    template_id: state.templateId || DEFAULT_STAGE1.template_id,
    template_label: state.templateLabel || '',
    gallery_limit: state.galleryLimit || 4,
    gallery_label: state.galleryLabel || MATERIAL_DEFAULT_LABELS.gallery,
    gallery_allows_prompt: state.galleryAllowsPrompt !== false,
    gallery_allows_upload: state.galleryAllowsUpload !== false,
    layout_preview: layoutPreview,
    preview_built: previewBuilt,
  };
}

function saveStage1Data(data, options = {}) {
  const { preserveStage2 = false } = options;
  try {
    sessionStorage.setItem(STORAGE_KEYS.stage1, JSON.stringify(data));
  } catch (error) {
    if (isQuotaError(error)) {
      console.warn('sessionStorage 容量不足，正在尝试覆盖旧的环节 1 数据。', error);
      try {
        sessionStorage.removeItem(STORAGE_KEYS.stage1);
        sessionStorage.setItem(STORAGE_KEYS.stage1, JSON.stringify(data));
      } catch (innerError) {
        console.error('无法保存环节 1 数据，已放弃持久化。', innerError);
      }
    } else {
      console.error('保存环节 1 数据失败。', error);
    }
  }
  if (!preserveStage2) {
    const stage2Raw = sessionStorage.getItem(STORAGE_KEYS.stage2);
    if (stage2Raw) {
      try {
        const stage2Meta = JSON.parse(stage2Raw);
        const key = stage2Meta?.poster_image?.storage_key;
        if (key) {
          void assetStore.delete(key);
        }
      } catch (error) {
        console.warn('清理环节 2 缓存时解析失败。', error);
      }
    }
    sessionStorage.removeItem(STORAGE_KEYS.stage2);
  }
}

function loadStage1Data() {
  const raw = sessionStorage.getItem(STORAGE_KEYS.stage1);
  if (!raw) return null;
  try {
    return JSON.parse(raw);
  } catch (error) {
    console.error('Unable to parse stage1 data', error);
    return null;
  }
}
function loadPromptPresets() {
  if (!promptPresetPromise) {
    promptPresetPromise = fetch(assetUrl(PROMPT_PRESETS_PATH))
      .then((response) => {
        if (!response.ok) {
          throw new Error('无法加载提示词预设');
        }
        return response.json();
      })
      .catch((error) => {
        promptPresetPromise = null;
        throw error;
      });
  }
  return promptPresetPromise.then((data) => ({
    presets: data?.presets || {},
    defaultAssignments: data?.defaultAssignments || {},
  }));
}

const PROMPT_SLOT_LABELS = {
  scenario: '场景背景',
  product: '核心产品',
  gallery: '底部系列小图',
};

const PROMPT_SLOT_LABELS_EN = {
  scenario: 'Scenario Background',
  product: 'Hero Product',
  gallery: 'Gallery Thumbnails',
};

function createPromptState(stage1Data, presets) {
  const state = {
    slots: {},
    seed: parseSeed(stage1Data?.prompt_seed),
    lockSeed: Boolean(stage1Data?.prompt_lock_seed),
    variants: clampVariants(Number(stage1Data?.prompt_variants) || DEFAULT_PROMPT_VARIANTS),
  };
  const savedSlots = stage1Data?.prompt_settings || {};
  const presetMap = presets.presets || {};
  const defaults = presets.defaultAssignments || {};
  PROMPT_SLOTS.forEach((slot) => {
    const saved = savedSlots?.[slot] || {};
    const fallbackId = defaults?.[slot] || Object.keys(presetMap)[0] || null;
    const presetId = saved.preset || fallbackId;
    const preset = (presetMap && presetId ? presetMap[presetId] : null) || {};
    state.slots[slot] = {
      preset: presetId,
      positive: saved.positive ?? preset.positive ?? '',
      negative: saved.negative ?? preset.negative ?? '',
      aspect: saved.aspect ?? preset.aspect ?? '',
    };
  });
  return state;
}

function clonePromptState(state) {
  return JSON.parse(JSON.stringify(state || {}));
}

function clampVariants(value) {
  const num = Number.isFinite(value) ? value : Number(value);
  if (!Number.isFinite(num)) return DEFAULT_PROMPT_VARIANTS;
  return Math.min(Math.max(Math.round(num), 1), 3);
}

function parseSeed(raw) {
  if (raw === '' || raw === null || raw === undefined) return null;
  const num = Number(raw);
  if (!Number.isFinite(num) || num < 0) return null;
  return Math.floor(num);
}

function serialisePromptState(state) {
  const payload = {};
  PROMPT_SLOTS.forEach((slot) => {
    const entry = state.slots?.[slot];
    if (!entry) return;
    payload[slot] = {
      preset: entry.preset || null,
      positive: entry.positive || '',
      negative: entry.negative || '',
      aspect: entry.aspect || '',
    };
  });
  return payload;
}

function buildPromptPreviewText(state) {
  const lines = [];
  PROMPT_SLOTS.forEach((slot) => {
    const entry = state.slots?.[slot];
    if (!entry) return;
    lines.push(`【${PROMPT_SLOT_LABELS[slot] || slot}】`);
    if (entry.positive) {
      lines.push(`正向：${entry.positive}`);
    }
    if (entry.negative) {
      lines.push(`负向：${entry.negative}`);
    }
    if (entry.aspect) {
      lines.push(`画幅：${entry.aspect}`);
    }
    lines.push('');
  });
  return lines.join('\n').trim();
}

function buildTemplateDefaultPrompt(stage1Data, templateSpec, presets) {
  if (!templateSpec) return '';

  const lines = [];
  const templateName = templateSpec.name || templateSpec.id || 'Poster Template';
  const version = templateSpec.version ? ` v${templateSpec.version}` : '';
  lines.push(`${templateName}${version}`.trim());

  const width = templateSpec.size?.width;
  const height = templateSpec.size?.height;
  if (width && height) {
    lines.push(`Canvas: ${width} × ${height} px`);
  }

  if (stage1Data?.brand_name) {
    lines.push(`Brand: ${stage1Data.brand_name}`);
  }
  if (stage1Data?.agent_name) {
    lines.push(`Distributor: ${stage1Data.agent_name}`);
  }
  if (stage1Data?.product_name) {
    lines.push(`Product: ${stage1Data.product_name}`);
  }
  if (stage1Data?.title) {
    lines.push(`Headline: ${stage1Data.title}`);
  }
  if (stage1Data?.subtitle) {
    lines.push(`Tagline: ${stage1Data.subtitle}`);
  }
  if (stage1Data?.series_description) {
    lines.push(`Series copy: ${stage1Data.series_description}`);
  }

  const features = Array.isArray(stage1Data?.features)
    ? stage1Data.features.filter(Boolean)
    : [];
  if (features.length) {
    lines.push('Feature highlights:');
    features.forEach((feature, index) => {
      lines.push(`- Feature ${index + 1}: ${feature}`);
    });
  }

  const slotMap = templateSpec.slots || {};
  const presetMap = presets?.presets || {};
  const defaults = presets?.defaultAssignments || {};

  const promptSections = [];
  PROMPT_SLOTS.forEach((slot) => {
    const slotSpec = slotMap[slot];
    if (!slotSpec) return;
    const label = PROMPT_SLOT_LABELS_EN[slot] || slot;
    const guidance = slotSpec.guidance || {};
    const presetId = guidance.preset || defaults[slot] || null;
    const preset = presetId ? presetMap[presetId] || null : null;
    const section = [];
    section.push(`- ${label}: ${presetId || 'N/A'}`);
    if (preset?.positive) {
      section.push(`  • Positive: ${preset.positive}`);
    }
    if (preset?.negative) {
      section.push(`  • Negative: ${preset.negative}`);
    }
    if (preset?.aspect || guidance.aspect) {
      section.push(`  • Aspect: ${preset?.aspect || guidance.aspect}`);
    }
    if (guidance.mode) {
      section.push(`  • Mode: ${guidance.mode}`);
    }
    promptSections.push(section.join('\n'));
  });

  if (promptSections.length) {
    lines.push('');
    lines.push('Template prompt presets:');
    lines.push(promptSections.join('\n'));
  }

  return lines.join('\n').trim();
}

function buildPromptRequest(state) {
  const prompts = {};
  PROMPT_SLOTS.forEach((slot) => {
    const entry = state.slots?.[slot];
    if (!entry) return;
    prompts[slot] = {
      preset: entry.preset || null,
      positive: entry.positive?.trim() || null,
      negative: entry.negative?.trim() || null,
      aspect: entry.aspect || null,
    };
  });
  const variants = clampVariants(state.variants || DEFAULT_PROMPT_VARIANTS);
  const seed = state.lockSeed ? parseSeed(state.seed) : null;
  return { prompts, variants, seed, lockSeed: Boolean(state.lockSeed) };
}

function applyPromptStateToInspector(state, elements, presets) {
  if (!elements) return;
  const presetMap = presets?.presets || {};
  PROMPT_SLOTS.forEach((slot) => {
    const select = elements.selects?.[slot];
    const positive = elements.positives?.[slot];
    const negative = elements.negatives?.[slot];
    const aspectLabel = elements.aspects?.[slot];
    const entry = state.slots?.[slot];
    if (select) {
      select.value = entry?.preset || '';
    }
    if (positive) {
      positive.value = entry?.positive || '';
    }
    if (negative) {
      negative.value = entry?.negative || '';
    }
    if (aspectLabel) {
      const preset = entry?.preset ? presetMap[entry.preset] : null;
      const aspect = entry?.aspect || preset?.aspect || '';
      aspectLabel.textContent = aspect ? `推荐画幅：${aspect}` : '未设置画幅约束';
    }
  });
  if (elements.seedInput) {
    elements.seedInput.value = state.seed ?? '';
    elements.seedInput.disabled = !state.lockSeed;
  }
  if (elements.lockSeedCheckbox) {
    elements.lockSeedCheckbox.checked = Boolean(state.lockSeed);
  }
  if (elements.variantsInput) {
    elements.variantsInput.value = clampVariants(state.variants || DEFAULT_PROMPT_VARIANTS);
  }
}

function populatePresetSelect(select, presets, slot) {
  if (!select) return;
  select.innerHTML = '';
  const presetMap = presets?.presets || {};
  const entries = Object.entries(presetMap);
  if (!entries.length) {
    select.disabled = true;
    const option = document.createElement('option');
    option.value = '';
    option.textContent = '暂无预设';
    select.appendChild(option);
    return;
  }
  entries.forEach(([id, config]) => {
    const option = document.createElement('option');
    option.value = id;
    option.textContent = config?.label || `${slot}：${id}`;
    select.appendChild(option);
  });
}

function persistPromptState(stage1Data, state) {
  stage1Data.prompt_settings = serialisePromptState(state);
  stage1Data.prompt_seed = parseSeed(state.seed);
  stage1Data.prompt_lock_seed = Boolean(state.lockSeed);
  stage1Data.prompt_variants = clampVariants(state.variants || DEFAULT_PROMPT_VARIANTS);
  saveStage1Data(stage1Data, { preserveStage2: true });
}

async function setupPromptInspector(
  stage1Data,
  { promptTextarea, statusElement, onStateChange, onABTest } = {}
) {
  const container = document.getElementById('prompt-inspector');
  if (!container) return null;

  let presets;
  try {
    presets = await loadPromptPresets();
  } catch (error) {
    console.error('加载提示词预设失败', error);
    if (statusElement) {
      setStatus(statusElement, '提示词预设加载失败，将使用空白提示词。', 'warning');
    }
    presets = { presets: {}, defaultAssignments: {} };
  }

  const selects = {};
  const positives = {};
  const negatives = {};
  const aspects = {};
  const resets = {};

  PROMPT_SLOTS.forEach((slot) => {
    selects[slot] = container.querySelector(`[data-preset-select="${slot}"]`);
    positives[slot] = container.querySelector(`[data-positive="${slot}"]`);
    negatives[slot] = container.querySelector(`[data-negative="${slot}"]`);
    aspects[slot] = container.querySelector(`[data-aspect="${slot}"]`);
    resets[slot] = container.querySelector(`[data-reset="${slot}"]`);
    populatePresetSelect(selects[slot], presets, slot);
  });

  const seedInput = container.querySelector('#prompt-seed');
  const lockSeedCheckbox = container.querySelector('#prompt-lock-seed');
  const variantsInput = container.querySelector('#prompt-variants');
  const previewButton = container.querySelector('#preview-prompts');
  const abButton = container.querySelector('#generate-ab');

  const elements = {
    selects,
    positives,
    negatives,
    aspects,
    seedInput,
    lockSeedCheckbox,
    variantsInput,
  };

  const state = createPromptState(stage1Data, presets);
  applyPromptStateToInspector(state, elements, presets);

  const emitStateChange = () => {
    if (typeof onStateChange === 'function') {
      onStateChange(clonePromptState(state), presets);
    }
  };

  const persist = () => {
    persistPromptState(stage1Data, state);
    emitStateChange();
  };

  emitStateChange();

  const applyPreset = (slot, presetId) => {
    const preset = presets.presets?.[presetId] || {};
    const entry = state.slots[slot];
    entry.preset = presetId || null;
    if (preset.positive) {
      entry.positive = preset.positive;
    }
    if (preset.negative !== undefined) {
      entry.negative = preset.negative || '';
    }
    if (preset.aspect) {
      entry.aspect = preset.aspect;
    }
    applyPromptStateToInspector(state, elements, presets);
    persist();
  };

  PROMPT_SLOTS.forEach((slot) => {
    const select = selects[slot];
    const positive = positives[slot];
    const negative = negatives[slot];
    const reset = resets[slot];

    if (select) {
      select.addEventListener('change', (event) => {
        applyPreset(slot, event.target.value || null);
      });
    }

    if (positive) {
      positive.addEventListener('input', (event) => {
        state.slots[slot].positive = event.target.value;
        persist();
      });
    }

    if (negative) {
      negative.addEventListener('input', (event) => {
        state.slots[slot].negative = event.target.value;
        persist();
      });
    }

    if (reset) {
      reset.addEventListener('click', () => {
        const presetId = state.slots[slot].preset;
        if (presetId) {
          applyPreset(slot, presetId);
        } else {
          state.slots[slot].positive = '';
          state.slots[slot].negative = '';
          state.slots[slot].aspect = '';
          applyPromptStateToInspector(state, elements, presets);
          persist();
        }
      });
    }
  });

  if (lockSeedCheckbox) {
    lockSeedCheckbox.addEventListener('change', () => {
      state.lockSeed = lockSeedCheckbox.checked;
      if (!state.lockSeed) {
        state.seed = null;
      }
      applyPromptStateToInspector(state, elements, presets);
      persist();
    });
  }

  if (seedInput) {
    seedInput.addEventListener('input', (event) => {
      state.seed = parseSeed(event.target.value);
      persist();
    });
  }

  if (variantsInput) {
    variantsInput.addEventListener('change', (event) => {
      state.variants = clampVariants(Number(event.target.value) || DEFAULT_PROMPT_VARIANTS);
      applyPromptStateToInspector(state, elements, presets);
      persist();
    });
  }

  if (previewButton && promptTextarea) {
    previewButton.addEventListener('click', () => {
      promptTextarea.value = buildPromptPreviewText(state);
      setStatus(statusElement, '已根据提示词 Inspector 更新预览。', 'info');
    });
  }

  const api = {
    getState: () => clonePromptState(state),
    buildRequest: () => buildPromptRequest(state),
    setVariants(value) {
      state.variants = clampVariants(value);
      applyPromptStateToInspector(state, elements, presets);
      persist();
    },
    setSeed(value, lock) {
      if (typeof lock === 'boolean') {
        state.lockSeed = lock;
      }
      state.seed = parseSeed(value);
      applyPromptStateToInspector(state, elements, presets);
      persist();
    },
    refresh() {
      applyPromptStateToInspector(state, elements, presets);
    },
    presets,
    applyBackend(bundle) {
      if (!bundle) return;
      PROMPT_SLOTS.forEach((slot) => {
        const incoming = bundle?.[slot];
        if (!incoming) return;
        const entry = state.slots[slot];
        if (!entry) return;
        if (incoming.preset !== undefined) {
          entry.preset = incoming.preset || null;
        }
        if (incoming.positive !== undefined) {
          entry.positive = incoming.positive || '';
        }
        if (incoming.negative !== undefined) {
          entry.negative = incoming.negative || '';
        }
        if (incoming.aspect !== undefined) {
          entry.aspect = incoming.aspect || '';
        }
      });
      applyPromptStateToInspector(state, elements, presets);
      persist();
    },
  };

  if (abButton) {
    abButton.addEventListener('click', () => {
      api.setVariants(Math.max(2, state.variants || 2));
      if (typeof onABTest === 'function') {
        onABTest();
      }
    });
  }

  return api;
}

function initStage2() {
  void (async () => {
    const statusElement = document.getElementById('stage2-status');
    const layoutStructure = document.getElementById('layout-structure-text');
    const posterOutput = document.getElementById('poster-output');
    const aiPreview = document.getElementById('ai-preview');
    const aiSpinner = document.getElementById('ai-spinner');
    const aiPreviewMessage = document.getElementById('ai-preview-message');
    const posterVisual = document.getElementById('poster-visual');
    const posterTemplateImage = document.getElementById('poster-template-image');
    const posterTemplatePlaceholder = document.getElementById('poster-template-placeholder');
    const posterTemplateLink = document.getElementById('poster-template-link');
    const posterGeneratedImage = document.getElementById('poster-generated-image');
    const posterGeneratedPlaceholder = document.getElementById('poster-generated-placeholder');
    const promptGroup = document.getElementById('prompt-group');
    const promptDefaultGroup = document.getElementById('prompt-default-group');
    const promptBundleGroup = document.getElementById('prompt-bundle-group');
    const emailGroup = document.getElementById('email-group');
    const promptTextarea = document.getElementById('openai-request-prompt');
    const defaultPromptTextarea = document.getElementById('template-default-prompt');
    const promptBundlePre = document.getElementById('prompt-bundle-json');
    const emailTextarea = document.getElementById('generated-email');
    const generateButton = document.getElementById('generate-poster');
    const regenerateButton = document.getElementById('regenerate-poster');
    const nextButton = document.getElementById('to-stage3');
    const overviewList = document.getElementById('stage1-overview');
    const templateSelect = document.getElementById('template-select');
    const templateCanvas = document.getElementById('template-preview-canvas');
    const templateDescription = document.getElementById('template-description');
    const apiBaseInput = document.getElementById('api-base');

    if (!generateButton || !nextButton) {
      return;
    }

    const stage1Data = loadStage1Data();
    if (!stage1Data || !stage1Data.preview_built) {
      setStatus(statusElement, '请先完成环节 1 的素材输入与版式预览。', 'warning');
      generateButton.disabled = true;
      if (regenerateButton) {
        regenerateButton.disabled = true;
      }
      return;
    }

    await hydrateStage1DataAssets(stage1Data);

    lastStage1Data = stage1Data ? structuredClone(stage1Data) : null;
    renderPosterBFromStage1(lastStage1Data);

    let promptManager = null;
    let currentTemplateAssets = null;
    let latestPromptState = null;
    let promptPresets = null;
    let activeTemplatePoster = null;
<<<<<<< HEAD

    const templatePlaceholderDefault =
      posterTemplatePlaceholder?.textContent?.trim() || '后台尚未上传模板海报。';
    const generatedPlaceholderDefault =
      posterGeneratedPlaceholder?.textContent?.trim() || '生成结果将在此展示。';

    const templateState = {
      loaded: false,
      poster: null,
    };

    const normalisePosterRecord = (poster) => {
      if (!poster) return null;
      const source = getPosterImageSource(poster);
      if (!source) return null;
      const filename =
        typeof poster.filename === 'string' && poster.filename.trim()
          ? poster.filename.trim()
          : `${stage1Data.template_id || 'template'}-poster-a`;
      const mediaType =
        typeof poster.media_type === 'string' && poster.media_type
          ? poster.media_type
          : inferImageMediaType(source) || 'image/png';
      const width = typeof poster.width === 'number' ? poster.width : null;
      const height = typeof poster.height === 'number' ? poster.height : null;
      return {
        filename,
        media_type: mediaType,
        width,
        height,
        url: typeof poster.url === 'string' ? poster.url : null,
        data_url: typeof poster.data_url === 'string' ? poster.data_url : null,
      };
    };

    const computeTemplatePoster = () => {
      const uploadedPoster = normalisePosterRecord(templateState.poster);
      if (uploadedPoster) {
        return uploadedPoster;
      }

      const templateImage = currentTemplateAssets?.image || null;
      const entryPreview = currentTemplateAssets?.entry?.preview || null;
      const fallbackSrc =
        templateImage?.currentSrc ||
        templateImage?.src ||
        (entryPreview
          ? App.utils.assetUrl?.(`templates/${entryPreview}`) ||
            `templates/${entryPreview}`
          : null);

      if (!fallbackSrc) {
        return null;
      }

      const width =
        typeof templateImage?.naturalWidth === 'number' && templateImage.naturalWidth > 0
          ? templateImage.naturalWidth
          : typeof templateImage?.width === 'number'
          ? templateImage.width
          : null;
      const height =
        typeof templateImage?.naturalHeight === 'number' && templateImage.naturalHeight > 0
          ? templateImage.naturalHeight
          : typeof templateImage?.height === 'number'
          ? templateImage.height
          : null;

      return {
        filename: `${stage1Data.template_id || 'template'}-poster-a`,
        media_type: inferImageMediaType(fallbackSrc) || 'image/png',
        width,
        height,
        url: fallbackSrc,
        data_url: null,
      };
    };

    const updateTemplatePosterDisplay = (message) => {
      const poster = computeTemplatePoster();
      activeTemplatePoster = poster ? { ...poster } : null;
      const displayMessage = message || templatePlaceholderDefault;
      if (
        poster &&
        posterTemplateImage &&
        assignPosterImage(
          posterTemplateImage,
          poster,
          `${stage1Data.product_name || '模板'} 默认模板海报`
        )
      ) {
        posterTemplateImage.classList.remove('hidden');
        if (posterTemplatePlaceholder) {
          posterTemplatePlaceholder.textContent = templatePlaceholderDefault;
          posterTemplatePlaceholder.classList.add('hidden');
        }
      } else {
        if (posterTemplateImage) {
          posterTemplateImage.classList.add('hidden');
          posterTemplateImage.removeAttribute('src');
        }
        if (posterTemplatePlaceholder) {
          posterTemplatePlaceholder.textContent = displayMessage;
          posterTemplatePlaceholder.classList.remove('hidden');
        }
      }
      if (posterTemplateLink) {
        const linkSrc = poster ? getPosterImageSource(poster) : null;
        if (linkSrc) {
          posterTemplateLink.href = linkSrc;
          posterTemplateLink.classList.remove('hidden');
        } else {
          posterTemplateLink.classList.add('hidden');
          posterTemplateLink.removeAttribute('href');
        }
      }
    };

    const loadTemplatePosters = async ({ silent = false, force = false } = {}) => {
      if (!force && templateState.loaded) {
        return Boolean(templateState.poster);
      }

      const candidates = getApiCandidates();
      if (!candidates.length) {
        templateState.loaded = false;
        templateState.poster = null;
        updateTemplatePosterDisplay('请先填写后端 API 地址以加载模板海报。');
        if (!silent) {
          setStatus(statusElement, '请先填写后端 API 地址以加载模板海报。', 'info');
        }
        return false;
      }

      try {
        await warmUp(candidates);
      } catch (error) {
        console.warn('模板海报 warm up 失败', error);
      }

      for (const base of candidates) {
        const url = joinBasePath(base, '/api/template-posters');
        if (!url) continue;
        try {
          const response = await fetch(url, {
            method: 'GET',
            headers: { Accept: 'application/json' },
            mode: 'cors',
            cache: 'no-store',
            credentials: 'omit',
          });
          if (!response.ok) {
            continue;
          }
          const payload = await response.json().catch(() => ({ posters: [] }));
          const posters = Array.isArray(payload?.posters) ? payload.posters : [];
          const variantA = posters.find((item) => item?.slot === 'variant_a')?.poster || null;
          templateState.poster = variantA;
          templateState.loaded = true;
          updateTemplatePosterDisplay();
          if (!silent) {
            setStatus(statusElement, '模板海报已同步。', 'success');
          }
          return Boolean(variantA);
        } catch (error) {
          console.warn('加载模板海报失败', base, error);
        }
      }

      if (!templateState.poster) {
        updateTemplatePosterDisplay('无法加载模板海报，请稍后重试。');
      }
      if (!silent) {
        setStatus(statusElement, '模板海报加载失败，请稍后重试。', 'warning');
      }
      templateState.loaded = false;
      return false;
    };

    void loadTemplatePosters({ silent: true, force: true });
=======
>>>>>>> c2c51911

    const templatePlaceholderDefault =
      posterTemplatePlaceholder?.textContent?.trim() || '后台尚未上传模板海报。';
    const generatedPlaceholderDefault =
      posterGeneratedPlaceholder?.textContent?.trim() || '生成结果将在此展示。';

    const templateState = {
      loaded: false,
      poster: null,
    };

    const normalisePosterRecord = (poster) => {
      if (!poster) return null;
      const source = getPosterImageSource(poster);
      if (!source) return null;
      const filename =
        typeof poster.filename === 'string' && poster.filename.trim()
          ? poster.filename.trim()
          : `${stage1Data.template_id || 'template'}-poster-a`;
      const mediaType =
        typeof poster.media_type === 'string' && poster.media_type
          ? poster.media_type
          : inferImageMediaType(source) || 'image/png';
      const width = typeof poster.width === 'number' ? poster.width : null;
      const height = typeof poster.height === 'number' ? poster.height : null;
      return {
        filename,
        media_type: mediaType,
        width,
        height,
        url: typeof poster.url === 'string' ? poster.url : null,
        data_url: typeof poster.data_url === 'string' ? poster.data_url : null,
      };
    };

    const computeTemplatePoster = () => {
      const uploadedPoster = normalisePosterRecord(templateState.poster);
      if (uploadedPoster) {
        return uploadedPoster;
      }

      const templateImage = currentTemplateAssets?.image || null;
      const entryPreview = currentTemplateAssets?.entry?.preview || null;
      const fallbackSrc =
        templateImage?.currentSrc ||
        templateImage?.src ||
        (entryPreview
          ? App.utils.assetUrl?.(`templates/${entryPreview}`) ||
            `templates/${entryPreview}`
          : null);

      if (!fallbackSrc) {
        return null;
      }

      const width =
        typeof templateImage?.naturalWidth === 'number' && templateImage.naturalWidth > 0
          ? templateImage.naturalWidth
          : typeof templateImage?.width === 'number'
          ? templateImage.width
          : null;
      const height =
        typeof templateImage?.naturalHeight === 'number' && templateImage.naturalHeight > 0
          ? templateImage.naturalHeight
          : typeof templateImage?.height === 'number'
          ? templateImage.height
          : null;

      return {
        filename: `${stage1Data.template_id || 'template'}-poster-a`,
        media_type: inferImageMediaType(fallbackSrc) || 'image/png',
        width,
        height,
        url: fallbackSrc,
        data_url: null,
      };
    };

    const updateTemplatePosterDisplay = (message) => {
      const poster = computeTemplatePoster();
      activeTemplatePoster = poster ? { ...poster } : null;
      const displayMessage = message || templatePlaceholderDefault;
      if (
        poster &&
        posterTemplateImage &&
        assignPosterImage(
          posterTemplateImage,
          poster,
          `${stage1Data.product_name || '模板'} 默认模板海报`
        )
      ) {
        posterTemplateImage.classList.remove('hidden');
        if (posterTemplatePlaceholder) {
          posterTemplatePlaceholder.textContent = templatePlaceholderDefault;
          posterTemplatePlaceholder.classList.add('hidden');
        }
      } else {
        if (posterTemplateImage) {
          posterTemplateImage.classList.add('hidden');
          posterTemplateImage.removeAttribute('src');
        }
        if (posterTemplatePlaceholder) {
          posterTemplatePlaceholder.textContent = displayMessage;
          posterTemplatePlaceholder.classList.remove('hidden');
        }
      }
      if (posterTemplateLink) {
        const linkSrc = poster ? getPosterImageSource(poster) : null;
        if (linkSrc) {
          posterTemplateLink.href = linkSrc;
          posterTemplateLink.classList.remove('hidden');
        } else {
          posterTemplateLink.classList.add('hidden');
          posterTemplateLink.removeAttribute('href');
        }
      }
    };

    const loadTemplatePosters = async ({ silent = false, force = false } = {}) => {
      if (!force && templateState.loaded) {
        return Boolean(templateState.poster);
      }

      const candidates = getApiCandidates();
      if (!candidates.length) {
        templateState.loaded = false;
        templateState.poster = null;
        updateTemplatePosterDisplay('请先填写后端 API 地址以加载模板海报。');
        if (!silent) {
          setStatus(statusElement, '请先填写后端 API 地址以加载模板海报。', 'info');
        }
        return false;
      }

      try {
        await warmUp(candidates);
      } catch (error) {
        console.warn('模板海报 warm up 失败', error);
      }

      for (const base of candidates) {
        const url = joinBasePath(base, '/api/template-posters');
        if (!url) continue;
        try {
          const response = await fetch(url, {
            method: 'GET',
            headers: { Accept: 'application/json' },
            mode: 'cors',
            cache: 'no-store',
            credentials: 'omit',
          });
          if (!response.ok) {
            continue;
          }
          const payload = await response.json().catch(() => ({ posters: [] }));
          const posters = Array.isArray(payload?.posters) ? payload.posters : [];
          const variantA = posters.find((item) => item?.slot === 'variant_a')?.poster || null;
          templateState.poster = variantA;
          templateState.loaded = true;
          updateTemplatePosterDisplay();
          if (!silent) {
            setStatus(statusElement, '模板海报已同步。', 'success');
          }
          return Boolean(variantA);
        } catch (error) {
          console.warn('加载模板海报失败', base, error);
        }
      }

      if (!templateState.poster) {
        updateTemplatePosterDisplay('无法加载模板海报，请稍后重试。');
      }
      if (!silent) {
        setStatus(statusElement, '模板海报加载失败，请稍后重试。', 'warning');
      }
      templateState.loaded = false;
      return false;
    };

    void loadTemplatePosters({ silent: true, force: true });

    const updatePromptPanels = (options = {}) => {
      const spec = options.spec || currentTemplateAssets?.spec || null;
      const presetsSource =
        options.presets || promptPresets || promptManager?.presets || { presets: {}, defaultAssignments: {} };

      if (defaultPromptTextarea && promptDefaultGroup) {
        const englishPrompt = buildTemplateDefaultPrompt(stage1Data, spec, presetsSource);
        if (englishPrompt) {
          defaultPromptTextarea.value = englishPrompt;
          promptDefaultGroup.classList.remove('hidden');
        } else {
          defaultPromptTextarea.value = '';
          promptDefaultGroup.classList.add('hidden');
        }
      }

      if (promptBundlePre && promptBundleGroup) {
        let bundleData = options.bundle || null;
        if (!bundleData) {
          const requestPrompts = promptManager?.buildRequest?.()?.prompts || null;
          if (requestPrompts && Object.keys(requestPrompts).length) {
            bundleData = requestPrompts;
          } else if (latestPromptState?.slots) {
            bundleData = serialisePromptState(latestPromptState);
          }
        }

        let bundleText = '';
        if (bundleData) {
          if (typeof bundleData === 'string') {
            bundleText = bundleData;
          } else if (typeof bundleData === 'object') {
            const keys = Object.keys(bundleData);
            if (keys.length) {
              bundleText = JSON.stringify(bundleData, null, 2);
            }
          }
        }

        if (bundleText) {
          promptBundlePre.value = bundleText;
          promptBundleGroup.classList.remove('hidden');
        } else {
          promptBundlePre.value = '';
          promptBundleGroup.classList.add('hidden');
        }
      }
    };
    const runGeneration = (extra = {}) => {
      const currentRequest = promptManager?.buildRequest?.();
      if (currentRequest?.prompts) {
        updatePromptPanels({ bundle: currentRequest.prompts });
      } else {
        updatePromptPanels();
      }

      const execute = async () => {
        await loadTemplatePosters({ silent: true, force: true });
        updateTemplatePosterDisplay();
        const fallbackPoster = activeTemplatePoster
          ? { ...activeTemplatePoster }
          : null;
        return triggerGeneration({
          stage1Data,
          statusElement,
          layoutStructure,
          posterOutput,
          aiPreview,
          aiSpinner,
          aiPreviewMessage,
          posterVisual,
          templatePoster: fallbackPoster,
          generatedImage: posterGeneratedImage,
          generatedPlaceholder: posterGeneratedPlaceholder,
          generatedPlaceholderDefault,
          promptGroup,
          emailGroup,
          promptTextarea,
          emailTextarea,
          generateButton,
          regenerateButton,
          nextButton,
          promptManager,
          updatePromptPanels,
          forceVariants: extra.forceVariants ?? 1,
          ...extra,
        });
      };

      return execute().catch((error) => console.error(error));
    };

    const needsTemplatePersist = !('template_id' in stage1Data);
    stage1Data.template_id = stage1Data.template_id || DEFAULT_STAGE1.template_id;
    if (needsTemplatePersist) {
      stage1Data.layout_preview = buildLayoutPreview(stage1Data);
      if (layoutStructure) {
        layoutStructure.textContent = stage1Data.layout_preview;
      }
      saveStage1Data(stage1Data);
    }
    let currentTemplateId = stage1Data.template_id;

    if (layoutStructure && stage1Data.layout_preview) {
      layoutStructure.textContent = stage1Data.layout_preview;
    }

    let templateRegistry = [];

    const handleABTest = () => {
      if (!posterGenerationState.posterUrl) {
        alert('请先点击“生成海报与文案”，成功生成一版海报后，再进行 A/B 对比。');
        return;
      }

      const templateImgEl = document.querySelector("[data-role='template-preview-image']") || null;
      const baseline = templateImgEl
        ? {
            url: templateImgEl.src,
            width:
              typeof templateImgEl.naturalWidth === 'number' && templateImgEl.naturalWidth > 0
                ? templateImgEl.naturalWidth
                : templateImgEl.width || 0,
            height:
              typeof templateImgEl.naturalHeight === 'number' && templateImgEl.naturalHeight > 0
                ? templateImgEl.naturalHeight
                : templateImgEl.height || 0,
          }
        : activeTemplatePoster
        ? {
            url: getPosterImageSource(activeTemplatePoster),
            width: activeTemplatePoster.width || 0,
            height: activeTemplatePoster.height || 0,
          }
        : null;

      const generated = {
        url: posterGenerationState.posterUrl,
        width: posterGenerationState.rawResult?.poster_image?.width || 0,
        height: posterGenerationState.rawResult?.poster_image?.height || 0,
      };

      openABModal?.(baseline, generated) ||
        alert('已准备好最新生成结果，可在右侧预览卡片查看。');
    };

    promptManager = await setupPromptInspector(stage1Data, {
      promptTextarea,
      statusElement,
      onABTest: handleABTest,
      onStateChange: (stateSnapshot, presets) => {
        latestPromptState = stateSnapshot || latestPromptState;
        if (presets) {
          promptPresets = presets;
        }
        updatePromptPanels();
      },
    });

    if (promptManager) {
      promptPresets = promptManager.presets || promptPresets;
      latestPromptState = promptManager.getState?.() || latestPromptState;
      updatePromptPanels();
    }

    const updateSummary = () => {
      const templateId = stage1Data.template_id || DEFAULT_STAGE1.template_id;
      const entry = templateRegistry.find((item) => item.id === templateId);
      const label = entry?.name || stage1Data.template_label || null;
      populateStage1Summary(stage1Data, overviewList, label);
    };

    updateSummary();

    async function refreshTemplatePreview(templateId) {
      if (!templateCanvas) return;
      try {
        const assets = await App.utils.ensureTemplateAssets(templateId);
        currentTemplateAssets = assets;
        if (templateDescription) {
          templateDescription.textContent = assets.entry?.description || '';
        }
        const previewAssets = await prepareTemplatePreviewAssets(stage1Data);
        drawTemplatePreview(templateCanvas, assets, stage1Data, previewAssets);
        updatePromptPanels({ spec: assets.spec });
        updateTemplatePosterDisplay();
      } catch (error) {
        console.error(error);
        currentTemplateAssets = null;
        updatePromptPanels();
        if (templateDescription) {
          templateDescription.textContent = '';
        }
        const ctx = templateCanvas?.getContext?.('2d');
        if (ctx && templateCanvas) {
          ctx.clearRect(0, 0, templateCanvas.width, templateCanvas.height);
          ctx.fillStyle = '#f4f5f7';
          ctx.fillRect(0, 0, templateCanvas.width, templateCanvas.height);
          ctx.fillStyle = '#6b7280';
          ctx.font = '16px "Noto Sans SC", "Microsoft YaHei", sans-serif';
          ctx.fillText('模板预览加载失败', 40, 40);
        }
        updateTemplatePosterDisplay('模板预览加载失败');
      }
    }

    if (templateSelect && templateCanvas) {
      try {
        templateRegistry = await App.utils.loadTemplateRegistry();
        templateSelect.innerHTML = '';
        templateRegistry.forEach((entry) => {
          const option = document.createElement('option');
          option.value = entry.id;
          option.textContent = entry.name;
          templateSelect.appendChild(option);
        });
        const activeEntry = templateRegistry.find((entry) => entry.id === currentTemplateId);
        if (!activeEntry && templateRegistry[0]) {
          const fallbackEntry = templateRegistry[0];
          currentTemplateId = fallbackEntry.id;
          stage1Data.template_id = fallbackEntry.id;
          stage1Data.template_label = fallbackEntry.name || '';
          stage1Data.layout_preview = buildLayoutPreview(stage1Data);
          if (layoutStructure) {
            layoutStructure.textContent = stage1Data.layout_preview;
          }
          saveStage1Data(stage1Data);
        } else if (activeEntry) {
          const label = activeEntry.name || '';
          if (stage1Data.template_label !== label) {
            stage1Data.template_label = label;
            stage1Data.layout_preview = buildLayoutPreview(stage1Data);
            if (layoutStructure) {
              layoutStructure.textContent = stage1Data.layout_preview;
            }
            saveStage1Data(stage1Data, { preserveStage2: true });
          }
        }
        templateSelect.value = currentTemplateId;
        templateSelect.disabled = true;
        templateSelect.title = '模板已在环节 1 中选定，可返回修改';
        await refreshTemplatePreview(currentTemplateId);
        updateSummary();
      } catch (error) {
        console.error(error);
        setStatus(statusElement, '模板清单加载失败，请检查 templates/ 目录。', 'warning');
      }
    }

    if (templateSelect) {
      templateSelect.addEventListener('change', async (event) => {
        const value = event.target.value || DEFAULT_STAGE1.template_id;
        currentTemplateId = value;
        stage1Data.template_id = value;
        const entry = templateRegistry.find((item) => item.id === value);
        stage1Data.template_label = entry?.name || '';
        stage1Data.layout_preview = buildLayoutPreview(stage1Data);
        if (layoutStructure) {
          layoutStructure.textContent = stage1Data.layout_preview;
        }
        saveStage1Data(stage1Data, { preserveStage2: true });
        updateSummary();
        await refreshTemplatePreview(value);
        setStatus(statusElement, '模板已切换，请重新生成海报以应用新布局。', 'info');
      });
    }

    if (apiBaseInput) {
      apiBaseInput.addEventListener('change', () => {
        templateState.loaded = false;
        templateState.poster = null;
        updateTemplatePosterDisplay('正在重新加载模板海报…');
        void loadTemplatePosters({ silent: true, force: true });
      });
    }

    generateButton.addEventListener('click', () => {
      runGeneration();
    });

    if (regenerateButton) {
      regenerateButton.addEventListener('click', () => {
        runGeneration();
      });
    }

    nextButton.addEventListener('click', async () => {
      const stored = await loadStage2Result();
      if (!stored || !stored.poster_image) {
        setStatus(statusElement, '请先完成海报生成，再前往环节 3。', 'warning');
        return;
      }
      window.location.href = 'stage3.html';
    });
  })();
}
function populateStage1Summary(stage1Data, overviewList, templateName) {
  if (!overviewList) return;
  overviewList.innerHTML = '';

  const entries = [
    [
      '模板',
      templateName || stage1Data.template_id || DEFAULT_STAGE1.template_id,
    ],
    ['品牌 / 代理', `${stage1Data.brand_name} ｜ ${stage1Data.agent_name}`],
    ['主产品名称', stage1Data.product_name],
    [
      '功能点',
      (stage1Data.features || [])
        .map((feature, index) => `${index + 1}. ${feature}`)
        .join('\n'),
    ],
    ['标题', stage1Data.title],
    ['副标题', stage1Data.subtitle],
    [
      stage1Data.gallery_label || '底部产品',
      (() => {
        const galleryLimit = stage1Data.gallery_limit || 0;
        const galleryCount =
          stage1Data.gallery_entries?.filter((entry) =>
            entry.mode === 'prompt' ? Boolean(entry.prompt) : Boolean(entry.asset)
          ).length || 0;
        if (galleryLimit > 0) {
          return `${galleryCount} / ${galleryLimit} 项素材`;
        }
        return `${galleryCount} 项素材`;
      })(),
    ],
  ];

  entries.forEach(([term, description]) => {
    const dt = document.createElement('dt');
    dt.textContent = term;
    const dd = document.createElement('dd');
    dd.textContent = description;
    overviewList.appendChild(dt);
    overviewList.appendChild(dd);
  });
}

// ……前文保持不变

function toPromptString(value) {
  if (value == null) return '';
  if (typeof value === 'string') return value.trim();
  if (typeof value.text === 'string') return value.text.trim();
  if (typeof value.prompt === 'string') return value.prompt.trim();
  if (typeof value.positive === 'string') return value.positive.trim();
  if (typeof value.preset === 'string' && typeof value.aspect === 'string') {
    const preset = value.preset.trim();
    const aspect = value.aspect.trim();
    if (preset && aspect) return `${preset} (aspect ${aspect})`;
  }
  if (typeof value.preset === 'string') return value.preset.trim();
  try {
    return JSON.stringify(value);
  } catch (error) {
    console.warn('[toPromptString] fallback stringify failed', error);
    return String(value);
  }
}

function buildPromptBundleStrings(prompts = {}) {
  return {
    scenario: toPromptString(prompts.scenario),
    product: toPromptString(prompts.product),
    gallery: toPromptString(prompts.gallery),
  };
}

function renderPosterResult(result) {
  const poster = result?.poster || {};
  const galleryImages = poster.gallery_images || result?.gallery_images || [];
  const posterRoot = document.getElementById('poster-b-root');
  const posterImg =
    document.getElementById('poster-image') ||
    document.getElementById('vertex-poster-preview-img');
  const scenarioImg =
    document.querySelector('[data-role="poster-b-scenario"]') ||
    document.getElementById('scenario-image');
  const productImg =
    document.querySelector('[data-role="poster-b-product"]') ||
    document.getElementById('product-image');
  const posterPlaceholder = document.querySelector('[data-role="vertex-poster-placeholder"]');

  const brandName = poster.brand_name || lastStage1Data?.brand_name || '';
  const agentName = poster.agent_name || lastStage1Data?.agent_name || '';
  const title = poster.title || lastStage1Data?.title || '';
  const subtitle = poster.subtitle || lastStage1Data?.subtitle || '';

  const logoSrc =
    pickImageSrc(poster.brand_logo) ||
    (lastStage1Data && pickImageSrc(lastStage1Data.brand_logo));

  const logoEl = document.getElementById('poster-b-brand-logo');
  if (logoEl && logoSrc) {
    logoEl.src = logoSrc;
  }

  const brandNameEl = document.querySelector('#poster-b-root [data-bind="brand_name"]');
  const agentNameEl = document.querySelector('#poster-b-root [data-bind="agent_name"]');
  const titleEl = document.querySelector('#poster-b-root [data-bind="title"]');
  const subtitleEl = document.querySelector('#poster-b-root [data-bind="subtitle"]');

  if (brandNameEl) brandNameEl.textContent = brandName;
  if (agentNameEl) agentNameEl.textContent = agentName;
  if (titleEl) titleEl.textContent = title;
  if (subtitleEl) subtitleEl.textContent = subtitle;

  const scenarioSrc =
    pickImageSrc(poster.scenario_image) || pickImageSrc(result?.scenario_image);

  if (scenarioSrc && scenarioImg) {
    scenarioImg.src = scenarioSrc;
  }

  const productSrc =
    pickImageSrc(poster.product_image) || pickImageSrc(result?.product_image);

  if (productSrc && productImg) {
    productImg.src = productSrc;
  }

  const galleryEls = document.querySelectorAll('[data-role="poster-b-gallery"]');
  galleryEls.forEach((slot, index) => {
    const src = pickImageSrc(galleryImages[index]);
    if (src) {
      slot.src = src;
    }
  });

  const posterSrc =
    result?.poster_url || pickImageSrc(poster.poster_image) || pickImageSrc(result?.poster_image);

  if (posterSrc) {
    if (posterImg) {
      posterImg.src = posterSrc;
      if (posterImg.classList?.contains('hidden')) {
        posterImg.classList.remove('hidden');
      }
      if (posterImg.style) {
        posterImg.style.display = 'block';
      }
    }

    const hiddenUrlInput = document.getElementById('vertex-poster-url');
    if (hiddenUrlInput) {
      hiddenUrlInput.value = posterSrc;
    }

    try {
      sessionStorage.setItem('latestPosterUrl', posterSrc);
    } catch (e) {
      console.warn('failed to cache latestPosterUrl', e);
    }
  }

  const hasVisuals = Boolean(posterSrc || scenarioSrc || productSrc || galleryImages.length);
  if (posterRoot && hasVisuals) {
    posterRoot.classList.remove('hidden');
  }
  if (posterPlaceholder?.classList && hasVisuals) {
    posterPlaceholder.classList.add('hidden');
  }

  return posterSrc || null;
}

function extractVertexPosterUrl(result) {
  if (!result) return null;

  if (typeof result.poster_url === 'string' && result.poster_url.length > 0) {
    return result.poster_url;
  }

  if (Array.isArray(result.results) && result.results.length > 0) {
    const candidate = result.results.find((entry) => entry && entry.url) || result.results[0];
    if (candidate && typeof candidate.url === 'string' && candidate.url.length > 0) {
      return candidate.url;
    }
  }

  if (Array.isArray(result.gallery_images) && result.gallery_images.length > 0) {
    const candidate =
      result.gallery_images.find((entry) => entry && entry.url) || result.gallery_images[0];
    if (candidate && typeof candidate.url === 'string' && candidate.url.length > 0) {
      return candidate.url;
    }
  }

  if (
    result.gallery_images &&
    Array.isArray(result.gallery_images.results) &&
    result.gallery_images.results.length > 0
  ) {
    const candidate =
      result.gallery_images.results.find((entry) => entry && entry.url) ||
      result.gallery_images.results[0];
    if (candidate && typeof candidate.url === 'string' && candidate.url.length > 0) {
      return candidate.url;
    }
  }

  return null;
}

function applyVertexPosterResult(data) {
  console.log('[triggerGeneration] applyVertexPosterResult', data);

  const poster = data?.poster || {};

  if (lastStage1Data) {
    renderPosterBFromStage1(lastStage1Data);
  }

  if (typeof promptTextarea !== 'undefined' && promptTextarea) {
    promptTextarea.value = data.prompt || '';
  }
  if (typeof emailTextarea !== 'undefined' && emailTextarea) {
    emailTextarea.value = data.email_body || '';
  }

  const finalPosterUrl =
    data.poster_url ||
    (poster.poster_image && (poster.poster_image.url || poster.poster_image.asset)) ||
    (Array.isArray(data.results) && data.results[0] && data.results[0].url) ||
    null;

  if (finalPosterUrl) {
    const hiddenUrlInput = document.getElementById('vertex-poster-url');
    if (hiddenUrlInput) hiddenUrlInput.value = finalPosterUrl;

    posterGenerationState.posterUrl = finalPosterUrl;
    try {
      sessionStorage.setItem('latestPosterUrl', finalPosterUrl);
    } catch (e) {
      console.warn('无法写 latestPosterUrl', e);
    }
  }

  console.log('[debug] applyVertexPosterResult', {
    poster_image: poster.poster_image,
    poster_url: data.poster_url,
    results: data.results,
  });
}

async function buildGalleryItemsWithFallback(stage1, logoRef, apiCandidates, maxSlots = 4) {
  const result = [];
  const entries = Array.isArray(stage1?.gallery_entries)
    ? stage1.gallery_entries.filter(Boolean)
    : [];

  for (let i = 0; i < maxSlots; i += 1) {
    const entry = entries[i] || null;
    const caption = entry?.caption?.trim() || `Series ${i + 1}`;
    const promptText = entry?.prompt?.trim() || null;
    const mode = entry?.mode || 'upload';

    const hasPrompt = !!promptText;
    if (mode === 'prompt' && hasPrompt) {
      result.push({
        caption,
        key: null,
        asset: null,
        mode: 'prompt',
        prompt: promptText,
      });
      continue;
    }

    let ref = null;
    if (entry && entry.asset) {
      ref = await normaliseAssetReference(entry.asset, {
        field: `poster.gallery_items[${i}]`,
        required: false,
        apiCandidates,
        folder: 'gallery',
      });
    }

    if (ref && (ref.key || ref.url)) {
      result.push({
        caption,
        key: ref.key || null,
        asset: ref.url || null,
        mode,
        prompt: promptText,
      });
      continue;
    }

    if (logoRef && (logoRef.url || logoRef.key)) {
      console.info('[triggerGeneration] gallery empty, fallback to brand logo', { index: i, caption });
      result.push({
        caption,
        key: logoRef.key || null,
        asset: logoRef.url || null,
        mode: 'logo_fallback',
        prompt: null,
      });
      continue;
    }

    console.warn('[triggerGeneration] gallery empty and no brand logo available, skip slot', { index: i, caption });
  }

  return result;
}

async function buildGalleryItemsWithFallback(stage1, logoRef, apiCandidates, maxSlots = 4) {
  const result = [];
  const entries = Array.isArray(stage1?.gallery_entries)
    ? stage1.gallery_entries.filter(Boolean)
    : [];

  for (let i = 0; i < maxSlots; i += 1) {
    const entry = entries[i] || null;
    const caption = entry?.caption?.trim() || `Series ${i + 1}`;
    const promptText = entry?.prompt?.trim() || null;
    const mode = entry?.mode || 'upload';

    const hasPrompt = !!promptText;
    if (mode === 'prompt' && hasPrompt) {
      result.push({
        caption,
        key: null,
        asset: null,
        mode: 'prompt',
        prompt: promptText,
      });
      continue;
    }

    let ref = null;
    if (entry && entry.asset) {
      ref = await normaliseAssetReference(entry.asset, {
        field: `poster.gallery_items[${i}]`,
        required: false,
        apiCandidates,
        folder: 'gallery',
      }, logoRef);
    }

    if (ref && (ref.key || ref.url)) {
      result.push({
        caption,
        key: ref.key || null,
        asset: ref.url || null,
        mode,
        prompt: promptText,
      });
      continue;
    }

    if (logoRef && (logoRef.url || logoRef.key)) {
      console.info('[triggerGeneration] gallery empty, fallback to brand logo', { index: i, caption });
      result.push({
        caption,
        key: logoRef.key || null,
        asset: logoRef.url || null,
        mode: 'upload',
        prompt: null,
      });
      continue;
    }

    console.warn('[triggerGeneration] gallery empty and no brand logo available, skip slot', { index: i, caption });
  }

  return result;
}

// ------- 直接替换：triggerGeneration 主流程（含双形态自适应） -------
async function triggerGeneration(opts) {
  const {
    stage1Data, statusElement,
    posterOutput, aiPreview, aiSpinner, aiPreviewMessage,
    posterVisual,
    generatedImage,
    generatedPlaceholder,
    generatedPlaceholderDefault = '生成结果将在此展示。',
    templatePoster = null,
    promptGroup, emailGroup, promptTextarea, emailTextarea,
    generateButton, regenerateButton, nextButton,
    promptManager, updatePromptPanels,
    forceVariants = null, abTest = false,
  } = opts;

  try {
    lastStage1Data = stage1Data ? structuredClone(stage1Data) : null;
  } catch (error) {
    try {
      lastStage1Data = stage1Data ? JSON.parse(JSON.stringify(stage1Data)) : null;
    } catch {
      lastStage1Data = stage1Data || null;
    }
    console.warn('[triggerGeneration] unable to deep copy stage1Data, using fallback reference', error);
  }

  console.info('[debug] stage1Data snapshot', lastStage1Data || stage1Data || null);


  // 1) 选可用 API 基址
  const apiCandidates = getApiCandidates(document.getElementById('api-base')?.value || null);
  if (!apiCandidates.length) {
    setStatus(statusElement, '未找到可用后端，请先填写 API 基址。', 'warning');
    return null;
  }

  // 2) 资产“再水化”确保 dataUrl 就绪（仅用于画布预览；发送给后端使用 r2Key）
  await hydrateStage1DataAssets(stage1Data);

  const toAssetRef = (asset) => {
    if (!asset) return null;
    const key = asset.r2Key || null;
    const url = asset.url || asset.publicUrl || asset.r2Url || null;
    if (!key && !url) return null;
    return { key, url };
  };

  const galleryItems = (stage1Data.gallery_entries || [])
    .map((entry) => {
      const ref = toAssetRef(entry.asset);
      if (!ref) return null;
      return {
        asset: ref,
        caption: entry.caption?.trim() || null,
      };
    })
    .filter(Boolean)
    .slice(0, 4);

  const reqFromInspector = promptManager?.buildRequest?.() || {};
  if (forceVariants != null) reqFromInspector.variants = forceVariants;

  const promptBundleStrings = buildPromptBundleStrings(reqFromInspector.prompts || {});

  const payload = {
    template_id: 'template_dual',
    brand_logo: toAssetRef(stage1Data.brand_logo),
    scenario: toAssetRef(stage1Data.scenario_asset),
    product: toAssetRef(stage1Data.product_asset),
    gallery: galleryItems,
    prompt_bundle: promptBundleStrings,
    brand_name: stage1Data.brand_name,
    agent_name: stage1Data.agent_name,
    scenario_text: stage1Data.scenario_image,
    product_name: stage1Data.product_name,
    title: stage1Data.title,
    subtitle: stage1Data.subtitle,
    series_description: stage1Data.series_description,
    features: stage1Data.features,
    variants: clampVariants(reqFromInspector.variants ?? 1),
    seed: reqFromInspector.seed ?? null,
    lock_seed: !!reqFromInspector.lockSeed,
  };

  const posterSummary = {
    template_id: payload.template_id,
    feature_count: Array.isArray(payload.features) ? payload.features.length : 0,
    gallery_count: Array.isArray(payload.gallery) ? payload.gallery.length : 0,
  };
  console.debug('[debug] posterPayload', payload);
  console.info('[triggerGeneration] prepared payload', {
    apiCandidates,
    poster: posterSummary,
    prompt_bundle: payload.prompt_bundle,
    variants: payload.variants,
    seed: payload.seed,
    lock_seed: payload.lock_seed,
    negatives: negativeSummary || null,
  });
  console.info('[triggerGeneration] asset audit', assetAudit);
  
  // 面板同步
  updatePromptPanels?.({ bundle: payload.prompt_bundle });
  
  // 5) 体积守护
  const rawPayload = JSON.stringify(payload);
  try { validatePayloadSize(rawPayload); } catch (e) {
    setStatus(statusElement, e.message, 'error');
    return null;
  }
  
  // 6) UI 状态
  generateButton.disabled = true;
  if (regenerateButton) regenerateButton.disabled = true;
  setStatus(statusElement, abTest ? '正在进行 A/B 提示词生成…' : '正在生成海报与文案…', 'info');
  posterOutput?.classList.remove('hidden');
  if (aiPreview) aiPreview.classList.remove('complete');
  if (aiSpinner) aiSpinner.classList.remove('hidden');
  if (aiPreviewMessage) aiPreviewMessage.textContent = 'Glibatree Art Designer 正在绘制海报…';
  if (posterVisual) posterVisual.classList.remove('hidden');
  const resetGeneratedPlaceholder = (message) => {
    if (!generatedPlaceholder) return;
    generatedPlaceholder.textContent = message || generatedPlaceholderDefault;
    generatedPlaceholder.classList.remove('hidden');
  };
  const hideGeneratedPlaceholder = () => {
    if (!generatedPlaceholder) return;
    generatedPlaceholder.textContent = generatedPlaceholderDefault;
    generatedPlaceholder.classList.add('hidden');
  };
  if (generatedImage) {
    generatedImage.classList.add('hidden');
    generatedImage.removeAttribute('src');
  }
  resetGeneratedPlaceholder('Glibatree Art Designer 正在绘制海报…');
  if (promptGroup) promptGroup.classList.add('hidden');
  if (emailGroup) emailGroup.classList.add('hidden');
  if (nextButton) nextButton.disabled = true;

  let fallbackTriggered = false;
  let fallbackTimerId = null;

  const clearFallbackTimer = () => {
    if (fallbackTimerId) {
      clearTimeout(fallbackTimerId);
      fallbackTimerId = null;
    }
  };

  const enableTemplateFallback = async (message, options = {}) => {
    if (fallbackTriggered) return;
    fallbackTriggered = true;
    clearFallbackTimer();
    if (aiSpinner) aiSpinner.classList.add('hidden');
    if (aiPreview) aiPreview.classList.add('complete');
    if (generatedImage) {
      generatedImage.classList.add('hidden');
      generatedImage.removeAttribute('src');
    }
    resetGeneratedPlaceholder('AI 生成超时，已回退到模板海报。');
    if (nextButton) nextButton.disabled = false;
    generateButton.disabled = false;
    if (regenerateButton) regenerateButton.disabled = false;
    if (templatePoster) {
      try {
        await saveStage2Result({
          poster_image: { ...templatePoster },
          prompt: typeof options.prompt === 'string' ? options.prompt : '',
          email_body: typeof options.email === 'string' ? options.email : '',
          variants: [],
          seed: null,
          lock_seed: false,
          template_fallback: true,
          template_id: stage1Data.template_id || null,
        });
      } catch (error) {
        console.error('保存模板海报失败', error);
      }
    }
    const statusLevel = templatePoster ? 'warning' : 'error';
    const statusMessage =
      message ||
      (templatePoster
        ? 'AI 生成超时，已回退到模板海报，可前往环节 3。'
        : 'AI 生成超时，且没有可用的模板海报。');
    setStatus(statusElement, statusMessage, statusLevel);
  };

  if (templatePoster) {
    fallbackTimerId = setTimeout(() => {
      void enableTemplateFallback();
    }, 60_000);
  }

  // 7) 发送（健康探测 + 重试）
  await warmUp(apiCandidates);
  
  try {
    // 发送请求：兼容返回 Response 或 JSON
    const resp = await postJsonWithRetry(apiCandidates, '/api/generate-poster', payload, 1, rawPayload);
    const data = (resp && typeof resp.json === 'function') ? await resp.json() : resp;

    console.info('[debug] apiVertexPosterResult', {
      poster_url: data?.poster_url,
      scenario_image: data?.poster?.scenario_image,
      product_image: data?.poster?.product_image,
      gallery_images: data?.poster?.gallery_images,
    });

    const posterUrl =
      data?.poster?.asset_url ||
      data?.poster?.url ||
      data?.poster_url ||
      data?.poster_image?.url ||
      (Array.isArray(data?.results) && data.results[0]?.url) ||
      null;

    lastPosterResult = data || null;
    lastPromptBundle = data?.prompt_bundle || null;
    posterGeneratedImageUrl = posterUrl || null;

    posterGenerationState.posterUrl = posterUrl;
    posterGenerationState.promptBundle = data?.prompt_bundle || null;
    posterGenerationState.rawResult = data || null;
    posterGeneratedImage = posterGenerationState.posterUrl;
    posterGeneratedLayout = TEMPLATE_DUAL_LAYOUT;

    if (promptBundlePre && promptBundleGroup) {
      const bundle = lastPromptBundle;
      const hasBundle =
        bundle &&
        ((typeof bundle === 'string' && bundle.trim()) ||
          (typeof bundle === 'object' && Object.keys(bundle).length));
      if (hasBundle) {
        const text = typeof bundle === 'string' ? bundle : JSON.stringify(bundle, null, 2);
        promptBundlePre.value = text;
        promptBundleGroup.classList.remove('hidden');
      } else {
        promptBundlePre.value = '';
        promptBundleGroup.classList.add('hidden');
      }
    }

    console.info('[triggerGeneration] success', {
      hasPoster: Boolean(data?.poster_image),
      variants: Array.isArray(data?.variants) ? data.variants.length : 0,
      seed: data?.seed ?? null,
      lock_seed: data?.lock_seed ?? null,
    });
  
    clearFallbackTimer();

    const posterData = (data && data.poster_image) || null;
    const generatedAlt = `${stage1Data.product_name || '生成'} 海报`;
    const hasPosterSource = posterData ? getPosterImageSource(posterData) : '';
    let assigned = false;
    if (generatedImage && hasPosterSource && assignPosterImage(generatedImage, posterData, generatedAlt)) {
      generatedImage.classList.remove('hidden');
      hideGeneratedPlaceholder();
      assigned = true;
    } else {
      if (generatedImage) {
        generatedImage.classList.add('hidden');
        generatedImage.removeAttribute('src');
      }
      resetGeneratedPlaceholder('生成结果缺少可预览图片。');
    }

    posterVisual && posterVisual.classList.remove('hidden');
    if (aiPreview) aiPreview.classList.add('complete');
    if (aiSpinner) aiSpinner.classList.add('hidden');

    if (emailTextarea) emailTextarea.value = data.email_body || '';
    if (promptTextarea) promptTextarea.value = data.prompt || '';

    if (assigned) {
      setStatus(statusElement, '生成完成', 'success');
      if (nextButton) nextButton.disabled = false;
      generateButton.disabled = false;
      if (regenerateButton) regenerateButton.disabled = false;
      try {
        const dataToStore = {
          ...data,
          template_poster: templatePoster ? { ...templatePoster } : null,
        };
        await saveStage2Result(dataToStore);
      } catch (error) {
        console.error('保存环节 2 结果失败。', error);
      }
    } else if (templatePoster) {
      await enableTemplateFallback('生成结果缺少可预览图片，已回退到模板海报，可直接前往环节 3。', {
        prompt: data?.prompt || '',
        email: data?.email_body || '',
      });
    } else {
      setStatus(statusElement, '生成完成但缺少可预览图片，请稍后重试。', 'warning');
    }

    return data;
  } catch (error) {
    console.error('[generatePoster] 请求失败', error);
    posterGenerationState.posterUrl = null;
    posterGenerationState.promptBundle = null;
    posterGenerationState.rawResult = null;
    lastPosterResult = null;
    lastPromptBundle = null;
    posterGeneratedImageUrl = null;
    posterGeneratedImage = null;
    posterGeneratedLayout = TEMPLATE_DUAL_LAYOUT;
    const detail = error?.responseJson?.detail || null;
    const quotaExceeded =
      error?.status === 429 &&
      (detail?.error === 'vertex_quota_exceeded' || detail === 'vertex_quota_exceeded');
    const friendlyMessage = quotaExceeded
      ? '图像生成配额已用尽，请稍后再试，或先上传现有素材。'
      : error?.message || '生成失败';
    setStatus(statusElement, friendlyMessage, 'error');
    generateButton.disabled = false;
    if (regenerateButton) regenerateButton.disabled = false;
    if (aiSpinner) aiSpinner.classList.add('hidden');
    if (aiPreview) aiPreview.classList.add('complete');
    if (generatedImage) {
      generatedImage.classList.add('hidden');
      generatedImage.removeAttribute('src');
    }
    resetGeneratedPlaceholder(error?.message || generatedPlaceholderDefault);
    return null;
  }
}

async function prepareTemplatePreviewAssets(stage1Data) {
  const result = {
    brand_logo: null,
    scenario: null,
    product: null,
    gallery: [],
  };

  const tasks = [];
  const queue = (key, dataUrl, index) => {
    if (!dataUrl) return;
    tasks.push(
      loadImageAsset(dataUrl)
        .then((image) => {
          if (key === 'gallery') {
            result.gallery[index] = image;
          } else {
            result[key] = image;
          }
        })
        .catch(() => undefined)
    );
  };

  queue('brand_logo', stage1Data.brand_logo?.dataUrl);
  queue('scenario', stage1Data.scenario_asset?.dataUrl);
  queue('product', stage1Data.product_asset?.dataUrl);
  (stage1Data.gallery_entries || []).forEach((entry, index) => {
    queue('gallery', entry?.asset?.dataUrl, index);
  });

  await Promise.allSettled(tasks);
  return result;
}

function drawTemplatePreview(canvas, assets, stage1Data, previewAssets) {
  const ctx = canvas.getContext('2d');
  if (!ctx) return;

  const spec = assets.spec || {};
  const size = spec.size || {};
  const width = Number(size.width) || assets.image.width;
  const height = Number(size.height) || assets.image.height;

  canvas.width = width;
  canvas.height = height;

  ctx.clearRect(0, 0, width, height);
  ctx.fillStyle = '#f4f5f7';
  ctx.fillRect(0, 0, width, height);
  ctx.imageSmoothingEnabled = true;
  ctx.drawImage(assets.image, 0, 0, width, height);

  const slots = spec.slots || {};
  const fonts = {
    brand: '600 36px "Noto Sans SC", "Microsoft YaHei", sans-serif',
    agent: '600 30px "Noto Sans SC", "Microsoft YaHei", sans-serif',
    title: '700 64px "Noto Sans SC", "Microsoft YaHei", sans-serif',
    subtitle: '700 40px "Noto Sans SC", "Microsoft YaHei", sans-serif',
    body: '400 28px "Noto Sans SC", "Microsoft YaHei", sans-serif',
    feature: '500 26px "Noto Sans SC", "Microsoft YaHei", sans-serif',
    caption: '400 22px "Noto Sans SC", "Microsoft YaHei", sans-serif',
  };

  const brandSlot = getSlotRect(slots.logo);
  if (brandSlot) {
    if (previewAssets.brand_logo) {
      drawPreviewImage(ctx, previewAssets.brand_logo, brandSlot, 'contain');
    } else {
      drawPreviewPlaceholder(ctx, brandSlot, stage1Data.brand_name || '品牌 Logo');
    }
  }

  const brandNameSlot = getSlotRect(slots.brand_name);
  if (brandNameSlot) {
    drawPreviewText(ctx, stage1Data.brand_name || '品牌名称', brandNameSlot, {
      font: fonts.brand,
      color: '#1f2933',
    });
  }

  const agentSlot = getSlotRect(slots.agent_name);
  if (agentSlot) {
    drawPreviewText(ctx, (stage1Data.agent_name || '代理名').toUpperCase(), agentSlot, {
      font: fonts.agent,
      color: '#1f2933',
      align: 'right',
    });
  }

  const scenarioSlot = getSlotRect(slots.scenario);
  if (scenarioSlot) {
    if (previewAssets.scenario) {
      drawPreviewImage(ctx, previewAssets.scenario, scenarioSlot, 'cover');
    } else {
      drawPreviewPlaceholder(ctx, scenarioSlot, stage1Data.scenario_image || '应用场景');
    }
  }

  const productSlot = getSlotRect(slots.product);
  if (productSlot) {
    if (previewAssets.product) {
      drawPreviewImage(ctx, previewAssets.product, productSlot, 'contain');
    } else {
      drawPreviewPlaceholder(ctx, productSlot, stage1Data.product_name || '产品渲染图');
    }
  }

  const titleSlot = getSlotRect(slots.title);
  if (titleSlot) {
    drawPreviewText(ctx, stage1Data.title || '标题文案待补充', titleSlot, {
      font: fonts.title,
      color: '#ef4c54',
      align: 'center',
      lineHeight: 72,
    });
  }

  const subtitleSlot = getSlotRect(slots.subtitle);
  if (subtitleSlot) {
    drawPreviewText(ctx, stage1Data.subtitle || '副标题待补充', subtitleSlot, {
      font: fonts.subtitle,
      color: '#ef4c54',
      align: 'right',
      lineHeight: 48,
    });
  }

  const callouts = spec.feature_callouts || [];
  callouts.forEach((callout, index) => {
    if (!stage1Data.features || !stage1Data.features[index]) return;
    const labelSlot = getSlotRect(callout.label_box);
    if (!labelSlot) return;
    drawPreviewText(
      ctx,
      `${index + 1}. ${stage1Data.features[index]}`,
      labelSlot,
      {
        font: fonts.feature,
        color: '#1f2933',
        lineHeight: 34,
      }
    );
  });

  const gallery = spec.gallery || {};
  const galleryItems = gallery.items || [];
  galleryItems.forEach((slot, index) => {
    const rect = getSlotRect(slot);
    if (!rect) return;
    const image = previewAssets.gallery[index];
    if (image) {
      ctx.save();
      ctx.filter = 'grayscale(100%)';
      drawPreviewImage(ctx, image, rect, 'cover');
      ctx.restore();
    } else {
      drawPreviewPlaceholder(ctx, rect, `底部小图 ${index + 1}`);
    }

    const caption = stage1Data.gallery_entries?.[index]?.caption;
    if (caption) {
      drawPreviewText(ctx, caption, {
        x: rect.x + 8,
        y: rect.y + rect.height - 44,
        width: rect.width - 16,
        height: 40,
      }, {
        font: fonts.caption,
        color: '#1f2933',
        lineHeight: 26,
      });
    }
  });

  const stripSlot = getSlotRect(gallery.strip);
  if (stripSlot) {
    drawPreviewText(ctx, stage1Data.series_description || '系列说明待补充', {
      x: stripSlot.x + 12,
      y: stripSlot.y + Math.max(stripSlot.height - 44, 0),
      width: stripSlot.width - 24,
      height: 40,
    }, {
      font: fonts.caption,
      color: '#1f2933',
      lineHeight: 24,
    });
  }
}

function loadImageAsset(src) {
  return new Promise((resolve, reject) => {
    const attempt = (url, allowFallback) => {
      const img = new Image();
      img.decoding = 'async';
      img.crossOrigin = 'anonymous';
      img.onload = () => resolve(img);
      img.onerror = async () => {
        if (!allowFallback) {
          reject(new Error(`无法加载图片：${url}`));
          return;
        }

        const fallback = deriveBase64Fallback(url);
        if (!fallback) {
          reject(new Error(`无法加载图片：${url}`));
          return;
        }

        try {
          const response = await fetch(fallback, { cache: 'no-store' });
          if (!response.ok) {
            throw new Error(`无法加载 Base64 资源：${fallback}`);
          }
          const base64 = (await response.text()).trim();
          attempt(`data:image/png;base64,${base64}`, false);
        } catch (error) {
          reject(error);
        }
      };
      img.src = url;
    };

    attempt(src, !src.startsWith('data:'));
  });
}

function deriveBase64Fallback(url) {
  if (!url || url.startsWith('data:')) {
    return null;
  }
  const [path] = url.split('?', 1);
  if (!path.endsWith('.png')) {
    return null;
  }
  return `${path.slice(0, -4)}.b64`;
}

function drawPreviewImage(ctx, image, slot, mode = 'contain') {
  const rect = getSlotRect(slot);
  if (!rect) return;
  const { x, y, width, height } = rect;
  let drawWidth = width;
  let drawHeight = height;

  if (mode === 'cover') {
    const scale = Math.max(width / image.width, height / image.height);
    drawWidth = image.width * scale;
    drawHeight = image.height * scale;
  } else {
    const scale = Math.min(width / image.width, height / image.height);
    drawWidth = image.width * scale;
    drawHeight = image.height * scale;
  }

  const offsetX = x + (width - drawWidth) / 2;
  const offsetY = y + (height - drawHeight) / 2;
  ctx.drawImage(image, offsetX, offsetY, drawWidth, drawHeight);
}

function drawPreviewPlaceholder(ctx, slot, label) {
  const rect = getSlotRect(slot);
  if (!rect) return;
  const { x, y, width, height } = rect;
  ctx.save();
  ctx.strokeStyle = '#cbd2d9';
  ctx.lineWidth = 2;
  ctx.setLineDash([10, 8]);
  ctx.strokeRect(x + 6, y + 6, Math.max(width - 12, 0), Math.max(height - 12, 0));
  ctx.setLineDash([]);
  drawPreviewText(ctx, label, rect, {
    font: '20px "Noto Sans SC", "Microsoft YaHei", sans-serif',
    color: '#6b7280',
    align: 'center',
    lineHeight: 28,
  });
  ctx.restore();
}

function drawPreviewText(ctx, text, slot, options = {}) {
  if (!text) return;
  const rect = getSlotRect(slot);
  if (!rect) return;
  const { x, y, width, height } = rect;
  ctx.save();
  if (options.font) ctx.font = options.font;
  ctx.fillStyle = options.color || '#1f2933';
  ctx.textBaseline = 'top';
  const lines = wrapPreviewText(ctx, text, width);
  const fontSizeMatch = /([0-9]+(?:\.[0-9]+)?)px/.exec(ctx.font);
  const fontSize = fontSizeMatch ? parseFloat(fontSizeMatch[1]) : 24;
  const lineHeight = options.lineHeight || fontSize * 1.3;
  let offsetY = y;
  lines.forEach((line) => {
    if (offsetY + lineHeight > y + height) return;
    let offsetX = x;
    const measured = ctx.measureText(line);
    if (options.align === 'center') {
      offsetX = x + Math.max((width - measured.width) / 2, 0);
    } else if (options.align === 'right') {
      offsetX = x + Math.max(width - measured.width, 0);
    }
    ctx.fillText(line, offsetX, offsetY);
    offsetY += lineHeight;
  });
  ctx.restore();
}

function wrapPreviewText(ctx, text, maxWidth) {
  const tokens = tokeniseText(text);
  const lines = [];
  let current = '';
  tokens.forEach((token) => {
    if (token === '\n') {
      if (current.trim()) lines.push(current.trim());
      current = '';
      return;
    }
    const candidate = current ? current + token : token;
    const width = ctx.measureText(candidate.trimStart()).width;
    if (width <= maxWidth || !current.trim()) {
      current = candidate;
    } else {
      if (current.trim()) lines.push(current.trim());
      current = token.trimStart();
    }
  });
  if (current.trim()) lines.push(current.trim());
  return lines;
}

function tokeniseText(text) {
  const tokens = [];
  let buffer = '';
  for (const char of text) {
    if (char === '\n') {
      if (buffer) {
        tokens.push(buffer);
        buffer = '';
      }
      tokens.push('\n');
    } else if (char === ' ') {
      buffer += char;
    } else if (/^[A-Za-z0-9]$/.test(char)) {
      buffer += char;
    } else {
      if (buffer) {
        tokens.push(buffer);
        buffer = '';
      }
      tokens.push(char);
    }
  }
  if (buffer) tokens.push(buffer);
  return tokens;
}

  function getSlotRect(slot) {
    if (!slot) return null;
    const x = Number(slot.x) || 0;
    const y = Number(slot.y) || 0;
    const width = Number(slot.width) || 0;
    const height = Number(slot.height) || 0;
    return { x, y, width, height };
  }

  function resolveSlotAssetUrl(asset) {
  if (!asset) return '';
  if (typeof asset === 'string') return asset;
  const url = typeof asset.url === 'string' ? asset.url : '';
  if (url) return url;
  const dataUrl =
    typeof asset.data_url === 'string'
      ? asset.data_url
      : typeof asset.dataUrl === 'string'
      ? asset.dataUrl
      : '';
  return dataUrl;
}

function renderDualPosterPreview(root, layout, data) {
  if (!root || !layout || !layout.slots) return;
  root.innerHTML = '';
  const slots = layout.slots;
  Object.entries(slots).forEach(([key, slot]) => {
    if (!slot) return;
    const slotEl = document.createElement('div');
    slotEl.classList.add('poster-layout__slot', `poster-layout__slot--${key}`);
    slotEl.style.left = `${slot.x * 100}%`;
    slotEl.style.top = `${slot.y * 100}%`;
    slotEl.style.width = `${slot.w * 100}%`;
    slotEl.style.height = `${slot.h * 100}%`;

    if (slot.type === 'text') {
      slotEl.classList.add('poster-layout__slot--text');
      const textValue = data?.text?.[key] || '';
      slotEl.textContent = textValue;
      const fontSize = Math.max(slot.h * 80, 12);
      slotEl.style.fontSize = `${fontSize}px`;
      if (slot.align === 'right') {
        slotEl.style.justifyContent = 'flex-end';
        slotEl.style.textAlign = 'right';
      } else if (slot.align === 'center') {
        slotEl.style.justifyContent = 'center';
        slotEl.style.textAlign = 'center';
      } else {
        slotEl.style.justifyContent = 'flex-start';
        slotEl.style.textAlign = 'left';
      }
    } else {
      slotEl.classList.add('poster-layout__slot--image');
      const img = document.createElement('img');
      const src = resolveSlotAssetUrl(data?.images?.[key]);
      if (src) {
        img.src = src;
      } else {
        slotEl.style.background = '#f5f5f7';
      }
      slotEl.appendChild(img);
    }

    root.appendChild(slotEl);
  });
}

function buildDualPosterData(stage1Data, generation) {
  const galleryLabels = Array.isArray(stage1Data?.gallery_entries)
    ? stage1Data.gallery_entries.map((item) => item?.caption || '')
    : [];
  const galleryImages = Array.isArray(generation?.gallery_images)
    ? generation.gallery_images.map((item) => resolveSlotAssetUrl(item))
    : Array.isArray(stage1Data?.gallery_items)
    ? stage1Data.gallery_items.map((item) => resolveSlotAssetUrl(item?.asset))
    : [];

  const images = {
    logo:
      resolveSlotAssetUrl(generation?.brand_logo) ||
      resolveSlotAssetUrl(stage1Data?.brand_logo) ||
      resolveSlotAssetUrl(stage1Data?.brand_logo_key),
    scenario:
      resolveSlotAssetUrl(generation?.scenario_image) ||
      resolveSlotAssetUrl(stage1Data?.scenario_asset) ||
      resolveSlotAssetUrl(stage1Data?.scenario_key),
    product:
      resolveSlotAssetUrl(generation?.product_image) ||
      resolveSlotAssetUrl(stage1Data?.product_asset) ||
      resolveSlotAssetUrl(stage1Data?.product_key),
  };

  ['series_1_img', 'series_2_img', 'series_3_img', 'series_4_img'].forEach(
    (slotKey, index) => {
      images[slotKey] = galleryImages[index] || '';
    }
  );

  const text = {
    brand_name: stage1Data?.brand_name || '',
    agent_name: stage1Data?.agent_name || '',
    headline: stage1Data?.title || '',
    tagline: stage1Data?.subtitle || '',
    series_1_txt: galleryLabels[0] || '',
    series_2_txt: galleryLabels[1] || '',
    series_3_txt: galleryLabels[2] || '',
    series_4_txt: galleryLabels[3] || '',
  };

  return { images, text };
}

async function saveStage2Result(data) {
  if (!data) return;

  let previousKey = null;
  const previousVariantKeys = new Set();
  const existingRaw = sessionStorage.getItem(STORAGE_KEYS.stage2);
  if (existingRaw) {
    try {
      const existing = JSON.parse(existingRaw);
      previousKey = existing?.poster_image?.storage_key || null;
      if (Array.isArray(existing?.variants)) {
        existing.variants.forEach((variant) => {
          if (variant?.storage_key) {
            previousVariantKeys.add(variant.storage_key);
          }
        });
      }
    } catch (error) {
      console.warn('无法解析现有的环节 2 数据，跳过旧键清理。', error);
    }
  }

  const payload = { ...data };
  if (data.poster_image) {
    const key = data.poster_image.storage_key || createId();
    const source = getPosterImageSource(data.poster_image);
    if (source) {
      await assetStore.put(key, source);
    }
    payload.poster_image = {
      filename: data.poster_image.filename,
      media_type: data.poster_image.media_type,
      width: data.poster_image.width,
      height: data.poster_image.height,
      storage_key: key,
    };
    if (previousKey && previousKey !== key) {
      await assetStore.delete(previousKey).catch(() => undefined);
    }
  }

  if (Array.isArray(data.variants)) {
    payload.variants = [];
    const usedVariantKeys = new Set();
    for (const variant of data.variants) {
      if (!variant) continue;
      const key = variant.storage_key || createId();
      const source = getPosterImageSource(variant);
      if (source) {
        await assetStore.put(key, source);
      }
      payload.variants.push({
        filename: variant.filename,
        media_type: variant.media_type,
        width: variant.width,
        height: variant.height,
        storage_key: key,
      });
      usedVariantKeys.add(key);
    }
    previousVariantKeys.forEach((key) => {
      if (!usedVariantKeys.has(key)) {
        void assetStore.delete(key).catch(() => undefined);
      }
    });
  }

  try {
    sessionStorage.setItem(STORAGE_KEYS.stage2, JSON.stringify(payload));
  } catch (error) {
    if (isQuotaError(error)) {
      console.warn('sessionStorage 容量不足，正在覆盖旧的环节 2 结果。', error);
      try {
        sessionStorage.removeItem(STORAGE_KEYS.stage2);
        sessionStorage.setItem(STORAGE_KEYS.stage2, JSON.stringify(payload));
      } catch (innerError) {
        console.error('无法保存环节 2 结果，已放弃持久化。', innerError);
      }
    } else {
      console.error('保存环节 2 结果失败。', error);
    }
  }
}

async function loadStage2Result() {
  const raw = sessionStorage.getItem(STORAGE_KEYS.stage2);
  if (!raw) return null;
  try {
    const parsed = JSON.parse(raw);
    if (parsed?.poster_image?.storage_key) {
      const storedValue = await assetStore.get(parsed.poster_image.storage_key);
      if (storedValue) {
        applyStoredAssetValue(parsed.poster_image, storedValue);
      }
    }
    if (Array.isArray(parsed?.variants)) {
      await Promise.all(
        parsed.variants.map(async (variant) => {
          if (variant?.storage_key) {
            const storedValue = await assetStore.get(variant.storage_key);
            if (storedValue) {
              applyStoredAssetValue(variant, storedValue);
            }
          }
        })
      );
    }
    return parsed;
  } catch (error) {
    console.error('Unable to parse stage2 result', error);
    return null;
  }
}

function initStage3() {
  void (async () => {
    const statusElement = document.getElementById('stage3-status');
    const posterImage = document.getElementById('stage3-poster-image');
    const posterCaption = document.getElementById('stage3-poster-caption');
    const promptTextarea = document.getElementById('stage3-prompt');
    const emailRecipient = document.getElementById('email-recipient');
    const emailSubject = document.getElementById('email-subject');
    const emailBody = document.getElementById('email-body');
    const sendButton = document.getElementById('send-email');

    if (!sendButton || !emailRecipient || !emailSubject || !emailBody) {
      return;
    }

    const stage1Data = loadStage1Data();
    const stage2Result = await loadStage2Result();

    if (!stage1Data || !stage2Result) {
      setStatus(statusElement, '请先完成环节 1 与环节 2，生成海报后再发送邮件。', 'warning');
      sendButton.disabled = true;
      return;
    }

    if (posterImage) {
      let posterSrc = null;

      try {
        posterSrc = sessionStorage.getItem('latestPosterUrl');
      } catch (e) {
        console.warn('cannot read latestPosterUrl from sessionStorage', e);
      }

      if (!posterSrc) {
        posterSrc =
          stage2Result?.poster_url ||
          pickImageSrc(stage2Result?.poster?.poster_image) ||
          pickImageSrc(stage2Result?.poster_image);
      }

      if (posterSrc) {
        posterImage.src = posterSrc;
      } else if (stage2Result.poster_image) {
        assignPosterImage(
          posterImage,
          stage2Result.poster_image,
          `${stage1Data.product_name} 海报预览`
        );
      }
    }
    if (posterCaption) {
      posterCaption.textContent = `${stage1Data.brand_name} · ${stage1Data.agent_name}`;
    }
    if (promptTextarea) {
      promptTextarea.value = stage2Result.prompt || '';
    }

    emailSubject.value = buildEmailSubject(stage1Data);
    emailRecipient.value = stage1Data.default_recipient || DEFAULT_EMAIL_RECIPIENT;
    emailBody.value = stage2Result.email_body || '';

    sendButton.addEventListener('click', async () => {
      const apiCandidates = getApiCandidates(apiBaseInput?.value || null);
      if (!apiCandidates.length) {
        setStatus(statusElement, '未找到可用的后端基址，无法发送邮件。', 'warning');
        return;
      }

      const recipient = emailRecipient.value.trim();
      const subject = emailSubject.value.trim();
      const body = emailBody.value.trim();

      if (!recipient || !subject || !body) {
        setStatus(statusElement, '请完整填写收件邮箱、主题与正文。', 'error');
        return;
      }

      sendButton.disabled = true;
      setStatus(statusElement, '正在发送营销邮件…', 'info');

      try {
        await warmUp(apiCandidates);

        const response = await postJsonWithRetry(
          apiCandidates,
          '/api/send-email',
          {
            recipient,
            subject,
            body,
            attachment: stage2Result.poster_image,
          },
          1
        );

        console.log('邮件发送 response:', response);
        setStatus(statusElement, '营销邮件发送成功！', 'success');
      } catch (error) {
        console.error('[邮件发送失败]', error);
        setStatus(statusElement, error.message || '发送邮件失败，请稍后重试。', 'error');
      } finally {
        sendButton.disabled = false;
      }
    });
  })();
}

// ✉️ 构造邮件标题
function buildEmailSubject(stage1Data) {
  const brand = stage1Data.brand_name || '品牌';
  const agent = stage1Data.agent_name ? `（${stage1Data.agent_name}）` : '';
  const product = stage1Data.product_name || '产品';
  return `${brand}${agent} ${product} 市场推广海报`;
}
function setStatus(element, message, level = 'info') {
  if (!element) return;
  element.textContent = message;
  element.className = level ? `status-${level}` : '';
}

function fileToDataUrl(file) {
  return new Promise((resolve, reject) => {
    const reader = new FileReader();
    reader.onload = () => resolve(reader.result?.toString() || '');
    reader.onerror = () => reject(reader.error || new Error('文件读取失败'));
    reader.readAsDataURL(file);
  });
}

function createPlaceholder(text) {
  const svg = `<svg xmlns="http://www.w3.org/2000/svg" width="420" height="300">\n    <defs>\n      <style>\n        .bg { fill: #e5e9f0; }\n        .border { fill: none; stroke: #cbd2d9; stroke-width: 4; stroke-dasharray: 12 10; }\n        .label {\n          font-size: 26px;\n          font-family: 'Segoe UI', 'Noto Sans', sans-serif;\n          font-weight: 600;\n          fill: #3d4852;\n        }\n      </style>\n    </defs>\n    <rect class="bg" x="0" y="0" width="420" height="300" rx="28" />\n    <rect class="border" x="16" y="16" width="388" height="268" rx="24" />\n    <text class="label" x="50%" y="50%" dominant-baseline="middle" text-anchor="middle">${text}</text>\n  </svg>`;
  return `data:image/svg+xml;charset=UTF-8,${encodeURIComponent(svg)}`;
}

function getGalleryPlaceholder(index, label = MATERIAL_DEFAULT_LABELS.gallery) {
  const baseLabel = label || MATERIAL_DEFAULT_LABELS.gallery;
  const key = `${baseLabel}-${index}`;
  if (!galleryPlaceholderCache.has(key)) {
    galleryPlaceholderCache.set(
      key,
      createPlaceholder(`${baseLabel} ${index + 1}`)
    );
  }
  return galleryPlaceholderCache.get(key);
}

async function buildAsset(file, dataUrl, previousAsset, options = {}) {
  const { remoteUrl = null, r2Key = null } = options;
  const isDataUrl = typeof dataUrl === 'string' && dataUrl.startsWith('data:');
  let storageKey = previousAsset?.key || null;

  if (isDataUrl && dataUrl) {
    const newKey = createId();
    await assetStore.put(newKey, dataUrl);
    if (previousAsset?.key && previousAsset.key !== newKey) {
      await assetStore.delete(previousAsset.key).catch(() => undefined);
    }
    storageKey = newKey;
  } else if (previousAsset?.key) {
    await assetStore.delete(previousAsset.key).catch(() => undefined);
    storageKey = null;
  }

  const previewSource = dataUrl || remoteUrl || null;

  return {
    key: storageKey,
    dataUrl: previewSource,
    remoteUrl: remoteUrl || (previewSource && !isDataUrl ? previewSource : null),
    r2Key: r2Key || null,
    name: file?.name || previousAsset?.name || null,
    type: file?.type || previousAsset?.type || null,
    size:
      typeof file?.size === 'number'
        ? file.size
        : typeof previousAsset?.size === 'number'
        ? previousAsset.size
        : null,
    lastModified:
      typeof file?.lastModified === 'number'
        ? file.lastModified
        : typeof previousAsset?.lastModified === 'number'
        ? previousAsset.lastModified
        : Date.now(),
  };
}

async function prepareAssetFromFile(
  folder,
  file,
  previousAsset,
  statusElement,
  options = {}
) {
  const {
    forceDataUrl = false,
    requireUpload = false,
    requireUploadMessage,
  } = options;
  const candidates = getApiCandidates(apiBaseInput?.value || null);
  let uploadResult = null;

  if (candidates.length) {
    uploadResult = await uploadFileToR2(folder, file, { bases: candidates });
    if (!uploadResult.uploaded) {
      if (requireUpload) {
        throw new Error(
          requireUploadMessage || '素材上传失败，请确认对象存储配置。'
        );
      }
      if (statusElement) {
        const message =
          uploadResult.error instanceof Error
            ? uploadResult.error.message
            : '上传到 R2 失败，已回退至本地预览。';
        setStatus(statusElement, message, 'warning');
      }
    }
  } else if (requireUpload) {
    throw new Error(
      requireUploadMessage || '请先配置后端基址以启用对象存储上传。'
    );
  } else if (statusElement) {
    setStatus(statusElement, '未配置后端基址，素材将仅保存在本地预览。', 'warning');
  }

  const remoteUrl = uploadResult?.url || null;
  if (requireUpload && !remoteUrl) {
    throw new Error(
      requireUploadMessage || '素材上传失败，请确认对象存储配置。'
    );
  }
  let dataUrl = uploadResult?.dataUrl || null;
  if (!dataUrl || (!forceDataUrl && remoteUrl)) {
    dataUrl = !remoteUrl || forceDataUrl ? await fileToDataUrl(file) : remoteUrl;
  }

  return buildAsset(file, dataUrl, previousAsset, {
    remoteUrl,
    r2Key: uploadResult?.key || null,
  });
}

function createId() {
  if (typeof crypto !== 'undefined' && crypto.randomUUID) {
    return crypto.randomUUID();
  }
  return `${Date.now().toString(36)}-${Math.random().toString(36).slice(2, 8)}`;
}

function serialiseAssetForStorage(asset) {
  if (!asset) return null;
  const { key, name, type, size, lastModified, dataUrl, remoteUrl, r2Key } = asset;
  const isDataUrl = typeof dataUrl === 'string' && dataUrl.startsWith('data:');
  return {
    key: key || null,
    name: name || null,
    type: type || null,
    size: typeof size === 'number' ? size : null,
    lastModified: typeof lastModified === 'number' ? lastModified : null,
    remoteUrl: !isDataUrl ? dataUrl || remoteUrl || null : remoteUrl || null,
    r2Key: r2Key || null,
  };
}

async function rehydrateStoredAsset(assetMeta) {
  if (!assetMeta) return null;
  if (assetMeta.dataUrl && typeof assetMeta.dataUrl === 'string') {
    return assetMeta;
  }
  if (assetMeta.remoteUrl) {
    return { ...assetMeta, dataUrl: assetMeta.remoteUrl };
  }
  if (!assetMeta.key) {
    return { ...assetMeta, dataUrl: null };
  }
  const dataUrl = await assetStore.get(assetMeta.key);
  if (!dataUrl) {
    return { ...assetMeta, dataUrl: null };
  }
  return { ...assetMeta, dataUrl };
}

async function hydrateStage1DataAssets(stage1Data) {
  if (!stage1Data) return stage1Data;
  stage1Data.brand_logo = await rehydrateStoredAsset(stage1Data.brand_logo);
  stage1Data.scenario_asset = await rehydrateStoredAsset(stage1Data.scenario_asset);
  stage1Data.product_asset = await rehydrateStoredAsset(stage1Data.product_asset);
  if (Array.isArray(stage1Data.gallery_entries)) {
    stage1Data.gallery_entries = await Promise.all(
      stage1Data.gallery_entries.map(async (entry) => ({
        ...entry,
        asset: await rehydrateStoredAsset(entry.asset),
      }))
    );
  }
  return stage1Data;
}

async function deleteStoredAsset(asset) {
  if (asset?.key) {
    await assetStore.delete(asset.key).catch(() => undefined);
  }
}

function isQuotaError(error) {
  if (typeof DOMException === 'undefined') return false;
  return (
    error instanceof DOMException &&
    (error.name === 'QuotaExceededError' || error.name === 'NS_ERROR_DOM_QUOTA_REACHED')
  );
}

function createAssetStore() {
  const DB_NAME = 'marketing-poster-assets';
  const STORE_NAME = 'assets';
  const VERSION = 1;
  const memoryStore = new Map();
  const supportsIndexedDB = typeof indexedDB !== 'undefined';
  let dbPromise = null;

  function openDb() {
    if (!supportsIndexedDB) return Promise.resolve(null);
    if (!dbPromise) {
      dbPromise = new Promise((resolve, reject) => {
        const request = indexedDB.open(DB_NAME, VERSION);
        request.onupgradeneeded = () => {
          const db = request.result;
          if (!db.objectStoreNames.contains(STORE_NAME)) {
            db.createObjectStore(STORE_NAME);
          }
        };
        request.onsuccess = () => resolve(request.result);
        request.onerror = () => reject(request.error || new Error('无法打开 IndexedDB'));
      }).catch((error) => {
        console.warn('IndexedDB 不可用，回退到内存存储。', error);
        return null;
      });
    }
    return dbPromise;
  }

  async function put(key, value) {
    if (!key) return null;
    const db = await openDb();
    if (!db) {
      memoryStore.set(key, value);
      return key;
    }
    return new Promise((resolve) => {
      const tx = db.transaction(STORE_NAME, 'readwrite');
      tx.onabort = () => {
        console.warn('IndexedDB 写入失败，使用内存存储。', tx.error);
        memoryStore.set(key, value);
        resolve(key);
      };
      tx.oncomplete = () => resolve(key);
      const store = tx.objectStore(STORE_NAME);
      const request = store.put(value, key);
      request.onerror = () => {
        tx.abort();
      };
    });
  }

  async function get(key) {
    if (!key) return null;
    const db = await openDb();
    if (!db) {
      return memoryStore.get(key) || null;
    }
    return new Promise((resolve) => {
      const tx = db.transaction(STORE_NAME, 'readonly');
      tx.onabort = () => {
        console.warn('IndexedDB 读取失败，使用内存存储。', tx.error);
        resolve(memoryStore.get(key) || null);
      };
      const store = tx.objectStore(STORE_NAME);
      const request = store.get(key);
      request.onsuccess = () => {
        const result = request.result;
        if (result) {
          resolve(result);
        } else {
          resolve(memoryStore.get(key) || null);
        }
      };
      request.onerror = () => {
        tx.abort();
      };
    });
  }

  async function remove(key) {
    if (!key) return;
    const db = await openDb();
    if (!db) {
      memoryStore.delete(key);
      return;
    }
    await new Promise((resolve) => {
      const tx = db.transaction(STORE_NAME, 'readwrite');
      tx.oncomplete = () => resolve();
      tx.onabort = () => {
        console.warn('IndexedDB 删除失败，尝试清理内存存储。', tx.error);
        memoryStore.delete(key);
        resolve();
      };
      tx.objectStore(STORE_NAME).delete(key);
    });
    memoryStore.delete(key);
  }

  async function clear() {
    const db = await openDb();
    if (db) {
      await new Promise((resolve) => {
        const tx = db.transaction(STORE_NAME, 'readwrite');
        tx.oncomplete = () => resolve();
        tx.onabort = () => resolve();
        tx.objectStore(STORE_NAME).clear();
      });
    }
    memoryStore.clear();
  }

  return {
    put,
    get,
    delete: remove,
    clear,
  };
}

if (typeof window.openABModal !== 'function') {
  window.openABModal = function openABModal(layout) {
    console.log('[openABModal] stub called, layout =', layout);
    alert('A/B 测试弹窗暂未实现，目前已完成 AI 海报生成，可以先前往第 3 步使用该海报。');
  };
}<|MERGE_RESOLUTION|>--- conflicted
+++ resolved
@@ -3568,189 +3568,6 @@
     let latestPromptState = null;
     let promptPresets = null;
     let activeTemplatePoster = null;
-<<<<<<< HEAD
-
-    const templatePlaceholderDefault =
-      posterTemplatePlaceholder?.textContent?.trim() || '后台尚未上传模板海报。';
-    const generatedPlaceholderDefault =
-      posterGeneratedPlaceholder?.textContent?.trim() || '生成结果将在此展示。';
-
-    const templateState = {
-      loaded: false,
-      poster: null,
-    };
-
-    const normalisePosterRecord = (poster) => {
-      if (!poster) return null;
-      const source = getPosterImageSource(poster);
-      if (!source) return null;
-      const filename =
-        typeof poster.filename === 'string' && poster.filename.trim()
-          ? poster.filename.trim()
-          : `${stage1Data.template_id || 'template'}-poster-a`;
-      const mediaType =
-        typeof poster.media_type === 'string' && poster.media_type
-          ? poster.media_type
-          : inferImageMediaType(source) || 'image/png';
-      const width = typeof poster.width === 'number' ? poster.width : null;
-      const height = typeof poster.height === 'number' ? poster.height : null;
-      return {
-        filename,
-        media_type: mediaType,
-        width,
-        height,
-        url: typeof poster.url === 'string' ? poster.url : null,
-        data_url: typeof poster.data_url === 'string' ? poster.data_url : null,
-      };
-    };
-
-    const computeTemplatePoster = () => {
-      const uploadedPoster = normalisePosterRecord(templateState.poster);
-      if (uploadedPoster) {
-        return uploadedPoster;
-      }
-
-      const templateImage = currentTemplateAssets?.image || null;
-      const entryPreview = currentTemplateAssets?.entry?.preview || null;
-      const fallbackSrc =
-        templateImage?.currentSrc ||
-        templateImage?.src ||
-        (entryPreview
-          ? App.utils.assetUrl?.(`templates/${entryPreview}`) ||
-            `templates/${entryPreview}`
-          : null);
-
-      if (!fallbackSrc) {
-        return null;
-      }
-
-      const width =
-        typeof templateImage?.naturalWidth === 'number' && templateImage.naturalWidth > 0
-          ? templateImage.naturalWidth
-          : typeof templateImage?.width === 'number'
-          ? templateImage.width
-          : null;
-      const height =
-        typeof templateImage?.naturalHeight === 'number' && templateImage.naturalHeight > 0
-          ? templateImage.naturalHeight
-          : typeof templateImage?.height === 'number'
-          ? templateImage.height
-          : null;
-
-      return {
-        filename: `${stage1Data.template_id || 'template'}-poster-a`,
-        media_type: inferImageMediaType(fallbackSrc) || 'image/png',
-        width,
-        height,
-        url: fallbackSrc,
-        data_url: null,
-      };
-    };
-
-    const updateTemplatePosterDisplay = (message) => {
-      const poster = computeTemplatePoster();
-      activeTemplatePoster = poster ? { ...poster } : null;
-      const displayMessage = message || templatePlaceholderDefault;
-      if (
-        poster &&
-        posterTemplateImage &&
-        assignPosterImage(
-          posterTemplateImage,
-          poster,
-          `${stage1Data.product_name || '模板'} 默认模板海报`
-        )
-      ) {
-        posterTemplateImage.classList.remove('hidden');
-        if (posterTemplatePlaceholder) {
-          posterTemplatePlaceholder.textContent = templatePlaceholderDefault;
-          posterTemplatePlaceholder.classList.add('hidden');
-        }
-      } else {
-        if (posterTemplateImage) {
-          posterTemplateImage.classList.add('hidden');
-          posterTemplateImage.removeAttribute('src');
-        }
-        if (posterTemplatePlaceholder) {
-          posterTemplatePlaceholder.textContent = displayMessage;
-          posterTemplatePlaceholder.classList.remove('hidden');
-        }
-      }
-      if (posterTemplateLink) {
-        const linkSrc = poster ? getPosterImageSource(poster) : null;
-        if (linkSrc) {
-          posterTemplateLink.href = linkSrc;
-          posterTemplateLink.classList.remove('hidden');
-        } else {
-          posterTemplateLink.classList.add('hidden');
-          posterTemplateLink.removeAttribute('href');
-        }
-      }
-    };
-
-    const loadTemplatePosters = async ({ silent = false, force = false } = {}) => {
-      if (!force && templateState.loaded) {
-        return Boolean(templateState.poster);
-      }
-
-      const candidates = getApiCandidates();
-      if (!candidates.length) {
-        templateState.loaded = false;
-        templateState.poster = null;
-        updateTemplatePosterDisplay('请先填写后端 API 地址以加载模板海报。');
-        if (!silent) {
-          setStatus(statusElement, '请先填写后端 API 地址以加载模板海报。', 'info');
-        }
-        return false;
-      }
-
-      try {
-        await warmUp(candidates);
-      } catch (error) {
-        console.warn('模板海报 warm up 失败', error);
-      }
-
-      for (const base of candidates) {
-        const url = joinBasePath(base, '/api/template-posters');
-        if (!url) continue;
-        try {
-          const response = await fetch(url, {
-            method: 'GET',
-            headers: { Accept: 'application/json' },
-            mode: 'cors',
-            cache: 'no-store',
-            credentials: 'omit',
-          });
-          if (!response.ok) {
-            continue;
-          }
-          const payload = await response.json().catch(() => ({ posters: [] }));
-          const posters = Array.isArray(payload?.posters) ? payload.posters : [];
-          const variantA = posters.find((item) => item?.slot === 'variant_a')?.poster || null;
-          templateState.poster = variantA;
-          templateState.loaded = true;
-          updateTemplatePosterDisplay();
-          if (!silent) {
-            setStatus(statusElement, '模板海报已同步。', 'success');
-          }
-          return Boolean(variantA);
-        } catch (error) {
-          console.warn('加载模板海报失败', base, error);
-        }
-      }
-
-      if (!templateState.poster) {
-        updateTemplatePosterDisplay('无法加载模板海报，请稍后重试。');
-      }
-      if (!silent) {
-        setStatus(statusElement, '模板海报加载失败，请稍后重试。', 'warning');
-      }
-      templateState.loaded = false;
-      return false;
-    };
-
-    void loadTemplatePosters({ silent: true, force: true });
-=======
->>>>>>> c2c51911
 
     const templatePlaceholderDefault =
       posterTemplatePlaceholder?.textContent?.trim() || '后台尚未上传模板海报。';
