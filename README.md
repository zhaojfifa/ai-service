--- conflicted
+++ resolved
@@ -1,12 +1,8 @@
-<<<<<<< HEAD
-=======
-
-
 
 
 ////the Demo about marketing
 
->>>>>>> 3b26cbc5
+
 # 营销海报生成服务
 
 该项目实现了“厨厨房”营销海报的三段式工作流：
@@ -26,17 +22,11 @@
 │   ├── main.py           # API 入口
 │   └── services/         # Glibatree、邮件与文案辅助逻辑
 ├── frontend/             # GitHub Pages 静态站点
-<<<<<<< HEAD
 │   ├── index.html        # 环节 1：素材输入与版式预览
 │   ├── stage2.html       # 环节 2：AI 海报生成
 │   ├── stage3.html       # 环节 3：营销邮件发送
 │   ├── styles.css        # 页面样式
 │   └── app.js            # 多页面脚本，负责状态存储与 API 交互
-=======
-│   ├── index.html        # 三步工作流页面
-│   ├── styles.css        # 页面样式
-│   └── app.js            # 与后端交互的脚本
->>>>>>> 3b26cbc5
 ├── requirements.txt      # 后端依赖
 ├── render.yaml           # Render 部署模版
 └── .gitignore
@@ -74,22 +64,16 @@
 2. 仓库选择 `ai-service`，同步分支后 Render 会读取 `render.yaml` 中的部署配置：
    - 使用 Python 环境，执行 `pip install -r requirements.txt`。
    - 以 `uvicorn app.main:app --host 0.0.0.0 --port $PORT` 启动服务。
-<<<<<<< HEAD
-   - 依赖列表中仅使用纯 Python 版本的 `uvicorn`，避免在 Render 免费方案上编译 `httptools/uvloop` 失败导致构建中断。
-=======
+
 
    - 依赖列表中仅使用纯 Python 版本的 `uvicorn`，避免在 Render 免费方案上编译 `httptools/uvloop` 失败导致构建中断。
 
->>>>>>> 3b26cbc5
 3. 在 Render 的 “Environment” 设置界面中填写所需的 Glibatree API 与 SMTP 环境变量。
 4. 部署完成后记录 Render 分配的 HTTPS 域名，例如 `https://marketing-poster-api.onrender.com`。
 
 ## GitHub Pages 部署前端
 
-<<<<<<< HEAD
-=======
 
->>>>>>> 3b26cbc5
 仓库已经内置 GitHub Actions 工作流，自动将 `frontend/` 目录发布到 Pages。首次启用时请按照以下步骤配置：
 
 1. 在仓库的 **Settings → Pages** 页面，将 “Build and deployment” 的 Source 改为 **GitHub Actions**。
@@ -101,15 +85,12 @@
 4. 当工作流执行成功后，`https://<GitHub 用户名>.github.io/ai-service/` 即可访问最新前端页面。
 5. 页面加载后，在页头右上角的“后端 API 地址”输入框中填写 Render 后端的 HTTPS 地址，浏览器会将地址保存在 `localStorage` 中，后续刷新无需重新填写。
 
-<<<<<<< HEAD
-=======
 
->>>>>>> 3b26cbc5
 > 如需在本地调试，可直接通过 `file://` 打开 `frontend/index.html` 或使用任意静态服务器（例如 `python -m http.server`）。
 
 ## 使用流程
 
-<<<<<<< HEAD
+
 1. **环节 1 – 素材输入 + 版式预览**：在 `index.html` 中上传品牌 Logo、场景图、产品渲染图，并为 3–4 张底部产品小图分别配上文字说明。点击“构建版式预览”后即可在页面下方看到分区预览与结构说明，数据会暂存于浏览器 `sessionStorage`，方便跳转下一环节。
 2. **环节 2 – 生成海报**：`stage2.html` 会读取上一环节的素材概览，点击“生成海报与文案”后调用 FastAPI 接口获取 Glibatree 提示词、海报图（未接入真实服务时展示占位图）以及营销文案，并将结果保存供下一环节使用。
 3. **环节 3 – 邮件发送**：`stage3.html` 会显示最新海报与提示词，填写客户邮箱后点击“发送营销邮件”。若 SMTP 已正确配置，后端会完成发送；否则返回未执行的提示，便于调试。
@@ -137,16 +118,7 @@
    ```
 
    当未配置邮件服务时脚本会提示“邮件服务未配置，已跳过真实发送”，便于在开发环境调试。
-=======
 
-1. **环节 1 – 素材输入 + 版式预览**：填写品牌名称、场景描述、功能点等信息，右侧实时更新文本版式预览，确保素材齐全。
-
-
-2. **环节 2 – 生成海报**：点击“生成海报与文案”按钮，前端会调用后端接口获取 Glibatree 提示词、海报图（若未配置真实接口则展示占位图）以及营销邮件草稿。
-3. **环节 3 – 邮件发送**：确认或修改邮件主题与正文，点击“发送营销邮件”。若 SMTP 已正确配置，后端会完成邮件发送；否则返回未执行的提示，方便调试。
-
-页面默认填充了示例素材，便于快速体验。所有生成的海报图均以内嵌 Base64 数据返回，可直接预览或保存为图片文件。
->>>>>>> 3b26cbc5
 
 ## 常见问题
 
