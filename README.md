<<<<<<< HEAD
=======


////the Demo about marketing
>>>>>>> 3dec45fc
# 营销海报生成服务

该项目实现了“厨厨房”营销海报的三段式工作流：

1. **素材输入 + 版式预览** – 在前端页面中按指定版式录入海报素材并实时预览布局。
2. **海报生成** – 前端调用 Render 托管的 FastAPI 服务，该服务会组装 Glibatree Art Designer 提示词，并在未配置真实接口时生成占位海报图。
3. **营销邮件发送** – 前端输入收件邮箱及营销话术，由 FastAPI 后端通过 SMTP 发送邮件（未配置 SMTP 时则返回“跳过发送”提示）。

前端推荐部署在 GitHub Pages，后端部署在 Render，二者通过 HTTP API 协作完成整个流程。

## 项目结构

```
ai-service/
├── app/                  # FastAPI 后端代码
│   ├── config.py         # 环境变量解析
│   ├── main.py           # API 入口
│   └── services/         # Glibatree、邮件与文案辅助逻辑
├── frontend/             # GitHub Pages 静态站点
│   ├── index.html        # 三步工作流页面
│   ├── styles.css        # 页面样式
│   └── app.js            # 与后端交互的脚本
├── requirements.txt      # 后端依赖
├── render.yaml           # Render 部署模版
└── .gitignore
```

## 本地运行后端（FastAPI）

```bash
python -m venv .venv
source .venv/bin/activate  # Windows 使用 .venv\\Scripts\\activate
pip install -r requirements.txt

# 启动服务
uvicorn app.main:app --reload
```

服务默认监听 `http://127.0.0.1:8000`，核心接口包括：

- `POST /api/generate-poster`：接收素材参数，返回版式预览、Glibatree 提示词、占位海报图（或真实 API 响应）及营销邮件草稿。
- `POST /api/send-email`：将邮件发送请求交给 SMTP 服务执行；未配置 SMTP 时返回 `status=skipped`。
- `GET /health`：健康检查。

### 可选环境变量

| 变量名 | 说明 |
| --- | --- |
| `ALLOWED_ORIGINS` | 允许的跨域来源，逗号分隔；默认 `*`。|
| `GLIBATREE_API_URL` / `GLIBATREE_API_KEY` | 设置后会尝试调用真实的 Glibatree Art Designer API，失败时会自动回退到本地占位图。|
| `SMTP_HOST`, `SMTP_PORT`, `SMTP_USERNAME`, `SMTP_PASSWORD`, `EMAIL_SENDER` | 配置后端通过指定 SMTP 账号发送邮件。|
| `SMTP_USE_TLS`, `SMTP_USE_SSL` | 控制 TLS/SSL 行为（默认启用 TLS）。|

## Render 托管后端

1. 将项目推送至 GitHub，并在 Render 控制台选择 “New Web Service”。
2. 仓库选择 `ai-service`，同步分支后 Render 会读取 `render.yaml` 中的部署配置：
   - 使用 Python 环境，执行 `pip install -r requirements.txt`。
   - 以 `uvicorn app.main:app --host 0.0.0.0 --port $PORT` 启动服务。
<<<<<<< HEAD
   - 依赖列表中仅使用纯 Python 版本的 `uvicorn`，避免在 Render 免费方案上编译 `httptools/uvloop` 失败导致构建中断。
=======

   - 依赖列表中仅使用纯 Python 版本的 `uvicorn`，避免在 Render 免费方案上编译 `httptools/uvloop` 失败导致构建中断。


>>>>>>> 3dec45fc
3. 在 Render 的 “Environment” 设置界面中填写所需的 Glibatree API 与 SMTP 环境变量。
4. 部署完成后记录 Render 分配的 HTTPS 域名，例如 `https://marketing-poster-api.onrender.com`。

## GitHub Pages 部署前端

<<<<<<< HEAD
仓库已经内置 GitHub Actions 工作流，自动将 `frontend/` 目录发布到 Pages。首次启用时请按照以下步骤配置：

1. 在仓库的 **Settings → Pages** 页面，将 “Build and deployment” 的 Source 改为 **GitHub Actions**。
2. 返回仓库主页，点击 **Actions** 标签页，确认 `Deploy frontend to GitHub Pages` 工作流已启用（首次会提示“我了解我的工作流”并需要手动启用）。
3. 将前端或文档改动推送到 `main` 分支，工作流会自动：
   - 检出仓库代码；
   - 上传 `frontend/` 目录作为 Pages 工件；
   - 发布到仓库的 GitHub Pages 站点。
4. 当工作流执行成功后，`https://<GitHub 用户名>.github.io/ai-service/` 即可访问最新前端页面。
5. 页面加载后，在页头右上角的“后端 API 地址”输入框中填写 Render 后端的 HTTPS 地址，浏览器会将地址保存在 `localStorage` 中，后续刷新无需重新填写。
=======

1. 将 `frontend/` 目录内容推送到任意静态站点仓库或当前仓库的 `gh-pages` 分支。
2. 在 GitHub Pages 配置中指向该分支（或 `/docs` 目录）。
3. 页面加载后，在顶部“环节 0 · 服务配置”输入 Render 后端的 HTTPS 地址，浏览器会将地址保存在 `localStorage` 中，后续刷新无需重新填写。

>>>>>>> 3dec45fc

> 如需在本地调试，可直接通过 `file://` 打开 `frontend/index.html` 或使用任意静态服务器（例如 `python -m http.server`）。

## 使用流程

<<<<<<< HEAD
1. **环节 1 – 素材输入 + 版式预览**：填写品牌名称、场景描述、功能点等信息，右侧实时更新文本版式预览，确保素材齐全。
=======
1. **环节 1 – 素材输入 + 版式预览**：填写品牌、代理、场景、功能点等信息，右侧实时更新文本版式预览，确保素材齐全。
>>>>>>> 3dec45fc
2. **环节 2 – 生成海报**：点击“生成海报与文案”按钮，前端会调用后端接口获取 Glibatree 提示词、海报图（若未配置真实接口则展示占位图）以及营销邮件草稿。
3. **环节 3 – 邮件发送**：确认或修改邮件主题与正文，点击“发送营销邮件”。若 SMTP 已正确配置，后端会完成邮件发送；否则返回未执行的提示，方便调试。

页面默认填充了示例素材，便于快速体验。所有生成的海报图均以内嵌 Base64 数据返回，可直接预览或保存为图片文件。

## 常见问题

- **尚未配置 Glibatree API**：后端会自动生成占位海报图，版式与功能点均对应输入内容。部署正式服务时在 Render 上配置 `GLIBATREE_API_URL` 与 `GLIBATREE_API_KEY` 即可。  
- **邮件未发送成功**：检查 Render 环境变量中 SMTP 相关配置，并确认端口与 TLS 设置正确。若未配置，则接口返回 `status=skipped` 并提示“邮件服务未配置”。
- **前端跨域问题**：可通过设置 `ALLOWED_ORIGINS` 限制或允许特定域名，例如 `https://username.github.io`。

欢迎根据业务需求扩展页面样式或接入真实的 Glibatree 与邮件服务。<|MERGE_RESOLUTION|>--- conflicted
+++ resolved
@@ -1,9 +1,7 @@
-<<<<<<< HEAD
-=======
+
 
 
 ////the Demo about marketing
->>>>>>> 3dec45fc
 # 营销海报生成服务
 
 该项目实现了“厨厨房”营销海报的三段式工作流：
@@ -63,20 +61,17 @@
 2. 仓库选择 `ai-service`，同步分支后 Render 会读取 `render.yaml` 中的部署配置：
    - 使用 Python 环境，执行 `pip install -r requirements.txt`。
    - 以 `uvicorn app.main:app --host 0.0.0.0 --port $PORT` 启动服务。
-<<<<<<< HEAD
-   - 依赖列表中仅使用纯 Python 版本的 `uvicorn`，避免在 Render 免费方案上编译 `httptools/uvloop` 失败导致构建中断。
-=======
+
 
    - 依赖列表中仅使用纯 Python 版本的 `uvicorn`，避免在 Render 免费方案上编译 `httptools/uvloop` 失败导致构建中断。
 
 
->>>>>>> 3dec45fc
 3. 在 Render 的 “Environment” 设置界面中填写所需的 Glibatree API 与 SMTP 环境变量。
 4. 部署完成后记录 Render 分配的 HTTPS 域名，例如 `https://marketing-poster-api.onrender.com`。
 
 ## GitHub Pages 部署前端
 
-<<<<<<< HEAD
+
 仓库已经内置 GitHub Actions 工作流，自动将 `frontend/` 目录发布到 Pages。首次启用时请按照以下步骤配置：
 
 1. 在仓库的 **Settings → Pages** 页面，将 “Build and deployment” 的 Source 改为 **GitHub Actions**。
@@ -87,23 +82,15 @@
    - 发布到仓库的 GitHub Pages 站点。
 4. 当工作流执行成功后，`https://<GitHub 用户名>.github.io/ai-service/` 即可访问最新前端页面。
 5. 页面加载后，在页头右上角的“后端 API 地址”输入框中填写 Render 后端的 HTTPS 地址，浏览器会将地址保存在 `localStorage` 中，后续刷新无需重新填写。
-=======
 
-1. 将 `frontend/` 目录内容推送到任意静态站点仓库或当前仓库的 `gh-pages` 分支。
-2. 在 GitHub Pages 配置中指向该分支（或 `/docs` 目录）。
-3. 页面加载后，在顶部“环节 0 · 服务配置”输入 Render 后端的 HTTPS 地址，浏览器会将地址保存在 `localStorage` 中，后续刷新无需重新填写。
-
->>>>>>> 3dec45fc
 
 > 如需在本地调试，可直接通过 `file://` 打开 `frontend/index.html` 或使用任意静态服务器（例如 `python -m http.server`）。
 
 ## 使用流程
 
-<<<<<<< HEAD
-1. **环节 1 – 素材输入 + 版式预览**：填写品牌名称、场景描述、功能点等信息，右侧实时更新文本版式预览，确保素材齐全。
-=======
+
 1. **环节 1 – 素材输入 + 版式预览**：填写品牌、代理、场景、功能点等信息，右侧实时更新文本版式预览，确保素材齐全。
->>>>>>> 3dec45fc
+
 2. **环节 2 – 生成海报**：点击“生成海报与文案”按钮，前端会调用后端接口获取 Glibatree 提示词、海报图（若未配置真实接口则展示占位图）以及营销邮件草稿。
 3. **环节 3 – 邮件发送**：确认或修改邮件主题与正文，点击“发送营销邮件”。若 SMTP 已正确配置，后端会完成邮件发送；否则返回未执行的提示，方便调试。
 
