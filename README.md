# 营销海报生成服务

该项目实现了“厨厨房”营销海报的三段式工作流：

1. **素材输入 + 版式预览** – 在前端页面中按指定版式录入海报素材并实时预览布局。
2. **海报生成** – 前端调用 Render 托管的 FastAPI 服务，该服务会组装 Glibatree Art Designer 提示词，并在未配置真实接口时生成占位海报图。
3. **营销邮件发送** – 前端输入收件邮箱及营销话术，由 FastAPI 后端通过 SMTP 发送邮件（未配置 SMTP 时则返回“跳过发送”提示）。

前端推荐部署在 GitHub Pages，后端部署在 Render，二者通过 HTTP API 协作完成整个流程。

## 项目结构

```
ai-service/
├── app/                  # FastAPI 后端代码
│   ├── config.py         # 环境变量解析
│   ├── main.py           # API 入口
│   └── services/         # Glibatree、邮件与文案辅助逻辑
├── frontend/             # GitHub Pages 静态站点
│   ├── index.html        # 环节 1：素材输入与版式预览
│   ├── stage2.html       # 环节 2：AI 海报生成
│   ├── stage3.html       # 环节 3：营销邮件发送
│   ├── styles.css        # 页面样式
│   └── app.js            # 多页面脚本，负责状态存储与 API 交互
├── requirements.txt      # 后端依赖
├── render.yaml           # Render 部署模版
└── .gitignore
```

## 本地运行后端（FastAPI）

```bash
python -m venv .venv
source .venv/bin/activate  # Windows 使用 .venv\\Scripts\\activate
pip install -r requirements.txt

# 启动服务
uvicorn app.main:app --reload
```

服务默认监听 `http://127.0.0.1:8000`，核心接口包括：

- `POST /api/generate-poster`：接收素材参数，返回版式预览、Glibatree 提示词、占位海报图（或真实 API 响应）及营销邮件草稿。
- `POST /api/send-email`：将邮件发送请求交给 SMTP 服务执行；未配置 SMTP 时返回 `status=skipped`。
- `GET /health`：健康检查。

### 可选环境变量

| 变量名 | 说明 |
| --- | --- |
| `ALLOWED_ORIGINS` | 允许的跨域来源，逗号分隔；默认 `*`。|
| `GLIBATREE_API_URL` / `GLIBATREE_API_KEY` | 设置后会尝试调用真实的 Glibatree Art Designer API，失败时会自动回退到本地占位图。|
<<<<<<< HEAD
| `GLIBATREE_CLIENT` | 可选，取值 `http`（默认根据 URL 自动判定）或 `openai`。当使用 OpenAI 1.x SDK 代理 Glibatree 接口时请选择 `openai`。|
| `GLIBATREE_MODEL` | 可选，指定 OpenAI 生成图像时使用的模型名称，默认 `gpt-image-1`。|
| `GLIBATREE_PROXY` | 可选，HTTP(S) 代理地址；配置后会通过 `httpx` 客户端转发至 OpenAI SDK。|
=======

| `GLIBATREE_CLIENT` | 可选，取值 `http`（默认根据 URL 自动判定）或 `openai`。当使用 OpenAI 1.x SDK 代理 Glibatree 接口时请选择 `openai`。|
| `GLIBATREE_MODEL` | 可选，指定 OpenAI 生成图像时使用的模型名称，默认 `gpt-image-1`。|
| `GLIBATREE_PROXY` | 可选，HTTP(S) 代理地址；配置后会通过 `httpx` 客户端转发至 OpenAI SDK。|

>>>>>>> 6e29de02
| `SMTP_HOST`, `SMTP_PORT`, `SMTP_USERNAME`, `SMTP_PASSWORD`, `EMAIL_SENDER` | 配置后端通过指定 SMTP 账号发送邮件。|
| `SMTP_USE_TLS`, `SMTP_USE_SSL` | 控制 TLS/SSL 行为（默认启用 TLS）。|

## Render 托管后端

1. 将项目推送至 GitHub，并在 Render 控制台选择 “New Web Service”。
2. 仓库选择 `ai-service`，同步分支后 Render 会读取 `render.yaml` 中的部署配置：
   - 使用 Python 环境，执行 `pip install -r requirements.txt`。
   - 以 `uvicorn app.main:app --host 0.0.0.0 --port $PORT` 启动服务。
<<<<<<< HEAD
=======

>>>>>>> 6e29de02
   - 依赖列表中仅使用纯 Python 版本的 `uvicorn`，避免在 Render 免费方案上编译 `httptools/uvloop` 失败导致构建中断。
3. 在 Render 的 “Environment” 设置界面中填写所需的 Glibatree API 与 SMTP 环境变量。
   - `ALLOWED_ORIGINS` 支持逗号分隔多个域名，后端会在启动时自动剥离路径部分。例如填写
     `https://your-account.github.io/ai-service/` 时，会被规范化为 `https://your-account.github.io`，避免跨域校验失败。
   - 若通过 OpenAI 1.x SDK 调 Glibatree，请提供 `GLIBATREE_API_KEY`，并根据实际需求配置 `GLIBATREE_CLIENT=openai`、`GLIBATREE_MODEL` 以及（可选的）`GLIBATREE_PROXY`。SDK 现在会自动构建 httpx 客户端并兼容代理参数。
<<<<<<< HEAD
4. 部署完成后记录 Render 分配的 HTTPS 域名，例如 `https://marketing-poster-api.onrender.com`。

## GitHub Pages 部署前端

=======

4. 部署完成后记录 Render 分配的 HTTPS 域名，例如 `https://marketing-poster-api.onrender.com`。

## GitHub Pages 部署前端
>>>>>>> 6e29de02
仓库已经内置 GitHub Actions 工作流，自动将 `frontend/` 目录发布到 Pages。首次启用时请按照以下步骤配置：

1. 在仓库的 **Settings → Pages** 页面，将 “Build and deployment” 的 Source 改为 **GitHub Actions**。
2. 返回仓库主页，点击 **Actions** 标签页，确认 `Deploy frontend to GitHub Pages` 工作流已启用（首次会提示“我了解我的工作流”并需要手动启用）。
3. 将前端或文档改动推送到 `main` 分支，工作流会自动：
   - 检出仓库代码；
   - 上传 `frontend/` 目录作为 Pages 工件；
   - 发布到仓库的 GitHub Pages 站点。
4. 当工作流执行成功后，`https://<GitHub 用户名>.github.io/ai-service/` 即可访问最新前端页面。
5. 页面加载后，在页头右上角的“后端 API 地址”输入框中填写 Render 后端的 HTTPS 地址，浏览器会将地址保存在 `localStorage` 中，后续刷新无需重新填写。

> 如需在本地调试，可直接通过 `file://` 打开 `frontend/index.html` 或使用任意静态服务器（例如 `python -m http.server`）。

## 使用流程

1. **环节 1 – 素材输入 + 版式预览**：在 `index.html` 中上传品牌 Logo、场景图、产品渲染图，并为 3–4 张底部产品小图分别配上文字说明。点击“构建版式预览”后即可在页面下方看到分区预览与结构说明，数据会暂存于浏览器 `sessionStorage`，方便跳转下一环节。
2. **环节 2 – 生成海报**：`stage2.html` 会读取上一环节的素材概览，点击“生成海报与文案”后调用 FastAPI 接口获取 Glibatree 提示词、海报图（未接入真实服务时展示占位图）以及营销文案，并将结果保存供下一环节使用。
3. **环节 3 – 邮件发送**：`stage3.html` 会显示最新海报与提示词，填写客户邮箱后点击“发送营销邮件”。若 SMTP 已正确配置，后端会完成发送；否则返回未执行的提示，便于调试。

页面默认填充了示例素材，便于快速体验。所有生成的海报图均以内嵌 Base64 数据返回，可直接预览或保存为图片文件。

## 命令行快速体验

若希望在终端快速验证三段式流程，可使用根目录下的 `poster_workflow.py` 脚本：

1. 准备配置文件（项目已提供 `examples/sample_workflow.json` 作为示例），字段与前端填写内容一致：
   - `poster`：对应 `PosterInput` 的各项素材与文案字段，支持可选的 Base64 图片数据；
   - `email`：可选，包含收件人、主题与自定义正文，未配置时脚本会生成默认营销话术。
2. 运行脚本并指定输入文件，可选地指定输出目录保存结果：

   ```bash
   python poster_workflow.py --input examples/sample_workflow.json --output-dir out/
   ```

   终端会依次输出版式预览、Glibatree 提示词、海报生成信息及营销邮件草稿，`out/` 目录中会生成对应的 `.txt` 文本与海报图片。
3. 若在环境变量中正确配置了 SMTP（参见上文），可以追加 `--send-email` 直接完成邮件发送：

   ```bash
   python poster_workflow.py --input config.json --send-email
   ```

   当未配置邮件服务时脚本会提示“邮件服务未配置，已跳过真实发送”，便于在开发环境调试。

## 常见问题

- **尚未配置 Glibatree API**：后端会自动生成占位海报图，版式与功能点均对应输入内容。部署正式服务时在 Render 上配置 `GLIBATREE_API_URL` 与 `GLIBATREE_API_KEY` 即可。
- **邮件未发送成功**：检查 Render 环境变量中 SMTP 相关配置，并确认端口与 TLS 设置正确。若未配置，则接口返回 `status=skipped` 并提示“邮件服务未配置”。
- **前端跨域问题**：可通过设置 `ALLOWED_ORIGINS` 限制或允许特定域名，例如 `https://username.github.io`。
- **本地缺少 `origin` 远端**：某些教学/沙箱环境拉取仓库时不会自动保存 GitHub 远端。若运行 `git fetch origin` 报错，可执行 `git remote add origin https://github.com/<用户名>/ai-service.git`（或 SSH 地址）后再同步，确保 `git remote -v` 能看到 `origin`。

<<<<<<< HEAD
=======

>>>>>>> 6e29de02
欢迎根据业务需求扩展页面样式或接入真实的 Glibatree 与邮件服务。<|MERGE_RESOLUTION|>--- conflicted
+++ resolved
@@ -50,17 +50,9 @@
 | --- | --- |
 | `ALLOWED_ORIGINS` | 允许的跨域来源，逗号分隔；默认 `*`。|
 | `GLIBATREE_API_URL` / `GLIBATREE_API_KEY` | 设置后会尝试调用真实的 Glibatree Art Designer API，失败时会自动回退到本地占位图。|
-<<<<<<< HEAD
 | `GLIBATREE_CLIENT` | 可选，取值 `http`（默认根据 URL 自动判定）或 `openai`。当使用 OpenAI 1.x SDK 代理 Glibatree 接口时请选择 `openai`。|
 | `GLIBATREE_MODEL` | 可选，指定 OpenAI 生成图像时使用的模型名称，默认 `gpt-image-1`。|
 | `GLIBATREE_PROXY` | 可选，HTTP(S) 代理地址；配置后会通过 `httpx` 客户端转发至 OpenAI SDK。|
-=======
-
-| `GLIBATREE_CLIENT` | 可选，取值 `http`（默认根据 URL 自动判定）或 `openai`。当使用 OpenAI 1.x SDK 代理 Glibatree 接口时请选择 `openai`。|
-| `GLIBATREE_MODEL` | 可选，指定 OpenAI 生成图像时使用的模型名称，默认 `gpt-image-1`。|
-| `GLIBATREE_PROXY` | 可选，HTTP(S) 代理地址；配置后会通过 `httpx` 客户端转发至 OpenAI SDK。|
-
->>>>>>> 6e29de02
 | `SMTP_HOST`, `SMTP_PORT`, `SMTP_USERNAME`, `SMTP_PASSWORD`, `EMAIL_SENDER` | 配置后端通过指定 SMTP 账号发送邮件。|
 | `SMTP_USE_TLS`, `SMTP_USE_SSL` | 控制 TLS/SSL 行为（默认启用 TLS）。|
 
@@ -70,26 +62,14 @@
 2. 仓库选择 `ai-service`，同步分支后 Render 会读取 `render.yaml` 中的部署配置：
    - 使用 Python 环境，执行 `pip install -r requirements.txt`。
    - 以 `uvicorn app.main:app --host 0.0.0.0 --port $PORT` 启动服务。
-<<<<<<< HEAD
-=======
-
->>>>>>> 6e29de02
    - 依赖列表中仅使用纯 Python 版本的 `uvicorn`，避免在 Render 免费方案上编译 `httptools/uvloop` 失败导致构建中断。
 3. 在 Render 的 “Environment” 设置界面中填写所需的 Glibatree API 与 SMTP 环境变量。
    - `ALLOWED_ORIGINS` 支持逗号分隔多个域名，后端会在启动时自动剥离路径部分。例如填写
      `https://your-account.github.io/ai-service/` 时，会被规范化为 `https://your-account.github.io`，避免跨域校验失败。
    - 若通过 OpenAI 1.x SDK 调 Glibatree，请提供 `GLIBATREE_API_KEY`，并根据实际需求配置 `GLIBATREE_CLIENT=openai`、`GLIBATREE_MODEL` 以及（可选的）`GLIBATREE_PROXY`。SDK 现在会自动构建 httpx 客户端并兼容代理参数。
-<<<<<<< HEAD
 4. 部署完成后记录 Render 分配的 HTTPS 域名，例如 `https://marketing-poster-api.onrender.com`。
 
 ## GitHub Pages 部署前端
-
-=======
-
-4. 部署完成后记录 Render 分配的 HTTPS 域名，例如 `https://marketing-poster-api.onrender.com`。
-
-## GitHub Pages 部署前端
->>>>>>> 6e29de02
 仓库已经内置 GitHub Actions 工作流，自动将 `frontend/` 目录发布到 Pages。首次启用时请按照以下步骤配置：
 
 1. 在仓库的 **Settings → Pages** 页面，将 “Build and deployment” 的 Source 改为 **GitHub Actions**。
@@ -140,8 +120,4 @@
 - **前端跨域问题**：可通过设置 `ALLOWED_ORIGINS` 限制或允许特定域名，例如 `https://username.github.io`。
 - **本地缺少 `origin` 远端**：某些教学/沙箱环境拉取仓库时不会自动保存 GitHub 远端。若运行 `git fetch origin` 报错，可执行 `git remote add origin https://github.com/<用户名>/ai-service.git`（或 SSH 地址）后再同步，确保 `git remote -v` 能看到 `origin`。
 
-<<<<<<< HEAD
-=======
-
->>>>>>> 6e29de02
 欢迎根据业务需求扩展页面样式或接入真实的 Glibatree 与邮件服务。